--- conflicted
+++ resolved
@@ -454,13 +454,6 @@
                 sql.append(c.getName()).append(" = ? AND ");
             }
 
-<<<<<<< HEAD
-            sql.replace(sql.length() - 4, sql.length(), "");
-
-            PreparedStatement st = connection.getConnection().prepareStatement(sql.toString());
-            try {
-                int idx = 1;
-=======
             sql.replace(sql.length() - 5, sql.length(), ") OR ");
         }
         
@@ -471,7 +464,6 @@
             st = connection.getConnection().prepareStatement(sql.toString());
             int idx = 1;
             for (ColumnValues cols : knownlColumns) {
->>>>>>> 786eb9d5
                 for (ColumnValues.Column c : cols) {
                     st.setObject(idx++, c.getValue());
                 }
@@ -479,27 +471,6 @@
             
             ResultSet rs = st.executeQuery();
 
-<<<<<<< HEAD
-                ResultSet rs = st.executeQuery();
-                try {
-                    ResultSetMetaData rsmd = rs.getMetaData();
-
-                    while (rs.next()) {
-                        ColumnValues vals = new ColumnValues();
-
-                        for (int i = 1; i <= rsmd.getColumnCount(); ++i) {
-                            String columnName = rsmd.getColumnName(i);
-                            Object value = rs.getObject(i);
-                            vals.add(columnName, value);
-                        }
-
-                        ret.add(vals);
-                    }
-                } finally {
-                    rs.close();
-                }
-            } finally {
-=======
             ResultSetMetaData rsmd = rs.getMetaData();
 
             while (rs.next()) {
@@ -515,7 +486,6 @@
             }
         } finally {
             if (st != null) {
->>>>>>> 786eb9d5
                 st.close();
             }
         }
