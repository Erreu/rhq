--- conflicted
+++ resolved
@@ -18,15 +18,6 @@
  */
 package org.rhq.plugins.hosts;
 
-<<<<<<< HEAD
-import org.rhq.core.domain.configuration.Configuration;
-import org.rhq.core.domain.measurement.AvailabilityType;
-import org.rhq.core.pluginapi.configuration.ConfigurationUpdateReport;
-import org.rhq.core.pluginapi.inventory.InvalidPluginConfigurationException;
-import org.rhq.core.pluginapi.inventory.ResourceContext;
-import org.rhq.plugins.augeas.AugeasConfigurationComponent;
-import org.rhq.plugins.hosts.helper.NonAugeasHostsConfigurationDelegate;
-=======
 import java.io.File;
 import java.io.IOException;
 import java.util.Date;
@@ -51,16 +42,26 @@
 import org.rhq.plugins.hosts.helper.Hosts;
 import org.rhq.plugins.hosts.helper.HostsComponentHelper;
 import org.rhq.plugins.hosts.helper.HostsEntry;
->>>>>>> a1fa9fd7
 
 /**
  * The ResourceComponent for the "Hosts File" ResourceType.
  *
  * @author Ian Springer
  */
-public class HostsComponent extends AugeasConfigurationComponent {
-    public void start(ResourceContext resourceContext) throws InvalidPluginConfigurationException, Exception {                        
-        super.start(resourceContext);
+public class HostsComponent implements ResourceComponent, ConfigurationFacet {
+    public static final String PATH_PROP = "path";
+
+    private final Log log = LogFactory.getLog(this.getClass());
+
+    private ResourceContext resourceContext;
+    private File hostsFile;
+
+    public void start(ResourceContext resourceContext) throws InvalidPluginConfigurationException, Exception {
+        this.resourceContext = resourceContext;
+        this.hostsFile = HostsComponentHelper.getHostsFile(this.resourceContext.getPluginConfiguration());
+        HostsComponentHelper.validateHostFileExists(this.hostsFile);
+
+        return;
     }
 
     public void stop() {
@@ -68,30 +69,6 @@
     }
 
     public AvailabilityType getAvailability() {
-<<<<<<< HEAD
-        return super.getAvailability();
-    }
-
-    @Override
-    public Configuration loadResourceConfiguration() throws Exception
-    {
-        Configuration resourceConfig;
-        if (getAugeas() != null) {
-            resourceConfig = super.loadResourceConfiguration();
-        } else {
-            resourceConfig = new NonAugeasHostsConfigurationDelegate(this).loadResourceConfiguration();
-        }
-        return resourceConfig;
-    }
-
-    @Override
-    public void updateResourceConfiguration(ConfigurationUpdateReport report)
-    {
-        if (getAugeas() != null) {
-            super.updateResourceConfiguration(report);
-        } else {
-            new NonAugeasHostsConfigurationDelegate(this).updateResourceConfiguration(report);
-=======
         try {
             HostsComponentHelper.validateHostFileExists(this.hostsFile);
             return AvailabilityType.UP;
@@ -190,7 +167,9 @@
             Hosts.store(newHosts, this.hostsFile);
         } catch (IOException e) {
             throw new RuntimeException("Failed to write hosts file [" + this.hostsFile + "].", e);
->>>>>>> a1fa9fd7
         }
+
+        report.setStatus(ConfigurationUpdateStatus.SUCCESS);
+        return;
     }
 }