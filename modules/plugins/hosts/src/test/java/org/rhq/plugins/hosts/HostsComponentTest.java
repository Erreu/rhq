--- conflicted
+++ resolved
@@ -59,16 +59,6 @@
         defaultPluginConfig.put(new PropertySimple(AugeasConfigurationComponent.INCLUDE_GLOBS_PROP, hostsFilePath));
     }
 
-<<<<<<< HEAD
- //   @BeforeTest
-   // @Override
-   // public void resetConfigFiles() throws IOException
-    //{
-      //  super.resetConfigFiles();
-    //}
-
-=======
->>>>>>> 58a51a0f
     @Override
     protected Configuration getExpectedResourceConfig() {
         Configuration config = new Configuration();
