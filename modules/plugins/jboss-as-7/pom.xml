--- conflicted
+++ resolved
@@ -101,8 +101,6 @@
     <dependency>
       <groupId>postgresql</groupId>
       <artifactId>postgresql</artifactId>
-<<<<<<< HEAD
-=======
       <scope>test</scope>
     </dependency>
 
@@ -110,7 +108,6 @@
       <groupId>org.eclipse.jetty.aggregate</groupId>
       <artifactId>jetty-all</artifactId>
       <version>8.1.8.v20121106</version>
->>>>>>> 2eef3b4f
       <scope>test</scope>
     </dependency>
 
