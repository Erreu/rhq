<project xmlns="http://maven.apache.org/POM/4.0.0"
         xmlns:xsi="http://www.w3.org/2001/XMLSchema-instance"
         xsi:schemaLocation="http://maven.apache.org/POM/4.0.0 http://maven.apache.org/maven-v4_0_0.xsd">

  <modelVersion>4.0.0</modelVersion>

  <parent>
    <groupId>org.rhq</groupId>
    <artifactId>rhq-plugins-parent</artifactId>
    <version>4.7.0-SNAPSHOT</version>
  </parent>

  <groupId>org.rhq</groupId>
  <artifactId>rhq-jboss-as-7-plugin</artifactId>
  <packaging>jar</packaging>

  <name>RHQ JBossAS 7.x Plugin</name>
  <description>a plugin for monitoring and managing JBoss AS 7.x and JBoss platforms based on it (e.g. JBoss EAP 6.x)</description>


  <properties>
    <json.version>${project.json.version}</json.version>
    <jackson.version>1.9.5</jackson.version>
    <jboss.sasl.version>1.0.0.Final</jboss.sasl.version>
    <!-- If you change httpclient4.version make sure to update httpcore version below accordingly  -->
    <httpclient4.version>4.2.3</httpclient4.version>
    <as7.version>7.1.2.Final-SNAPSHOT</as7.version>
    <as7.url>https://hudson.jboss.org/hudson/view/JBoss%20AS/job/JBoss-AS-7.0.x/lastSuccessfulBuild/artifact/build/target/jboss-7.0.x.zip</as7.url>
    <jboss-as-arquillian-container-managed.version>7.1.1.Final</jboss-as-arquillian-container-managed.version>
    <java.tieredCompilation>-Dxxx</java.tieredCompilation>
    <java.useCompressedOOPS>-Dxxx</java.useCompressedOOPS>
    <rhq.internal>false</rhq.internal>
  </properties>


  <dependencies>

    <!-- === Provided Deps === -->

    <dependency>
      <groupId>org.rhq</groupId>
      <artifactId>rhq-jmx-plugin</artifactId>
      <version>${project.version}</version>
      <scope>provided</scope>
      <!-- by the plugin container -->
    </dependency>

    <!-- === Compile Deps === -->

    <!-- NOTE: jackson 2.0.0 has moved to a new groupId - artifacts are under
               http://repo1.maven.org/maven2/com/fasterxml/jackson/ -->
    <dependency>
      <groupId>org.codehaus.jackson</groupId>
      <artifactId>jackson-core-asl</artifactId>
      <version>${jackson.version}</version>
    </dependency>

    <dependency>
      <groupId>org.codehaus.jackson</groupId>
      <artifactId>jackson-mapper-asl</artifactId>
      <version>${jackson.version}</version>
    </dependency>

    <!-- for the password hashing - we may want to copy the relevant stuff over ourselves -->
    <dependency>
      <groupId>org.jboss.sasl</groupId>
      <artifactId>jboss-sasl</artifactId>
      <version>${jboss.sasl.version}</version>
    </dependency>

    <!-- For communication with AS7 http management interface -->

    <dependency>
      <groupId>org.apache.httpcomponents</groupId>
      <artifactId>httpclient</artifactId>
      <version>${httpclient4.version}</version>
      <exclusions>
        <exclusion>
          <groupId>commons-logging</groupId>
          <artifactId>commons-logging</artifactId>
        </exclusion>
        <exclusion>
          <groupId>commons-codec</groupId>
          <artifactId>commons-codec</artifactId>
        </exclusion>
      </exclusions>
    </dependency>
    <dependency>
      <groupId>commons-codec</groupId>
      <artifactId>commons-codec</artifactId>
    </dependency>
    <dependency>
      <groupId>org.apache.httpcomponents</groupId>
      <artifactId>httpmime</artifactId>
      <version>${httpclient4.version}</version>
    </dependency>

    <!-- === Test Deps === -->

    <dependency>
      <groupId>${rhq.groupId}</groupId>
      <artifactId>rhq-core-plugin-test-api</artifactId>
      <version>${project.version}</version>
      <type>pom</type>
      <scope>test</scope>
    </dependency>

    <dependency>
      <groupId>${rhq.groupId}</groupId>
      <artifactId>rhq-core-plugin-test-util</artifactId>
      <version>${project.version}</version>
      <scope>test</scope>
    </dependency>

    <dependency>
      <groupId>postgresql</groupId>
      <artifactId>postgresql</artifactId>
      <scope>test</scope>
    </dependency>

    <!-- For native subsystem -->
    <dependency>
        <groupId>org.hyperic</groupId>
        <artifactId>sigar-dist</artifactId>
        <type>zip</type>
        <scope>test</scope>
    </dependency>
  </dependencies>


  <build>
    <plugins>

      <plugin>
        <artifactId>maven-dependency-plugin</artifactId>
        <executions>
          <execution>
            <id>copy-libs</id>
            <phase>process-resources</phase>
            <goals>
              <goal>copy</goal>
            </goals>
            <configuration>
              <artifactItems>

                <artifactItem>
                  <groupId>org.codehaus.jackson</groupId>
                  <artifactId>jackson-core-asl</artifactId>
                </artifactItem>

                <artifactItem>
                  <groupId>org.codehaus.jackson</groupId>
                  <artifactId>jackson-mapper-asl</artifactId>
                </artifactItem>

                <artifactItem>
                  <groupId>org.jboss.sasl</groupId>
                  <artifactId>jboss-sasl</artifactId>
                </artifactItem>

                <artifactItem>
                  <groupId>org.apache.httpcomponents</groupId>
                  <artifactId>httpcore</artifactId>
                  <version>4.2.2</version>
                </artifactItem>

                <artifactItem>
                  <groupId>org.apache.httpcomponents</groupId>
                  <artifactId>httpclient</artifactId>
                </artifactItem>

                <artifactItem>
                  <groupId>commons-codec</groupId>
                  <artifactId>commons-codec</artifactId>
                </artifactItem>

                <artifactItem>
                  <groupId>org.apache.httpcomponents</groupId>
                  <artifactId>httpmime</artifactId>
                </artifactItem>

              </artifactItems>
              <outputDirectory>${project.build.outputDirectory}/lib</outputDirectory>
            </configuration>
          </execution>
        </executions>
      </plugin>

      <plugin>
        <artifactId>maven-surefire-plugin</artifactId>
        <configuration>
          <excludes>
            <!-- The surefire plugin only does the unit tests in src/test
            -  integration test are handled below in the *** as7-itest ** profile
            -->
            <exclude>org/rhq/modules/plugins/jbossas7/itest/**</exclude>
          </excludes>
          <!-- This is where the antrun below puts the sigar native libs -->
          <argLine>${jacoco.unit-test.args} -Djava.library.path=${project.build.directory}/test-libs</argLine>
        </configuration>
      </plugin>

      <plugin>
        <artifactId>maven-antrun-plugin</artifactId>
        <executions>
            <execution>
                <id>deploy-sigar-native-to-test-classpath</id>
                <phase>generate-test-resources</phase>
                <configuration>
                    <tasks>
                       <echo>Copying SIGAR native libs to test-libs</echo>
                       <unzip dest="${project.build.directory}/test-libs">
                         <fileset
                             dir="${settings.localRepository}/org/hyperic/sigar-dist/${sigar.version}"
                             includes="*.zip"/>
                         <patternset>
                           <include name="**/lib/sigar.jar"/>
                           <include name="**/lib/bcel*.jar"/>
                           <include name="**/lib/*.so"/>
                           <include name="**/lib/*.sl"/>
                           <include name="**/lib/*.dll"/>
                           <include name="**/lib/*.dylib"/>
                         </patternset>
                       </unzip>
                       <move todir="${project.build.directory}/test-libs" flatten="true">
                       <fileset dir="${project.build.directory}/test-libs">
                          <include name="**/lib/*"/>
                       </fileset>
                       </move>
                       <delete dir="${project.build.directory}/test-libs/hyperic-sigar-${sigar.version}"/>
                    </tasks>
                </configuration>
                <goals>
                    <goal>run</goal>
                </goals>
            </execution>
        </executions>
      </plugin>
    </plugins>
  </build>


  <profiles>

    <profile>
      <id>java7</id>
      <activation>
        <property>
          <name>java.specification.version</name>
          <value>1.7</value>
        </property>
      </activation>

      <properties>
        <java.tieredCompilation>-XX:+TieredCompilation</java.tieredCompilation>
      </properties>

    </profile>

    <profile>
      <id>java64bit</id>

      <activation>
        <property>
          <name>sun.arch.data.model</name>
          <value>64</value>
        </property>
      </activation>

      <properties>
        <java.useCompressedOOPS>-XX:+UseCompressedOops</java.useCompressedOOPS>
      </properties>
    </profile>

    <profile>
      <id>as700Final.itest.setup</id>

      <activation>
        <property>
          <name>as7.version</name>
          <value>7.0.0.Final</value>
        </property>
      </activation>

      <properties>
        <jboss-as-arquillian-container-managed.version>${as7.version}</jboss-as-arquillian-container-managed.version>
        <as7.url>https://repository.jboss.org/nexus/content/repositories/releases/org/jboss/as/jboss-as-dist/${as7.version}/jboss-as-dist-${as7.version}.zip</as7.url>
      </properties>
    </profile>

    <profile>
      <id>as701Final.itest.setup</id>

      <activation>
        <property>
          <name>as7.version</name>
          <value>7.0.1.Final</value>
        </property>
      </activation>

      <properties>
        <jboss-as-arquillian-container-managed.version>${as7.version}</jboss-as-arquillian-container-managed.version>
        <as7.url>https://repository.jboss.org/nexus/content/repositories/releases/org/jboss/as/jboss-as-dist/${as7.version}/jboss-as-dist-${as7.version}.zip</as7.url>
      </properties>
    </profile>

    <profile>
      <id>as710Final.itest.setup</id>

      <activation>
        <property>
          <name>as7.version</name>
          <value>7.1.0.Final</value>
        </property>
      </activation>

      <properties>
        <jboss-as-arquillian-container-managed.version>${as7.version}</jboss-as-arquillian-container-managed.version>
        <as7.url>https://repository.jboss.org/nexus/content/repositories/releases/org/jboss/as/jboss-as-dist/${as7.version}/jboss-as-dist-${as7.version}.zip</as7.url>
      </properties>
    </profile>

    <profile>
      <id>as711Final.itest.setup</id>

      <activation>
        <property>
          <name>as7.version</name>
          <value>7.1.1.Final</value>
        </property>
      </activation>

      <properties>
        <jboss-as-arquillian-container-managed.version>${as7.version}</jboss-as-arquillian-container-managed.version>
        <as7.url>https://repository.jboss.org/nexus/content/repositories/releases/org/jboss/as/jboss-as-dist/${as7.version}/jboss-as-dist-${as7.version}.zip</as7.url>
      </properties>
    </profile>

    <profile>
      <id>eap600.itest.setup</id>

      <activation>
        <property>
          <name>as7.version</name>
          <value>6.0.0</value>
        </property>
      </activation>

      <properties>
        <as7.url>Please set the as7.url system property to the location of the EAP ${as7.version} distribution zipfile.</as7.url>
        <jboss-as-arquillian-container-managed.version>7.1.1.Final</jboss-as-arquillian-container-managed.version>
      </properties>
    </profile>

    <!-- Activate this profile to run the integration tests (these can take a while to complete). -->
    <!-- activate with -Das7.itest. See also http://rhq-project.org/display/RHQ/Notes#Notes-IntegrationTests -->
    <profile>
      <id>as7.itest</id>

      <activation>
        <property>
          <name>as7.itest</name>
        </property>
      </activation>

      <properties>
        <jboss7.home>${java.io.tmpdir}/jboss-as-${as7.version}</jboss7.home>

        <jboss.standalone.bindAddress>127.0.0.1</jboss.standalone.bindAddress>
        <jboss.standalone.portOffset>40000</jboss.standalone.portOffset>
        <!-- IMPORTANT: The management port must be the port offset + 9999. -->
        <jboss.standalone.nativeManagementPort>49999</jboss.standalone.nativeManagementPort>

        <jboss.domain.bindAddress>127.0.0.1</jboss.domain.bindAddress>
        <jboss.domain.portOffset>50000</jboss.domain.portOffset>
        <!-- IMPORTANT: The native management port must be the port offset + 9999. -->
        <jboss.domain.nativeManagementPort>59999</jboss.domain.nativeManagementPort>
        <!-- IMPORTANT: The native management port must be the port offset + 9990. -->
        <jboss.domain.httpManagementPort>59990</jboss.domain.httpManagementPort>
        <!-- IMPORTANT: The native management port must be the port offset + 9943. -->
        <jboss.domain.httpsManagementPort>59943</jboss.domain.httpsManagementPort>
      </properties>

      <build>
        <plugins>

          <plugin>
            <artifactId>maven-antrun-plugin</artifactId>
            <executions>
              <execution>
                <id>downloadAndUnzip</id>
                <phase>initialize</phase>
                <goals>
                  <goal>run</goal>
                </goals>
                <configuration>
                  <target>
                    <!-- Set as7.zipfile name before download -->
                    <property name="as7.zipfile" location="${java.io.tmpdir}/jboss-as7-${as7.version}.zip"/>
                    <!-- Defensive clean (jboss7.home is a POM property) -->
                    <delete dir="${jboss7.home}" quiet="true"/>
                    <!-- Download as7 dist if not already present -->
                    <get src="${as7.url}" dest="${as7.zipfile}" usetimestamp="true" verbose="true" />
                    <!-- Unzip as7 dist to jboss7.home -->
                    <unzip src="${as7.zipfile}" dest="${jboss7.home}">
                        <!-- cutdirsmapper available since ANT 1.8.2. See http://ant.apache.org/manual/Types/mapper.html -->
                        <!-- All as7 dist zip files have a top level directory in their hierarchy -->
                        <!-- Sometimes this top level directory is not even named like the zip file (e.g. snapshot dists) -->
                        <!-- So we use the cutdirsmapper to extract as7 files straight to as7.home -->
                        <cutdirsmapper dirs="1"/>
                    </unzip>
                    <chmod perm="u+rx">
                      <fileset dir="${jboss7.home}/bin" includes="*.sh"/>
                    </chmod>
                    <replace dir="${jboss7.home}"
                             includes="standalone/configuration/standalone*.xml, domain/configuration/host*.xml"
                             token="&lt;inet-address " value="&lt;loopback-address "/>
                    <!-- TODO (ips, 05/24/12): The below starts the managed servers in HA mode, but it also causes a
                                               slew of HornetQ authentication errors - figure out how to make those go
                                               away. -->
                    <!--<replace dir="${jboss7.home}"
                             includes="domain/configuration/host.xml"
                             token=' group="main-server-group"' value=' group="other-server-group"'/>-->
                  </target>
                </configuration>
              </execution>
              <execution>
                 <id>delete</id>
                 <phase>post-integration-test</phase>
                 <goals>
                    <goal>run</goal>
                </goals>
                <configuration>
                   <target>
                      <delete dir="${jboss7.home}" />
                   </target>
                </configuration>
              </execution>
            </executions>
          </plugin>

          <plugin>
            <groupId>org.codehaus.mojo</groupId>
            <artifactId>exec-maven-plugin</artifactId>
            <version>1.2.1.jbossorg-3</version>

            <executions>

              <execution>
                <id>start-as7-standalone</id>
                <phase>pre-integration-test</phase>
                <goals>
                  <goal>exec</goal>
                </goals>
                <configuration>
                  <background>true</background>
                  <!-- test blocks until the port at backgroundPollingAddress is available (waiting for starting) -->
                  <!-- when maven jvm exits, this plugin will kill the running servers -->
                  <backgroundPollingAddress>${jboss.standalone.bindAddress}:${jboss.standalone.nativeManagementPort}
                  </backgroundPollingAddress>
                  <executable>${java.home}/bin/java</executable>
                  <arguments>
                    <!-- Process Controller Java options -->
                    <argument>-D[Standalone]</argument>
                    <argument>-server</argument>
                    <argument>${java.useCompressedOOPS}</argument>
                    <argument>${java.tieredCompilation}</argument>
                    <argument>-Xms64m</argument>
                    <argument>-Xmx512m</argument>
                    <argument>-XX:MaxPermSize=256m</argument>
                    <argument>-Djava.net.preferIPv4Stack=true</argument>
                    <argument>-Dorg.jboss.resolver.warning=true</argument>
                    <argument>-Dsun.rmi.dgc.client.gcInterval=3600000</argument>
                    <argument>-Dsun.rmi.dgc.server.gcInterval=3600000</argument>
                    <argument>-Djboss.modules.system.pkgs=org.jboss.byteman</argument>
                    <argument>-Djava.awt.headless=true</argument>
                    <argument>-Djboss.server.default.config=standalone.xml</argument>
                    <argument>-Dorg.jboss.boot.log.file=${jboss7.home}/standalone/log/boot.log</argument>
                    <argument>-Dlogging.configuration=file:${jboss7.home}/standalone/configuration/logging.properties</argument>
                    <argument>-jar</argument>
                    <argument>${jboss7.home}/jboss-modules.jar</argument>
                    <argument>-mp</argument>
                    <argument>${jboss7.home}/modules</argument>
                    <argument>-jaxpmodule</argument>
                    <argument>javax.xml.jaxp-provider</argument>
                    <argument>org.jboss.as.standalone</argument>
                    <argument>-Djboss.home.dir=${jboss7.home}</argument>
                    <argument>--server-config=standalone-full-ha.xml</argument>
                    <argument>-Djboss.bind.address.management=${jboss.standalone.bindAddress}</argument>
                    <argument>-Djboss.bind.address=${jboss.standalone.bindAddress}</argument>
                    <argument>-Djboss.bind.address.unsecure=${jboss.standalone.bindAddress}</argument>
                    <argument>-Djboss.socket.binding.port-offset=${jboss.standalone.portOffset}</argument>
                  </arguments>
                </configuration>
              </execution>

              <execution>
                <id>start-as7-domain</id>
                <phase>pre-integration-test</phase>
                <goals>
                  <goal>exec</goal>
                </goals>
                <configuration>
                  <background>true</background>
                  <!-- test blocks until the port at backgroundPollingAddress is available (waiting for starting) -->
                  <!-- when maven jvm exits, this plugin will kill the running servers -->
                  <backgroundPollingAddress>${jboss.domain.bindAddress}:${jboss.domain.nativeManagementPort}
                  </backgroundPollingAddress>
                  <executable>${java.home}/bin/java</executable>
                  <arguments>
                    <!-- Process Controller Java options -->
                    <argument>-D[Process Controller]</argument>
                    <argument>-Xms64M</argument>
                    <argument>-Xmx512M</argument>
                    <argument>-XX:MaxPermSize=256M</argument>
                    <argument>-Djava.net.preferIPv4Stack=true</argument>
                    <argument>-Dorg.jboss.resolver.warning=true</argument>
                    <argument>-Dsun.rmi.dgc.client.gcInterval=3600000</argument>
                    <argument>-Dsun.rmi.dgc.server.gcInterval=3600000</argument>
                    <argument>-Djboss.modules.system.pkgs=org.jboss.byteman</argument>
                    <argument>-Djava.awt.headless=true</argument>
                    <argument>-Djboss.domain.default.config=domain.xml</argument>
                    <argument>-Djboss.host.default.config=host.xml</argument>
                    <argument>-Dorg.jboss.boot.log.file=${jboss7.home}/domain/log/process-controller.log</argument>
                    <argument>-Dlogging.configuration=file:${jboss7.home}/domain/configuration/logging.properties</argument>
                    <argument>-Djboss.bind.address.management=${jboss.domain.bindAddress}</argument>
                    <argument>-Djboss.bind.address=${jboss.domain.bindAddress}</argument>
                    <argument>-Djboss.bind.address.unsecure=${jboss.domain.bindAddress}</argument>
                    <argument>-Djboss.socket.binding.port-offset=${jboss.domain.portOffset}</argument>
                    <argument>-jar</argument>
                    <argument>${jboss7.home}/jboss-modules.jar</argument>
                    <argument>-mp</argument>
                    <argument>${jboss7.home}/modules</argument>
                    <argument>org.jboss.as.process-controller</argument>
                    <argument>-jboss-home</argument>
                    <argument>${jboss7.home}</argument>
                    <argument>-jvm</argument>
                    <argument>${java.home}/bin/java</argument>
                    <argument>-mp</argument>
                    <argument>${jboss7.home}/modules</argument>
                    <argument>--</argument>

                    <!-- Host Controller Java options to be inserted *before* the built-in options -->
                    <argument>-Xms64M</argument>
                    <argument>-Xmx512M</argument>
                    <argument>-XX:MaxPermSize=256M</argument>
                    <argument>-Djava.net.preferIPv4Stack=true</argument>
                    <argument>-Dorg.jboss.resolver.warning=true</argument>
                    <argument>-Dsun.rmi.dgc.client.gcInterval=3600000</argument>
                    <argument>-Dsun.rmi.dgc.server.gcInterval=3600000</argument>
                    <argument>-Djboss.modules.system.pkgs=org.jboss.byteman</argument>
                    <argument>-Djava.awt.headless=true</argument>
                    <argument>-Djboss.domain.default.config=domain.xml</argument>
                    <argument>-Djboss.host.default.config=host.xml</argument>
                    <argument>-Dorg.jboss.boot.log.file=${jboss7.home}/domain/log/host-controller.log</argument>
                    <argument>-Dlogging.configuration=file:${jboss7.home}/domain/configuration/logging.properties</argument>
                    <argument>--</argument>

                    <!-- Host Controller Java options to be inserted *after* the built-in options -->
                    <!-- (e.g. "-jar /tmp/jboss-as-6.0.0.ER5/jboss-modules.jar -mp /tmp/jboss-as-6.0.0.ER5/modules -jaxpmodule javax.xml.jaxp-provider") -->
                    <argument>-default-jvm</argument>
                    <argument>${java.home}/bin/java</argument>
                    <!-- The remaining props are all our custom options (the ones that would be passed to domain.sh) -->
                    <argument>-Djboss.bind.address.management=${jboss.domain.bindAddress}</argument>
                    <argument>-Djboss.bind.address=${jboss.domain.bindAddress}</argument>
                    <argument>-Djboss.bind.address.unsecure=${jboss.domain.bindAddress}</argument>
                    <argument>-Djboss.socket.binding.port-offset=${jboss.domain.portOffset}</argument>
                    <argument>-Djboss.management.native.port=${jboss.domain.nativeManagementPort}</argument>
                    <argument>-Djboss.management.http.port=${jboss.domain.httpManagementPort}</argument>
                    <argument>-Djboss.management.https.port=${jboss.domain.httpsManagementPort}</argument>
                  </arguments>
                </configuration>
              </execution>

            </executions>

          </plugin>

          <plugin>
            <artifactId>maven-failsafe-plugin</artifactId>
            <!-- failsafe plugin prevents a test failure to abort the build, so that the post-integration-test phase
            -  can still shut down the servers fired up.
            -->
            <configuration>
              <skipTests>false</skipTests>
              <skipITs>false</skipITs>
              <includes>
                <!-- only include integration tests; normal unit tests are handled above by surefire plugin -->
                <include>org/rhq/modules/plugins/jbossas7/itest/**/*Test.java</include>
                <!--<include>org/rhq/modules/plugins/jbossas7/itest/standalone/StandaloneServerComponentTest.java</include>-->
                <!--<include>org/rhq/modules/plugins/jbossas7/itest/domain/DomainServerComponentTest.java</include>-->
                <!--<include>org/rhq/modules/plugins/jbossas7/itest/domain/SecurityModuleOptionsTest.java</include>-->
<<<<<<< HEAD
=======
                <!--<include>org/rhq/modules/plugins/jbossas7/itest/nonpc/ManagementConnectionPersistenceTest.java</include>-->
>>>>>>> c923c9a9
              </includes>
              <properties>
                <property>
                  <name>listener</name>
                  <value>org.rhq.test.testng.StdoutReporter</value>
                </property>
              </properties>
              <systemPropertyVariables>
                <arquillian.xml>${project.build.testSourceDirectory}/../resources/itest/arquillian.xml</arquillian.xml>
                <jboss7.home>${jboss7.home}</jboss7.home>
                <as7.version>${as7.version}</as7.version>
                <!--<as7plugin.verbose>true</as7plugin.verbose>-->
                <jboss.standalone.bindAddress>${jboss.standalone.bindAddress}</jboss.standalone.bindAddress>
                <jboss.standalone.portOffset>${jboss.standalone.portOffset}</jboss.standalone.portOffset>
                <jboss.domain.bindAddress>${jboss.domain.bindAddress}</jboss.domain.bindAddress>
                <jboss.domain.portOffset>${jboss.domain.portOffset}</jboss.domain.portOffset>
                <jboss.domain.httpManagementPort>${jboss.domain.httpManagementPort}</jboss.domain.httpManagementPort>
                <settings.localRepository>${settings.localRepository}</settings.localRepository>
              </systemPropertyVariables>
            </configuration>
            <executions>
              <execution>
                <goals>
                  <goal>integration-test</goal>
                  <goal>verify</goal>
                </goals>
              </execution>
            </executions>
          </plugin>

        </plugins>
      </build>

      <dependencies>

        <dependency>
          <groupId>${rhq.groupId}</groupId>
          <artifactId>rhq-core-plugin-test-api</artifactId>
          <version>${project.version}</version>
          <type>pom</type>
          <scope>test</scope>
        </dependency>

      </dependencies>

    </profile>

    <profile>
      <id>dev</id>

      <properties>
        <rhq.rootDir>../../..</rhq.rootDir>
        <rhq.containerDir>${rhq.rootDir}/${rhq.defaultDevContainerPath}</rhq.containerDir>
        <rhq.deploymentDir>${rhq.containerDir}/${rhq.agentPluginDir}</rhq.deploymentDir>
      </properties>

      <build>
        <plugins>

          <plugin>
            <artifactId>maven-antrun-plugin</artifactId>
            <executions>

              <execution>
                <id>deploy</id>
                <phase>compile</phase>
                <configuration>
                  <target>
                    <mkdir dir="${rhq.deploymentDir}"/>
                    <property name="deployment.file" location="${rhq.deploymentDir}/${project.build.finalName}.jar"/>
                    <echo>*** Updating ${deployment.file}...</echo>
                    <jar destfile="${deployment.file}" basedir="${project.build.outputDirectory}"/>
                  </target>
                </configuration>
                <goals>
                  <goal>run</goal>
                </goals>
              </execution>

              <execution>
                <id>deploy-jar-meta-inf</id>
                <phase>package</phase>
                <configuration>
                  <target>
                    <property name="deployment.file" location="${rhq.deploymentDir}/${project.build.finalName}.jar"/>
                    <echo>*** Updating META-INF dir in ${deployment.file}...</echo>
                    <unjar src="${project.build.directory}/${project.build.finalName}.jar"
                           dest="${project.build.outputDirectory}">
                      <patternset>
                        <include name="META-INF/**"/>
                      </patternset>
                    </unjar>
                    <jar destfile="${deployment.file}" manifest="${project.build.outputDirectory}/META-INF/MANIFEST.MF"
                         update="true">
                    </jar>
                  </target>
                </configuration>
                <goals>
                  <goal>run</goal>
                </goals>
              </execution>

              <execution>
                <id>undeploy</id>
                <phase>clean</phase>
                <configuration>
                  <target>
                    <property name="deployment.file" location="${rhq.deploymentDir}/${project.build.finalName}.jar"/>
                    <echo>*** Deleting ${deployment.file}...</echo>
                    <delete file="${deployment.file}"/>
                  </target>
                </configuration>
                <goals>
                  <goal>run</goal>
                </goals>
              </execution>

            </executions>
          </plugin>

        </plugins>
      </build>

    </profile>
  </profiles>

</project><|MERGE_RESOLUTION|>--- conflicted
+++ resolved
@@ -590,10 +590,7 @@
                 <!--<include>org/rhq/modules/plugins/jbossas7/itest/standalone/StandaloneServerComponentTest.java</include>-->
                 <!--<include>org/rhq/modules/plugins/jbossas7/itest/domain/DomainServerComponentTest.java</include>-->
                 <!--<include>org/rhq/modules/plugins/jbossas7/itest/domain/SecurityModuleOptionsTest.java</include>-->
-<<<<<<< HEAD
-=======
                 <!--<include>org/rhq/modules/plugins/jbossas7/itest/nonpc/ManagementConnectionPersistenceTest.java</include>-->
->>>>>>> c923c9a9
               </includes>
               <properties>
                 <property>
