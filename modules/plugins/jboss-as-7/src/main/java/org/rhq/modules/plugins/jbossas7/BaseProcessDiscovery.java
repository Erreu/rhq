/*
 * RHQ Management Platform
 * Copyright (C) 2005-2011 Red Hat, Inc.
 * All rights reserved.
 *
 * This program is free software; you can redistribute it and/or modify
 * it under the terms of the GNU General Public License as published by
 * the Free Software Foundation version 2 of the License.
 *
 * This program is distributed in the hope that it will be useful,
 * but WITHOUT ANY WARRANTY; without even the implied warranty of
 * MERCHANTABILITY or FITNESS FOR A PARTICULAR PURPOSE. See the
 * GNU General Public License for more details.
 *
 * You should have received a copy of the GNU General Public License
 * along with this program; if not, write to the Free Software
 * Foundation, Inc., 675 Mass Ave, Cambridge, MA 02139, USA.
 */
package org.rhq.modules.plugins.jbossas7;

import java.io.BufferedReader;
import java.io.File;
import java.io.FileInputStream;
import java.io.FileReader;
import java.io.IOException;
import java.io.InputStream;
import java.util.HashSet;
import java.util.List;
import java.util.Set;

import javax.xml.parsers.DocumentBuilder;
import javax.xml.parsers.DocumentBuilderFactory;

import org.apache.commons.logging.Log;
import org.apache.commons.logging.LogFactory;
import org.w3c.dom.Document;

import org.rhq.core.domain.configuration.Configuration;
import org.rhq.core.domain.configuration.PropertyList;
import org.rhq.core.domain.configuration.PropertyMap;
import org.rhq.core.domain.configuration.PropertySimple;
import org.rhq.core.pluginapi.event.log.LogFileEventResourceComponentHelper;
import org.rhq.core.pluginapi.inventory.DiscoveredResourceDetails;
import org.rhq.core.pluginapi.inventory.ProcessScanResult;
import org.rhq.core.pluginapi.inventory.ResourceDiscoveryComponent;
import org.rhq.core.pluginapi.inventory.ResourceDiscoveryContext;
import org.rhq.core.system.ProcessInfo;

/**
 * Discovery class
 */
public class BaseProcessDiscovery extends AbstractBaseDiscovery implements ResourceDiscoveryComponent

{
    static final String DORG_JBOSS_BOOT_LOG_FILE = "-Dorg.jboss.boot.log.file=";
    private final Log log = LogFactory.getLog(this.getClass());

    /**
     * Run the auto-discovery
     */
    public Set<DiscoveredResourceDetails> discoverResources(ResourceDiscoveryContext discoveryContext) throws Exception {
        Set<DiscoveredResourceDetails> discoveredResources = new HashSet<DiscoveredResourceDetails>();

        List<ProcessScanResult> scans = discoveryContext.getAutoDiscoveredProcesses();

        for (ProcessScanResult psr : scans) {

            Configuration config = discoveryContext.getDefaultPluginConfiguration();
            // IF SE, then look at domain/configuration/host.xml <management interface="default" port="9990
            // for management port
            String[] commandLine = psr.getProcessInfo().getCommandLine();
            String serverNameFull;
            String serverName;
            String psName = psr.getProcessScan().getName();
            String description = discoveryContext.getResourceType().getDescription();
<<<<<<< HEAD
            String version;
=======
            String homeDir = getHomeDirFromCommandLine(commandLine);
            String version = null;
>>>>>>> 566527b9

            //retrieve specific boot log file. Override for Standalone as server.log is more appropriate
            String bootLogFile = getLogFileFromCommandLine(commandLine);
            String logFile = bootLogFile;

            if (psName.equals("HostController")) {

                readStandaloneOrHostXml(psr.getProcessInfo(), true);
                HostPort hp = getDomainControllerFromHostXml();
                if (hp.isLocal) {
                    serverName = "DomainController"; // TODO make more unique
                    serverNameFull = "DomainController";
                    description = "Domain controller for an AS7 domain";
                }
                else {
                    serverName = "HostController"; // TODO make more unique
                    serverNameFull = "HostController";
                }

                config.put(new PropertySimple("baseDir", homeDir));
                config.put(new PropertySimple("startScript", AS7Mode.DOMAIN.getStartScript()));
                String host = findHost(psr.getProcessInfo(), true);
                config.put(new PropertySimple("domainHost", host));

                fillUserPassFromFile(config, "domain", homeDir);

                // provide running config
                String domainConfig = getServerConfigFromCommandLine(commandLine, AS7Mode.DOMAIN);
                String hostConfig = getServerConfigFromCommandLine(commandLine, AS7Mode.HOST);
                config.put(new PropertySimple("domainConfig",domainConfig));
                config.put(new PropertySimple("hostConfig",hostConfig));

            } else { // Standalone server
                serverNameFull = homeDir;
                readStandaloneOrHostXml(psr.getProcessInfo(), false);
                if ( serverNameFull.isEmpty()) {
                    // Try to obtain the server name
                    //  -Dorg.jboss.boot.log.file=domain/servers/server-one/log/boot.log
                    // This is a hack until I know a better way to do so.
                    String tmp = getLogFileFromCommandLine(commandLine);
                    int i = tmp.indexOf("servers/");
                    tmp = tmp.substring(i + 8);
                    tmp = tmp.substring(0, tmp.indexOf("/"));
                    serverNameFull = tmp;

                }
                String host = findHost(psr.getProcessInfo(), false);
                config.put(new PropertySimple("domainHost", host));

                config.put(new PropertySimple("baseDir", serverNameFull));

                serverName = findHostName();
                if (serverName.isEmpty())
                    serverName = serverNameFull;


                String serverConfig = getServerConfigFromCommandLine(commandLine, AS7Mode.STANDALONE);
                config.put(new PropertySimple("config",serverConfig));
                config.put(new PropertySimple("startScript",AS7Mode.STANDALONE.getStartScript()));

                fillUserPassFromFile(config, "standalone", serverNameFull);

                //preload server.log file for event log monitoring
                logFile = bootLogFile.substring(0, bootLogFile.lastIndexOf("/")) + File.separator + "server.log";
            }

            initLogEventSourcesConfigProp(logFile, config);

            HostPort managmentPort = getManagementPortFromHostXml();
            config.put(new PropertySimple("hostname", managmentPort.host));
            config.put(new PropertySimple("port", managmentPort.port));
            //            String javaClazz = psr.getProcessInfo().getName();

            /*
             * We'll connect to the discovered VM on the local host, so set the jmx connection
             * properties accordingly. This may only work on JDK6+, but then JDK5 is deprecated
             * anyway.
             */
            //                config.put(new PropertySimple(JMXDiscoveryComponent.COMMAND_LINE_CONFIG_PROPERTY,
            //                        javaClazz));
            //                config.put(new PropertySimple(JMXDiscoveryComponent.CONNECTION_TYPE,
            //                        LocalVMTypeDescriptor.class.getName()));
            //
            //                // TODO vmid will change when the detected server is bounced - how do we follow this?
            //                config.put(new PropertySimple(JMXDiscoveryComponent.VMID_CONFIG_PROPERTY,psr.getProcessInfo().getPid()));

            DiscoveredResourceDetails detail = new DiscoveredResourceDetails(discoveryContext.getResourceType(), // ResourceType
                serverNameFull, // key TODO distinguish per domain?
                serverName, // Name
                version, // TODO get via API ?�
                description, // Description
                config, psr.getProcessInfo());

            // Add to return values
            discoveredResources.add(detail);
            log.info("Discovered new ...  " + discoveryContext.getResourceType() + ", " + serverNameFull);
        }

        return discoveredResources;

    }

    private void fillUserPassFromFile(Configuration config, String mode, String baseDir) {

        String configDir = baseDir + File.separator + mode + File.separator + "configuration";

        File file = new File(configDir, "mgmt-users.properties");
        if (!file.exists() || !file.canRead()) {
            if (log.isDebugEnabled())
                log.debug("No console user properties file found at [" + file.getAbsolutePath()
                    + "] or file is not readable");
            return;
        }
        BufferedReader br = null;
        try {
            FileReader fileReader = new FileReader(file);
            br = new BufferedReader(fileReader);
            String line;
            while ((line = br.readLine()) != null) {
                if (line.startsWith("#"))
                    continue;
                if (line.isEmpty())
                    continue;
                if (!line.contains("="))
                    continue;
                // found a candidate
                String user = line.substring(0, line.indexOf("="));
                String pass = line.substring(line.indexOf("=") + 1);
                config.put(new PropertySimple("user", user));
                config.put(new PropertySimple("password", pass));

            }
        } catch (IOException e) {
            e.printStackTrace(); // TODO: Customise this generated block
        } finally {
            if (br != null)
                try {
                    br.close();
                } catch (IOException e) {
                    // empty
                }
        }

    }

    private String findHost(ProcessInfo processInfo, boolean isDomain) {
        String hostXmlFile = getHostXmlFileLocation(processInfo, isDomain);
        DocumentBuilderFactory factory = DocumentBuilderFactory.newInstance();
        String hostName = null;
        try {
            DocumentBuilder builder = factory.newDocumentBuilder();
            InputStream is = new FileInputStream(hostXmlFile);
            try {
                Document document = builder.parse(is); // TODO keep this around
                hostName = document.getDocumentElement().getAttribute("name");
            } finally {
                is.close();
            }
        } catch (Exception e) {
            e.printStackTrace(); // TODO: Customise this generated block
        }
        if (hostName == null)
            hostName = "local"; // Fallback to the installation default
        return hostName;
    }

    /**
     * Obtain the running configuration from the command line if it was passed via --(server,domain,host)-config
     * @param commandLine Command line to look at
     * @param mode mode and thus command line switch to look for
     * @return the config or the default for the mode if no config was passed on the command line.
     */
    String getServerConfigFromCommandLine(String[] commandLine, AS7Mode mode) {
        String configArg = mode.getConfigArg();
        for (String line: commandLine) {
            if (line.startsWith(configArg))
                return line.substring(configArg.length()+1);
        }
        return mode.getDefaultXmlFile();
    }

    //-Dorg.jboss.boot.log.file=/devel/jbas7/jboss-as/build/target/jboss-7.0.0.Alpha2/domain/log/server-manager/boot.log
    //-Dlogging.configuration=file:/devel/jbas7/jboss-as/build/target/jboss-7.0.0.Alpha2/domain/configuration/logging.properties

    String getLogFileFromCommandLine(String[] commandLine) {

        for (String line : commandLine) {
            if (line.startsWith(DORG_JBOSS_BOOT_LOG_FILE))
                return line.substring(DORG_JBOSS_BOOT_LOG_FILE.length());
        }
        return "";
    }

    private void initLogEventSourcesConfigProp(String fileName, Configuration pluginConfiguration) {

        PropertyList logEventSources = pluginConfiguration
            .getList(LogFileEventResourceComponentHelper.LOG_EVENT_SOURCES_CONFIG_PROP);

        if (logEventSources == null)
            return;

        File serverLogFile = new File(fileName);

        if (serverLogFile.exists() && !serverLogFile.isDirectory()) {
            PropertyMap serverLogEventSource = new PropertyMap("logEventSource");
            serverLogEventSource.put(new PropertySimple(
                LogFileEventResourceComponentHelper.LogEventSourcePropertyNames.LOG_FILE_PATH, serverLogFile));
            serverLogEventSource.put(new PropertySimple(
                LogFileEventResourceComponentHelper.LogEventSourcePropertyNames.ENABLED, Boolean.FALSE));
            logEventSources.add(serverLogEventSource);
        }
    }

}<|MERGE_RESOLUTION|>--- conflicted
+++ resolved
@@ -73,12 +73,8 @@
             String serverName;
             String psName = psr.getProcessScan().getName();
             String description = discoveryContext.getResourceType().getDescription();
-<<<<<<< HEAD
+            String homeDir = getHomeDirFromCommandLine(commandLine);
             String version;
-=======
-            String homeDir = getHomeDirFromCommandLine(commandLine);
-            String version = null;
->>>>>>> 566527b9
 
             //retrieve specific boot log file. Override for Standalone as server.log is more appropriate
             String bootLogFile = getLogFileFromCommandLine(commandLine);
