<?xml version="1.0" encoding="UTF-8"?>

<!DOCTYPE plugin [

        <!ENTITY logSources '
    <c:group name="event" displayName="Events">
        <c:list-property name="logEventSources">
            <c:map-property name="logEventSource">
                <c:simple-property name="logFilePath" type="file" summary="true"
                                   description="The absolute path to the source log file."/>
                <c:simple-property name="enabled" type="boolean" summary="true"
                                   description="A flag indicating whether of not this log Event source is currently
                                                enabled (i.e. whether the associated log file should be tailed for
                                                new entries)."/>
                <c:simple-property name="dateFormat" required="false"
                                   description="The date format to use when parsing the dates in log entries. The
                                                format must be in the syntax defined by the Java SimpleDateFormat
                                                class. If not specified, the three date formats that are predefined
                                                by Log4J (ISO8601, DATE, and ABSOLUTE) will be tried."/>
                <c:simple-property name="includesPattern" required="false"
                                   description="A regular expression against which a log entrys detail is matched
                                                to determine if an Event should be fired for that entry. If not
                                                specified, no filtering of log entries will be done based on their
                                                detail."/>
                <c:simple-property name="minimumSeverity" required="false" default="error"
                                   description="The minimum severity of Events that should be collected for this
                                                source. If not specified, there is no minimum severity (i.e. all
                                                events will be collected).">
                    <c:property-options>
                       <c:option name="debug" value="debug"/>
                       <c:option name="info"  value="info"/>
                       <c:option name="warn"  value="warn"/>
                       <c:option name="error" value="error"/>
                       <c:option name="fatal" value="fatal"/>
                    </c:property-options>
                </c:simple-property>
            </c:map-property>
        </c:list-property>
    </c:group>
'>

        ]>

<plugin name="jboss-as-7"
        displayName="JBoss Application Server 7.x"
        description="Management of JBossAS 7"
        package="org.rhq.modules.plugins.jbossas7"
        xmlns:xsi="http://www.w3.org/2001/XMLSchema-instance"
        xmlns="urn:xmlns:rhq-plugin"
        xmlns:c="urn:xmlns:rhq-configuration"
        >


    <!-- TODO I think we should introduce an abstract AS7 plugin that contains some base functionality and then
      ~~      additional 'Personalities' for the kinds of servers (PM, SM, Standalone AS, Managed AS)
      -->

    <server name="JBossAS7 Host Controller"
            discovery="BaseProcessDiscovery"
            class="HostControllerComponent"
            description="Domain controller (delegate) for this host"
            >

        <plugin-configuration>
            <c:simple-property name="hostname" default="localhost" required="true" description="Host name of the domain API"/>
            <c:simple-property name="port" default="9990" type="integer" required="true" description="Port of the domain API"/>
            <c:simple-property name="user" type="string" default="rhqadmin" description="Management user for a secured Host controller" required="false"/>
            <c:simple-property name="password" type="password" default="rhqadmin" description="Password for the management user" required="false"/>
            <c:simple-property name="domainConfig" type="string" default="domain.xml" description="Running configuration (domain part)" displayName="Domain Configuration"/>
            <c:simple-property name="hostConfig" type="string" default="host.xml" description="Running configuration (host part)" displayName="Host Configuration"/>
            <c:simple-property name="baseDir" type="file" description="Base directory of the server installation" displayName="Base directory" readOnly="true" required="false"/>
            <c:simple-property name="startScript" type="file" default="bin/domain.sh" description="Script used to start the server. If the path is not absolute, it is relative to the base directory"/>
            <c:simple-property name="javaHomePath" type="file" displayName="JAVA_HOME Path" required="false"
                               description="The absolute path to a JRE or JDK installation directory containing
                                                        the JVM that should be used to start and shutdown the HostController instance;
                                                        defaults to the home directory of the RHQ agent JRE."/>
            <c:simple-property name="domainHost" type="string" readOnly="true" required="false" description="Host name within the AS7 domain"/>

            &logSources;
         <c:group name="event" displayName="Events">
             <c:list-property name="logEventSources">
                 <c:map-property name="logEventSource">
                     <c:simple-property name="logFilePath" type="file" summary="true"
                                        description="The absolute path to the source log file."/>
                     <c:simple-property name="enabled" type="boolean" summary="true"
                                        description="A flag indicating whether of not this log Event source is currently
                                                     enabled (i.e. whether the associated log file should be tailed for
                                                     new entries)."/>
                     <c:simple-property name="dateFormat" required="false"
                                        description="The date format to use when parsing the dates in log entries. The
                                                     format must be in the syntax defined by the Java SimpleDateFormat
                                                     class. If not specified, the three date formats that are predefined
                                                     by Log4J (ISO8601, DATE, and ABSOLUTE) will be tried."/>
                     <c:simple-property name="includesPattern" required="false"
                                        description="A regular expression against which a log entry's detail is matched
                                                     to determine if an Event should be fired for that entry. If not
                                                     specified, no filtering of log entries will be done based on their
                                                     detail."/>
                     <c:simple-property name="minimumSeverity" required="false" default="error"
                                        description="The minimum severity of Events that should be collected for this
                                                     source. If not specified, there is no minimum severity (i.e. all
                                                     events will be collected).">
                         <c:property-options>
                            <c:option name="debug" value="debug"/>
                            <c:option name="info"  value="info"/>
                            <c:option name="warn"  value="warn"/>
                            <c:option name="error" value="error"/>
                            <c:option name="fatal" value="fatal"/>
                         </c:property-options>
                     </c:simple-property>
                 </c:map-property>
             </c:list-property>
         </c:group>
        </plugin-configuration>

        <process-scan name="HostController" query="process|basename|match=^java.*,arg|org.jboss.as.host-controller|match=.*"/>


<!-- Currently not provided by AS7
        <operation name="domain:shutdown" displayName="Shutdown Domain" description="Shut this Host-/Domaincontroller down with all managed servers.">
        </operation>
-->

        <operation name="managed-server:add" displayName="Add managed server" description="Add a new managed server">
            <parameters>
                <c:simple-property name="servername" displayName="Name of the new server" required="true"/>
                <c:simple-property name="hostname" displayName="Name of the host to put the server on" required="true">
                    <c:option-source target="resource" expression="type=^Host$ plugin=jboss-as-7"/>
                </c:simple-property>
                <c:simple-property name="server-group" displayName="Server group to add to" required="true">
                    <c:option-source target="resource" expression="type=ServerGroup"/>
                </c:simple-property>
                <c:simple-property name="socket-bindings" displayName="Socket bindings to base upon" default="standard-sockets" description="Socket bindings to base upon"/>
                <c:simple-property name="port-offset" displayName="Port offset" default="0" type="integer" />
                <c:simple-property name="auto-start" displayName="Autostart" default="false" type="boolean" />
            </parameters>
            <results>
                <c:simple-property name="operationResult" description="Outcome of the create server operation"/>
            </results>
        </operation>
        <operation name="managed-server:remove" displayName="Remove managed server" description="Remove a managed server">
            <parameters>
                <c:simple-property name="servername" displayName="Name of the server to remove" required="true">
                    <c:option-source target="resource" expression="type=Managed Server"/>
                </c:simple-property>
                <c:simple-property name="hostname" displayName="Name of the host where the server is on" required="true">
                    <c:option-source target="resource" expression="type=^Host$ plugin=jboss-as-7"/>
                </c:simple-property>
            </parameters>
            <results>
                <c:simple-property name="operationResult" description="Outcome of the remove server operation"/>
            </results>

        </operation>

        <operation name="start" description="Start this Host-/Domaincontroller" displayName="Start this host controller">
            <results>
                <c:simple-property name="operationResult" description="Outcome of the start operation"/>
            </results>
        </operation>
        <operation name="shutdown" description="Stop this Host-/Domaincontroller" displayName="Shut down this host controller">
            <results>
                <c:simple-property name="operationResult" description="Outcome of the stop operation"/>
            </results>
        </operation>
        <operation name="installRhqUser" description="Installs a user in the server for management" displayName="Install RHQ user">
            <parameters>
                <c:simple-property name="user" displayName="Username" description="Name of the management user" default="rhqadmin"/>
                <c:simple-property name="password" displayName="Password" description="Password of this management user" default="rhqadmin" type="password"/>
            </parameters>
            <results>
                <c:simple-property name="operationResult"/>
            </results>
        </operation>


        <metric property="_internal:mgmtRequests" category="performance" dataType="measurement" defaultInterval="120000"
                displayType="summary" measurementType="trendsup" description="Number of requests sent to the controller"
                displayName="Number of management requests"
                />
        <metric property="_internal:requestTime" category="performance" dataType="measurement" defaultInterval="120000"
                displayType="summary" measurementType="trendsup" description="Total time for requests" units="milliseconds"
                displayName="Time used for management requests"/>
        <metric property="_internal:maxTime" category="performance" dataType="measurement" defaultInterval="120000"
                displayType="summary" measurementType="dynamic" description="Max time for a request since last metric get" units="milliseconds"
                displayName="Maximum request time"/>

        <metric property="release-codename" dataType="trait"  displayName="Code name of the release" displayType="summary"/>
        <metric property="release-version" dataType="trait"  displayName="Version of the server" displayType="summary"/>
        <metric property="product-name" dataType="trait" displayName="Name of the product"/>
        <metric property="product-version" dataType="trait" displayName="Version of the product" displayType="summary"/>
        <metric property="startTime" dataType="trait" displayName="Start time of the server" defaultOn="true"/>

        <event name="logEntry" description="an entry in a log file"/>

        <resource-configuration>
<!--
            <c:group name="attribute:schema-locations" displayName="Schema locations">

                <c:list-property name="schema-locations" displayName="Schema locations" readOnly="true" required="false">
                    <c:map-property name="*">
                        <c:simple-property name="*" readOnly="true" displayName="Schema name"/>
                    </c:map-property>
                </c:list-property>
            </c:group>
-->
            <c:group name="children:system-property:name+" displayName="System-properties">
                <c:list-property name="*2" displayName="Properties" required="false" readOnly="false">
                    <c:map-property name="*:name" displayName="Name" readOnly="true">
                        <c:simple-property name="name" displayName="Property-Name" readOnly="true"/>
                        <c:simple-property name="value" displayName="Value"/>
                    </c:map-property>
                </c:list-property>
            </c:group>

            <c:group name="children:path:name+" displayName="Path">
                <c:list-property name="*3" displayName="Path" required="false"
                                 description="The standard paths provided by the system include: jboss.home - the root directory of the JBoss AS distribution; user.home - user's home directory; user.dir - user's current working directory; java.home - java installation directory; jboss.server.base.dir - root directory for an individual server instance; jboss.server.data.dir - directory the server will use for persistent data file storage; jboss.server.log.dir - directory the server will use for log file storage; jboss.server.tmp.dir - directory the server will use for temporary file storage; jboss.domain.servers.dir - directory under which a host controller will create the working area for individual server instances">
                    <c:map-property name="*" displayName="Entry">
                       <c:simple-property name="name" required="true" type="string" readOnly="false"
                                          description="The name of the path. Cannot be one of the standard fixed paths provided by the system"/>
                       <c:simple-property name="path" required="true" type="string" readOnly="false"
                                          description="The actual filesystem path. Treated as an absolute path, unless the 'relative-to' attribute is specified, in which case the value is treated as relative to that path."/>
                       <c:simple-property name="relative-to" required="false" type="string" readOnly="false"
                                          description="The name of another previously named path, or of one of the standard paths provided by the system. If 'relative-to' is provided, the value of the 'path' attribute is treated as relative to the path specified by this attribute."/>
                    </c:map-property>
                </c:list-property>
            </c:group>

            <c:group name="children:extension:module" displayName="Installed extensions" hiddenByDefault="true">
                <c:list-property name="*" displayName="Installed extensions" readOnly="true" required="false">
                    <c:map-property name="*" displayName="Name" readOnly="true">
                        <c:simple-property name="module" displayName="Module name" readOnly="true"/>
                    </c:map-property>
                </c:list-property>
            </c:group>
        </resource-configuration>


        <server name="Profile"
                description="One profile in a domain. Profiles are assigned to server groups."
                discovery="SubsystemDiscovery"
                class="BaseComponent">

            <plugin-configuration>
                <c:simple-property name="path" default="profile" readOnly="true"/>
            </plugin-configuration>

        </server>

        <server name="ServerGroup"
                description="Server groups on this domain"
                discovery="SubsystemDiscovery"
                class="ServerGroupComponent"
                createDeletePolicy="both"
                >

            <plugin-configuration>
                <c:simple-property name="path" default="server-group" readOnly="true"/>
            </plugin-configuration>


            <resource-configuration>
                <c:simple-property name="profile" description="The profile name" required="true">
                    <c:option-source target="resource" expression="type=Profile plugin=jboss-as-7"/>
                </c:simple-property>
                <c:simple-property name="socket-binding-group" readOnly="false" required="true">
                    <c:option-source target="resource" expression="type=SocketBindingGroupDomain"/>
                </c:simple-property>
                <c:simple-property name="socket-binding-port-offset" required="false" defaultValue="0" type="integer"
                                   description="The default offset to be added to the port values given by the socket binding group."/>
                <c:simple-property name="jvm" required="false"/> <!-- TODO -->
            </resource-configuration>

        </server>
        <server name="Host"
                description="Host involved in this domain"
                discovery="SubsystemDiscovery"
                class="BaseComponent"
                >
            <plugin-configuration>
                <c:simple-property name="path" default="host" readOnly="true"/>
            </plugin-configuration>

            <operation name="server:add" displayName="Create server" description="Add a new server to this host.">
                <parameters>
                    <c:simple-property name="name" description="Name of this new server" required="true"/>
                    <c:simple-property name="group" displayName="Server Group" description="Server group to put this sever in" default="" required="true">
                        <c:option-source target="resource" expression="type=ServerGroup"/>
                    </c:simple-property>
                    <c:simple-property name="auto-start" displayName="Autostart" description="Should this server start at boot?" type="boolean" default="false" required="true"/>
                </parameters>
                <results>
                    <c:simple-property name="operationResult" description="Outcome of the create server operation"/>
                </results>
            </operation>
            <operation name="server:remove" displayName="Delete server" description="Deletes a server on this host.">
                <parameters>
                    <c:simple-property name="name" description="Name of the server to be removed" required="true"/>
                </parameters>
                <results>
                    <c:simple-property name="operationResult" description="Outcome of the delete server operation"/>
                </results>
            </operation>

            <resource-configuration>
                <c:group name="children:system-property:name+" displayName="System-properties">
                                <c:list-property name="*2" displayName="Properties" required="false" readOnly="false">
                                    <c:map-property name="*:name" displayName="Name" readOnly="true">
                                        <c:simple-property name="name" displayName="Property-Name" readOnly="true"/>
                                        <c:simple-property name="value" displayName="Value"/>
                                    </c:map-property>
                                </c:list-property>
                            </c:group>
                <c:group name="children:path:name+" displayName="Path">
                                <c:list-property name="*3" displayName="Path" required="false"
                                                 description="The standard paths provided by the system include: jboss.home - the root directory of the JBoss AS distribution; user.home - user's home directory; user.dir - user's current working directory; java.home - java installation directory; jboss.server.base.dir - root directory for an individual server instance; jboss.server.data.dir - directory the server will use for persistent data file storage; jboss.server.log.dir - directory the server will use for log file storage; jboss.server.tmp.dir - directory the server will use for temporary file storage; jboss.domain.servers.dir - directory under which a host controller will create the working area for individual server instances">
                                    <c:map-property name="*" displayName="Entry">
                                       <c:simple-property name="name" required="true" type="string" readOnly="false"
                                                          description="The name of the path. Cannot be one of the standard fixed paths provided by the system"/>
                                       <c:simple-property name="path" required="true" type="string" readOnly="false"
                                                          description="The actual filesystem path. Treated as an absolute path, unless the 'relative-to' attribute is specified, in which case the value is treated as relative to that path."/>
                                       <c:simple-property name="relative-to" required="false" type="string" readOnly="false"
                                                          description="The name of another previously named path, or of one of the standard paths provided by the system. If 'relative-to' is provided, the value of the 'path' attribute is treated as relative to the path specified by this attribute."/>
                                    </c:map-property>
                                </c:list-property>
                            </c:group>

            </resource-configuration>
        </server>

        <server name="Managed Server"
                discovery="ManagedASDiscovery"
                class="ManagedASComponent"
                >
            <plugin-configuration>
                <c:simple-property name="hostname" default="localhost" displayName="Management host" required="true"/>
                <c:simple-property name="port" default="9990" type="integer" displayName="Management port" required="true"/>
                <c:simple-property name="domainHost" readOnly="true" description="Hostname in the domain"/>
                <c:simple-property name="group" readOnly="true" displayName="Server Group" description="Server Group this instance belongs to."/>
                <c:simple-property name="socket-binding-group" readOnly="true" displayName="Socket binding group" description="Socket bindings to use" required="false"/>
                <c:simple-property name="socket-binding-port-offset" readOnly="true" displayName="Port Offset" type="integer" default="0" description="Offset to the base ports"/>
                <c:simple-property name="path" readOnly="true" />

                &logSources;
            </plugin-configuration>

            <operation name="server:start" description="Start this server instance." displayName="Start">
                <results>
                    <c:simple-property name="operationResult"/>
                </results>
            </operation>
            <operation name="server:stop" description="Stop this server instance." displayName="Stop">
                <results>
                    <c:simple-property name="operationResult"/>
                </results>
            </operation>
            <operation name="server:restart" description="Restart this server instance." displayName="Restart">
                <results>
                    <c:simple-property name="operationResult"/>
                </results>
            </operation>

            <metric property="status" dataType="trait" displayName="Server state" description="Detailed server state"
                    displayType="summary"/>
            <metric property="startTime" dataType="trait" displayName="Start time of the server" defaultOn="true"/>

            <event name="logEntry" description="an entry in a log file"/>

        </server>

        <service name="DomainDeployment"
                 class="DomainDeploymentComponent"
                 discovery="SubsystemDiscovery"
                 createDeletePolicy="both"
                 creationDataType="content">
            <plugin-configuration>
                <c:simple-property name="path" default="deployment" readOnly="true"/>
            </plugin-configuration>

            <operation name="domain-deployment:promote" displayName="Deploy to Server-Group" description="Deploy this deployment to a server group">
                <parameters>
                    <c:simple-property name="server-group" required="true" description="Server group to deploy to" type="string">
                        <c:property-options>
                            <c:option value="__all" name="All"/>
                        </c:property-options>
                        <c:option-source target="resource" expression="type=ServerGroup" />
                    </c:simple-property>
                    <c:simple-property name="enabled" required="true" default="true" description="Should the deployment be enabled on the server group?" type="boolean"/>
                </parameters>
                <results>
                    <c:simple-property name="operationResult" description="Outcome of the deploy to server group operation"/>
                </results>
            </operation>

            <content name="file" category="deployable" isCreationType="true" description="Deployments on this domain">
                <configuration>
                   <c:group name="deployment" displayName="Deployment Options">
                       <c:simple-property name="runtimeName" required="false"/>
                   </c:group>
                </configuration>
            </content>


            <resource-configuration>
                <c:simple-property name="name" readOnly="true"/>
                <c:simple-property name="runtime-name" readOnly="true"/>
                <c:simple-property name="content" readOnly="true"/>
            </resource-configuration>
        </service>
    </server>

    <server name="JBossAS7 Standalone Server"
            discovery="BaseProcessDiscovery"
            class="StandaloneASComponent"
            description="Standalone AS7 server"
            supportsManualAdd="true"
            >

        <plugin-configuration>
            <c:simple-property name="hostname" default="localhost" required="true"/>
            <c:simple-property name="port" default="9990" type="integer" required="true"/>
            <c:simple-property name="user" default="rhqadmin" type="string" description="Management user for a secured AS" required="false"/>
            <c:simple-property name="password" default="rhqadmin" type="password" description="Password for the management user" required="false"/>
            <c:simple-property name="config" type="string" default="standalone.xml" description="Running configuration" displayName="Configuration"/>
            <c:simple-property name="baseDir" type="file" description="Base directory of the server installation" displayName="Base directory" readOnly="true" required="false"/>
            <c:simple-property name="startScript" type="file" default="bin/standalone.sh" description="Script used to start the server. If the path is not absolute, it is relative to the base directory"/>
            <c:simple-property name="javaHomePath" type="file" displayName="JAVA_HOME Path" required="false"
                               description="The absolute path to a JRE or JDK installation directory containing
                                                        the JVM that should be used to start and shutdown the JBossAS instance;
                                                        defaults to the home directory of the RHQ agent JRE."/>
            &logSources;

<!--
         <c:group name="event" displayName="Events">
             <c:list-property name="logEventSources">
                 <c:map-property name="logEventSource">
                     <c:simple-property name="logFilePath" type="file" summary="true"
                                        description="The absolute path to the source log file."/>
                     <c:simple-property name="enabled" type="boolean" summary="true"
                                        description="A flag indicating whether of not this log Event source is currently
                                                     enabled (i.e. whether the associated log file should be tailed for
                                                     new entries)."/>
                     <c:simple-property name="dateFormat" required="false"
                                        description="The date format to use when parsing the dates in log entries. The
                                                     format must be in the syntax defined by the Java SimpleDateFormat
                                                     class. If not specified, the three date formats that are predefined
                                                     by Log4J (ISO8601, DATE, and ABSOLUTE) will be tried."/>
                     <c:simple-property name="includesPattern" required="false"
                                        description="A regular expression against which a log entry's detail is matched
                                                     to determine if an Event should be fired for that entry. If not
                                                     specified, no filtering of log entries will be done based on their
                                                     detail."/>
                     <c:simple-property name="minimumSeverity" required="false" default="error"
                                        description="The minimum severity of Events that should be collected for this
                                                     source. If not specified, there is no minimum severity (i.e. all
                                                     events will be collected).">
                         <c:property-options>
                            <c:option name="debug" value="debug"/>
                            <c:option name="info"  value="info"/>
                            <c:option name="warn"  value="warn"/>
                            <c:option name="error" value="error"/>
                            <c:option name="fatal" value="fatal"/>
                         </c:property-options>
                     </c:simple-property>
                 </c:map-property>
             </c:list-property>
         </c:group>
-->
        </plugin-configuration>

        <process-scan name="StandaloneAS" query="process|basename|match=^java.*,arg|org.jboss.as.standalone|match=.*"/>


        <operation name="reload" description="Make the server re-load the (changed) configuration. To load a different startup config use 'restart'" displayName="Reload">
            <results>
                <c:simple-property name="operationResult"/>
            </results>
        </operation>
        <operation name="start" description="Start the server by invoking its start script">
            <results>
                <c:simple-property name="operationResult"/>
            </results>
        </operation>
        <operation name="restart" description="Restart the server by shutting it down and invoking its start script">
            <results>
                <c:simple-property name="operationResult"/>
            </results>
        </operation>
        <operation name="shutdown" description="Shut down the server." displayName="Shutdown">
            <results>
                <c:simple-property name="operationResult"/>
            </results>
        </operation>
        <operation name="installRhqUser" description="Installs a user in the server for management" displayName="Install RHQ user">
            <parameters>
                <c:simple-property name="user" displayName="Username" description="Name of the management user" default="rhqadmin"/>
                <c:simple-property name="password" displayName="Password" description="Password of this management user" default="rhqadmin" type="password"/>
            </parameters>
            <results>
                <c:simple-property name="operationResult"/>
            </results>
        </operation>


        <metric property="_internal:mgmtRequests" category="performance" dataType="measurement" defaultInterval="120000"
                displayType="summary" measurementType="trendsup" description="Number of requests sent to the controller"
                displayName="Number of management requests"/>
        <metric property="_internal:requestTime" category="performance" dataType="measurement" defaultInterval="120000"
                displayType="summary" measurementType="trendsup" description="Total time for requests" units="milliseconds"
                displayName="Time used for management requests"/>
        <metric property="_internal:maxTime" category="performance" dataType="measurement" defaultInterval="120000"
                displayType="summary" measurementType="dynamic" description="Max time for a request since last metric get" units="milliseconds"
                displayName="Maximum request time"/>

        <metric property="server-state" dataType="trait" displayName="Server state" description="Detailed server state"
                displayType="summary"/>
        <metric property="release-codename" dataType="trait"  displayName="Code name of the release" displayType="summary"/>
        <metric property="release-version" dataType="trait"  displayName="Version of the server" displayType="summary"/>
        <metric property="product-name" dataType="trait" displayName="Name of the product"/>
        <metric property="product-version" dataType="trait" displayName="Version of the product" displayType="summary"/>
        <metric property="startTime" dataType="trait" displayName="Start time of the server" defaultOn="true"/>

        <event name="logEntry" description="an entry in a log file"/>

        <resource-configuration>

            <c:group name="children:system-property:name+" displayName="System-properties">
                <c:list-property name="*2" displayName="Properties" required="false" readOnly="false">
                    <c:map-property name="*:name" displayName="Name" readOnly="true">
                        <c:simple-property name="name" displayName="Property-Name" readOnly="true"/>
                        <c:simple-property name="value" displayName="Value"/>
                    </c:map-property>
                </c:list-property>
            </c:group>

            <c:group name="children:path:name+" displayName="Path">
                <c:list-property name="*3" displayName="Path" required="false"
                                 description="The standard paths provided by the system include: jboss.home - the root directory of the JBoss AS distribution; user.home - user's home directory; user.dir - user's current working directory; java.home - java installation directory; jboss.server.base.dir - root directory for an individual server instance; jboss.server.data.dir - directory the server will use for persistent data file storage; jboss.server.log.dir - directory the server will use for log file storage; jboss.server.tmp.dir - directory the server will use for temporary file storage; jboss.domain.servers.dir - directory under which a host controller will create the working area for individual server instances">
                    <c:map-property name="*" displayName="Entry">
                       <c:simple-property name="name" required="true" type="string" readOnly="false"
                                          description="The name of the path. Cannot be one of the standard fixed paths provided by the system"/>
                       <c:simple-property name="path" required="true" type="string" readOnly="false"
                                          description="The actual filesystem path. Treated as an absolute path, unless the 'relative-to' attribute is specified, in which case the value is treated as relative to that path."/>
                       <c:simple-property name="relative-to" required="false" type="string" readOnly="false"
                                          description="The name of another previously named path, or of one of the standard paths provided by the system. If 'relative-to' is provided, the value of the 'path' attribute is treated as relative to the path specified by this attribute."/>
                    </c:map-property>
                </c:list-property>
            </c:group>

            <c:group name="children:extension:module" displayName="Installed extensions" hiddenByDefault="true">

                <c:list-property name="*1" displayName="Installed extensions" readOnly="true" required="false">
                    <c:map-property name="*" displayName="Name" readOnly="true">
                        <c:simple-property name="module" displayName="Module name" readOnly="true"/>
                    </c:map-property>
                </c:list-property>
            </c:group>
        </resource-configuration>



    </server>


    <server name="JVM"
            discovery="JVMDiscoveryComponent"
            class="BaseComponent"
            description="Information about the underlying JVM"
            singleton="true">
        <runs-inside>
            <parent-resource-type name="Managed Server"  plugin="jboss-as-7"/>
            <parent-resource-type name="Host"  plugin="jboss-as-7"/>
            <parent-resource-type name="JBossAS7 Standalone Server"  plugin="jboss-as-7"/>
        </runs-inside>

        <plugin-configuration>
            <c:simple-property name="path" readOnly="true" default="core-service=platform-mbean"/>
        </plugin-configuration>

        <service name="Operating System"
                 discovery="SubsystemDiscovery"
                 class="BaseComponent"
                 singleton="true"
                 >

            <plugin-configuration>
                <c:simple-property name="path" readOnly="true" default="type=operating-system"/>
            </plugin-configuration>

            <metric property="available-processors"
                    description="The number of processors available to the Java virtual machine."/>
            <metric property="system-load-average"
                    description="The system load average for the last minute. The load average may not be available on some platforms; if the load average is not available, a negative value is returned."/>
         </service>

        <service name="Runtime"
                 discovery="SubsystemDiscovery"
                 class="BaseComponent"
                 singleton="true"
                 >

            <plugin-configuration>
                <c:simple-property name="path" readOnly="true" default="type=runtime"/>
            </plugin-configuration>

            <metric property="uptime" description="The uptime of the Java virtual machine in milliseconds."/>
         </service>

        <service name="Threading"
                 discovery="SubsystemDiscovery"
                 class="BaseComponent"
                 >

            <plugin-configuration>
                <c:simple-property name="path" readOnly="true" default="type=threading"/>
            </plugin-configuration>

            <metric property="thread-count" description="The current number of live threads including both daemon and non-daemon threads."/>
            <metric property="peak-thread-count" description="The peak live thread count since the Java virtual machine started or peak was reset."/>
            <metric property="total-started-thread-count" description="The total number of threads created and also started since the Java virtual machine started."/>
            <metric property="daemon-thread-count" description="The current number of live daemon threads."/>
            <metric property="current-thread-cpu-time" description="The total CPU time for the current thread in nanoseconds, or -1 if 'thread-cpu-time-enabled' is 'false'. A Java virtual machine implementation may not support CPU time measurement. If 'thread-cpu-time-supported', is 'false' undefined."/>
            <metric property="current-thread-user-time" description="The CPU time that the current thread has executed in user mode in nanoseconds, or -1 if 'thread-cpu-time-enabled' is 'false'. A Java virtual machine implementation may not support CPU time measurement. If 'thread-cpu-time-supported', is 'false' the result will be undefined "/>

            <resource-configuration>
                <c:simple-property name="thread-contention-monitoring-enabled" required="false" type="boolean" readOnly="false" description="Whether thread contention monitoring is enabled."/>
                <c:simple-property name="thread-cpu-time-enabled" required="false" type="boolean" readOnly="false" description="Whether thread CPU time measurement is enabled."/>
                <c:list-property name="all-thread-ids" description="All live thread IDs. If a security manager is installed and the caller does not have ManagementPermission('monitor'), the result will be undefined." readOnly="true">
                    <c:simple-property name="all-thread-ids" readOnly="true"/>
                </c:list-property>
                <c:simple-property name="thread-contention-monitoring-supported" required="false" type="boolean" readOnly="true" description="Whether the Java virtual machine supports thread contention monitoring."/>
                <c:simple-property name="thread-cpu-time-supported" required="false" type="boolean" readOnly="true" description="Whether the Java virtual machine implementation supports CPU time measurement for any thread."/>
                <c:simple-property name="current-thread-cpu-time-supported" required="false" type="boolean" readOnly="true" description="Whether the Java virtual machine supports CPU time measurement for the current thread."/>
                <c:simple-property name="object-monitor-usage-supported" required="false" type="boolean" readOnly="true" description="Whether the Java virtual machine supports monitoring of object monitor usage."/>
                <c:simple-property name="synchronizer-usage-supported" required="false" type="boolean" readOnly="true" description="Whether the Java virtual machine supports monitoring of ownable synchronizer usage."/>
            </resource-configuration>
         </service>



    </server>

    <server name="Messaging-Provider"
            discovery="SubsystemDiscovery"
            class="BaseComponent"
            description="The messaging subsystems"
            singleton="true"
            >
        <runs-inside>
            <parent-resource-type name="Profile"  plugin="jboss-as-7"/>
            <parent-resource-type name="JBossAS7 Standalone Server"  plugin="jboss-as-7"/>
        </runs-inside>

        <plugin-configuration>
            <c:simple-property name="path" readOnly="true" default="subsystem=messaging"/>
        </plugin-configuration>

        <server name="HornetQ"
                discovery="SubsystemDiscovery"
                class="BaseComponent"
                description="The HornetQ based messaging subsystem"
                >

            <plugin-configuration>
                <c:simple-property name="path" readOnly="true" default="hornetq-server"/>
            </plugin-configuration>


            <operation name="destination:add" displayName="Add destination" description="Add a Queue or Topic">
                <parameters>
                    <c:simple-property name="name" description="Name of the Destination" required="true"/>
                    <c:list-property name="entries" description="The JNDI names the destination should be bound to." required="true">
                        <c:simple-property name="entry" description="A single JNDI name. Note, this is relative to java:jboss/jms/"/>
                    </c:list-property>
                    <c:simple-property name="type" description="Type of Destination to create" default="Queue">
                        <c:property-options>
                            <c:option value="jms-queue" name="Queue"/>
                            <c:option value="jms-topic" name="Topic"/>
                        </c:property-options>
                    </c:simple-property>
                    <c:simple-property name="durable" description="Defines whether the queue is durable (for Queues only)." type="boolean" default="false"/>
                </parameters>
                <results>
                    <c:simple-property name="operationResult"/>
                </results>
            </operation>
            <operation name="destination:remove" displayName="Remove Destination" description="Remove a destination">
                <parameters>
                    <c:simple-property name="name" description="Name of the Destination" required="true"/>
                </parameters>
                <results>
                    <c:simple-property name="operationResult"/>
                </results>
            </operation>

            <resource-configuration>
                <c:simple-property name="journal-min-files" />
                <c:simple-property name="journal-type" />
            </resource-configuration>

            <service name="JMS Queue"
                discovery="SubsystemDiscovery"
                class="JmsComponent"
                createDeletePolicy="delete-only"
                >
                <plugin-configuration>
                    <c:simple-property name="path" readOnly="true" default="jms-queue"/>
                </plugin-configuration>

                <resource-configuration>
                    <c:simple-property name="durable" required="false" type="boolean" readOnly="true" default="false"
                                       description="Whether the queue is durable or not."/>
                    <c:list-property name="entries" required="false"  readOnly="true"
                                     description="The jndi names the queue will be bound to.">
                        <c:simple-property name="entries" type="string"/>
                    </c:list-property>
                    <c:simple-property name="selector" required="false" type="string" readOnly="true" description="The queue selector."/>
                </resource-configuration>
            </service>
            <service name="JMS Topic"
                discovery="SubsystemDiscovery"
                class="JmsComponent"
                createDeletePolicy="delete-only"
                >
                <plugin-configuration>
                    <c:simple-property name="path" readOnly="true" default="jms-topic"/>
                </plugin-configuration>
                <resource-configuration>
                    <c:list-property name="entries" required="false"  readOnly="true"
                                     description="The jndi names the queue will be bound to.">
                        <c:simple-property name="entries" type="string"/>
                    </c:list-property>
                </resource-configuration>
            </service>
            <service name="Connection-Factory"
                discovery="SubsystemDiscovery"
                class="JmsComponent"
                createDeletePolicy="both"
                >
                <plugin-configuration>
                    <c:simple-property name="path" readOnly="true" default="connection-factory"/>
                </plugin-configuration>
            </service>

        </server>
    </server>

    <server name="JBossWeb"
            discovery="SubsystemDiscovery"
            class="BaseComponent"
            singleton="true"
            >

        <runs-inside>
            <parent-resource-type name="Profile"  plugin="jboss-as-7"/>
            <parent-resource-type name="JBossAS7 Standalone Server"  plugin="jboss-as-7"/>
        </runs-inside>

        <plugin-configuration>
            <c:simple-property name="path" readOnly="true" default="subsystem=web"/>
        </plugin-configuration>

        <resource-configuration>
            <c:simple-property name="default-virtual-server" required="false" type="string" readOnly="true" defaultValue="localhost"
                               description="The web container's default virtual server."/>
            <c:simple-property name="native" required="false" type="boolean" readOnly="true" defaultValue="true"
                               description="Add the native initialization listener to the web container."/>
            <c:simple-property name="instance-id" readOnly="true" required="false" type="string" description="The identifier for this server instance."/>
            <c:group name="child:configuration=static-resources" displayName="Static Resources" >
                    <c:simple-property name="listings" required="false" type="boolean" defaultValue="false"
                                       description="Enable folder listings."/>
                    <c:simple-property name="sendfile" required="false" type="integer" defaultValue="49152"
                                       description="Enable sendfile if possible, for files bigger than the specified byte size."/>
                    <c:simple-property name="file-encoding" required="false" description="Force a file encoding." type="string"/>
                    <c:simple-property name="read-only" required="false" type="boolean"  defaultValue="true"
                                        description="Allow write HTTP methods (PUT, DELETE)."/>
                    <c:simple-property name="webdav" required="false" type="boolean"  defaultValue="false"
                                       description="Enable WebDAV functionality."/>
                    <c:simple-property name="secret" required="false" type="string" readOnly="true" description="Secret for WebDAV locking operations."/>
                    <c:simple-property name="max-depth" required="false" type="integer" defaultValue="3"
                                       description="Maximum recursion for PROPFIND."/>
                    <c:simple-property name="disabled" required="false" type="boolean" defaultValue="false"
                                       description="Enable the default Servlet mapping."/>
            </c:group>
            <c:group name="child:configuration=jsp-configuration" displayName="JSP Configuration">
                    <c:simple-property name="development" required="false" type="boolean"  default="false"
                                        description="Enable the development mode, which gives more information when an error occurs. And also enables automatic JSP recompiles."/>
                    <c:simple-property name="disabled" required="false" type="boolean" defaultValue="false"
                                       description="Enable the JSP container."/>
                    <c:simple-property name="keep-generated" required="false" type="boolean" defaultValue="true"
                                       description="Keep the generated Servlets."/>
                    <c:simple-property name="trim-spaces" required="false" type="boolean" readOnly="true" defaultValue="true"
                                       description="Trim some spaces from the generated Servlet."/> <!-- TODO make r/w when https://issues.jboss.org/browse/AS7-3097 is solved -->
                    <c:simple-property name="tag-pooling" required="false" type="boolean"  defaultValue="true"
                                       description="Enable tag pooling."/>
                    <c:simple-property name="mapped-file" required="false" type="boolean" defaultValue="true"
                                       description="Map to the JSP source."/>
                    <c:simple-property name="check-interval" required="false" type="integer"  defaultValue="60"
                                       description="Check interval in seconds for JSP updates using a background thread."/> <!-- TODO revisit default when https://issues.jboss.org/browse/AS7-3098 is fixed -->
                    <c:simple-property name="modification-test-interval" required="false" type="integer" defaultValue="4"
                                       description="Minimum amount of time between two tests for updates, in seconds."/>
                    <c:simple-property name="recompile-on-fail" required="false" type="boolean" defaultValue="false"
                                       description="Retry failed JSP compilations on each request."/>
                    <c:simple-property name="smap" required="false" type="boolean"  defaultValue="false"
                                       description="Enable SMAP."/>
                    <c:simple-property name="dump-smap" required="false" type="boolean" defaultValue="false"
                                       description="Write SMAP data to a file."/>
                    <c:simple-property name="generate-strings-as-char-arrays" required="false" type="boolean"
                                       defaultValue="false"
                                       description="Generate String constants as char arrays."/>
                    <c:simple-property name="error-on-use-bean-invalid-class-attribute" required="false" type="boolean" defaultValue="false"
                                       description="Enable errors when using a bad class in useBean."/>
                    <c:simple-property name="scratch-dir" required="false" type="string"  description="Specify a different work directory."/>
                    <c:simple-property name="source-vm" required="false" type="string"  defaultValue="1.5"
                                       description="Source VM level for compilation."/>
                    <c:simple-property name="target-vm" required="false" type="string"  defaultValue="1.5"
                                       description="Target VM level for compilation."/>
                    <c:simple-property name="java-encoding" required="false" type="string"  defaultValue="UTF-8"
                                       description="Specify the encoding used for Java sources."/>
                    <c:simple-property name="x-powered-by" required="false" type="boolean"  defaultValue="true"
                                       description="Enable advertising the JSP engine in x-powered-by."/>
                    <c:simple-property name="display-source-fragment" required="false" type="boolean" defaultValue="true"
                                       description="When a runtime error occurs, attempts to display corresponding JSP source fragment."/>
            </c:group>
 <!--           <c:group name="child:configuration=container" displayName="Container">
                <c:list-property name="mime-mapping" description="A mime-mapping definition." >
                    <c:map-property name="mime-mapping" >
                            <c:simple-property name="name" description="A MIME mapping name"/>
                            <c:simple-property name="value" description="A MIME mapping value"/>
                    </c:map-property>
                </c:list-property>
                <c:list-property name="welcome-file" description="A welcome file declaration." >
                    <c:simple-property name="welcome-file" />
                </c:list-property>
            </c:group>
-->        </resource-configuration>

        <service name="Connector"
                 discovery="SubsystemDiscovery"
                 class="BaseComponent"
                 createDeletePolicy="both"
                >
            <plugin-configuration>
                <c:simple-property name="path" readOnly="true" default="connector"/>
            </plugin-configuration>


            <metric property="bytesSent" measurementType="trendsup" description="Number of byte sent by the connector."/>
            <metric property="bytesReceived" measurementType="trendsup" description="Number of byte received by the connector (POST data)."/>
            <metric property="processingTime" measurementType="trendsup" units="milliseconds" description="Processing time used by the connector. Im milli-seconds."/>
            <metric property="errorCount" measurementType="trendsup" displayType="summary" description="Number of error that occurs when processing requests by the connector."/>
            <metric property="maxTime" units="milliseconds" description="Max time spent to process a requests."/>
            <metric property="requestCount" measurementType="trendsup" displayType="summary" description="Number of the request processed by the connector."/>

            <resource-configuration>
                <c:simple-property name="protocol" required="true" type="string" description="The web connector protocol."/>
                <c:simple-property name="socket-binding" required="true" type="string"
                                   description="The web connector socket-binding reference, this connector should be bound to.">
                    <c:option-source target="configuration" expression="socket-binding=name:type=SocketBindingGroup"/> <!-- TODO different for Domain vs standalone -->
                </c:simple-property>
                <c:simple-property name="scheme" type="string" default="http" description="The web connector scheme." required="true"/>
                <c:simple-property name="executor" type="string" required="false"
                                   description="The name of the executor that should be used for the processing threads of this connector. Defaults to using an internal pool."/>
                <c:simple-property name="enabled" type="boolean" default="true"
                                   description="Defines whether the connector should be started on startup."/>
                <c:simple-property name="enable-lookups" type="boolean" defaultValue="false"
                                   description="Enable DNS lookups for Servlet API."/>
                <c:simple-property name="proxy-name" type="string" required="false"
                                   description="The host name that will be used when sending a redirect. The default value is null."/>
                <c:simple-property name="proxy-port" type="integer" required="false"
                                   description="The port that will be used when sending a redirect."/>
                <c:simple-property name="max-post-size" type="integer" defaultValue="2097152"
                                   description="Maximum size in bytes of a POST request that can be parsed by the container."/>
                <c:simple-property name="max-save-post-size" type="integer" defaultValue="4096"
                                   description="Maximum size in bytes of a POST request that will be saved during certain authentication schemes."/>
                <c:simple-property name="secure" type="boolean" readOnly="true" defaultValue="false"
                                   description="Indicates if content sent or recieved by the connector is secured from the user perspective."/>
                <c:simple-property name="redirect-port" type="integer" readOnly="true" defaultValue="8443"
                                   description="The port for redirection to a secure connector."/>
                <c:simple-property name="max-connections" type="integer" required="false"
                                   description="Amount of concurrent connections that can be processed by the connector with optimum performance. The default value depends on the connector used."/>
                <c:list-property name="virtual-server" description="The list of virtual servers that can be accessed through this connector. The default is to allow all virtual servers." required="false">
                    <c:simple-property name="virtual-server" />
                </c:list-property>
                <c:map-property name="ssl" description="The SSL configuration of the connector." readOnly="true" required="false">
                    <c:simple-property name="name" type="string" readOnly="true" description="The configuration name." required="false"/>
                    <c:simple-property name="key-alias" type="string" readOnly="true" description="The key alias." required="false"/>
                    <c:simple-property name="password" type="password" readOnly="true" description="Password." required="false"/>
                    <c:simple-property name="certificate-key-file" type="string" readOnly="true" description="Key file for the certificate." required="false"/>
                    <c:simple-property name="cipher-suite" type="string" readOnly="true" description="The allowed cipher suite." required="false"/>
                    <c:simple-property name="protocol" type="string" readOnly="true" description="The SSL protocols that are enabled." required="false"/>
                    <c:simple-property name="verify-client" type="string" readOnly="true" required="false"
                                       description="Enable client certificate verification."/>
                    <c:simple-property name="verify-depth" type="integer" readOnly="true" required="false"
                                       description="Limit certificate nesting."/>
                    <c:simple-property name="certificate-file" type="string" readOnly="true" required="false"
                                       description="Server certificate file."/>
                    <c:simple-property name="ca-certificate-file" type="string" readOnly="true"
                                       required="false" description="Certificate authority."/>
                    <c:simple-property name="ca-revocation-url" type="string" readOnly="true"
                                       required="false" description="Certificate authority revocation list."/>
                    <c:simple-property name="session-cache-size" type="string" readOnly="true" description="SSL session cache." required="false"/>
                    <c:simple-property name="session-timeout" type="string" readOnly="true" description="SSL session cache timeout." required="false"/>
                </c:map-property>
            </resource-configuration>

        </service>

        <service name="VHost"
                 discovery="SubsystemDiscovery"
                 class="BaseComponent">
            <plugin-configuration>
                <c:simple-property name="path" readOnly="true" default="virtual-server"/>
            </plugin-configuration>

            <resource-configuration>
                <c:list-property name="alias" description="The virtual server aliases" displayName="Virtual server aliases" >
                    <c:simple-property name="alias" />
                </c:list-property>
                <c:simple-property name="default-web-module" type="string" defaultValue="ROOT.war"
                         description="The web module deployment name that will be mapped as the root webapp."/>
                <c:map-property name="access-log" description="The access log configuration for this virtual server." >
                    <c:simple-property name="pattern" type="string" readOnly="true" defaultValue="common" required="false" description="The access log pattern."/>
                    <c:simple-property name="resolve-hosts" type="boolean" readOnly="true" defaultValue="false" required="false" description="Host resolution."/>
                    <c:simple-property name="extended" type="boolean" readOnly="true" defaultValue="false" required="false"
                         description="Enable extended pattern, with more options."/>
                    <c:simple-property name="prefix" type="string" readOnly="true" required="false" description="Prefix for the log file name."/>
                    <c:simple-property name="rotate" type="boolean" readOnly="true" defaultValue="true" required="false" description="Rotate the access log every day."/>
                    <c:map-property name="directory" description="The location for the access logging." required="false" >
                        <c:simple-property name="path" required="false" type="string" readOnly="true" description="The relative folder path."/>
                        <c:simple-property name="relative-to" required="false" type="string" readOnly="true"
                             description="The folder the path is relative to."/>
                    </c:map-property>
                </c:map-property>
                <c:list-property name="rewrite" description="A list of rewrite rules that will be processed in order on the URL or vhost specified in the request." >
                    <c:map-property name="rewrite">

                        <c:simple-property name="pattern" required="false" type="string" readOnly="true" description="The pattern that will be matched."/>
                        <c:simple-property name="substitution" required="false" type="string" readOnly="true"
                                           description="The string that will replace the original URL or vhost."/>
                        <c:simple-property name="flags" required="false" type="string" readOnly="true" description="Option flags for this rewrite rule."/>
                        <c:list-property name="condition" description="A list of conditions this rule needs to match for rewrite to occur." >
                            <c:simple-property name="condition" />
                        </c:list-property>
                    </c:map-property>
                </c:list-property>
                <c:simple-property name="enable-welcome-root" type="boolean" description="Whether or not the bundled welcome directory is used as the root web context."/>
            </resource-configuration>
        </service>


    </server>

    <server name="General JCA connectors"
            discovery="SubsystemDiscovery"
            class="BaseComponent"
            singleton="true"
            description="General settings of the JCA engine. Not nexessarily for end-users"
            >

        <runs-inside>
            <parent-resource-type name="Profile"  plugin="jboss-as-7"/>
            <parent-resource-type name="JBossAS7 Standalone Server"  plugin="jboss-as-7"/>
        </runs-inside>

        <plugin-configuration>
            <c:simple-property name="path" readOnly="true" default="subsystem=connector"/>
        </plugin-configuration>

        <resource-configuration>
            <c:simple-property name="default-workmanager-short-running-thread-pool" required="true" type="string" readOnly="true"
                               description="Specify the name of short running thread pool"/>
            <c:simple-property name="default-workmanager-long-running-thread-pool" required="true" type="string" readOnly="true"
                               description="Specify the name of long running thread pool"/>
            <c:simple-property name="bean-validation-enabled" required="true" type="boolean" readOnly="true"
                               description="Specify whether bean validation is enabled"/>
            <c:simple-property name="archive-validation-enabled" type="boolean" readOnly="true" description="Enabling the validation"/>
            <c:simple-property name="archive-validation-fail-on-error" type="boolean" readOnly="true" defaultValue="true"
                               description="Should an archive validation error report fail the deployment. Default: true"/>
            <c:simple-property name="archive-validation-fail-on-warn" type="boolean" readOnly="true" defaultValue="false"
                               description="Should an archive validation warning report fail the deployment. Default: false"/>
            <c:simple-property name="cached-connection-manager-debug" type="boolean" readOnly="true" defaultValue="false"
                               description="enable/disable debug information logging for cached connection manager"/>
            <c:simple-property name="cached-connection-manager-error" type="boolean" readOnly="true" defaultValue="false"
                               description="enable/disable error information logging for cached connection manager"/>
        </resource-configuration>

    </server>

    <server name="Datasources"
            discovery="SubsystemDiscovery"
            class="DatasourceComponent"
            singleton="true"
            description="Datasources subsystem"
            >

        <runs-inside>
            <parent-resource-type name="Profile"  plugin="jboss-as-7"/>
            <parent-resource-type name="JBossAS7 Standalone Server"  plugin="jboss-as-7"/>
        </runs-inside>

        <plugin-configuration>
            <c:simple-property name="path" readOnly="true" default="subsystem=datasources"/>
        </plugin-configuration>

<!-- not needed for hot-deployed drivers - only for module ones, but I am not sure we want to support that
        <operation name="addDriver" displayName="Add a JDBC driver" >
            <parameters>
                <c:simple-property name="driver-name" required="true"/>
                <c:simple-property name="deployment-name" required="true">
                    <c:option-source target="resource" expression="type=DomainDeployment"/>
                </c:simple-property>
                <c:simple-property name="driver-class-name" required="true"/>
            </parameters>
            <results>
                <c:simple-property name="operationResult"/>
            </results>
        </operation>
-->

        <operation name="addDatasource" description="Add a datasource to the system. Needs a jdbc-driver that was already added to the domain and promoted to the respective server-group(s) for the profile (if in domain mode).">
            <parameters>
                <c:simple-property name="name" required="true" description="Name of the datasource"/>
                <c:simple-property name="driver-name" required="true">
                    <c:option-source target="resource" expression="type=^Deployment$" filter=".*\.jar"/>
                </c:simple-property>
                <c:simple-property name="jndi-name" description="JNDI-Name of the Datasource" required="true"/>
                <c:simple-property name="connection-url" description="URL for the connection to the database" required="true"/>
                <c:simple-property name="user-name" description="User name for DB-connections" required="false" />
                <c:simple-property name="password" description="Password" type="password" required="false"/>
            </parameters>
            <results>
                <c:simple-property name="operationResult"/>
            </results>
        </operation>

        <operation name="addXADatasource" description="Add a XA datasource to the system. Needs a jdbc-driver that was already added to the domain and promoted to the respective server-group(s) for the profile (if in domain mode).">
            <parameters>
                <c:simple-property name="name" required="true" description="Name of the datasource"/>
                <c:simple-property name="driver-name" required="true">
                    <c:option-source target="resource" expression="type=^Deployment$" filter=".*\.jar"/>
                </c:simple-property>
                <c:simple-property name="xa-datasource-class" required="true" description="xa-datasource-class"/>
                <c:simple-property name="connection-url" required="true" description="Connection URL. Will be turned into an Xa-property)"/>
                <c:simple-property name="jndi-name" description="JNDI-Name of the Datasource" required="true"/>
                <c:simple-property name="user-name" description="User name for DB-connections" required="false" />
                <c:simple-property name="password" description="Password" type="password" required="false"/>
                <c:list-property name="xa-properties" displayName="XA Properties" description="Additional XA Properties (connection url is set above)" required="false">
                    <c:map-property name="xa-properties">
                        <c:simple-property name="key" displayName="Key" description="Key of the property"/>
                        <c:simple-property name="value" displayName="Value" description="Value of the property"/>
                    </c:map-property>
                </c:list-property>
            </parameters>
            <results>
                <c:simple-property name="operationResult"/>
            </results>
        </operation>

        <service name="DataSource"
                 discovery="SubsystemDiscovery"
                 class="DatasourceComponent"
                 description="A non-XA data source"
                 createDeletePolicy="delete-only"
                >

            <plugin-configuration>
                <c:simple-property name="path" readOnly="true" default="data-source"/>
            </plugin-configuration>

            <operation name="enable" description="Enables the data-source">
                <results>
                    <c:simple-property name="operationResult"/>
                </results>
            </operation>
            <operation name="disable" description="Disables the XA data-source">
                <results>
                    <c:simple-property name="operationResult"/>
                </results>
            </operation>

            <operation name="flush-all-connection-in-pool" description="Flushes the pool for all connections">
                <results>
                    <c:simple-property name="operationResult"/>
                </results>
            </operation>

            <operation name="flush-idle-connection-in-pool" description="Flushes the pool for idle connections">
                <results>
                    <c:simple-property name="operationResult"/>
                </results>
            </operation>

            <operation name="test-connection-in-pool" description="Tests if a connection can be obtained">
                <results>
                    <c:simple-property name="operationResult"/>
                </results>
            </operation>

            <metric property="PreparedStatementCacheCurrentSize"
                    description="The number of prepared and callable statements currently cached in the statement cache"/>
            <metric property="PreparedStatementCacheMissCount" measurementType="trendsup"
                    description="The number of times that a statement request could not be satisfied with a statement from the cache"/>
            <metric property="PreparedStatementCacheAddCount"
                    description="The number of statements added to the statement cache"/>
            <metric property="PreparedStatementCacheAccessCount" measurementType="trendsup"
                    description="The number of times that the statement cache was accessed"/>
            <metric property="PreparedStatementCacheDeleteCount" measurementType="trendsup"
                    description="The number of statements discarded from the cache"/>
            <metric property="PreparedStatementCacheHitCount" measurementType="trendsup"
                    description="The number of times that statements from the cache were used"/>
            <metric property="AverageBlockingTime" units="milliseconds"
                    description="The average time spent blocking for a connection"/>
            <metric property="ActiveCount"
                    description="The active count"/>
            <metric property="CreatedCount" description="The created count" measurementType="trendsup"/>
            <metric property="MaxCreationTime" description="The maximum time for creating a physical connection" units="milliseconds"/>
            <metric property="TotalCreationTime" description="The total time spent creating physical connections" measurementType="trendsup" units="milliseconds"/>
            <metric property="AvailableCount" description="The available count" units="milliseconds"/>
            <metric property="MaxUsedCount" description="The maximum number of connections used"/>
            <metric property="TotalBlockingTime" description="The total blocking time" measurementType="trendsup" units="milliseconds"/>
            <metric property="AverageCreationTime" description="The average time spent creating a physical connection" units="milliseconds"/>
            <metric property="DestroyedCount" description="The destroyed count" measurementType="trendsup"/>

            <resource-configuration>
                <c:simple-property name="connection-url" required="true" type="string" readOnly="true" description="The JDBC driver connection URL"/>
                <c:simple-property name="driver-name" required="true" type="string" description="Name of the (existing) JDBC driver to use" readOnly="true"/>
                <c:simple-property name="driver-class" required="false" type="string" readOnly="true"
                         description="The fully qualifed name of the JDBC driver class"/>
                <c:simple-property name="jndi-name" required="true" type="string" readOnly="true"
                         description="Specifies the JNDI name for the datasource"/>
                <c:simple-property name="driver" required="false" type="string" readOnly="true"
                         description="Defines the JDBC driver the datasource should use with this format: driver-name>#major-version.minor-version where driver-name is the fully qualifed name of the JDBC driver class"/>
                <c:simple-property name="new-connection-sql" type="string" readOnly="true" required="false"
                         description="Specifies an SQL statement to execute whenever a connection is added to the connection pool."/>
                <c:simple-property name="url-delimiter" type="string" readOnly="true"
                         description="Specifies the delimeter for URLs in connection-url for HA datasources" required="false"/>
                <c:simple-property name="url-selector-strategy-class-name" type="string" readOnly="true"
                         description="A class that implements org.jboss.jca.adapters.jdbc.URLSelectorStrategy" required="false"/>
                <c:simple-property name="use-java-context" type="boolean" readOnly="true" required="false"
                         description="Setting this to false will bind the DataSource into global JNDI;"/>
                <c:simple-property name="enabled" type="boolean" readOnly="true" required="false" description="Specifies if the datasource should be enabled"/>
                <c:simple-property name="max-pool-size" type="integer" readOnly="false" required="false"
                         description="The max-pool-size element indicates the maximum number of connections for a pool. No more connections will be created in each sub-pool."/>
                <c:simple-property name="min-pool-size" type="integer" readOnly="false" required="false"
                         description="The min-pool-size element indicates the minimum number of connections a pool should hold. These are not created until a Subject is known from a request for a connection."/>
                <c:simple-property name="pool-prefill" type="boolean" readOnly="false" required="false"
                         description="Whether to attempt to prefill the connection pool. Changing this value require a server restart."/>
                <c:simple-property name="pool-use-strict-min" type="boolean" readOnly="false" required="false"
                         description="Define if the min-pool-size should be considered a strictly."/>
                <c:simple-property name="user-name" type="string" readOnly="true" required="false"
                         description="Specify the username used when creating a new connection."/>
                <c:simple-property name="password" type="password" readOnly="true" required="false"
                         description="Specify the passwprd used when creating a new connection."/>
                <c:simple-property name="security-domain" required="false" type="string" readOnly="true" description="Indicates Subject (from security domain) are used to distinguish connections in the pool. The content of the security-domain is the name of the JAAS security manager that will handleauthentication. This name correlates to the JAAS login-config.xml descriptor application-policy/name attribute."/>
                <c:simple-property name="reauth-plugin-class-name" required="false" type="string" readOnly="true" description="re-authentication plugin implementation provided for specific puropose (i.e vendor)"/>
<!--
                <c:map-property name="reauth-plugin-properties" description="properties for reauthentication pluginq passed to the implementation provided for specific puropose (i.e vendor)" >
                    read-only
                    configuration
                </c:map-property>
-->
                <c:simple-property name="flush-strategy" required="false" type="string" readOnly="true" description="Specifies how the pool should be flush in case of an error. Valid values are: FailingConnectionOnly (default), IdleConnections, EntirePool"/>

                <c:simple-property name="prepared-statements-cacheSize" type="long" readOnly="true" required="false"
                         description="The number of prepared statements per connection in an LRU cache"/>
                <c:simple-property name="share-prepared-statements" type="boolean" readOnly="true" required="false"
                         description="Whether to share prepare statements, i.e. whether asking for same statement twice without closing uses the same underlying prepared statement"/>
                <c:simple-property name="track-statements" type="string" readOnly="true" required="false"
                         description="Whether to check for unclosed statements when a connection is returned to the pool and result sets are closed when a statement is closed/return to the prepared statement cache. valid values are: false - do not track statements and results true - track statements and result sets and warn when they are not closed nowarn - track statements but do no warn about them being unclosed"/>
                <c:simple-property name="allocation-retry" type="integer" readOnly="true" required="false"
                         description="The allocation retry element indicates the number of times that allocating a connection should be tried before throwing an exception."/>
                <c:simple-property name="allocation-retry-wait-millis" type="long" readOnly="true" required="false"
                         description="Indicates the time in milliseconds to wait between retrying to allocate a connection."/>
                <c:simple-property name="blocking-timeout-wait-millis" type="long" readOnly="false" required="false"
                         description="The blocking-timeout-millis element indicates the maximum time in milliseconds to block while waiting for a connection before throwing an exception. Note that this blocks only while waiting for a permit for a connection, and will never throw an exception if creating a new connection takes an inordinately long time."/>
                <c:simple-property name="idle-timeout-minutes" type="long" readOnly="false" required="false"
                         description="The idle-timeout-minutes elements indicates the maximum time in minutes a connection may be idle before being closed. The actual maximum time depends also on the IdleRemover scan time, which is 1/2 the smallest idle-timeout-minutes of any pool. Changing this value require a server restart."/>
                <c:simple-property name="query-timeout" type="long" readOnly="true" required="false"
                         description="Any configured query timeout in seconds The default is no timeout"/>
                <c:simple-property name="use-try-lock" type="long" readOnly="true" required="false"
                         description="Any configured timeout for internal locks on the resource adapter objects in seconds"/>
                <c:simple-property name="set-tx-query-timeout" type="boolean" readOnly="true" required="false"
                         description="Whether to set the query timeout based on the time remaining until transaction timeout, any configured query timeout will be used if there is no transaction."/>
                <c:simple-property name="transaction-isolation" type="string" readOnly="true" required="false"
                         description="Set java.sql.Connection transaction isolation level to use. The constants defined by transaction-isolation-values are the possible transaction isolation levels and include: TRANSACTION_READ_UNCOMMITTED TRANSACTION_READ_COMMITTED TRANSACTION_REPEATABLE_READ TRANSACTION_SERIALIZABLE TRANSACTION_NONE"/>
                <c:simple-property name="check-valid-connection-sql" type="string" readOnly="true" required="false"
                         description="Specify an SQL statement to check validity of a pool connection. This may be called when managed connection is taken from pool for use."/>
                <c:simple-property name="exception-sorter-class-name" type="string" readOnly="true" required="false"
                         description="An org.jboss.jca.adapters.jdbc.ExceptionSorter that provides a boolean isExceptionFatal(SQLException e) method to validate is an exception should be broadcast to all javax.resource.spi.ConnectionEventListener as a connectionErrorOccurred"/>
                <c:simple-property name="stale-connection-checker-class-name" type="string" readOnly="true" required="false"
                         description="An org.jboss.jca.adapters.jdbc.StaleConnectionChecker that provides a boolean isStaleConnection(SQLException e) method which if it it returns true will wrap the exception in an org.jboss.jca.adapters.jdbc.StaleConnectionException"/>
                <c:simple-property name="valid-connection-checker-class-name" type="string" readOnly="true" required="false"
                         description="An org.jboss.jca.adapters.jdbc.ValidConnectionChecker that provides a SQLException isValidConnection(Connection e) method to validate is a connection is valid. An exception means the connection is destroyed. This overrides the check-valid-connection-sql when present."/>
                <c:simple-property name="background-validation-minutes" type="long" readOnly="false" required="false"
                         description="The background-validation-minutes element specifies the amount of time, in minutes, that background validation will run. Changing this value require a server restart."/>
                <c:simple-property name="background-validation" type="boolean" readOnly="false" required="false"
                         description="An element to specify that connections should be validated on a background thread versus being validated prior to use. Changing this value require a server restart."/>
                <c:simple-property name="use-fast-fail" type="boolean" readOnly="false" required="false"
                         description="Whether fail a connection allocation on the first connection if it is invalid (true) or keep trying until the pool is exhausted of all potential connections (false)"/>
                <c:simple-property name="validate-on-match" type="boolean" readOnly="true" required="false"
                         description="The validate-on-match element indicates whether or not connection level validation should be done when a connection factory attempts to match a managed connection for a given set. This is typically exclusive to the use of background validation"/>
                <c:simple-property name="spy" type="boolean" readOnly="true" required="false"
                         description="whatever spy or not the jdbc connection"/>
                <c:simple-property name="use-ccm" type="boolean" readOnly="true" required="false" description="Enable the use of a cached connection manager"/>
            </resource-configuration>
        </service>

        <service name="XADataSource"
                 discovery="SubsystemDiscovery"
                 class="DatasourceComponent"
                 description="An XA data source"
                 createDeletePolicy="delete-only"
                >

            <plugin-configuration>
                <c:simple-property name="path" readOnly="true" default="xa-data-source"/>
            </plugin-configuration>

            <operation name="enable" description="Enables the data-source">
                <results>
                    <c:simple-property name="operationResult"/>
                </results>
            </operation>
            <operation name="disable" description="Disables the XA data-source">
                <results>
                    <c:simple-property name="operationResult"/>
                </results>
            </operation>

            <operation name="flush-all-connection-in-pool" description="Flushes the pool for all connections">
                <results>
                    <c:simple-property name="operationResult"/>
                </results>
            </operation>

            <operation name="flush-idle-connection-in-pool" description="Flushes the pool for idle connections">
                <results>
                    <c:simple-property name="operationResult"/>
                </results>
            </operation>

            <operation name="test-connection-in-pool" description="Tests if a connection can be obtained">
                <results>
                    <c:simple-property name="operationResult"/>
                </results>
            </operation>

            <metric property="PreparedStatementCacheCurrentSize"
                    description="The number of prepared and callable statements currently cached in the statement cache"/>
            <metric property="PreparedStatementCacheMissCount" measurementType="trendsup"
                    description="The number of times that a statement request could not be satisfied with a statement from the cache"/>
            <metric property="PreparedStatementCacheAddCount"
                    description="The number of statements added to the statement cache"/>
            <metric property="PreparedStatementCacheAccessCount" measurementType="trendsup"
                    description="The number of times that the statement cache was accessed"/>
            <metric property="PreparedStatementCacheDeleteCount" measurementType="trendsup"
                    description="The number of statements discarded from the cache"/>
            <metric property="PreparedStatementCacheHitCount" measurementType="trendsup"
                    description="The number of times that statements from the cache were used"/>
            <metric property="AverageBlockingTime" units="milliseconds"
                    description="The average time spent blocking for a connection"/>
            <metric property="MaxWaitTime" units="milliseconds"
                    description="The maximum wait time for a connection" displayType="summary"/>
            <metric property="ActiveCount"
                    description="The active count"/>
            <metric property="CreatedCount" description="The created count" measurementType="trendsup"/>
            <metric property="MaxCreationTime" description="The maximum time for creating a physical connection" units="milliseconds"/>
            <metric property="MaxWaitCount" description="The maximum number of threads waiting for a connection" units="milliseconds" displayType="summary"/>
            <metric property="TotalCreationTime" description="The total time spent creating physical connections" measurementType="trendsup" units="milliseconds"/>
            <metric property="AvailableCount" description="The available count" units="milliseconds"/>
            <metric property="MaxUsedCount" description="The maximum number of connections used"/>
            <metric property="TimedOut" description="The timed out count" measurementType="trendsup" displayType="summary"/>
            <metric property="TotalBlockingTime" description="The total blocking time" measurementType="trendsup" units="milliseconds"/>
            <metric property="AverageCreationTime" description="The average time spent creating a physical connection" units="milliseconds"/>
            <metric property="DestroyedCount" description="The destroyed count" measurementType="trendsup"/>

            <resource-configuration>
                <c:simple-property name="xa-datasource-class" required="true" type="string" readOnly="true" description="The fully qualifed name of the javax.sql.XADataSource implementation"/>
                <c:simple-property name="jndi-name" required="true" type="string" readOnly="true" description="Specifies the JNDI name for the datasource"/>
                <c:simple-property name="driver-name" required="true" type="string" readOnly="true" description="Defines the JDBC driver the datasource should use. It is a symbolic name matching the the name of installed driver. In case the driver is deployed as jar, the name is the name of deployment unit"/>
                <c:simple-property name="new-connection-sql" required="false" type="string" readOnly="true" description="Specifies an SQL statement to execute whenever a connection is added to the connection pool."/>
                <c:simple-property name="url-delimiter" required="false" type="string" readOnly="true" description="Specifies the delimeter for URLs in connection-url for HA datasources"/>
                <c:simple-property name="url-selector-strategy-class-name" required="false" type="string" readOnly="true" description="A class that implements org.jboss.jca.adapters.jdbc.URLSelectorStrategy"/>
                <c:simple-property name="use-java-context" required="false" type="boolean" readOnly="true" description="Setting this to false will bind the DataSource into global JNDI;"/>
                <c:simple-property name="enabled" required="false" type="boolean" readOnly="true" description="Specifies if the datasource should be enabled"/>
                <c:simple-property name="max-pool-size" required="false" type="integer" readOnly="false" description="The max-pool-size element indicates the maximum number of connections for a pool. No more connections will be created in each sub-pool."/>
                <c:simple-property name="min-pool-size" required="false" type="integer" readOnly="false" description="The min-pool-size element indicates the minimum number of connections a pool should hold. These are not created until a Subject is known from a request for a connection."/>
                <c:simple-property name="pool-prefill" required="false" type="boolean" readOnly="false" description="Whether to attempt to prefill the connection pool. Changing this value require a server restart."/>
                <c:simple-property name="pool-use-strict-min" required="false" type="boolean" readOnly="false" description="Define if the min-pool-size should be considered a strictly."/>
                <c:simple-property name="interleaving" required="false" type="boolean" readOnly="true" description="An element to enable interleaving for XA connection factories"/>
                <c:simple-property name="no-tx-separate-pool" required="false" type="boolean" readOnly="true" description="Oracle does not like XA connections getting used both inside and outside a JTA transaction. To workaround the problem you can create separate sub-pools for the different context"/>
                <c:simple-property name="pad-xid" required="false" type="boolean" readOnly="true" description="Should the Xid be padded"/>
                <c:simple-property name="same-rm-override" required="false" type="boolean" readOnly="true" description="The is-same-rm-override element allows one to unconditionally set whether the javax.transaction.xa.XAResource.isSameRM(XAResource) returns true or false"/>
                <c:simple-property name="wrap-xa-datasource" required="false" type="boolean" readOnly="true" description="Should the XAResource instances be wrapped in a org.jboss.tm.XAResourceWrapper instance"/>
                <c:simple-property name="user-name" required="false" type="string" readOnly="true" description="Specify the username used when creating a new connection."/>
                <c:simple-property name="password" required="false" type="string" readOnly="true" description="Specify the passwprd used when creating a new connection."/>
                <c:simple-property name="security-domain" required="false" type="string" readOnly="true" description="Indicates Subject (from security domain) are used to distinguish connections in the pool. The content of the security-domain is the name of the JAAS security manager that will handleauthentication. This name correlates to the JAAS login-config.xml descriptor application-policy/name attribute."/>
                <c:simple-property name="recovery-plugin-class-name" required="false" type="string" readOnly="true" description="recovery plugin implementation provided for specific puropose (i.e vendor)"/>
                <c:simple-property name="reauth-plugin-class-name" required="false" type="string" readOnly="true" description="re-authentication plugin implementation provided for specific puropose (i.e vendor)"/>
<!--
                <c:map-property name="reauth-plugin-properties" description="properties for reauthentication pluginq passed to the implementation provided for specific puropose (i.e vendor)" >
                    read-only
                    configuration
                </c:map-property>
-->
                <c:simple-property name="flush-strategy" required="false" type="string" readOnly="true" description="Specifies how the pool should be flush in case of an error. Valid values are: FailingConnectionOnly (default), IdleConnections, EntirePool"/>
                <c:simple-property name="prepared-statements-cacheSize" required="false" type="long" readOnly="true" description="The number of prepared statements per connection in an LRU cache"/>
                <c:simple-property name="share-prepared-statements" required="false" type="boolean" readOnly="true" description="Whether to share prepare statements, i.e. whether asking for same statement twice without closing uses the same underlying prepared statement"/>
                <c:simple-property name="track-statements" required="false" type="string" readOnly="true" description="Whether to check for unclosed statements when a connection is returned to the pool and result sets are closed when a statement is closed/return to the prepared statement cache. valid values are: false - do not track statements and results true - track statements and result sets and warn when they are not closed nowarn - track statements but do no warn about them being unclosed"/>
                <c:simple-property name="allocation-retry" required="false" type="integer" readOnly="true" description="The allocation retry element indicates the number of times that allocating a connection should be tried before throwing an exception."/>
                <c:simple-property name="allocation-retry-wait-millis" required="false" type="long" readOnly="true" description="he allocation retry wait millis element indicates the time in milliseconds to wait between retrying to allocate a connection."/>
                <c:simple-property name="blocking-timeout-wait-millis" required="false" type="long" readOnly="false" description="The blocking-timeout-millis element indicates the maximum time in milliseconds to block while waiting for a connection before throwing an exception. Note that this blocks only while waiting for a permit for a connection, and will never throw an exception if creating a new connection takes an inordinately long time."/>
                <c:simple-property name="idle-timeout-minutes" required="false" type="long" readOnly="false" description="The idle-timeout-minutes elements indicates the maximum time in minutes a connection may be idle before being closed. The actual maximum time depends also on the IdleRemover scan time, which is 1/2 the smallest idle-timeout-minutes of any pool. Changing this value require a server restart."/>
                <c:simple-property name="query-timeout" required="false" type="long" readOnly="true" description="Any configured query timeout in seconds The default is no timeout"/>
                <c:simple-property name="use-try-lock" required="false" type="long" readOnly="true" description="Any configured timeout for internal locks on the resource adapter objects in seconds"/>
                <c:simple-property name="set-tx-query-timeout" required="false" type="boolean" readOnly="true" description="Whether to set the query timeout based on the time remaining until transaction timeout, any configured query timeout will be used if there is no transaction."/>
                <c:simple-property name="transaction-isolation" required="false" type="string" readOnly="true" description="Set java.sql.Connection transaction isolation level to use. The constants defined by transaction-isolation-values are the possible transaction isolation levels and include: TRANSACTION_READ_UNCOMMITTED TRANSACTION_READ_COMMITTED TRANSACTION_REPEATABLE_READ TRANSACTION_SERIALIZABLE TRANSACTION_NONE"/>
                <c:simple-property name="check-valid-connection-sql" required="false" type="string" readOnly="true" description="Specify an SQL statement to check validity of a pool connection. This may be called when managed connection is taken from pool for use."/>
                <c:simple-property name="exception-sorter-class-name" required="false" type="string" readOnly="true" description="An org.jboss.jca.adapters.jdbc.ExceptionSorter that provides a boolean isExceptionFatal(SQLException e) method to validate is an exception should be broadcast to all javax.resource.spi.ConnectionEventListener as a connectionErrorOccurred"/>
<!--
                <c:map-property name="exception-sorter-properties" description="exceptionsorter properties" >
                    read-only
                    configuration
                </c:map-property>
-->
                <c:simple-property name="stale-connection-checker-class-name" required="false" type="string" readOnly="true" description="An org.jboss.jca.adapters.jdbc.StaleConnectionChecker that provides a boolean isStaleConnection(SQLException e) method which if it it returns true will wrap the exception in an org.jboss.jca.adapters.jdbc.StaleConnectionException"/>
<!--
                <c:map-property name="stale-connection-checker-properties" description="staleconnectionchecker properties" >
                    read-only
                    configuration
                </c:map-property>
-->
                <c:simple-property name="valid-connection-checker-class-name" required="false" type="string" readOnly="true" description="An org.jboss.jca.adapters.jdbc.ValidConnectionChecker that provides a SQLException isValidConnection(Connection e) method to validate is a connection is valid. An exception means the connection is destroyed. This overrides the check-valid-connection-sql when present."/>
<!--
                <c:map-property name="valid-connection-checker-properties" description="validconnectionchecker properties" >
                    read-only
                    configuration
                </c:map-property>
-->
                <c:simple-property name="background-validation-minutes" required="false" type="long" readOnly="false" description="The background-validation-minutes element specifies the amount of time, in minutes, that background validation will run. Changing this value require a server restart."/>
                <c:simple-property name="background-validation" required="false" type="boolean" readOnly="false" description="An element to specify that connections should be validated on a background thread versus being validated prior to use. Changing this value require a server restart."/>
                <c:simple-property name="use-fast-fail" required="false" type="boolean" readOnly="false" description="Whether fail a connection allocation on the first connection if it is invalid (true) or keep trying until the pool is exhausted of all potential connections (false)"/>
                <c:simple-property name="validate-on-match" required="false" type="boolean" readOnly="true" description="The validate-on-match element indicates whether or not connection level validation should be done when a connection factory attempts to match a managed connection for a given set. This is typically exclusive to the use of background validation"/>
                <c:simple-property name="xa-resource-timeout" required="false" type="integer" readOnly="true" description="Passed to XAResource.setTransactionTimeout() Default is zero which does not invoke the setter. In seconds"/>
                <c:simple-property name="spy" required="false" type="boolean" readOnly="true" description="whatever spy or not the jdbc connection"/>
                <c:simple-property name="use-ccm" required="false" type="boolean" readOnly="true" description="Enable the use of a cached connection manager"/>
                <c:simple-property name="recovery-username" required="false" type="string" readOnly="true" description="username used to try connection recovery"/>
                <c:simple-property name="recovery-password" required="false" type="string" readOnly="true" description="password used to try connection recovery"/>
                <c:simple-property name="recovery-security-domain" required="false" type="string" readOnly="true" description="security-domain used to try connection recovery"/>
<!--
                <c:map-property name="recovery-plugin-properties" description="recovery plugin properties passed to the implementation provided for specific puropose (i.e vendor)" >
                    read-only
                    configuration
                </c:map-property>
-->
                <c:simple-property name="no-recovery" required="false" type="boolean" readOnly="true" description="if true no recovery are tried for this connection pool"/>


<<<<<<< HEAD
                <c:group name="children:xa-datasource-properties:key+" displayName="XA Datasource Properties">
                    <c:list-property name="*2" displayName="Properties" required="false" readOnly="true">
                        <c:map-property name="*:key" displayName="Name" readOnly="true">
                            <c:simple-property name="key" displayName="Property-Name" readOnly="true"/>
                            <c:simple-property name="value" displayName="Value" readOnly="true"/>
=======
                <c:group name="children:xa-datasource-properties:key+-" displayName="XA Datasource Properties">
                    <c:list-property name="*2" displayName="Properties" required="false" readOnly="false">
                        <c:map-property name="*:key" displayName="Name" readOnly="false">
                            <c:simple-property name="key" displayName="Property-Name" readOnly="false"/>
                            <c:simple-property name="value" displayName="Value" readOnly="false"/>
>>>>>>> 25274aaf
                        </c:map-property>
                    </c:list-property>
                </c:group>
            </resource-configuration>
        </service>

<!--
        <service name="JdbcDriver"
                 discovery="SubsystemDiscovery"
                 class="DatasourceComponent"
                 singleton="true"
                >

            <plugin-configuration>
                <c:simple-property name="path" readOnly="true" default="jdbc-driver"/>
            </plugin-configuration>


            <resource-configuration>
                <c:simple-property name="driver-name" required="true" type="string" readOnly="true" description="The symbolic name of this driver used to reference it in the register"/>
                <c:simple-property name="deployment-name" required="false" type="string" readOnly="true" description="The name of the deployment unit from which the driver was loaded, if it was loaded from a deployment"/>
                <c:simple-property name="driver-module-name" required="false" type="string" readOnly="true" description="The name of the module from which the driver was loaded, if it was loaded from the module path"/>
                <c:simple-property name="module-slot" required="false" type="string" readOnly="true" description="The slot of the module from which the driver was loaded, if it was loaded from the module path"/>
                <c:simple-property name="driver-class-name" required="false" type="string" readOnly="true" description="The fully qualified class name of the driver's implementation of java.sql.Driver"/>
                <c:simple-property name="xa-data-source-class" required="false" type="string" readOnly="true" description="The fully qualified class name of the XA datasource implementation of javax.sql.XADataSource"/>
                <c:simple-property name="driver-major-version" required="false" type="integer" readOnly="true" description="The driver's major version number"/>
                <c:simple-property name="driver-minor-version" required="false" type="integer" readOnly="true" description="The driver's minor version number"/>
                <c:simple-property name="jdbc-compliant" required="false" type="boolean" readOnly="true" description="Whether or not the driver is JDBC compliant"/>
&lt;!&ndash;
                <c:template name="add" description="Add a jdbc driver"> &lt;!&ndash; See BZ 705713 TODO &ndash;&gt;
                    <c:simple-property name="driver-name" required="true"/>
                    <c:simple-property name="deployment-name" required="true">
                        <c:option-source target="resource" expression="type=DomainDeployment"/> &lt;!&ndash; TODO filter ? &ndash;&gt;
                    </c:simple-property>
                    <c:simple-property name="driver-class-name" required="true"/>
                </c:template>
&ndash;&gt;
            </resource-configuration>
        </service>
-->

    </server>

    <server name="ResourceAdapters"
            discovery="SubsystemDiscovery"
            class="BaseComponent"
            singleton="true"
            >

        <runs-inside>
            <parent-resource-type name="Profile"  plugin="jboss-as-7"/>
            <parent-resource-type name="JBossAS7 Standalone Server"  plugin="jboss-as-7"/>
        </runs-inside>

        <plugin-configuration>
            <c:simple-property name="path" readOnly="true" default="subsystem=resource-adapters"/>
        </plugin-configuration>
    </server>


    <server name="Logging"
        discovery="SubsystemDiscovery"
        class="LoggerComponent"
        singleton="true"
        >

        <runs-inside>
            <parent-resource-type name="Profile"  plugin="jboss-as-7"/>
            <parent-resource-type name="JBossAS7 Standalone Server"  plugin="jboss-as-7"/>
        </runs-inside>

        <plugin-configuration>
            <c:simple-property name="path" readOnly="true" default="subsystem=logging"/>
        </plugin-configuration>

        <operation name="change-root-log-level" description="Change the root logger level.">
            <parameters>
                <c:simple-property name="level" required="true" type="string" readOnly="false"
                                   description="The log level specifying which message levels will be logged by this logger. Message levels lower than this value will be discarded.">
                    <c:property-options>
                        <c:option value="FATAL"/>
                        <c:option value="ERROR"/>
                        <c:option value="WARN"/>
                        <c:option value="INFO"/>
                        <c:option value="DEBUG"/>
                        <c:option value="TRACE"/>
                    </c:property-options>
                </c:simple-property>
            </parameters>
            <results>
                <c:simple-property name="operationResult"/>
            </results>
        </operation>

        <operation name="remove-root-logger" description="Remove the root logger.">
            <results>
                <c:simple-property name="operationResult"/>
            </results>
        </operation>

        <operation name="set-root-logger" description="Set the root logger.">
            <parameters>
                <c:simple-property name="level" required="true" type="string" readOnly="false"
                                   description="The log level specifying which message levels will be logged by this logger. Message levels lower than this value will be discarded.">
                    <c:property-options>
                        <c:option value="FATAL"/>
                        <c:option value="ERROR"/>
                        <c:option value="WARN"/>
                        <c:option value="INFO"/>
                        <c:option value="DEBUG"/>
                        <c:option value="TRACE"/>
                    </c:property-options>
                </c:simple-property>

                <c:list-property name="handlers" required="true"  readOnly="false"
                                   description="The Handlers associated with this Logger.">
                        <c:simple-property name="handler" type="string"/>
                </c:list-property>
            </parameters>
            <results>
                <c:simple-property name="operationResult"/>
            </results>
        </operation>

        <resource-configuration>
            <c:map-property name="root-logger" description="The root logger for this log context.">
                <c:simple-property name="level" readOnly="true"
                                   description="The log level specifying which message levels will be logged by this logger. Message levels lower than this value will be discarded." />
                <c:list-property name="handlers" readOnly="true">
                    <c:simple-property name="handler" readOnly="true" description="The Handlers associated with this Logger."/>
                </c:list-property>
            </c:map-property>
        </resource-configuration>


        <service name="ConsoleHandler"
                 discovery="SubsystemDiscovery"
                 class="LoggerComponent"
                 >
            <plugin-configuration>
                <c:simple-property name="path" readOnly="true" default="console-handler"/>
            </plugin-configuration>

            <operation name="change-log-level" description="Change the logging level for a handler.">
                <parameters>
                    <c:simple-property name="level" required="true" type="string" readOnly="false"
                                       description="The log level specifying which message levels will be logged by this logger. Message levels lower than this value will be discarded.">
                        <c:property-options>
                            <c:option value="FATAL"/>
                            <c:option value="ERROR"/>
                            <c:option value="WARN"/>
                            <c:option value="INFO"/>
                            <c:option value="DEBUG"/>
                            <c:option value="TRACE"/>
                        </c:property-options>
                    </c:simple-property>
                </parameters>
            </operation>

            <operation name="disable" description="Disable a logging handler.">
            </operation>

            <operation name="enable" description="Enable a logging handler.">
            </operation>

            <resource-configuration>
                <c:simple-property name="name" required="false" type="string" readOnly="true" description="The handler's name."/>
                <c:simple-property name="level" required="false" type="string" readOnly="true"
                                   description="The log level specifying which message levels will be logged by this. Message levels lower than this value will be discarded. "/>
                <c:simple-property name="encoding" required="false" type="string" readOnly="true"
                                   description="The character encoding used by this Handler."/>
                <c:simple-property name="filter" required="false" type="string" readOnly="true" description="Defines a simple filter type."/>
                <c:simple-property name="formatter" required="false" type="string" readOnly="true" description="Defines a formatter."/>
                <c:simple-property name="autoflush" required="false" type="boolean" readOnly="true" description="Automatically flush after each write."/>
                <c:simple-property name="target" required="false" type="string" readOnly="true"
                                   description="Defines the target of the console handler. The value can either be SYSTEM_OUT or SYSTEM_ERR.">
                    <c:property-options>
                        <c:option value="SYSTEM_OUT"/>
                        <c:option value="SYSTEM_ERR"/>
                    </c:property-options>
                </c:simple-property>
            </resource-configuration>
         </service>

        <service name="FileHandler"
                 discovery="SubsystemDiscovery"
                 class="LoggerComponent"
                 >
            <plugin-configuration>
                <c:simple-property name="path" readOnly="true" default="file-handler"/>
            </plugin-configuration>

            <operation name="change-log-level" description="Change the logging level for a handler.">
                <parameters>
                    <c:simple-property name="level" required="true" type="string" readOnly="false"
                                       description="The log level specifying which message levels will be logged by this logger. Message levels lower than this value will be discarded.">
                        <c:property-options>
                            <c:option value="FATAL"/>
                            <c:option value="ERROR"/>
                            <c:option value="WARN"/>
                            <c:option value="INFO"/>
                            <c:option value="DEBUG"/>
                            <c:option value="TRACE"/>
                        </c:property-options>
                    </c:simple-property>
                </parameters>
            </operation>

            <operation name="disable" description="Disable a logging handler.">
            </operation>

            <operation name="enable" description="Enable a logging handler.">
            </operation>

            <operation name="change-file" description="Change the file for a handler.">
                <parameters>
                    <c:simple-property name="path" required="true" type="string" readOnly="false" description="The filesystem path."/>
                    <c:simple-property name="relative-to" required="false" type="string" readOnly="false"
                                       description="The name of another previously named path, or of one of the standard paths provided by the system.
If 'relative-to' is provided, the value of the 'path' attribute is treated as relative to the path specified by this attribute.
The standard paths provided by the system include:&lt;ul&gt;&lt;li&gt;jboss.home - the root directory of the JBoss AS
distribution&lt;/li&gt;&lt;li&gt;user.home - user's home directory&lt;/li&gt;&lt;li&gt;user.dir - user's current
working directory&lt;/li&gt;&lt;li&gt;java.home - java installation directory&lt;/li&gt;&lt;li&gt;jboss.server.base.dir -
root directory for an individual server instance&lt;/li&gt;&lt;li&gt;jboss.server.data.dir - directory the server will
use for persistent data file storage&lt;/li&gt;&lt;li&gt;jboss.server.log.dir - directory the server will use for
log file storage&lt;/li&gt;&lt;li&gt;jboss.server.tmp.dir - directory the server will use for temporary file
storage&lt;/li&gt;&lt;li&gt;jboss.domain.servers.dir - directory under which a host controller will create the
working area for individual server instances&lt;/li&gt;&lt;/ul&gt;"/>
                </parameters>
            </operation>
            <resource-configuration>
                <c:simple-property name="name" required="false" type="string" readOnly="true" description="The handler's name."/>
                <c:simple-property name="level" required="false" type="string" readOnly="true"
                                   description="The log level specifying which message levels will be logged by this. Message levels lower than this value will be discarded. "/>
                <c:simple-property name="encoding" required="false" type="string" readOnly="true"
                                   description="The character encoding used by this Handler."/>
                <c:simple-property name="filter" required="false" type="string" readOnly="true" description="Defines a simple filter type."/>
                <c:simple-property name="formatter" required="false" type="string" readOnly="true" description="Defines a formatter."/>
                <c:simple-property name="autoflush" required="false" type="boolean" readOnly="true" description="Automatically flush after each write."/>
                <c:simple-property name="target" required="false" type="string" readOnly="true"
                                   description="Defines the target of the console handler. The value can either be SYSTEM_OUT or SYSTEM_ERR.">
                    <c:property-options>
                        <c:option value="SYSTEM_OUT"/>
                        <c:option value="SYSTEM_ERR"/>
                    </c:property-options>
                </c:simple-property>
            </resource-configuration>
         </service>
        <service name="PeriodicRotatingFileHandler"
                 discovery="SubsystemDiscovery"
                 class="LoggerComponent"
                 >
            <plugin-configuration>
                <c:simple-property name="path" readOnly="true" default="periodic-rotating-file-handler"/>
            </plugin-configuration>

            <operation name="change-log-level" description="Change the logging level for a handler.">
                <parameters>
                    <c:simple-property name="level" required="true" type="string" readOnly="false"
                                       description="The log level specifying which message levels will be logged by this logger. Message levels lower than this value will be discarded.">
                        <c:property-options>
                            <c:option value="FATAL"/>
                            <c:option value="ERROR"/>
                            <c:option value="WARN"/>
                            <c:option value="INFO"/>
                            <c:option value="DEBUG"/>
                            <c:option value="TRACE"/>
                        </c:property-options>
                    </c:simple-property>
                </parameters>
            </operation>

            <operation name="disable" description="Disable a logging handler.">
            </operation>

            <operation name="enable" description="Enable a logging handler.">
            </operation>

            <operation name="change-file" description="Change the file for a handler.">
                <parameters>
                    <c:simple-property name="path" required="true" type="string" readOnly="false" description="The filesystem path."/>
                    <c:simple-property name="relative-to" required="false" type="string" readOnly="false"
                                       description="The name of another previously named path, or of one of the standard paths provided by the system.
If 'relative-to' is provided, the value of the 'path' attribute is treated as relative to the path specified by this attribute.
The standard paths provided by the system include:&lt;ul&gt;&lt;li&gt;jboss.home - the root directory of the JBoss AS
distribution&lt;/li&gt;&lt;li&gt;user.home - user's home directory&lt;/li&gt;&lt;li&gt;user.dir - user's current
working directory&lt;/li&gt;&lt;li&gt;java.home - java installation directory&lt;/li&gt;&lt;li&gt;jboss.server.base.dir -
root directory for an individual server instance&lt;/li&gt;&lt;li&gt;jboss.server.data.dir - directory the server will
use for persistent data file storage&lt;/li&gt;&lt;li&gt;jboss.server.log.dir - directory the server will use for
log file storage&lt;/li&gt;&lt;li&gt;jboss.server.tmp.dir - directory the server will use for temporary file
storage&lt;/li&gt;&lt;li&gt;jboss.domain.servers.dir - directory under which a host controller will create the
working area for individual server instances&lt;/li&gt;&lt;/ul&gt;"/>
                </parameters>
            </operation>
            <resource-configuration>
                <c:simple-property name="name" required="false" type="string" readOnly="true" description="The handler's name."/>
                <c:simple-property name="level" required="false" type="string" readOnly="true" description="The log level specifying which message levels will be logged by this.
                    Message levels lower than this value will be discarded. "/>
                <c:simple-property name="encoding" required="false" type="string" readOnly="true" description="The character encoding used by this Handler."/>
                <c:simple-property name="filter" required="false" type="string" readOnly="true" description="Defines a simple filter type."/>
                <c:simple-property name="formatter" required="false" type="string" readOnly="true" description="Defines a formatter."/>
                <c:simple-property name="autoflush" required="false" type="boolean" readOnly="true" description="Automatically flush after each write."/>
                <c:simple-property name="append" required="false" type="boolean" readOnly="true" description="Specify whether to append to the target file."/>
                <c:map-property name="file" description="null" >
                    <c:simple-property name="relative-to" required="false" type="string" readOnly="true" description="The name of another previously named path, or of one of the standard paths
provided by the system. If 'relative-to' is provided, the value of the 'path' attribute is treated as relative to the path
specified by this attribute. The standard paths provided by the system include:&lt;ul&gt;&lt;li&gt;jboss.home - the root directory
of the JBoss AS distribution&lt;/li&gt;&lt;li&gt;user.home - user's home directory&lt;/li&gt;&lt;li&gt;user.dir - user's current working
directory&lt;/li&gt;&lt;li&gt;java.home - java installation directory&lt;/li&gt;&lt;li&gt;jboss.server.base.dir - root directory for an
individual server instance&lt;/li&gt;&lt;li&gt;jboss.server.data.dir - directory the server will use for persistent data file
storage&lt;/li&gt;&lt;li&gt;jboss.server.log.dir - directory the server will use for log file storage&lt;/li&gt;&lt;li&gt;jboss.server.tmp.dir -
directory the server will use for temporary file storage&lt;/li&gt;&lt;li&gt;jboss.domain.servers.dir - directory under which a host controller
will create the working area for individual server instances&lt;/li&gt;&lt;/ul&gt;"/>
                    <c:simple-property name="path" required="false" type="string" readOnly="true" description="The filesystem path."/>
                </c:map-property>
                <c:simple-property name="suffix" required="false" type="string" readOnly="true" description="Set the suffix string.  The string is in a format which
                can be understood by java.text.SimpleDateFormat. The period of the rotation is automatically calculated based on the suffix."/>
            </resource-configuration>
        </service>
        <service name="SizeRotatingFileHandler"
                 discovery="SubsystemDiscovery"
                 class="LoggerComponent"
                 >
            <plugin-configuration>
                <c:simple-property name="path" readOnly="true" default="size-rotating-file-handler"/>
            </plugin-configuration>

            <operation name="change-log-level" description="Change the logging level for a handler.">
                <parameters>
                    <c:simple-property name="level" required="true" type="string" readOnly="false"
                                       description="The log level specifying which message levels will be logged by this logger. Message levels lower than this value will be discarded.">
                        <c:property-options>
                            <c:option value="FATAL"/>
                            <c:option value="ERROR"/>
                            <c:option value="WARN"/>
                            <c:option value="INFO"/>
                            <c:option value="DEBUG"/>
                            <c:option value="TRACE"/>
                        </c:property-options>
                    </c:simple-property>
                </parameters>
            </operation>

            <operation name="disable" description="Disable a logging handler.">
            </operation>

            <operation name="enable" description="Enable a logging handler.">
            </operation>

            <operation name="change-file" description="Change the file for a handler.">
                <parameters>
                    <c:simple-property name="path" required="true" type="string" readOnly="false" description="The filesystem path."/>
                    <c:simple-property name="relative-to" required="false" type="string" readOnly="false"
                                       description="The name of another previously named path, or of one of the standard paths provided by the system.
If 'relative-to' is provided, the value of the 'path' attribute is treated as relative to the path specified by this attribute.
The standard paths provided by the system include:&lt;ul&gt;&lt;li&gt;jboss.home - the root directory of the JBoss AS
distribution&lt;/li&gt;&lt;li&gt;user.home - user's home directory&lt;/li&gt;&lt;li&gt;user.dir - user's current
working directory&lt;/li&gt;&lt;li&gt;java.home - java installation directory&lt;/li&gt;&lt;li&gt;jboss.server.base.dir -
root directory for an individual server instance&lt;/li&gt;&lt;li&gt;jboss.server.data.dir - directory the server will
use for persistent data file storage&lt;/li&gt;&lt;li&gt;jboss.server.log.dir - directory the server will use for
log file storage&lt;/li&gt;&lt;li&gt;jboss.server.tmp.dir - directory the server will use for temporary file
storage&lt;/li&gt;&lt;li&gt;jboss.domain.servers.dir - directory under which a host controller will create the
working area for individual server instances&lt;/li&gt;&lt;/ul&gt;"/>
                </parameters>
            </operation>
            <resource-configuration>
                <c:simple-property name="name" required="false" type="string" readOnly="true" description="The handler's name."/>
                <c:simple-property name="level" required="false" type="string" readOnly="true" description="The log level specifying which message levels will be logged by this. Message levels lower than this value will be discarded. "/>
                <c:simple-property name="encoding" required="false" type="string" readOnly="true" description="The character encoding used by this Handler."/>
                <c:simple-property name="filter" required="false" type="string" readOnly="true" description="Defines a simple filter type."/>
                <c:simple-property name="formatter" required="false" type="string" readOnly="true" description="Defines a formatter."/>
                <c:simple-property name="autoflush" required="false" type="boolean" readOnly="true" description="Automatically flush after each write."/>
                <c:simple-property name="append" required="false" type="boolean" readOnly="true" description="Specify whether to append to the target file."/>
                <c:map-property name="file" description="null" >
                    <c:simple-property name="relative-to" required="false" type="string" readOnly="true" description="The name of another previously named path, or of one of the standard paths provided by the system. If 'relative-to' is provided, the value of the 'path' attribute is treated as relative to the path specified by this attribute. The standard paths provided by the system include:&lt;ul&gt;&lt;li&gt;jboss.home - the root directory of the JBoss AS distribution&lt;/li&gt;&lt;li&gt;user.home - user's home directory&lt;/li&gt;&lt;li&gt;user.dir - user's current working directory&lt;/li&gt;&lt;li&gt;java.home - java installation directory&lt;/li&gt;&lt;li&gt;jboss.server.base.dir - root directory for an individual server instance&lt;/li&gt;&lt;li&gt;jboss.server.data.dir - directory the server will use for persistent data file storage&lt;/li&gt;&lt;li&gt;jboss.server.log.dir - directory the server will use for log file storage&lt;/li&gt;&lt;li&gt;jboss.server.tmp.dir - directory the server will use for temporary file storage&lt;/li&gt;&lt;li&gt;jboss.domain.servers.dir - directory under which a host controller will create the working area for individual server instances&lt;/li&gt;&lt;/ul&gt;"/>
                    <c:simple-property name="path" required="false" type="string" readOnly="true" description="The filesystem path."/>
                </c:map-property>
                <c:simple-property name="rotate-size" required="false" description="The size at which to rotate the log file." type="long" units="bytes"/>
                <c:simple-property name="max-backup-index" required="false" description="The maximum number of backups to keep." type="integer" />
            </resource-configuration>
        </service>

    </server>

    <server name="Security"
        discovery="SubsystemDiscovery"
        class="BaseComponent"
        singleton="true"
        >

        <runs-inside>
            <parent-resource-type name="Profile"  plugin="jboss-as-7"/>
            <parent-resource-type name="JBossAS7 Standalone Server"  plugin="jboss-as-7"/>
        </runs-inside>

        <plugin-configuration>
            <c:simple-property name="path" readOnly="true" default="subsystem=security"/>
        </plugin-configuration>



        <resource-configuration>
            <c:simple-property name="authentication-manager-class-name" required="false" type="string" readOnly="true" defaultValue="default"
                               description="Specifies the AuthenticationManager implementation class name to use. To use the container default set the value to 'default'"/>
            <c:simple-property name="deep-copy-subject-mode" required="false" type="boolean" readOnly="true" defaultValue="false"
                               description="Sets the copy mode of subjects done by the security managers to be deep copies that makes copies of the subject principals and credentials if they are cloneable. It should be set to true if subject include mutable content that can be corrupted when multiple threads have the same identity and cache flushes/logout clearing the subject in one thread results in subject references affecting other threads."/>
            <c:simple-property name="default-callback-handler-class-name" required="false" type="string" readOnly="true" defaultValue="default"
                               description="A global class name for the CallbackHandler implementation to be used with login modules. To use the container default set the value to 'default'"/>
            <c:simple-property name="subject-factory-class-name" required="false" type="string" readOnly="true" defaultValue="default"
                               description="Sets the class name for the SubjectFactory implementation to be used. To use the container default set the value to 'default'."/>
            <c:simple-property name="authorization-manager-class-name" required="false" type="string" readOnly="true" defaultValue="default"
                               description="Specifies the AuthorizationManager implementation class name to use. To use the container default set the value to 'default'."/>
            <c:simple-property name="audit-manager-class-name" required="false" type="string" readOnly="true" defaultValue="default"
                               description="Specifies the AuditManager implementation class name to use. To use the container default set the value to 'default'."/>
            <c:simple-property name="identity-trust-manager-class-name" required="false" type="string" readOnly="true" defaultValue="default"
                               description="Specifies the IdentityTrustManager implementation class name to use. To use the container default set the value to 'default'."/>
            <c:simple-property name="mapping-manager-class-name" required="false" type="string" readOnly="true" defaultValue="default"
                               description="Specifies the MappingManager implementation class name to use. To use the container default set the value to 'default''."/>
        </resource-configuration>

        <service name="SecurtityDomain"
                 discovery="SubsystemDiscovery"
                 class="BaseComponent"
                >

            <runs-inside>
                <parent-resource-type name="Profile"  plugin="jboss-as-7"/>
                <parent-resource-type name="JBossAS7 Standalone Server"  plugin="jboss-as-7"/>
            </runs-inside>

            <plugin-configuration>
                <c:simple-property name="path" readOnly="true" default="security-domain"/>
            </plugin-configuration>



            <resource-configuration>
                <c:simple-property name="extends" required="false" type="string" readOnly="true" description="The parent security domain"/>
                <c:simple-property name="cache-type" required="false" type="string" readOnly="true"
                                   description="Adds a cache to speed up authentication checks. Allowed values are 'default' to use simple map as the cache and 'infinispan' to use an Infinispan cache.">
                    <c:property-options>
                        <c:option value="default"/>
                        <c:option value="infinispan"/>
                    </c:property-options>
                </c:simple-property>
            </resource-configuration>
        </service>

    </server>

    <server name="Infinispan"
        discovery="SubsystemDiscovery"
        class="BaseComponent"
        singleton="true"
    >
        <runs-inside>
            <parent-resource-type name="Profile"  plugin="jboss-as-7"/>
            <parent-resource-type name="JBossAS7 Standalone Server"  plugin="jboss-as-7"/>
        </runs-inside>

        <plugin-configuration>
            <c:simple-property name="path" readOnly="true" default="subsystem=infinispan"/>
        </plugin-configuration>

        <resource-configuration>
                <c:simple-property name="default-cache-container" readOnly="true"/>
        </resource-configuration>

        <service name="Cache Container"
            discovery="SubsystemDiscovery"
            class="BaseComponent"
            >
            <plugin-configuration>
                <c:simple-property name="path" readOnly="true" default="cache-container"/>
            </plugin-configuration>

            <resource-configuration>
                <c:simple-property name="default-cache" readOnly="true"/>
                <c:list-property name="cache" readOnly="true">
                    <c:map-property name="*">
                        <c:simple-property name="name" />
                        <c:simple-property name="mode" />
<!--
                        <c:map-property name="eviction">
                            <c:simple-property name="strategy"/>
                            <c:simple-property name="max-entries" required="false"/>
                        </c:map-property>
-->
                        <c:simple-property name="eviction" required="false" readOnly="true"/>
                        <c:simple-property name="expiration" required="false" readOnly="true"/>
                    </c:map-property>
                </c:list-property>
            </resource-configuration>
        </service>

    </server>

    <server name="Threads"
        discovery="SubsystemDiscovery"
        class="BaseComponent"
        singleton="true"
        >

        <runs-inside>
            <parent-resource-type name="Profile"  plugin="jboss-as-7"/>
            <parent-resource-type name="JBossAS7 Standalone Server"  plugin="jboss-as-7"/>
        </runs-inside>

        <plugin-configuration>
            <c:simple-property name="path" readOnly="true" default="subsystem=threads"/>
        </plugin-configuration>

        <service name="ThreadFactory"
                 discovery="SubsystemDiscovery"
                 class="BaseComponent"
                 singleton="true"
                >

            <plugin-configuration>
                <c:simple-property name="path" readOnly="true" default="thread-factory"/>
            </plugin-configuration>

            <resource-configuration>
                <c:simple-property name="name" required="true" type="string" readOnly="true" description="The bean name of the created thread factory."/>
                <c:simple-property name="group-name" type="string" readOnly="false"
                         description="Specifies the name of a the thread group to create for this thread factory."/>
                <c:simple-property name="thread-name-pattern" type="string" readOnly="false"
                         description="The template used to create names for threads.  The following patterns may be used:
                    %% - emit a percent sign
                    %t - emit the per-factory thread sequence number
                    %g - emit the global thread sequence number
                    %f - emit the factory sequence number
                    %i - emit the thread ID."/>
                <c:simple-property name="priority" type="integer" readOnly="false"
                         description="May be used to specify the thread priority of created threads."/>
                <c:list-property name="properties" >
                    <c:simple-property name="properties" />  <!-- TODO list of maps ? -->
                </c:list-property>
            </resource-configuration>
        </service>

        <service name="ThreadPool"
                 discovery="SubsystemDiscovery"
                 class="BaseComponent"
                 singleton="true"
                >

            <plugin-configuration>
                <c:simple-property name="path" readOnly="true" default="bounded-queue-thread-pool|queueless-thread-pool|scheduled-thread-pool|unbounded-queue-thread-pool"/>
            </plugin-configuration>
        </service>


    </server>

    <server name="Webservices"
        discovery="SubsystemDiscovery"
        class="BaseComponent"
        singleton="true"
        >

        <runs-inside>
            <parent-resource-type name="Profile"  plugin="jboss-as-7"/>
            <parent-resource-type name="JBossAS7 Standalone Server"  plugin="jboss-as-7"/>
        </runs-inside>

        <plugin-configuration>
            <c:simple-property name="path" readOnly="true" default="subsystem=webservices"/>
        </plugin-configuration>

        <resource-configuration>
            <c:simple-property name="modify-soap-address" required="true" type="boolean" readOnly="true"
                               description="Whether the soap address can be modified."/>
            <c:simple-property name="webservice-host" required="true" type="string" readOnly="true"
                               description="The WSDL, that is a required deployment artifact for an endpoint, has a &amp;soap:address> element which points to the location of the endpoint. JBoss supports rewriting of that SOAP address. If the content of &amp;soap:address> is a valid URL, JBossWS will not rewrite it unless 'modifySOAPAddress' is true. If the content of &amp;soap:address> is not a valid URL, JBossWS will rewrite it using the attribute values given below. If 'webServiceHost' is set to 'jbossws.undefined.host', JBossWS uses requesters host when rewriting the &amp;soap:address>"/>
            <c:simple-property name="webservice-port" type="integer" readOnly="true"
                               description="The non-secure port that will be used for rewriting the SOAP address. If absent the port will be identified by querying the list of installed connectors."/>
            <c:simple-property name="webservice-secure-port" type="integer" readOnly="true"
                               description="The non-secure port that will be used for rewriting the SOAP address. If absent the port will be identified by querying the list of installed connectors."/>
        </resource-configuration>

        <service name="Endpoint"
                 discovery="SubsystemDiscovery"
                 class="BaseComponent"
            >
            <plugin-configuration>
                <c:simple-property name="path" readOnly="true" default="endpoint"/>
            </plugin-configuration>

            <metric property="average-processing-time" description="Average endpoint processing time." displayType="summary" units="milliseconds"/>
            <metric property="min-processing-time" description="Minimal endpoint processing time." units="milliseconds"/>
            <metric property="max-processing-time" description="Maximal endpoint processing time." units="milliseconds"/>
            <metric property="total-processing-time" description="Total endpoint processing time." measurementType="trendsup" units="milliseconds"/>
            <metric property="request-count" description="Count of requests the endpoint processed." displayType="summary" measurementType="trendsup"/>
            <metric property="response-count" description="Count of responses the endpoint generated." measurementType="trendsup"/>
            <metric property="fault-count" description="Count of faults the endpoint generated." displayType="summary" measurementType="trendsup"/>

            <resource-configuration>
                <c:simple-property name="name" required="true" type="string" readOnly="true" description="Webservice endpoint name."/>
                <c:simple-property name="context" required="true" type="string" readOnly="true" description="Webservice endpoint context."/>
                <c:simple-property name="class" required="false" type="string" readOnly="true" description="Webservice endpoint class."/>
                <c:simple-property name="type" required="false" type="string" readOnly="true" description="Webservice endpoint type."/>
                <c:simple-property name="wsdl-url" required="false" type="string" readOnly="true" description="Webservice endpoint WSDL URL."/>
            </resource-configuration>

        </service>
    </server>

    <server name="ModCluster"
             class="ModClusterComponent"
             discovery="SubsystemDiscovery"
             description="Mod_cluster support"
             singleton="true"
            >

        <runs-inside>
            <parent-resource-type name="Profile"  plugin="jboss-as-7"/>
            <parent-resource-type name="JBossAS7 Standalone Server"  plugin="jboss-as-7"/> <!-- FAKE as "runs inside Profile" only does not work -->
        </runs-inside>

        <plugin-configuration>
            <c:simple-property name="path" readOnly="true" default="subsystem=modcluster"/>
        </plugin-configuration>

        <operation name="list-proxies" description="Read the list of httpd connected to the nodes.">
            <results>
                    <c:simple-property name="operationResult"/>
            </results>

        </operation>

        <resource-configuration>
            <c:simple-property name="advertise-socket" displayName="Advertise Socket" type="string">
                <c:option-source target="configuration" expression="socket-binding=name:type=SocketBindingGroup"/>
            </c:simple-property>
        </resource-configuration>
    </server>

    <server name="Naming"
        discovery="SubsystemDiscovery"
        class="NamingComponent"
        singleton="true"
        >

        <runs-inside>
            <parent-resource-type name="Host"  plugin="jboss-as-7"/>
            <parent-resource-type name="JBossAS7 Standalone Server"  plugin="jboss-as-7"/>
        </runs-inside>

        <plugin-configuration>
            <c:simple-property name="path" readOnly="true" default="subsystem=naming"/>
        </plugin-configuration>

        <operation name="jndi-view" displayName="JNDIView" description="Peek at the JNDI tree">
            <results>
                <c:list-property name="java-contexts">
                    <c:map-property name="context">
                        <c:simple-property name="context" />
                        <c:simple-property name="name"/>
                        <c:simple-property name="value"/>
                    </c:map-property>
                </c:list-property>
                <c:list-property name="applications">
                    <c:map-property name="context">
                        <c:simple-property name="context" />
                        <c:simple-property name="name"/>
                        <c:simple-property name="value"/>
                    </c:map-property>
                </c:list-property>
            </results>
        </operation>
    </server>


    <service name="NetworkInterface"
             discovery="SubsystemDiscovery"
             class="BaseComponent"
             description="A named network interface, along with required criteria for determining the IP address to associate with that interface">

        <runs-inside>
            <parent-resource-type name="JBossAS7 Host Controller"  plugin="jboss-as-7"/>
            <parent-resource-type name="Host"  plugin="jboss-as-7"/>
            <parent-resource-type name="JBossAS7 Standalone Server"  plugin="jboss-as-7"/>
        </runs-inside>

        <plugin-configuration>
            <c:simple-property name="path" readOnly="true" default="interface"/>
        </plugin-configuration>
    </service>

    <service name="SocketBindingGroupStandalone"
             discovery="SubsystemDiscovery"
             class="BaseComponent"
            >
        <runs-inside>
            <parent-resource-type name="JBossAS7 Standalone Server"  plugin="jboss-as-7"/>
        </runs-inside>


        <plugin-configuration>
            <c:simple-property name="path" readOnly="true" default="socket-binding-group"/>
        </plugin-configuration>

        <resource-configuration>
            <c:simple-property name="default-interface" readOnly="true" displayName="Default Interface"
                               description="Default Interface for these bindings. See NetworkInterfaces for its definition"
                               required="true">
                <c:option-source target="resource" expression="type=NetworkInterface plugin=jboss-as-7"/>
            </c:simple-property>
            <!-- note: at domain level there is no port-offset -->
            <c:simple-property name="port-offset" readOnly="false" displayName="Port Offset"
                               description="Offset from standard ports for this group."
                               required="false"/>
            <c:group name="children:socket-binding:name" displayName="Individual socket bindings">
            <c:list-property name="*" displayName="Bindings">
                <c:map-property name="binding">
                    <c:simple-property name="name" description="The name of the socket. Services which need to access the socket configuration information will find it using this name." readOnly="true"/>
                    <c:simple-property name="interface" description="Name of the interface to which the socket should be bound, or, for multicast sockets, the interface on which it should listen. This should be one of the declared interfaces."
                                       required="false">
                        <c:option-source target="resource" expression="type=NetworkInterface plugin=jboss-as-7"/>
                    </c:simple-property>
                    <c:simple-property name="port" description="Number of the port to which the socket should be bound." type="integer"/>
                    <c:simple-property name="fixed-port" description="Whether the port value should remain fixed even if numeric offsets are applied to the other sockets in the socket group."
                                       type="boolean" defaultValue="false"/>
                    <c:simple-property name="multicast-address" description="Multicast address on which the socket should receive multicast traffic. If unspecified, the socket will not be configured to receive multicast." required="false"/>
                    <c:simple-property name="multicast-port" description="Port on which the socket should receive multicast traffic. Must be configured if 'multicast-address' is configured." type="integer" required="false"/>
                </c:map-property>
            </c:list-property>
            </c:group>
        </resource-configuration>

    </service>
    <service name="SocketBindingGroupDomain"
             discovery="SubsystemDiscovery"
             class="BaseComponent"
            >
        <runs-inside>
            <parent-resource-type name="JBossAS7 Host Controller"  plugin="jboss-as-7"/>
        </runs-inside>


        <plugin-configuration>
            <c:simple-property name="path" readOnly="true" default="socket-binding-group"/>
        </plugin-configuration>

        <resource-configuration>
            <c:simple-property name="default-interface" readOnly="true" displayName="Default Interface"
                               description="Default Interface for these bindings. See NetworkInterfaces for its definition"
                               required="true">
                <c:option-source target="resource" expression="type=NetworkInterface plugin=jboss-as-7"/>
            </c:simple-property>
            <c:list-property name="includes" required="false" readOnly="true"> <!-- read-only until AS7-1467 is fixed -->
                <c:simple-property name="includes" displayName="Included bindings" description="Other bindings that are included in this one (only needed in Domain Mode)"/>
            </c:list-property>
            <c:group name="children:socket-binding:name" displayName="Individual socket bindings">
            <c:list-property name="*">
                <c:map-property name="binding">
                    <c:simple-property name="name" description="The name of the socket. Services which need to access the socket configuration information will find it using this name." readOnly="true"/>
                    <c:simple-property name="interface" description="Name of the interface to which the socket should be bound, or, for multicast sockets, the interface on which it should listen. This should be one of the declared interfaces."
                                       required="false">
                        <c:option-source target="resource" expression="type=NetworkInterface plugin=jboss-as-7"/>
                    </c:simple-property>

                    <c:simple-property name="port" description="Number of the port to which the socket should be bound." type="integer"/>
                    <c:simple-property name="fixed-port" description="Whether the port value should remain fixed even if numeric offsets are applied to the other sockets in the socket group."
                                       type="boolean" defaultValue="false"/>
                    <c:simple-property name="multicast-address" description="Multicast address on which the socket should receive multicast traffic. If unspecified, the socket will not be configured to receive multicast." required="false"/>
                    <c:simple-property name="multicast-port" description="Port on which the socket should receive multicast traffic. Must be configured if 'multicast-address' is configured." type="integer" required="false"/>
                </c:map-property>
            </c:list-property>
            </c:group>
        </resource-configuration>

    </service>

    <service name="Deployment"
             class="DeploymentComponent"
             discovery="SubsystemDiscovery"
             createDeletePolicy="both"
             creationDataType="content">

        <runs-inside>
            <parent-resource-type name="ServerGroup" plugin="jboss-as-7"/> <!-- TODO -->
            <parent-resource-type name="JBossAS7 Standalone Server"  plugin="jboss-as-7"/>
            <parent-resource-type name="Managed Server" plugin="jboss-as-7"/> <!-- TODO -->
        </runs-inside>
        <plugin-configuration>
            <c:simple-property name="path" default="deployment" readOnly="true"/>
        </plugin-configuration>

        <operation name="enable">
            <results>
                <c:simple-property name="operationResult"/>
            </results>
        </operation>
        <operation name="disable">
            <results>
                <c:simple-property name="operationResult"/>
            </results>
        </operation>

        <content name="file" category="deployable" isCreationType="true" description="Deployments on this server group">
            <configuration>
               <c:group name="deployment" displayName="Deployment Options">
                   <c:simple-property name="runtimeName" required="false" description="Runtime name of the uploaded file (e.g. 'my.war'). If not present, the file name is used."/>
               </c:group>
            </configuration>
        </content>

    </service>

    <service name="DeploymentScanner"
             class="BaseComponent"
             discovery="SubsystemDiscovery"
             description="Management of the deployment scanner"
             singleton="true"
             >
        <runs-inside>
            <parent-resource-type name="JBossAS7 Standalone Server"  plugin="jboss-as-7"/>
        </runs-inside>
        <plugin-configuration>
            <c:simple-property name="path" default="subsystem=deployment-scanner" readOnly="true"/>
        </plugin-configuration>

        <resource-configuration>
            <!--<c:simple-property name="default" readOnly="false" required="true" description="Scanner policy to use"/>-->
            <c:group name="children:scanner:name" displayName="Available scanners">
                <c:list-property name="*" description="List of scanners" >
                    <c:map-property name="scanner">
                        <c:simple-property name="name" required="true" type="string" readOnly="true" description="The name of the scanner"/>
                        <c:simple-property name="path" required="true" type="string" readOnly="false"
                                           description="The actual filesystem path to be scanned. Treated as an absolute path, unless the 'relative-to' attribute is specified, in which case the value is treated as relative to that path."/>
                        <c:simple-property name="relative-to" required="false" type="string" readOnly="false"
                                           description="Reference to a filesystem path defined in the 'paths' section of the server configuration."/>
                        <c:simple-property name="scan-enabled" required="false" type="boolean" readOnly="false"
                                           defaultValue="true" description="Flag indicating that all scanning (including initial scanning at startup) should be disabled."/>
                        <c:simple-property name="scan-interval" required="false" type="integer" readOnly="false"
                                           defaultValue="5000" description="Periodic interval, in milliseconds, at which the repository should be scanned for changes. A value of less than 1 indicates the repository should only be scanned at initial startup."/>
                        <c:simple-property name="auto-deploy-zipped" required="false" type="boolean" readOnly="false"
                                           defaultValue="true" description="Controls whether zipped deployment content should be automatically deployed by the scanner without requiring the user to add a .dodeploy marker file."/>
                        <c:simple-property name="auto-deploy-exploded" required="false" type="boolean" readOnly="false"
                                           defaultValue="false" description="Controls whether zipped deployment content should be automatically deployed by the scanner without requiring the user to add a .dodeploy marker file. Setting this to 'true' is not recommended for anything but basic development scenarios,  as there is no way to ensure that deployment will not occur in the middle of changes to the content."/>
                        <c:simple-property name="deployment-timeout" required="false" type="long" readOnly="false"
                                           defaultValue="60" description="Timeout, in seconds, a deployment is allows to execute before being canceled.  The default is 60 seconds."/>
                    </c:map-property>
                </c:list-property>
            </c:group>

        </resource-configuration>

    </service>

</plugin><|MERGE_RESOLUTION|>--- conflicted
+++ resolved
@@ -1358,19 +1358,11 @@
                 <c:simple-property name="no-recovery" required="false" type="boolean" readOnly="true" description="if true no recovery are tried for this connection pool"/>
 
 
-<<<<<<< HEAD
-                <c:group name="children:xa-datasource-properties:key+" displayName="XA Datasource Properties">
-                    <c:list-property name="*2" displayName="Properties" required="false" readOnly="true">
-                        <c:map-property name="*:key" displayName="Name" readOnly="true">
-                            <c:simple-property name="key" displayName="Property-Name" readOnly="true"/>
-                            <c:simple-property name="value" displayName="Value" readOnly="true"/>
-=======
                 <c:group name="children:xa-datasource-properties:key+-" displayName="XA Datasource Properties">
                     <c:list-property name="*2" displayName="Properties" required="false" readOnly="false">
                         <c:map-property name="*:key" displayName="Name" readOnly="false">
                             <c:simple-property name="key" displayName="Property-Name" readOnly="false"/>
                             <c:simple-property name="value" displayName="Value" readOnly="false"/>
->>>>>>> 25274aaf
                         </c:map-property>
                     </c:list-property>
                 </c:group>
