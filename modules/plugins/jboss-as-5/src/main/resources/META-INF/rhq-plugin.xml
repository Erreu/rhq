<?xml version="1.0" encoding="UTF-8" ?>

<!DOCTYPE plugin [

<!ENTITY managedObjectMetrics '
    <metric property="runState" displayType="summary"
            defaultOn="true" defaultInterval="30000" dataType="trait" category="performance"/>
'>

<!ENTITY datasourceAndConnectionFactoryOperations '
    <operation name="flush" displayName="Flush"
               description="Flush the connections in the pool"/>

    <operation name="listFormattedSubPoolStatistics" displayName="List Formatted Sub Pool Statistics"
               description="Obtain a formatted sub pool statistics report">
        <parameters>
            <c:simple-property required="false" name="formatClassName"
                               defaultValue="org.jboss.resource.statistic.pool.JBossDefaultSubPoolStatisticFormatter">
                <c:description>
                    The fully qualified name of the Java class to use to format the the sub pool statistics. The default
                    is "org.jboss.resource.statistic.pool.JBossDefaultSubPoolStatisticFormatter".
                </c:description>
            </c:simple-property>
        </parameters>
        <results>
            <c:simple-property name="result" type="longString">
                <c:description>
                    A formatted sub pool statistics report.
                </c:description>
            </c:simple-property>
        </results>
    </operation>

    <operation name="listStatistics" displayName="List Statistics" description="Obtain a statistics report">
        <results>
            <c:map-property name="result"/>
        </results>
    </operation>

    <operation name="testConnection" displayName="Test Connection" description="Test if a connection can be obtained">
        <results>
            <c:notes>Test if a connection can be obtained</c:notes>
            <c:simple-property type="boolean" name="result" description="Was a connection obtained?"/>
        </results>
    </operation>
'>

<!-- TODO: Use one shared XML entity for datasource and connection factory metrics. -->
<!ENTITY datasourceMetrics '
    <!-- Traits -->
    <metric property="poolJndiName" displayType="summary" displayName="Pool JNDI Name"
            defaultOn="true" defaultInterval="60000" dataType="trait" category="performance"
            description="the JNDI name of the connection pool for this datasource"/>

    <!-- Numerics -->
    <metric property="availableConnectionCount" measurementType="dynamic" displayType="summary"
            defaultOn="true" defaultInterval="60000" dataType="measurement" category="performance"
            description="the maximum number of connections that are available"/>

    <metric property="connectionCount" measurementType="dynamic" displayType="summary"
            defaultOn="true" defaultInterval="60000" dataType="measurement" category="performance"
            description="the number of connections that are currently in the pool"/>

    <metric property="connectionCreatedCount" measurementType="dynamic" displayType="detail"
            defaultOn="true" defaultInterval="60000" dataType="measurement" category="performance"
            description="the number of connections that have been created since the datasource was last started"/>

    <metric property="connectionDestroyedCount" measurementType="dynamic" displayType="detail"
            defaultOn="true" defaultInterval="60000" dataType="measurement" category="performance"
            description="the number of connections that have been destroyed since the datasource was last started"/>

    <metric property="inUseConnectionCount" measurementType="dynamic" displayType="detail"
            defaultOn="true" defaultInterval="60000" dataType="measurement" category="performance"
            description="the number of connections that are currently in use"/>

    <metric property="local-transaction" displayType="summary"
            defaultOn="true" defaultInterval="60000" dataType="trait" category="performance"/>

    <metric property="maxConnectionsInUseCount" measurementType="dynamic" displayType="detail"
            defaultOn="true" defaultInterval="60000" dataType="measurement" category="performance"
            description="the most connections that have been simultaneously in use since this datasource was started"/>

    <metric property="maxSize" measurementType="dynamic" displayType="detail" displayName="Max Size"
            defaultOn="true" defaultInterval="60000" dataType="measurement" category="performance"/>

    <metric property="minSize" measurementType="dynamic" displayType="detail" displayName="Min Size"
            defaultOn="true" defaultInterval="60000" dataType="measurement" category="performance"/>
'>

<!-- NOTE: For Datasource ManagedProperty annotations, see:
     https://anonsvn.jboss.org/repos/jbossas/trunk/connector/src/main/org/jboss/resource/metadata/mcf/DataSourceDeploymentMetaData.java
     Descriptions of datasource config props can also be culled from the following locations:
     https://anonsvn.jboss.org/repos/jbossas/trunk/connector/src/resources/dtd/jboss-ds_5_0.dtd
     http://www.jboss.org/file-access/default/members/jbossas/freezone/docs/Administration_And_Configuration_Guide/5/html/Configuring_JDBC_DataSources.html
     http://www.jboss.org/community/wiki/ConfigDataSources
     http://www.jboss.org/community/wiki/ConfigJCACommon
  -->

<!ENTITY datasourceAndConnectionFactoryConnectionResourceConfigProps '
    <c:simple-property name="min-pool-size"
                       displayName="Minimum Pool Size"
                       type="integer"
                       required="false"
                       defaultValue="0">
        <c:description>
            The minimum number of connections the pool should hold. The default is 0.
        </c:description>
        <c:constraint>
            <c:integer-constraint minimum="0"/>
        </c:constraint>
    </c:simple-property>

    <c:simple-property name="max-pool-size"
                       displayName="Maximum Pool Size"
                       type="integer"
                       required="false"
                       defaultValue="10">
        <c:description>
            The maximum number of connections the pool should hold. The default is 10.
        </c:description>
        <c:constraint>
            <c:integer-constraint minimum="0"/>
        </c:constraint>
    </c:simple-property>
'>

<!ENTITY datasourceConnectionResourceConfigProps '
    <c:simple-property name="jndi-name"
                       displayName="JNDI Name"
                       description="The global JNDI Name under which to bind the datasource"
                       type="string"/>

    <c:simple-property name="user-name"
                       displayName="Username"
                       description="The default username when creating a new connection."
                       type="string"
                       activationPolicy="immediate"
                       required="false"/>

    <c:simple-property name="password"
                       displayName="Password"
                       description="The default password when creating a new connection."
                       type="password"
                       activationPolicy="immediate"
                       required="false"/>
'>

<!ENTITY datasourceAndConnectionFactoryAdvancedResourceConfigProps '
    <c:simple-property name="allocation-retry" type="integer" required="false"
                       defaultValue="0">
        <c:description>
            The number of times that allocating a connection should be tried before throwing an exception. The default
            is 0.
        </c:description>
    </c:simple-property>

    <c:simple-property name="allocation-retry-wait-millis" type="long" required="false"  units="milliseconds"
                       defaultValue="5000">
        <c:description>
            The time in milliseconds to wait between retrying to allocate a connection. The default is 5000 (5 seconds).
        </c:description>
    </c:simple-property>

    <c:simple-property name="background-validation" type="boolean" required="false" defaultValue="false">
        <c:description>
            Specify if connections should be validated on a background thread versus being validated
            prior to use. Background validation is meant to reduce the overall load on the RDBMS system when validating
            a connection. The default is No.
        </c:description>
    </c:simple-property>

    <c:simple-property name="background-validation-millis" type="long" required="false" units="milliseconds"
                       defaultValue="0">
        <c:description>
            The interval, in milliseconds, at which the ConnectionValidator will run.  Set to 0 to disable background
            validation. The default is 0.
        </c:description>
    </c:simple-property>

    <c:simple-property name="blocking-timeout-millis" displayName="Blocking Timeout in Milliseconds"
                       units="milliseconds" defaultValue="30000"
                       type="integer" required="false">
        <c:description>
            Indicates the maximum time in milliseconds to block while waiting for a connection before throwing
            an exception. Note that this blocks only while waiting for a permit for a connection, and will never
            throw an exception if creating a new connection takes an inordinately long time. The default is 30000
            (30 seconds).
        </c:description>
        <c:constraint>
            <c:integer-constraint minimum="0"/>
        </c:constraint>
    </c:simple-property>

    <c:simple-property name="idle-timeout-minutes" type="integer" activationPolicy="immediate"
                       displayName="Idle Timeout" units="minutes" required="false" defaultValue="30">
        <c:description>
            The maximum time, in minutes, a connection may be idle before being closed. The default is 30.
        </c:description>
        <c:constraint>
            <c:integer-constraint minimum="0"/>
        </c:constraint>
    </c:simple-property>

    <c:simple-property name="isSameRM-override-value" type="boolean" required="false">
        <c:description>
            If set, unconditionally sets the boolean return value of javax.transaction.xa.XAResource.isSameRM(XAResource).
        </c:description>
    </c:simple-property>

    <c:simple-property name="jmx-invoker-name" required="false">
        <c:description>
            The ObjectName of the JMX Invoker MBean associated with this datasource.
        </c:description>
    </c:simple-property>

    <c:map-property name="metadata" required="false" description="Metadata properties.">
        <c:simple-property required="false" name="typeMapping">
            <c:description>
                The name of the corresponding type-mapping in conf/standardjbosscmp-jdbc.xml.
            </c:description>
            <c:property-options>
                <c:option name="Cloudscape" value="Cloudscape"/>
                <c:option name="DB2" value="DB2"/>
                <c:option name="DB2/400" value="DB2/400"/>
                <c:option name="Derby" value="Derby"/>
                <c:option name="Firebird" value="Firebird"/>
                <c:option name="FirstSQL/J" value="FirstSQL/J"/>
                <c:option name="Hypersonic SQL" value="Hypersonic SQL"/>
                <c:option name="InformixDB" value="InformixDB"/>
                <c:option name="Ingres" value="Ingres"/>
                <c:option name="InterBase" value="InterBase"/>
                <c:option name="MaxDB" value="MaxDB"/>
                <c:option name="McKoi" value="McKoi"/>
                <c:option name="Mimer SQL" value="Mimer SQL"/>
                <c:option name="MS SQLSERVER" value="MS SQLSERVER"/>
                <c:option name="MS SQLSERVER2000" value="MS SQLSERVER2000"/>
                <c:option name="Oracle7" value="Oracle7"/>
                <c:option name="Oracle8" value="Oracle8"/>
                <c:option name="Oracle9i" value="Oracle9i"/>
                <c:option name="PointBase" value="PointBase"/>
                <c:option name="PostgreSQL" value="PostgreSQL"/>
                <c:option name="PostgreSQL 7.2" value="PostgreSQL 7.2"/>
                <c:option name="PostgreSQL 8.0" value="PostgreSQL 8.0"/>
                <c:option name="SapDB" value="SapDB"/>
                <c:option name="SOLID" value="SOLID"/>
                <c:option name="Sybase" value="Sybase"/>
            </c:property-options>
        </c:simple-property>
    </c:map-property>

    <c:simple-property name="no-tx-separate-pools" type="boolean"
                       displayName="No Tx Separate Pools" required="false">
        <c:description>
            If true, the datasource cannot reuse a connection outside a transaction once enlisted in a global transaction
            and vice-versa. The default is Yes.
        </c:description>
    </c:simple-property>

    <c:simple-property name="prefill" type="boolean" required="false">
        <c:description>
            Whether to attempt to prefill the connection pool to the minimum number of connections. NOTE: Only
            supporting pools (OnePool) support this feature. A warning can be found in the logs if the pool does not
            support this. The default is No.
        </c:description>
    </c:simple-property>

    <c:map-property name="security-domain" displayName="Security Settings" required="false">
        <c:description>
            Security settings for connections in the pool.
        </c:description>

        <c:simple-property name="securityDeploymentType" type="string"
                           required="false" defaultValue="NONE">
            <c:description>
                Indicates whether Subject (from security domain), application-supplied parameters
                (such as from getConnection(user, pw)), both Subject and app-supplied parameters,
                or neither Subject nor app-supplied parameters are used to distinguish connections
                in the pool. The default is "NONE".
            </c:description>
            <c:property-options>
                <c:option name="None" value="NONE"/>
                <c:option name="Application" value="APPLICATION"/>
                <c:option name="Domain" value="DOMAIN"/>
                <c:option name="Domain and Application" value="DOMAIN_AND_APPLICATION"/>
            </c:property-options>
        </c:simple-property>

        <c:simple-property name="domain" type="string"
                           required="false">
            <c:description>
                The name of the JAAS security manager that will handle authentication (only required if security
                deployment type is DOMAIN or DOMAIN_AND_APPLICATION). This name correlates to the JAAS login-config.xml
                descriptor application-policy/name attribute.
            </c:description>
        </c:simple-property>
    </c:map-property>

    <c:simple-property name="statistics-formatter" required="false">
        <c:description>
             The fully qualified class name of the class to use for formatting managed connection pool statistics for
             this datasource. The class must implement the org.jboss.resource.statistic.formatter.StatisticsFormatter.
             interface. The default is "org.jboss.resource.statistic.pool.JBossDefaultSubPoolStatisticFormatter".
        </c:description>
    </c:simple-property>

    <c:simple-property name="type-mapping" displayName="Type Mapping" required="false">
        <c:description>
            The name of the corresponding type-mapping in conf/standardjbosscmp-jdbc.xml.
        </c:description>
        <c:property-options>
            <c:option name="Cloudscape" value="Cloudscape"/>
            <c:option name="DB2" value="DB2"/>
            <c:option name="DB2/400" value="DB2/400"/>
            <c:option name="Derby" value="Derby"/>
            <c:option name="Firebird" value="Firebird"/>
            <c:option name="FirstSQL/J" value="FirstSQL/J"/>
            <c:option name="Hypersonic SQL" value="Hypersonic SQL"/>
            <c:option name="InformixDB" value="InformixDB"/>
            <c:option name="Ingres" value="Ingres"/>
            <c:option name="InterBase" value="InterBase"/>
            <c:option name="MaxDB" value="MaxDB"/>
            <c:option name="McKoi" value="McKoi"/>
            <c:option name="Mimer SQL" value="Mimer SQL"/>
            <c:option name="MS SQLSERVER" value="MS SQLSERVER"/>
            <c:option name="MS SQLSERVER2000" value="MS SQLSERVER2000"/>
            <c:option name="Oracle7" value="Oracle7"/>
            <c:option name="Oracle8" value="Oracle8"/>
            <c:option name="Oracle9i" value="Oracle9i"/>
            <c:option name="PointBase" value="PointBase"/>
            <c:option name="PostgreSQL" value="PostgreSQL"/>
            <c:option name="PostgreSQL 7.2" value="PostgreSQL 7.2"/>
            <c:option name="PostgreSQL 8.0" value="PostgreSQL 8.0"/>
            <c:option name="SapDB" value="SapDB"/>
            <c:option name="SOLID" value="SOLID"/>
            <c:option name="Sybase" value="Sybase"/>
        </c:property-options>
    </c:simple-property>

    <c:simple-property name="use-java-context"
                       displayName="Use Java Context"
                       type="boolean" defaultValue="true"
                       required="false">
        <c:description>
            Indicates whether the JNDI name should be bound under the "java" context,
            which causes the DataSource to only be accessible from within the JBossAS VM.
            The default is Yes.
        </c:description>
    </c:simple-property>

    <c:simple-property name="use-strict-min" type="boolean" required="false">
        <c:description>
             Whether idle connections below the min-pool-size should be closed. The default is No.
        </c:description>
    </c:simple-property>

    <c:simple-property name="validate-on-match" type="boolean" required="false" defaultValue="true">
        <c:description>
            The validate-on-match element indicates whether or not connection level validation should be done when a
            connection factory attempts to match a managed connection for a given set. This is typically exclusive to
            the use of background validation. The default is Yes.
        </c:description>
    </c:simple-property>
'>

<!ENTITY datasourceAdvancedResourceConfigProps '
    <c:simple-property name="check-valid-connection-sql" type="longString"
                       displayName="Check Valid Connection SQL" required="false">
        <c:description>The SQL statement to use to check the validity of a pool connection.</c:description>
    </c:simple-property>

    <c:simple-property required="false" name="connection-definition">
        <c:description>
            The connection definition inside the RAR deployment uniquely identified by the connection factory interface,
            e.g. "javax.sql.DataSource".
        </c:description>
    </c:simple-property>

    <c:simple-property name="exception-sorter-class-name" type="string" activationPolicy="immediate"
                       displayName="Exception Sorter Class Name" required="false">
        <c:description>
            The fully qualified name of a Java class implementing the org.jboss.resource.adapter.jdbc.ExceptionSorter
            interface that should be used to check if a JDBC exception should be broadcast.
        </c:description>
    </c:simple-property>

    <c:simple-property name="new-connection-sql" type="longString" activationPolicy="immediate"
                       displayName="New Connection SQL" required="false">
        <c:description>
            An SQL statement to execute whenever a new connection is added to the pool; this can be used to set the
            connection schema, etc.
        </c:description>
    </c:simple-property>

    <c:simple-property name="prepared-statement-cache-size" type="integer"
                       displayName="Prepared Statement Cache Size" required="false" defaultValue="0">
        <c:description>
            The number of prepared statements per connection to be kept open and reused in subsequent requests. They are
            stored in an LRU cache. Set to 0 to disable the cache. The default is 0.
        </c:description>
        <c:constraint>
            <c:integer-constraint minimum="0"/>
        </c:constraint>
    </c:simple-property>

    <c:simple-property name="query-timeout"
                       displayName="Query Timeout"
                       type="integer"
                       units="seconds"
                       required="false">
        <c:description>
            Any configured query timeout in seconds. A value of 0 means no timeout. The default is 0.
        </c:description>
    </c:simple-property>

    <c:simple-property name="rar-name" required="false">
        <c:description>
             The RAR deployment to associate with the connection manager MBean. e.g. jms-ra.rar or
             myapplication.ear#my.rar for nested rars.
        </c:description>
    </c:simple-property>

    <c:simple-property name="set-tx-query-timeout"
                       displayName="Set Tx Query Timeout"
                       type="boolean"
                       required="false"
                       defaultValue="false">
        <c:description>
            Whether to set the query timeout based on the time remaining until transaction timeout;
            any configured query timeout will be used if there is no transaction. The default is No.
        </c:description>
    </c:simple-property>

    <c:simple-property name="share-prepared-statements" displayName="Share Prepared Statements"
                       type="boolean"
                       required="false" defaultValue="false">
        <c:description>
            Should prepared statements be shared? The default is No.
        </c:description>
    </c:simple-property>

    <c:simple-property name="stale-connection-checker-class-name"
                       displayName="Stale Connection Checker Class Name"
                       type="string"
                       required="false">
        <c:description>
            Fully qualified name of the Java class used to check if a connection has become stale.
        </c:description>
    </c:simple-property>

    <c:simple-property name="track-statements" type="string"
                       displayName="Track Statements" required="false">
        <c:description>
            Whether to check for unclosed Statements and ResultSets when connections are returned to the pool. The
            default is "yes-no-warnings".
        </c:description>
        <c:property-options>
            <c:option name="No" value="no"/>
            <c:option name="Yes" value="yes"/>
            <c:option name="Yes, but no warnings" value="yes-no-warnings" default="true"/>
        </c:property-options>
    </c:simple-property>

    <c:simple-property name="transaction-isolation" required="false"
                       description="The Transaction Isolation level. The default setting is to use whichever isolation level is provided by default by the database.">
        <c:property-options>
            <c:option value="TRANSACTION_READ_UNCOMMITTED" name="Read Uncommitted"/>
            <c:option value="TRANSACTION_READ_COMMITTED" default="true" name="Read Committed"/>
            <c:option value="TRANSACTION_REPEATABLE_READ" name="Repeatable Read"/>
            <c:option value="TRANSACTION_SERIALIZABLE" name="Serializable"/>
            <c:option value="TRANSACTION_NONE" name="None"/>
        </c:property-options>
    </c:simple-property>

    <c:simple-property name="url-delimiter" required="false" default="|">
        <c:description>
             Specifies the delimiter for URLs in  the value of the connection-url property for HA datasources.
             The default is "|".
        </c:description>
    </c:simple-property>

    <c:simple-property name="url-selector-strategy-class-name" required="false">
        <c:description>
             The fully qualified class name of a Java class implementing the
             org.jboss.resource.adapter.jdbc.URLSelectorStrategy interface.
        </c:description>
    </c:simple-property>

    <c:simple-property name="use-try-lock" type="long" required="false" defaultValue="0">
        <c:description>
            Any configured timeout, in milliseconds, for internal locks on the resource adapter objects. A value of 0
            means no timeout. The default is 0.
        </c:description>
    </c:simple-property>

    <c:simple-property name="valid-connection-checker-class-name" type="string"
                       displayName="Valid Connection Checker Class Name" required="false">
        <c:description>
            The fully qualified name of a Java class implementing the
            org.jboss.resource.adapter.jdbc.ValidConnectionChecker whose pingDatabase method should be used to check if
            a connection is still valid before handing it out from the pool.
        </c:description>
    </c:simple-property>
'>

<!ENTITY nonXaDatasourceConnectionResourceConfigProps '
    <c:simple-property name="driver-class"
                       displayName="JDBC Driver Class"
                       type="string">
        <c:description>
            The fully qualified name of the JDBC driver class (e.g. "oracle.jdbc.driver.OracleDriver").
        </c:description>
    </c:simple-property>

    <c:simple-property name="connection-url"
                       displayName="Connection URL"
                       type="string">
        <c:description>
            The JDBC URL for the database (e.g. "jdbc:oracle:thin:@host.example.com:1521:db"). To define a high
            availablity (HA) datasource, specify a list of URLs separated by URL delimiters
            (e.g. "jdbc:oracle:thin:@host1.example.com:1521:db1|jdbc:oracle:thin:@host2.example.com:1521:db2").
        </c:description>
    </c:simple-property>

    <c:map-property name="connection-properties" required="false"
                    description="Arbitrary connection properties that should be passed to the java.sql.Driver.connect(url, props) method."/>
'>

<!ENTITY nonXaDatasourceOracleTemplateProps '
    <c:simple-property name="driver-class" default="oracle.jdbc.driver.OracleDriver"/>
    <c:simple-property name="connection-url" default="jdbc:oracle:oci:@youroracle-tns-name"/>
    <c:simple-property name="exception-sorter-class-name"
                       default="org.jboss.resource.adapter.jdbc.vendor.OracleExceptionSorter"/>
    <c:simple-property name="check-valid-connection-sql" default="SELECT * FROM DUAL"/>
    <c:simple-property name="type-mapping" default="oracle.jdbc.driver.OracleDriver"/>
    <c:simple-property name="use-try-lock" default="60000"/>
    <c:map-property name="metadata">
        <c:simple-property name="typeMapping" default="Oracle9i"/>
    </c:map-property>
    <c:simple-property name="type-mapping" default="Oracle9i"/>
'>

<!--
   See:
       https://anonsvn.jboss.org/repos/jbossas/trunk/connector/src/main/org/jboss/resource/metadata/mcf/ManagedConnectionFactoryDeploymentMetaData.java
       http://www.jboss.org/community/wiki/ConfigJCACommon
 -->

<!ENTITY connectionFactoryConnectionResourceConfigProps '
    <c:simple-property required="true" name="jndi-name" displayName="JNDI Name"
                       description="The global JNDI name to bind the connection factory under."/>

    <c:simple-property required="true" name="rar-name" displayName="RAR Name">
        <c:description>
            The name of the RAR file that contains the definition for the resource we want to provide. For nested RAR
            files, the name would look like myapplication.ear#my.rar.
        </c:description>
    </c:simple-property>

    <c:simple-property required="true" name="connection-definition">
        <c:description>
            The connection factory interface class. It should match the connectionfactory-interface in the ra.xml file.
        </c:description>
    </c:simple-property>

'>


<!ENTITY connectionFactoryAdvancedResourceConfigProps '
    <c:list-property required="false" name="config-property">
        <c:description>
            Properties to supply to the ManagedConnectionFactory (MCF) MBean service configuration.
        </c:description>
        <c:map-property name="config-property">
            <c:simple-property name="name" description="The name of the configuration property." />
            <c:simple-property name="type" description="The type of the configuration property.">
                <c:property-options>
                    <c:option value="java.lang.String" default="true"/>
                    <c:option value="java.lang.Boolean"/>
                    <c:option value="java.lang.Integer"/>
                    <c:option value="java.lang.Double"/>
                    <c:option value="java.lang.Byte"/>
                    <c:option value="java.lang.Short"/>
                    <c:option value="java.lang.Long"/>
                    <c:option value="java.lang.Float"/>
                    <c:option value="java.lang.Character"/>
                </c:property-options>
            </c:simple-property>
            <c:simple-property name="value" required="false" description="The value of the configuration property." />
        </c:map-property>
    </c:list-property>
'>

<!ENTITY connectionFactoryMetrics '
    <!-- Traits -->
    <metric property="poolJndiName" displayType="summary" displayName="Pool JNDI Name" defaultOn="true"
            defaultInterval="600000" dataType="trait" category="performance"/>

    <!-- Numerics -->
    <metric property="availableConnectionCount" measurementType="dynamic" displayType="summary"
            displayName="Available Connection Count" description="Number of available connections."
            defaultOn="true" defaultInterval="60000" dataType="measurement" category="performance"/>

    <metric property="connectionCount" measurementType="dynamic" displayType="summary"
            displayName="Connection Count" defaultOn="true" defaultInterval="60000" dataType="measurement"
            category="performance"/>

    <metric property="connectionCreatedCount" measurementType="dynamic" displayType="detail"
            displayName="Connection Created Count" defaultOn="true" defaultInterval="60000"
            dataType="measurement" category="performance"/>

    <metric property="connectionDestroyedCount" measurementType="dynamic" displayType="detail"
            displayName="Connection Destroyed Count" defaultOn="true" defaultInterval="60000"
            dataType="measurement" category="performance"/>

    <metric property="inUseConnectionCount" measurementType="dynamic" displayType="detail"
            displayName="In Use Connection Count" description="Mumber of connections currently in use."
            defaultOn="true" defaultInterval="60000" dataType="measurement" category="performance"/>

    <metric property="maxConnectionsInUseCount" measurementType="dynamic" displayType="detail"
            displayName="Max Connections In Use Count" description="Maximum number of maximum connections that have been in use."
            defaultOn="true" defaultInterval="60000" dataType="measurement" category="performance"/>

    <metric property="maxSize" measurementType="dynamic" displayType="detail" displayName="Max Size"
            defaultOn="true" defaultInterval="60000" dataType="measurement" category="performance"/>

    <metric property="minSize" measurementType="dynamic" displayType="detail" displayName="Min Size"
            defaultOn="true" defaultInterval="60000" dataType="measurement" category="performance"/>
'>

<!-- These are the operations that both Topics and Queues have. -->
<!ENTITY destinationOperations '
    <operation name="removeAllMessages" displayName="Remove All Messages" description="Remove all messages from the destination."/>

    <operation name="start" displayName="Start" description="Start the destination."/>

    <operation name="stop" displayName="Stop" description="Stop the destination."/>
'>

<!ENTITY deploymentContentConfigProps '
    <configuration>
        <c:group name="deployment" displayName="Deployment Options">
           <c:simple-property name="deployExploded" displayName="Deploy Exploded?" type="boolean" required="true"
                              default="false">
                <c:description>
                    Should the archive be deployed in exploded form (i.e. as a directory)?
                </c:description>
           </c:simple-property>
           <c:simple-property name="deployFarmed" type="boolean" required="true" default="false">
                <c:description>
                    Should the application be deployed as a farmed deployment (i.e. to the farm directory, rather than
                    the deploy directory)? This option should only be set to Yes if this application server instance is
                    a node in a cluster, otherwise the application creation will fail. If set to Yes, the Deploy
                    Exploded property must be set to No, since exploded deployments to farm via the Profile Service are
                    currently not supported.
                </c:description>
           </c:simple-property>
        </c:group>
    </configuration>
'>

<!ENTITY webApplicationMetrics '
    <metric property="contextRoot"
            dataType="trait" displayType="summary"
            description="this context root of this WAR (e.g. jmx-console) - used as a unique path prefix for URLs
                         corresponding to this WAR"/>

    <metric property="virtualHosts"
            dataType="trait" displayType="summary"
            description="the virtual host(s) to which this WAR is deployed"/>
'>

<!ENTITY webApplicationContextMetrics '
    <metric property="virtualHost"
            dataType="trait" displayType="summary"
            description="the virtual host with which this context is associated"/>

    <metric property="responseTime"
            dataType="calltime" defaultOn="false" defaultInterval="600000" units="milliseconds" destinationType="URL"
            description="the minimum, maximum, and average response times for requests serviced by this webapp"/>

    <metric property="activeSessions"
           displayName="Currently Active Sessions"
           units="none" description="the number of sessions that are currently active for this WAR" />

    <metric property="maxActive" displayName="Maximum Active Sessions"
           units="none" description="the maximum number of sessions that have been active for this WAR" />

    <metric property="sessionCounter" displayName="Created Sessions"
           units="none" description="the number of sessions created for this WAR"
           measurementType="trendsup" />

    <metric property="expiredSessions" displayName="Expired Sessions"
           units="none" description="the number of expired sessions for this WAR"
           measurementType="trendsup" />

    <metric property="rejectedSessions" displayName="Rejected Sessions"
           units="none" description="the number of sessions rejected for this WAR"
           measurementType="trendsup" />

    <metric property="sessionAverageAliveTime" displayName="Average Session Alive Time"
           units="seconds" description="the average alive time of sessions for this WAR" />

    <metric property="sessionMaxAliveTime" displayName="Max Session Alive Time"
           units="seconds" description="the maximum alive time of sessions for this WAR" />

    <metric property="Servlet.minimumResponseTime" displayName="Minimum Response Time"
            units="milliseconds"
            description="the minimum response time for requests serviced by this WAR"/>

    <metric property="Servlet.averageResponseTime" displayName="Average Response Time"
            units="milliseconds"
            description="the average response time for requests serviced by this WAR"/>

    <metric property="Servlet.maximumResponseTime" displayName="Maximum Response Time"
            units="milliseconds"
            description="the maximum response time for requests serviced by this WAR"/>

    <metric property="Servlet.totalResponseTime" displayName="Total Response Time"
        units="milliseconds" measurementType="trendsup"
        description="the total response time for requests serviced by this WAR"/>

    <metric property="Servlet.requestCount" displayName="Number of Requests Serviced"
           units="none" description="the number of requests serviced by this WAR"
           measurementType="trendsup" displayType="summary"/>

    <metric property="Servlet.errorCount" displayName="Number of Error Responses"
           units="none" description="the number of error responses sent by this WAR"
           measurementType="trendsup" displayType="summary"/>
'>

<!ENTITY ejb3StatelessSessionBeanDefinition '
    <plugin-configuration>
        <c:simple-property name="componentType" default="EJB3" readOnly="true"/>
        <c:simple-property name="componentSubtype" default="StatelessSession" readOnly="true"/>
        <c:simple-property name="componentName" readOnly="true"/>
        <c:simple-property name="invocationStatsPropertyName" default="invocationStats" readOnly="true"/>
    </plugin-configuration>
'>

<!ENTITY ejb3StatefulSessionBeanDefinition '
    <plugin-configuration>
        <c:simple-property name="componentType" default="EJB3" readOnly="true"/>
        <c:simple-property name="componentSubtype" default="StatefulSession" readOnly="true"/>
        <c:simple-property name="componentName" readOnly="true"/>
        <c:simple-property name="invocationStatsPropertyName" default="invocationStats" readOnly="true"/>
    </plugin-configuration>
'>

<!ENTITY ejb3MessageDrivenBeanDefinition '
    <plugin-configuration>
        <c:simple-property name="componentType" default="EJB3" readOnly="true"/>
        <c:simple-property name="componentSubtype" default="MessageDriven" readOnly="true"/>
        <c:simple-property name="componentName" readOnly="true"/>
        <c:simple-property name="invocationStatsPropertyName" default="invocationStats" readOnly="true"/>
    </plugin-configuration>
'>

<!ENTITY ejb3CommonMetrics '
    <metric property="name" displayName="EJB Name" dataType="trait" displayType="summary"
            description="the name of this EJB"/>
'>

<!ENTITY ejb3SessionBeanMetrics '
    <metric property="availableCount"
            description="The number of pooled instances of this EJB3 Session Bean in the method-ready state"/>

    <metric property="createCount" displayType="summary" measurementType="trendsup"
            description="The number of instances of this EJB3 Session Bean that have been created since server start"/>

    <metric property="currentSize" displayName="Current Count"
            description="The total number of currently pooled instances of this EJB3 Session Bean"/>

    <metric property="maxSize"
            description="The maximum number of instances that are allowed to be pooled"/>

    <metric property="removeCount" displayType="summary" measurementType="trendsup"
            description="The number of instances of this EJB3 Session Bean that have been removed since server start"/>

    <!-- default interval == 600000 ms == 10 min -->
    <metric property="methodInvocationTime" dataType="calltime" units="milliseconds"
            defaultOn="false" defaultInterval="600000" destinationType="Method Name"
            description="The minimum, maximum, and average invocation times for each of the methods exposed by this EJB"/>
'>

<!ENTITY ejb3StatefulSessionBeanMetrics '
    <metric property="cacheSize" measurementType="dynamic" displayType="detail" displayName="Cache Size"
            defaultOn="true" defaultInterval="60000" dataType="measurement" category="performance"/>

    <metric property="passivatedCount" measurementType="dynamic" displayType="detail" displayName="Passivated Count"
            defaultOn="true" defaultInterval="60000" dataType="measurement" category="performance"/>

    <metric property="totalSize" measurementType="dynamic" displayType="detail" displayName="Total Size"
            defaultOn="true" defaultInterval="60000" dataType="measurement" category="performance"/>
'>

<!ENTITY ejb3MessageDrivenBeanMetrics '
    <metric property="minPoolSize" measurementType="dynamic" displayType="detail" displayName="Minimum Pool Size"
            defaultOn="true" defaultInterval="60000" dataType="measurement" category="performance"/>

    <metric property="maxPoolSize" measurementType="dynamic" displayType="detail" displayName="Maximum Pool Size"
            defaultOn="true" defaultInterval="60000" dataType="measurement" category="performance"/>

    <metric property="maxMessages" measurementType="dynamic" displayType="detail" displayName="Maximum number of Messages"
            defaultOn="true" defaultInterval="60000" dataType="measurement" category="performance"/>
'>

<!ENTITY ejb2PoolMetrics '
    <metric property="CurrentPoolSize" displayName="Current Pool Size" displayType="summary" measurementType="dynamic"
            description="The number of beans in the pool."/>

    <metric property="MaxPoolSize" displayName="Max Pool Size" displayType="summary" measurementType="dynamic"
            description="The maximum pool size."/>
'>

<!ENTITY ejb2CreateRemoveMetrics '
    <metric property="CreateCount" displayName="Create Count" displayType="summary" measurementType="trendsup"
            description="The number of instances of this EJB2 Session Bean that have been created. since server start."/>

    <metric property="RemoveCount" displayName="Remove Count" displayType="summary" measurementType="trendsup"
            description="The number of instances of this EJB2 Session Bean that have been removed since server start."/>
'>

<!ENTITY ejb2SessionBeanMetrics '
    <!-- default interval == 600000 ms == 10 min -->
    <metric property="methodInvocationTime" dataType="calltime" units="milliseconds"
            defaultOn="false" defaultInterval="600000" destinationType="Method Name"
            description="The minimum, maximum, and average invocation times for each of the methods exposed by this EJB"/>
'>

<!ENTITY ejbInvocationStatsOperation '
   <operation name="viewInvocationStats" displayName="View Method Statistics" description="Display detailed method invocation statistics.">
       <results>
           <c:list-property name="methods">
               <c:map-property name="method">
                   <c:simple-property name="methodName" displayName="Method Name" />
                   <c:simple-property name="count" displayName="Count" description="The number of times this method has been called."/>
                   <c:simple-property name="totalTime" displayName="Total Time" description="The total time spent executing this method."/>
                   <c:simple-property name="minTime" displayName="Min Invocation Time" description="The fastest execution of this method."/>
                   <c:simple-property name="maxTime" displayName="Max Invocation Time" description="The slowest execution of this method."/>
               </c:map-property>
           </c:list-property>
       </results>
   </operation>
'>

<!ENTITY ejb2StatelessSessionBeanDefinition '
    <plugin-configuration>
        <c:simple-property name="componentType" default="EJB" readOnly="true"/>
        <c:simple-property name="componentSubtype" default="StatelessSession" readOnly="true"/>
        <c:simple-property name="componentName" readOnly="true"/>
        <c:simple-property name="invocationStatsPropertyName" default="DetypedInvocationStatistics" readOnly="true"/>
    </plugin-configuration>
'>

<!ENTITY ejb2StatelessSessionBeanMetrics '
    <!-- no additional metrics apart from the common ones are defined for the SLSBs -->
'>

<!ENTITY ejb2StatefulSessionBeanDefinition '
    <plugin-configuration>
        <c:simple-property name="componentType" default="EJB" readOnly="true"/>
        <c:simple-property name="componentSubtype" default="StatefulSession" readOnly="true"/>
        <c:simple-property name="componentName" readOnly="true"/>
        <c:simple-property name="invocationStatsPropertyName" default="DetypedInvocationStatistics" readOnly="true"/>
    </plugin-configuration>
'>

<!ENTITY ejb2StatefulSessionBeanMetrics '
   <metric displayName="Passive Beans"
           description="The count of beans in the passivated state"
           property="PassivatedCount"
           displayType="summary"/>
'>

<!ENTITY ejb2MessageDrivenBeanDefinition '
    <plugin-configuration>
        <c:simple-property name="componentType" default="EJB" readOnly="true"/>
        <c:simple-property name="componentSubtype" default="MDB" readOnly="true"/>
        <c:simple-property name="componentName" readOnly="true"/>
    </plugin-configuration>
'>

<!ENTITY ejb2MessageDrivenBeanMetrics '
    <metric property="MessageCount" displayName="Message Count"
            description="The number of messages sent/received"
            displayType="summary"
            measurementType="trendsup" />
'>

<!ENTITY ejb2EntityBeanDefinition '
    <plugin-configuration>
        <c:simple-property name="componentType" default="EJB" readOnly="true"/>
        <c:simple-property name="componentSubtype" default="Entity" readOnly="true"/>
        <c:simple-property name="componentName" readOnly="true"/>
    </plugin-configuration>
'>

<!ENTITY ejb2EntityBeanMetrics '
	<metric property="CacheSize"
	        displayName="Cache Size"
	        displayType="summary"
	        defaultOn="true"/>
'>

<!ENTITY subscriptionsResultProperty '
    <c:list-property name="result">
        <c:map-property name="subscription">
            <c:simple-property name="id" summary="true"
                               description="the unique ID of the subscription"/>
            <c:simple-property name="clientID"
                               description="the subscriber-specified client ID"/>
            <c:simple-property name="name"
                               description="the topic name"/>
            <c:simple-property name="selector" required="false"
                               description="the selector, if the subscriber specified one"/>
            <c:simple-property name="durable" type="boolean" summary="true"
                               description="is the subscription durable?"/>
            <c:simple-property name="maxSize" type="integer"/>
            <c:simple-property name="messageCount" type="integer" summary="true"
                               description="the number of messages the subscription has received"/>
        </c:map-property>
    </c:list-property>
'>

]>

<!--############################################# END OF XML ENTITIES ###############################################-->



<plugin name="JBossAS5" displayName="JBoss Application Server 5.x" package="org.rhq.plugins.jbossas5"
        xmlns:xsi="http://www.w3.org/2001/XMLSchema-instance"
        description="Supports management and monitoring of JBoss AS from version EAP 5"
        xmlns="urn:xmlns:rhq-plugin"
        xmlns:c="urn:xmlns:rhq-configuration">

    <depends plugin="JMX" useClasses="true"/>

    <server name="JBossAS Server"
            classLoader="instance"
            class="ApplicationServerComponent"
            discovery="ApplicationServerDiscoveryComponent"
            description="JBoss Application Server (AS) or Enterprise Application Platform (EAP) 5.x">

        <subcategories>
            <subcategory name="Resources"
                         description="Different types of Resources">
                <subcategory name="Datasources"
                    description="Different types of Datasources"/>
                <subcategory name="Connection Factories"
                    description="Different types of Connection Factories"/>
                <subcategory name="JMS Destinations"
                             description="Different types of JMS Destinations"/>
            </subcategory>
            <subcategory name="Applications"
                description="Different types of Applications (WARs, EARs, etc.)">
            </subcategory>
        </subcategories>

        <plugin-configuration>
             <c:group name="connectionInfo">
               <c:simple-property name="namingURL" displayName="Naming Provider URL"
                                  description="The JBoss Naming Provider (JNP) URL with which to connect to the JBoss AS or EAP instance (e.g. jnp://127.0.0.1:1099)."/>
               <c:simple-property name="principal" required="false" description="The name of the principal (i.e. user) to authenticate."/>
               <c:simple-property name="credentials" type="password" required="false"
                                  description="The credentials (i.e. password) that should be used to authenticate the principal."/>
               <c:simple-property name="homeDir" displayName="JBoss Home Directory" type="directory" readOnly="true"
                                  description="The absolute path to the directory where JBoss AS or EAP is installed (e.g. /opt/jboss-5.1.0.GA)."/>
               <c:simple-property name="serverHomeDir" type="directory" readOnly="true"
                                  description="The path to the configuration directory under which this instance
                                               operates (e.g. /opt/jboss-5.2.0.GA/server/default); if the path is not absolute,
                                               then it will be resolved relative to {homeDir}."/>
               <c:simple-property name="serverName" required="false"
                                  description="The name of the server configuration (e.g. minimal, default, or all);
                                               if not specified, it will default to the last path component of {serverHomeDir}."
                                  default="default"/>
             </c:group>
            <c:group name="control" displayName="Operations">
               <c:simple-property name="scriptPrefix" displayName="Script Prefix" type="string" required="false"
                               description="A prefix applied to script execution commands. Typically a sudo
                                            for applicable platforms. The prefix is applied verbatim. As such, a
                                            sudo user must be configured appropriately. Ignored if not set."/>
               <c:simple-property name="startScript" displayName="Start Script" type="file" required="false"
                               description="The path to the script used by the 'Start' operation
                                            to start this JBossAS server
                                            (e.g. /opt/jboss-5.2.0.GA/bin/run.sh); if the path is not absolute,
                                            then it will be resolved relative to {jbossHomeDir};
                                            defaults to 'bin/run.sh' on UNIX or 'bin\run.bat' on Windows."/>
               <c:simple-property name="shutdownScript" displayName="Shutdown Script" type="file" required="false"
                               description="The path to the script used by the Shut Down operation
                                            to shut down this JBossAS server
                                            (e.g. /opt/jboss-5.2.0.GA/bin/shutdown.sh); if the path is not absolute,
                                            then it will be resolved relative to {jbossHomeDir};
                                            defaults to 'bin/shutdown.sh' on UNIX or 'bin\shutdown.bat' on Windows."/>
               <c:simple-property name="shutdownMethod" displayName="Shutdown Method" type="string" required="false" default="JMX"
                               description="The method used to execute the Shut Down operation;
                                            defaults to 'JMX MBean'.">
                 <c:property-options>
                    <c:option value="JMX"    name="JMX MBean" default="true"/>
                    <c:option value="SCRIPT" name="shutdown script"/>
                 </c:property-options>
               </c:simple-property>
               <c:simple-property name="bindAddress" displayName="Bind Address" required="false" default="127.0.0.1"
                                 description="The host or IP address that all application server services should listen on
                                              (e.g. 10.11.14.233 or foo.example.com); specify 0.0.0.0 to tell the
                                              application server to bind to all available network interfaces; defaults to
                                              '127.0.0.1'."/>
<<<<<<< HEAD
=======
               <c:simple-property name="javaHome" required="false"
                                 description="The absolute path to a JRE or JDK installation directory containing
                                              the JVM that should be used to start and shutdown this JBoss AS server;
                                              this property must be set in order for the Start operation to work,
                                              or for the Shutdown operation to work when the shutdown method is set
                                              to 'shutdown script'."/>
>>>>>>> 2e7221e4
             </c:group>

           <c:group name="advanced" displayName="Advanced" hiddenByDefault="true">
                     <c:simple-property name="shutdownMBeanName" displayName="Shutdown MBean Name"
                               default="jboss.system:type=Server"
                               description="Name of the MBean to use when shutting down this server through JMX."/>
                     <c:simple-property name="shutdownMBeanOperation" displayName="Shutdown MBean Operation" default="shutdown"
                               description="Name of the operation to invoke when shutting down this server through JMX.
                                 Note that only operations with no parameter or with one int parameter are supported. If the
                                 operation requires an int parameter, '0' will be supplied."/>
                     <c:simple-property name="availabilityCheckPeriod" description="The amount of time, in seconds, that must elapse between availability checks to see if the server is up. If set, the availability checks will be performed asynchronously thus allowing slow-responding servers to avoid being falsely reported as down."
                               units="seconds" required="false" type="integer">
                         <c:constraint>
                             <c:integer-constraint minimum="60"/>
                         </c:constraint>
                     </c:simple-property>
            </c:group>

             <c:group name="events">
                 <c:list-property name="logEventSources">
                     <c:map-property name="logEventSource">
                         <c:simple-property name="logFilePath" type="file" summary="true"
                                            description="The absolute path to the source log file."/>
                         <c:simple-property name="enabled" type="boolean" summary="true"
                                            description="A flag indicating whether of not this log Event source is currently
                                                         enabled (i.e. whether the associated log file should be tailed for
                                                         new entries)."/>
                         <c:simple-property name="dateFormat" required="false"
                                            description="The date format to use when parsing the dates in log entries. The
                                                         format must be in the syntax defined by the Java SimpleDateFormat
                                                         class. If not specified, the three date formats that are predefined
                                                         by Log4J (ISO8601, DATE, and ABSOLUTE) will be tried."/>
                         <c:simple-property name="includesPattern" required="false"
                                            description="A regular expression against which a log entry's detail is matched
                                                         to determine if an Event should be fired for that entry. If not
                                                         specified, no filtering of log entries will be done based on their
                                                         detail."/>
                         <c:simple-property name="minimumSeverity" required="false" default="error"
                                            description="The minimum severity of Events that should be collected for this
                                                         source. If not specified, there is no minimum severity (i.e. all
                                                         events will be collected).">
                             <c:property-options>
                                <c:option name="debug" value="debug"/>
                                <c:option name="info"  value="info"/>
                                <c:option name="warn"  value="warn"/>
                                <c:option name="error" value="error" default="true"/>
                                <c:option name="fatal" value="fatal"/>
                             </c:property-options>
                         </c:simple-property>
                     </c:map-property>
                 </c:list-property>
             </c:group>
        </plugin-configuration>

        <process-scan name="jbossas" query="process|basename|match=^java.*,arg|org.jboss.Main|match=.*"/>

        <operation name="start" displayName="Start"
                   description="Start this application server. The script used is specified in the Operations group of connection properties. This operation will fail if the server is already started.">
          <results><c:simple-property name="operationResult" description="Outcome of starting the server."/></results>
        </operation>

        <operation name="shutdown" displayName="Shut Down"
                   description="Shut down this application server via script or JMX, depending on the settings in the Operations and Advanced groups of connection properties. This operation will fail if the server is already shut down.">
          <results><c:simple-property name="operationResult" description="Outcome of shutting down the server."/></results>
        </operation>

        <operation name="restart" displayName="Restart"
                   description="Shut down (if started) and then start this application server.">
          <results><c:simple-property name="operationResult" description="Outcome of restarting the server."/></results>
        </operation>

          <metric displayName="Partition Name" property="MCBean|ServerConfig|*|partitionName"
                  dataType="trait" displayType="summary"
                  description="the name of the cluster partition this server belongs to"/>

          <metric displayName="Server Name" property="MCBean|ServerConfig|*|serverName"
                  dataType="trait" displayType="summary"
                  description="the name of the active profile (i.e. configuration set) this server is using"/>

          <metric displayName="Server Home Dir" property="MCBean|ServerConfig|*|serverHomeDir"
                  dataType="trait" displayType="summary"
                  description="the full path of the configuration set directory this server is using (e.g. /opt/jboss-5.1.0.CR1/server/default)"/>

          <metric displayName="Home Dir" property="MCBean|ServerConfig|*|serverHomeDir"
                  dataType="trait" displayType="summary"
                  description="the full path of the JBoss AS installation directory this server is using (e.g. /opt/jboss-5.1.0.CR1)"/>

          <metric displayName="Version Name" property="MCBean|MCServer|*|versionName"
                  dataType="trait" displayType="summary"
                  description="the code name for the this app server instance's major version (AS 5.0 = Morpheus, AS 5.1 = The Oracle, AS 6.0 = Neo)"/>

          <metric displayName="Build Date" property="MCBean|MCServer|*|buildDate"
                  dataType="trait" displayType="summary"
                  description="the date this app server was built"/>

          <metric displayName="Start Date" property="MCBean|MCServer|*|startDate"
                  dataType="trait" displayType="summary"
                  description="the date and time this app server instance was started"/>

          <metric displayName="Active Thread Count" property="MCBean|ServerInfo|*|activeThreadCount"
                  description="The current number of active threads for this app server instance"
                  defaultInterval="300000" displayType="summary" category="throughput"/>

          <metric displayName="Active Thread Group Count" property="MCBean|ServerInfo|*|activeThreadGroupCount"
                  description="The current number of active thread groups for this app server instance"
                  defaultInterval="300000" defaultOn="true" category="throughput"/>

          <metric displayName="JVM Free Memory" property="MCBean|ServerInfo|*|freeMemory" displayType="summary"
                  description="The amount of free memory for the JVM this app server instance is running on"
                  defaultInterval="300000" defaultOn="true" category="utilization" units="bytes"/>

          <metric displayName="JVM Max Memory" property="MCBean|ServerInfo|*|maxMemory"
                  description="The amount of max memory for the JVM this app server instance is running on"
                  defaultInterval="1800000" defaultOn="true" category="utilization" units="bytes"/>

          <metric displayName="JVM Total Memory" property="MCBean|ServerInfo|*|totalMemory" displayType="summary"
                  description="The amount of total memory for the JVM this app server instance is running on"
                  defaultInterval="300000" defaultOn="true" category="utilization" units="bytes"/>

          <metric displayName="Total Transactions" property="MCBean|JTA|*|transactionCount" measurementType="trendsup"
                  defaultInterval="300000" defaultOn="true" category="utilization"
                  description="Total number of transactions since last restart"/>

          <metric displayName="Transactions Committed" property="MCBean|JTA|*|commitCount" displayType="summary" measurementType="trendsup"
                  defaultInterval="600000" defaultOn="true" category="utilization"
                  description="Number of transactions committed since last restart"/>

          <metric displayName="Transactions Rolled Back" property="MCBean|JTA|*|rollbackCount" measurementType="trendsup"
                  defaultInterval="600000" defaultOn="true" category="utilization"
                  description="Number of transactions committed since last restart"/>

          <event name="logEntry" description="an entry was appended to a log file"/>

          <content name="library" displayName="JAR Library" category="deployable"
                    description="Library Jar files deployed in JBoss AS">
             <configuration>
                <c:simple-property name="version" readOnly="true" description="The version declared by the JAR's manifest."/>
                <c:simple-property name="title" readOnly="true" description="The title declared by the JAR's manifest."/>
                <c:simple-property name="url" readOnly="true" description="The url declared by the JAR's manifest."/>
                <c:simple-property name="vendor" readOnly="true" description="The vendor declared by the JAR's manifest."/>
                <c:simple-property name="classpath" readOnly="true"
                                   description="The classpath declared by the JAR's manifest."/>
                <c:simple-property name="sealed" readOnly="true" type="boolean" description="True if the JAR is sealed."/>
             </configuration>
          </content>

          <content name="cumulativePatch" displayName="Cumulative Patch" category="deployable"
                   description="Automatically installable application server patches">
             <configuration>
                <c:simple-property name="jiraId"/>
                <c:simple-property name="distributionStatus"/>
                <c:simple-property name="downloadUrl"/>
                <c:simple-property name="instructionCompatibilityVersion"/>
             </configuration>
          </content>

          <server name="JBoss AS JVM"
                  description="JVM of the JBossAS"
                  sourcePlugin="JMX"
                  sourceType="JMX Server"
                  discovery="org.rhq.plugins.jmx.EmbeddedJMXServerDiscoveryComponent"
                  class="org.rhq.plugins.jmx.JMXServerComponent"
                  singleton="true"/>

          <service name="JBoss Web"
                   description="JBoss Web Servlet Container"
                   subCategory="Resources"
                   discovery="JBossWebDiscoveryComponent"
                   class="JBossWebComponent"
                   singleton="true">

            <service name="Connector"
                     description="a JBoss Web Connector"
                     discovery="ConnectorDiscoveryComponent"
                     class="ConnectorComponent">

               <plugin-configuration>
                   <c:simple-property name="protocol" type="string" description="this connector's protocol (e.g. jk, ajp, http)" default="http"/>
                   <c:simple-property name="address" type="string" description="the IP address this connector listens on" readOnly="true"/>
                   <c:simple-property name="port" type="integer" description="the port this connector listens on" readOnly="true"/>
                   <c:group name="advanced">
                      <c:simple-property name="componentType" default="MBean" readOnly="true"/>
                      <c:simple-property name="componentSubtype" default="WebRequestProcessor" readOnly="true"/>
                      <c:simple-property name="componentName" readOnly="true"/>
                   </c:group>
               </plugin-configuration>

              <metric property="maxTime"
                      displayName="Maximum Request Time"
                      description="the maximum time it took to process a request since the last restart"
                      units="milliseconds"
                      defaultOn="true" category="performance"/>

              <metric property="requestCount"
                      displayName="Request Count" description="the total number of requests processed since the last restart"
                      defaultOn="false" category="utilization" measurementType="trendsup"/>

              <metric property="errorCount"
                      displayName="Error Count" description="the number of errors while processing requests since the last restart"
                      defaultOn="true" category="utilization" measurementType="trendsup"/>

              <metric property="ThreadPool|currentThreadsBusy"
                      displayName="Current Active Threads"
                      defaultOn="true" category="utilization" displayType="summary"
                      description="the number of threads for this connector that are currently active"/>

              <metric property="ThreadPool|currentThreadCount"
                      displayName="Current Thread Count"
                      defaultOn="true" category="utilization" displayType="summary"
                      description="the number of threads for this connector that currently exist"/>

           </service>

           <service name="Virtual Host"
                    discovery="VirtualHostDiscoveryComponent"
                    class="VirtualHostComponent"
                    description="a JBoss Web virtual host">

               <plugin-configuration>
                   <c:simple-property name="name" type="string" description="the virtual host's name (e.g. localhost)"/>
                   <c:group name="advanced">
                      <c:simple-property name="componentType" default="MBean" readOnly="true"/>
                      <c:simple-property name="componentSubtype" default="WebHost" readOnly="true"/>
                      <c:simple-property name="componentName" readOnly="true"/>
                   </c:group>
               </plugin-configuration>

              <metric property="aliases"
                      description="the aliases for this virtual host, if any"
                      dataType="trait" displayType="summary"/>
           </service>

        </service>


        <!-- =================================== ManagedComponent Resource types =================================== -->

        <service name="No Tx Datasource"
                 class="ManagedComponentComponent"
                 discovery="ManagedComponentDiscoveryComponent"
                 createDeletePolicy="both"
                 subCategory="Datasources"
                 description="No Transaction Datasources deployed in the instance of JBoss AS">

            <plugin-configuration>
                <c:simple-property name="componentType" default="DataSource" readOnly="true"/>
                <c:simple-property name="componentSubtype" default="NoTx" readOnly="true"/>
                <c:simple-property name="componentName" readOnly="true"/>
                <c:simple-property name="templateName" default="NoTxDataSourceTemplate" readOnly="true"/>
                <c:simple-property name="componentNameProperty" default="jndi-name" readOnly="true">
                    <c:description>
                        The name of the Resource configuration property whose value should be used as the
                        ManagedComponent name when creating a new Resource of this type.
                    </c:description>
                </c:simple-property>
            </plugin-configuration>

            &datasourceAndConnectionFactoryOperations;

            &managedObjectMetrics;
            &datasourceMetrics;

            <resource-configuration>

                <!-- For ManagedProperty annotations, see:
                     https://anonsvn.jboss.org/repos/jbossas/trunk/connector/src/main/org/jboss/resource/metadata/mcf/NoTXDataSourceDeploymentMetaData.java -->

                <c:group name="connection" displayName="Connection Information">
                    &datasourceConnectionResourceConfigProps;
                    &datasourceAndConnectionFactoryConnectionResourceConfigProps;
                    &nonXaDatasourceConnectionResourceConfigProps;
                </c:group>

                <c:group name="advanced" displayName="Advanced">
                    &datasourceAndConnectionFactoryAdvancedResourceConfigProps;
                    &datasourceAdvancedResourceConfigProps;
                </c:group>

                <c:template name="Oracle No TX" description="No Transaction Datasource for Oracle">
                    &nonXaDatasourceOracleTemplateProps;
                </c:template>

            </resource-configuration>

        </service>

        <service name="Local Tx Datasource"
                 class="ManagedComponentComponent"
                 discovery="ManagedComponentDiscoveryComponent"
                 createDeletePolicy="both"
                 subCategory="Datasources"
                 description="Local Transaction Datasources deployed in the instance of JBoss AS">

            <plugin-configuration>
                <c:simple-property name="componentType" default="DataSource" readOnly="true"/>
                <c:simple-property name="componentSubtype" default="LocalTx" readOnly="true"/>
                <c:simple-property name="componentName" readOnly="true"/>
                <c:simple-property name="templateName" default="LocalTxDataSourceTemplate" readOnly="true"/>
                <c:simple-property name="componentNameProperty" default="jndi-name" readOnly="true">
                    <c:description>
                        The name of the Resource configuration property whose value should be used as the
                        underlying ManagedComponent name when creating a new Resource of this type.
                    </c:description>
                </c:simple-property>
            </plugin-configuration>

            &datasourceAndConnectionFactoryOperations;

            &managedObjectMetrics;
            &datasourceMetrics;

            <resource-configuration>

                <!-- For ManagedProperty annotations, see:
                     https://anonsvn.jboss.org/repos/jbossas/trunk/connector/src/main/org/jboss/resource/metadata/mcf/LocalDataSourceDeploymentMetaData.java -->

                <c:group name="connection" displayName="Connection Information">
                    &datasourceConnectionResourceConfigProps;
                    &datasourceAndConnectionFactoryConnectionResourceConfigProps;
                    &nonXaDatasourceConnectionResourceConfigProps;
                </c:group>

                <c:group name="advanced" displayName="Advanced">
                    &datasourceAndConnectionFactoryAdvancedResourceConfigProps;
                    &datasourceAdvancedResourceConfigProps;
                </c:group>

                <c:template name="Oracle Local TX" description="Local Transaction Datasource for Oracle">
                    &nonXaDatasourceOracleTemplateProps;
                    <c:simple-property name="track-connection-by-tx" default="true"/>
                </c:template>

            </resource-configuration>

        </service>

        <service name="XA Datasource"
                 class="ManagedComponentComponent"
                 discovery="ManagedComponentDiscoveryComponent"
                 createDeletePolicy="both"
                 subCategory="Datasources"
                 description="XA Datasources deployed in the instance of JBoss AS">

            <plugin-configuration>
                <c:simple-property name="componentType" default="DataSource" readOnly="true"/>
                <c:simple-property name="componentSubtype" default="XA" readOnly="true"/>
                <c:simple-property name="componentName" readOnly="true"/>
                <c:simple-property name="templateName" default="XADataSourceTemplate" readOnly="true"/>
                <c:simple-property name="componentNameProperty" default="jndi-name" readOnly="true">
                    <c:description>
                        The name of the Resource configuration property whose value should be used as the
                        underlying ManagedComponent name when creating a new Resource of this type.
                    </c:description>
                </c:simple-property>
            </plugin-configuration>

            &datasourceAndConnectionFactoryOperations;

            &managedObjectMetrics;
            &datasourceMetrics;

            <resource-configuration>

                <!-- For ManagedProperty annotations, see:
                     https://anonsvn.jboss.org/repos/jbossas/trunk/connector/src/main/org/jboss/resource/metadata/mcf/XADataSourceDeploymentMetaData.java -->
                <c:group name="connection" displayName="Connection Information">

                    &datasourceConnectionResourceConfigProps;
                    &datasourceAndConnectionFactoryConnectionResourceConfigProps;

                    <c:simple-property name="xa-datasource-class"
                                       displayName="XA DataSource Class"
                                       description="The fully qualified name of the javax.sql.XADataSource implementation class."
                                       activationPolicy="immediate"/>

                    <c:map-property name="xa-datasource-properties" displayName="XA Datasource Properties" required="true">
                        <c:description>
                            The properties to assign to the XADataSource implementation class.
                            Each property is mapped
                            onto the XADataSource implementation by looking for a JavaBeans style
                            getter method for the property name. If found, the value of the property is
                            set using the JavaBeans setter with the element text translated to the true
                            property type using the java.beans.PropertyEditor for the type.
                        </c:description>
                    </c:map-property>

                    <c:simple-property name="xa-resource-timeout"
                                       displayName="XA Resource Timeout"
                                       required="false"
                                       type="integer"
                                       activationPolicy="immediate">
                        <c:description>
                            XA transaction timeout, in seconds (passed to XAResource.setTransactionTimeout()) -
                            default is zero which does not invoke the setter.
                        </c:description>
                    </c:simple-property>

                    <c:simple-property name="url-property"
                                       displayName="URL Property"
                                       required="false"
                                       description="For HA XA datasources, specifies the name of an XADataSource property that contains a list of URLs."
                                       activationPolicy="immediate"/>
                </c:group>

                <c:group name="advanced" displayName="Advanced">
                    &datasourceAndConnectionFactoryAdvancedResourceConfigProps;
                    &datasourceAdvancedResourceConfigProps;

                    <c:simple-property name="interleaving" type="boolean" required="false" defaultValue="false">
                        <c:description>
                            If true, enable transaction interleaving if the DB vendor supports it (most do not).
                            This property supersedes the "track-connection-by-tx" property from earlier versions of
                            JBoss AS. The default is false.
                        </c:description>
                    </c:simple-property>
                </c:group>

                <c:template name="Oracle XA" description="XA Transaction Datasource for Oracle">
                    <c:simple-property name="track-connection-by-tx" default="true"/>
                    <c:simple-property name="isSameRM-override-value" default="false"/>
                    <c:simple-property name="xa-datasource-class" default="oracle.jdbc.xa.client.OracleXADataSource"/>
                    <c:simple-property name="exception-sorter-class-name"
                                       default="org.jboss.resource.adapter.jdbc.vendor.OracleExceptionSorter"/>
                    <!-- Oracle's XA datasource cannot reuse a connection outside a transaction once enlisted in a
                         global transaction and vice-versa. -->
                    <c:simple-property name="no-tx-separate-pools" default="true"/>
                    <c:simple-property name="use-try-lock" default="60000"/>
                    <c:map-property name="metadata">
                        <c:simple-property name="typeMapping" default="Oracle9i"/>
                    </c:map-property>
                    <c:simple-property name="type-mapping" default="Oracle9i"/>
                </c:template>

            </resource-configuration>

        </service>

        <service name="No Tx ConnectionFactory"
                 description="A ConnectionFactory that does not take part in JTA transactions."
                 class="ManagedComponentComponent"
                 createDeletePolicy="both"
                 subCategory="Connection Factories"
                 discovery="ManagedComponentDiscoveryComponent">

            <plugin-configuration>
                <c:simple-property name="componentType" default="ConnectionFactory" readOnly="true"/>
                <c:simple-property name="componentSubtype" default="NoTx" readOnly="true"/>
                <c:simple-property name="componentName" readOnly="true"/>
                <c:simple-property name="templateName" default="NoTxConnectionFactoryTemplate" readOnly="true"/>
                <c:simple-property name="componentNameProperty" default="jndi-name" readOnly="true">
                    <c:description>
                        The name of the Resource configuration property whose value should be used as the
                        underlying ManagedComponent name when creating a new Resource of this type.
                    </c:description>
                </c:simple-property>
                <c:group name="managedPropertyGroup"
                         displayName="managedPropertyGroup"
                         hiddenByDefault="true">
                    <c:map-property name="customProperties"
                                    description="Maps a list of custom property names to the the fully qualified class names of the org.rhq.plugins.jbossas5.adapter.api.PropertyAdapter implementations that should be used for those properties.">
                        <c:simple-property name="config-property"
                            default="org.rhq.plugins.jbossas5.adapter.impl.configuration.custom.ConnectionFactoryConfigPropertyAdapter" />
                    </c:map-property>
                </c:group>
            </plugin-configuration>

 			&datasourceAndConnectionFactoryOperations;

            &managedObjectMetrics;
            &connectionFactoryMetrics;

            <resource-configuration>

                <c:group name="connection" displayName="Connection Information">
                    &connectionFactoryConnectionResourceConfigProps;
                    &datasourceAndConnectionFactoryConnectionResourceConfigProps;
                </c:group>

                <c:group name="advanced" displayName="Advanced">
                    &datasourceAndConnectionFactoryAdvancedResourceConfigProps;
                    &connectionFactoryAdvancedResourceConfigProps;
                </c:group>
            </resource-configuration>

        </service>

        <service name="Tx ConnectionFactory"
                 description="A ConnectionFactory that takes part in JTA transactions."
                 class="TxConnectionFactoryComponent"
                 createDeletePolicy="both"
                 subCategory="Connection Factories"
                 discovery="ManagedComponentDiscoveryComponent">

            <plugin-configuration>
                <c:simple-property name="componentType" default="ConnectionFactory" readOnly="true"/>
                <c:simple-property name="componentSubtype" default="Tx" readOnly="true"/>
                <c:simple-property name="componentName" readOnly="true"/>
                <c:simple-property name="templateName" default="TxConnectionFactoryTemplate" readOnly="true"/>
                <c:simple-property name="componentNameProperty" default="jndi-name" readOnly="true">
                    <c:description>
                        The name of the Resource configuration property whose value should be used as the
                        underlying ManagedComponent name when creating a new Resource of this type.
                    </c:description>
                </c:simple-property>
                <c:group name="managedPropertyGroup"
                         displayName="managedPropertyGroup"
                         hiddenByDefault="true">
                    <c:map-property name="customProperties"
                                    description="Maps a list of custom property names to the the fully qualified class names of the org.rhq.plugins.jbossas5.adapter.api.PropertyAdapter implementations that should be used for those properties.">
                        <c:simple-property name="config-property"
                            default="org.rhq.plugins.jbossas5.adapter.impl.configuration.custom.ConnectionFactoryConfigPropertyAdapter" />
                    </c:map-property>
                </c:group>
            </plugin-configuration>

            &datasourceAndConnectionFactoryOperations;

            <metric property="custom.transactionType" displayName="Transaction Type" displayType="summary"
                    description="The type of transactions used by this connection factory - Local or XA"
                    defaultOn="true" defaultInterval="600000" dataType="trait" category="performance"/>

            &managedObjectMetrics;
            &connectionFactoryMetrics;

            <resource-configuration>

                <c:group name="connection" displayName="Connection Information">

                    &connectionFactoryConnectionResourceConfigProps;
                    &datasourceAndConnectionFactoryConnectionResourceConfigProps;

                    <c:simple-property name="xa-transaction"
                                       type="boolean"
                                       displayName="XA Transaction"
                                       required="false" readOnly="true">
                        <c:description>
                            Whether on not to use XA transactions. The default is No.
                        </c:description>
                    </c:simple-property>

                </c:group>

                <c:group name="advanced" displayName="Advanced">

                    &datasourceAndConnectionFactoryAdvancedResourceConfigProps;
                    &connectionFactoryAdvancedResourceConfigProps;

                    <c:simple-property name="interleaving" type="boolean" required="false" defaultValue="false">
                        <c:description>
                            If true, enable transaction interleaving if the DB vendor supports it (most do not).
                            Can only be set to true if XA transactions are enabled.
                            This property supersedes the "track-connection-by-tx" property from earlier versions of
                            JBoss AS. The default is false.
                        </c:description>
                    </c:simple-property>

                    <c:simple-property name="xa-resource-timeout"
                                       type="integer"
                                       displayName="XA Resource Timeout"
                                       units="minutes"
                                       defaultValue="0"
                                       required="false">
                        <c:description>
                            The maximum time, in minutes, an XA Resource can be idle before it is removed. 0 means no
                            timeout. The default is 0.
                        </c:description>
                        <c:constraint>
                            <c:integer-constraint minimum="0"/>
                        </c:constraint>
                    </c:simple-property>

                </c:group>

                <c:template name="Local Transaction" description="a connection factory that uses local transactions">
                    <c:simple-property name="xa-transaction" default="false"/>
                </c:template>

                <c:template name="XA Transaction" description="a connection factory that uses XA transactions">
                    <c:simple-property name="xa-transaction" default="true"/>
                </c:template>
            </resource-configuration>

        </service>

        <service name="Queue"
                 class="JmsDestinationComponent"
                 createDeletePolicy="both"
                 subCategory="JMS Destinations"
                 discovery="JmsDestinationDiscoveryComponent">

            <plugin-configuration>
                <c:simple-property name="componentType" default="JMSDestination" readOnly="true"/>
                <c:simple-property name="componentSubtype" default="Queue" readOnly="true"/>
                <c:simple-property name="componentName" readOnly="true"/>
                <c:simple-property name="templateName" default="QueueTemplate" readOnly="true"/>
                <c:simple-property name="componentNameProperty" default="JNDIName" readOnly="true">
                    <c:description>
                        The name of the Resource configuration property whose value should be used as the
                        underlying ManagedComponent name when creating a new Resource of this type.
                    </c:description>
                </c:simple-property>
                <c:group name="managedPropertyGroup" displayName="managedPropertyGroup" hiddenByDefault="true">
                    <c:simple-property name="jms-type" default="queue"/>
                    <c:map-property name="customProperties"
                                    description="Maps a list of custom property names to the the fully qualified class names of the org.rhq.plugins.jbossas5.adapter.api.PropertyAdapter implementations that should be used for those properties.">
                        <c:simple-property name="securityConfig"
                                           default="org.rhq.plugins.jbossas5.adapter.impl.configuration.custom.JMSSecurityConfigAdapter"/>
                    </c:map-property>
                </c:group>
            </plugin-configuration>

            &destinationOperations;

		    <operation name="listAllMessages" displayName="List All Messages" description="List all messages for the specified selector">
		        <parameters>
		            <c:simple-property required="false" name="arg#0" displayName="selector"/>
		        </parameters>
		        <results>
	                <c:notes>List all messages with selector</c:notes>
	                <c:list-property name="result">
	                    <c:map-property required="false" name="element">
	                        <c:simple-property required="false" name="JMSCorrelationID"/>
	                        <c:simple-property required="false" name="JMSMessageID"/>
	                        <c:simple-property type="long" required="false" name="JMSTimestamp"/>
	                    </c:map-property>
	                </c:list-property>
		        </results>
		    </operation>

		    <operation name="listDurableMessages" displayName="List Durable Messages" description="List all durable messages for the specified selector">
		        <parameters>
		            <c:simple-property required="false" name="arg#0" displayName="selector"/>
		        </parameters>
		        <results>
	                <c:notes>List all durable messages using a selector</c:notes>
	                <c:list-property name="result">
	                    <c:map-property required="false" name="element">
	                        <c:simple-property required="false" name="JMSCorrelationID"/>
	                        <c:simple-property required="false" name="JMSMessageID"/>
	                        <c:simple-property type="long" required="false" name="JMSTimestamp"/>
	                    </c:map-property>
	                </c:list-property>
		        </results>
		    </operation>

		    <operation name="listNonDurableMessages" displayName="List Non Durable Messages" description="List all non durable messages for the specified selector">
		        <parameters>
		            <c:simple-property required="false" name="arg#0" displayName="selector"/>
		       </parameters>
		        <results>
	                <c:notes>List all non durable messages using a selector</c:notes>
	                <c:list-property name="result">
	                    <c:map-property required="false" name="element">
	                        <c:simple-property required="false" name="JMSCorrelationID"/>
	                        <c:simple-property required="false" name="JMSMessageID"/>
	                        <c:simple-property type="long" required="false" name="JMSTimestamp"/>
	                    </c:map-property>
	                </c:list-property>
		        </results>
		    </operation>

            <operation name="listMessageCounterAsHTML" displayName="List Message Counter As HTML" description="Get the message counter as HTML">
                <results>
                    <c:notes>Get the message counter as HTML</c:notes>
                    <c:simple-property name="result" type="longString"/>
                </results>
            </operation>

            <operation name="listMessageCounterHistoryAsHTML" displayName="List Message Counter History As HTML" description="Get the message counter history as HTML">
                <results>
                 	<c:notes>Get the message counter history as HTML</c:notes>
                    <c:simple-property name="result" type="longString"/>
                </results>
            </operation>

            <operation name="resetMessageCounter" displayName="Reset Message Counter" description="Reset the message counter"/>

            <operation name="resetMessageCounterHistory" displayName="Reset Message Counter History" description="Reset the message counter history"/>

            &managedObjectMetrics;

            <!-- Traits -->

            <metric property="createdProgrammatically" displayType="summary"
                    defaultOn="true" defaultInterval="600000" dataType="trait" category="performance"
                    description="Was this queue created programmatically? If Yes, the queue will not survive a restart of the application server. If No, the queue was created via a deployment XML file."/>

            <!-- NOTE: We have to make this a trait rather than a resource config prop due to a bug in JBMESSAGING
                       (see https://jira.jboss.org/jira/browse/JBAS-6721). -->
            <metric property="messageCounterHistoryDayLimit"
                    defaultOn="true" defaultInterval="600000" dataType="trait" category="performance"
                    description="This queue's message counter history day limit - &lt;0: unlimited, =0: history disabled, &gt;0: maximum day count"/>

            <!-- Numerics -->

            <metric property="consumerCount" measurementType="dynamic" displayType="summary" displayName="Consumer Count"
                    defaultOn="true" defaultInterval="60000" dataType="measurement" category="throughput"
                    description="The number of consumers on the queue"/>

            <metric property="deliveringCount" measurementType="dynamic" displayType="detail" displayName="Delivering Count"
                    defaultOn="true" defaultInterval="60000" dataType="measurement" category="throughput"
                    description="The number of messages currently being delivered"/>

            <metric property="messageCount" measurementType="dynamic" displayType="summary" displayName="Message Count"
                    defaultOn="true" defaultInterval="60000" dataType="measurement" category="throughput"
                    description="The number of messages in the queue"/>

            <metric property="scheduledMessageCount" measurementType="dynamic" displayType="detail" displayName="Scheduled Message Count"
                    defaultOn="true" defaultInterval="60000" dataType="measurement" category="throughput"
                    description="The number of scheduled messages in the queue"/>

            <metric property="messageStatistics.count" measurementType="dynamic" displayType="detail" displayName="Count"
                    defaultOn="true" defaultInterval="60000" dataType="measurement" category="utilization"
                    description="The total message count since startup or last counter reset"/>

            <metric property="messageStatistics.countDelta" measurementType="dynamic" displayType="detail" displayName="Count Delta"
                    defaultOn="true" defaultInterval="60000" dataType="measurement" category="utilization"
                    description="The message count delta since last method call"/>

            <metric property="messageStatistics.depth" measurementType="dynamic" displayType="detail" displayName="Depth"
                    defaultOn="true" defaultInterval="60000" dataType="measurement" category="utilization"
                    description="The current message count of pending messages within the queue waiting for dispatch"/>

            <metric property="messageStatistics.depthDelta" measurementType="dynamic" displayType="detail" displayName="Depth Delta"
                    defaultOn="true" defaultInterval="60000" dataType="measurement" category="utilization"
                    description="The message count delta of pending messages since last method call"/>

            <metric property="messageStatistics.timeLastUpdate" measurementType="dynamic" displayType="detail" displayName="Time Last Update"
                    defaultOn="true" defaultInterval="60000" dataType="measurement" category="utilization"
                    description="The timestamp of the last message add"/>

            <resource-configuration>

                <!-- See: https://anonsvn.jboss.org/repos/jbossas/trunk/messaging/src/main/org/jboss/jms/server/destination/QueueServiceMO.java -->

                <c:simple-property required="true" name="name" readOnly="true"
                                   description="The name of this queue (e.g. 'MyQueue')."/>

                <c:simple-property required="true" name="JNDIName" readOnly="true"
                                   description="This queue's JNDI name (e.g. '/queue/MyQueue')."/>

                <c:simple-property type="boolean" required="false" name="clustered" readOnly="true" defaultValue="false">
                    <c:description>
                        Is this queue clustered? For an existing queue, this property is read-only. If not specified
                        when creating a new queue, the default value is false.
                    </c:description>
                </c:simple-property>

                <c:simple-property type="integer" required="false" name="downCacheSize" defaultValue="2000">
                    <c:description>
                        When paging messages to storage from a subscription, they first go into a &quot;Down Cache&quot; before
                        being written to storage. This enables the write to occur as a single operation, thus aiding
                        performance. This setting determines the maximum number of messages that the Down Cache will hold
                        before they are flushed to storage.
                        Updates to this property will not go into effect until the queue has been restarted.
                        The default value is 2000.
                    </c:description>
                    <c:constraint>
                        <c:integer-constraint minimum="1"/>
                    </c:constraint>
                </c:simple-property>

                <c:simple-property type="integer" required="false" name="fullSize" defaultValue="200000">
                    <c:description>
                        The maximum number of messages for the queue held in memory at any one time.
                        The actual queue can hold many more messages than this, but these are paged to and from
                        storage as necessary, as messages are added or consumed.
                        Updates to this property will not go into effect until the queue has been restarted.
                        The default value is 200000.
                    </c:description>
                    <c:constraint>
                        <c:integer-constraint minimum="1"/>
                    </c:constraint>
                </c:simple-property>

                <c:simple-property type="integer" required="false" name="maxDeliveryAttempts" defaultValue="-1">
                    <c:description>
                        The number of delivery attempts before a message to a subscriber of this queue is moved to the
                        DLQ. The default value is 10. A value of -1 indicates the default value should be used.
                    </c:description>
                    <c:constraint>
                        <c:integer-constraint minimum="-1"/>
                    </c:constraint>
                </c:simple-property>

                <c:simple-property type="integer" required="false" name="maxSize" defaultValue="-1">
                    <c:description>
                        The maximum number of messages this queue can hold before they are dropped.
                        A value of -1 means there is no maximum. The default value is -1.
                    </c:description>
                    <c:constraint>
                        <c:integer-constraint minimum="-1"/>
                    </c:constraint>
                </c:simple-property>

                <c:simple-property type="integer" required="false" name="pageSize" defaultValue="2000">
                    <c:description>
                        When loading messages from a subscription, this is the maximum number of messages to
                        pre-load in one operation. Must be less than Full Size and greater than or equal to Down Cache Size.
                        Updates to this property will not go into effect until the queue has been restarted.
                        The default value is 2000.
                    </c:description>
                    <c:constraint>
                        <c:integer-constraint minimum="1"/>
                    </c:constraint>
                </c:simple-property>

                <c:simple-property type="long" required="false" name="redeliveryDelay" units="milliseconds" defaultValue="-1">
                    <c:description>
                        The delay in milliseconds before a rolled back or recovered message is redelivered.
                        Set to 0 to disable redelivery. The default value is 0. A value of -1 indicates the default value should be used.
                    </c:description>
                    <c:constraint>
                        <c:integer-constraint minimum="-1"/>
                    </c:constraint>
                </c:simple-property>

                <c:simple-property required="false" name="DLQ">
                    <c:description>
                        The JMX ObjectName of the dead letter queue (DLQ) for this queue (e.g.
                        "jboss.messaging.destination:service=Queue,name=PrivateDLQ") - overrides the default DLQ on the
                        server peer.
                    </c:description>
                    <c:constraint>
                        <c:regex-constraint expression="[^:]+:.+"/>
                    </c:constraint>
                </c:simple-property>

                <c:simple-property required="false" name="expiryQueue">
                    <c:description>
                        The JMX ObjectName of the expiry queue for this queue (e.g.
                        "jboss.messaging.destination:service=Queue,name=PrivateExpiryQueue") - overrides the default
                        expiry queue on the server peer.
                    </c:description>
                    <c:constraint>
                        <c:regex-constraint expression="[^:]+:.+"/>
                    </c:constraint>
                </c:simple-property>

                <c:simple-property required="false" name="serverPeer">
                    <c:description>
                        The JMX ObjectName of the server peer this queue was deployed on (e.g.
                        "jboss.messaging:service=ServerPeer"). Updates to this property will not go into effect until
                        the queue has been restarted.
                    </c:description>
                    <c:constraint>
                        <c:regex-constraint expression="[^:]+:.+"/>
                    </c:constraint>
                </c:simple-property>

                <c:list-property name="securityConfig" max="4" min="2"
                                 displayName="Security Configurations"
                                 description="This element specifies a XML fragment which describes the access control list to be used by the SecurityManager to authorize client operations against the destination. The content model is the same as for the SecurityManager SecurityConf attribute.">
                    <c:map-property name="role"
                                    displayName="Security Configuration Attributes"
                                    description="These are the attributes that define the role name, and if the role is allowed to read, write or create Messages on this Queue">
                        <c:simple-property name="name"
                                           displayName="Name"
                                           description="Name of the Security Role. e.g. Guest"
                                           summary="true"
                                           required="true"/>
                        <c:simple-property name="read"
                                           displayName="Read"
                                           description="Is this role allowed to read messages?"
                                           summary="true"
                                           required="false"
                                           type="boolean"/>
                        <c:simple-property name="write"
                                           displayName="Write"
                                           description="Is this role allowed to write messages?"
                                           summary="true"
                                           required="false"
                                           type="boolean"/>
                        <c:simple-property name="create"
                                           displayName="Create"
                                           description="Is this role allowed to create messages?"
                                           summary="true"
                                           required="false"
                                           type="boolean"/>
                    </c:map-property>

                </c:list-property>

            </resource-configuration>

            <help>
               <![CDATA[
                  <p>The message counter metrics will not be collected by default. In order
                     for these metrics to be collected for all Topics and Queues for a given application server instance,
                     go to the instance's JMX Console, and invoke the
                     <tt>enableMessageCounters</tt> operation on the <tt>jboss.messaging:service=ServerPeer</tt> MBean.
                     To ensure the message counters are still enabled when the application server is restarted,
                     edit that instance's <tt>deploy/messaging/messaging-service.xml</tt> file and set the
                     <tt>EnableMessageCounters</tt> attribute to "true".</p>
               ]]>
            </help>

        </service>

        <service name="Topic"
                 class="JmsDestinationComponent"
                 createDeletePolicy="both"
                 subCategory="JMS Destinations"
                 discovery="JmsDestinationDiscoveryComponent">

            <plugin-configuration>
                <c:simple-property name="componentType" default="JMSDestination" readOnly="true"/>
                <c:simple-property name="componentSubtype" default="Topic" readOnly="true"/>
                <c:simple-property name="componentName" readOnly="true"/>
                <c:simple-property name="templateName" default="TopicTemplate" readOnly="true"/>
                <c:simple-property name="componentNameProperty" default="JNDIName" readOnly="true">
                    <c:description>
                        The name of the Resource configuration property whose value should be used as the
                        underlying ManagedComponent name when creating a new Resource of this type.
                    </c:description>
                </c:simple-property>
                <c:group name="managedPropertyGroup" displayName="managedPropertyGroup" hiddenByDefault="true">
                    <c:simple-property name="jms-type" default="topic"/>
                    <c:map-property name="customProperties"
                                    description="Maps a list of custom property names to the the fully qualified class names of the org.rhq.plugins.jbossas5.adapter.api.PropertyAdapter implementations that should be used for those properties.">
                        <c:simple-property name="securityConfig"
                                           default="org.rhq.plugins.jbossas5.adapter.impl.configuration.custom.JMSSecurityConfigAdapter"/>
                    </c:map-property>
                </c:group>
            </plugin-configuration>

            &destinationOperations;

		    <operation name="listAllMessages" displayName="List All Messages" description="List all messages for the specified subscription with the specified selector">
		        <parameters>
		            <c:simple-property required="false" name="arg#0" displayName="subscriptionID"/>
		            <c:simple-property required="false" name="arg#1" displayName="selector"/>
		        </parameters>
		        <results>
	                <c:notes>List all messages for the specified subscription with the specified selector</c:notes>
	                <c:list-property name="result">
	                    <c:map-property required="false" name="element">
	                        <c:simple-property required="false" name="JMSCorrelationID"/>
	                        <c:simple-property required="false" name="JMSMessageID"/>
	                        <c:simple-property type="long" required="false" name="JMSTimestamp"/>
	                    </c:map-property>
	                </c:list-property>
		        </results>
		    </operation>

		    <operation name="listDurableMessages" displayName="List Durable Messages" description="List all durable messages for the specified subscription with the specified selector">
		        <parameters>
		            <c:simple-property required="false" name="arg#0" displayName="subscriptionID"/>
		            <c:simple-property required="false" name="arg#1" displayName="selector"/>
		        </parameters>
		        <results>
	                <c:notes>List all durable messages for the specified subscription with the specified selector</c:notes>
	                <c:list-property name="result">
	                    <c:map-property required="false" name="element">
	                        <c:simple-property required="false" name="JMSCorrelationID"/>
	                        <c:simple-property required="false" name="JMSMessageID"/>
	                        <c:simple-property type="long" required="false" name="JMSTimestamp"/>
	                    </c:map-property>
	                </c:list-property>
		        </results>
		    </operation>

		    <operation name="listNonDurableMessages" displayName="List Non Durable Messages" description="List all non durable messages for the specified subscription with the specified selector">
		        <parameters>
		            <c:simple-property required="false" name="arg#0" displayName="subscriptionID"/>
		            <c:simple-property required="false" name="arg#1" displayName="selector"/>
		       </parameters>
		        <results>
	                <c:notes>List all non durable messages for the specified subscription with the specified selector</c:notes>
	                <c:list-property name="result">
	                    <c:map-property required="false" name="element">
	                        <c:simple-property required="false" name="JMSCorrelationID"/>
	                        <c:simple-property required="false" name="JMSMessageID"/>
	                        <c:simple-property type="long" required="false" name="JMSTimestamp"/>
	                    </c:map-property>
	                </c:list-property>
		        </results>
		    </operation>

            <operation name="listAllSubscriptions" displayName="List All Subscriptions"
                       description="Return all subscriptions for the topic">
                <results>
					<c:notes>Return all subscriptions for the topic</c:notes>
                    &subscriptionsResultProperty;
                </results>
            </operation>

            <operation name="listAllSubscriptionsAsHTML" displayName="List All Subscriptions As HTML"
                       description="Return all subscriptions for the topic as HTML">
                <results>
                    <c:notes>Return all subscriptions for the topic as HTML</c:notes>
                    <c:simple-property name="result" type="longString"/>
                </results>
            </operation>

            <operation name="listDurableSubscriptions" displayName="List Durable Subscriptions"
                       description="Return all durable subscriptions for the topic">
                <results>
                	<c:notes>Return all durable subscriptions for the topic</c:notes>
                    &subscriptionsResultProperty;
                </results>
            </operation>

            <operation name="listDurableSubscriptionsAsHTML" displayName="List Durable Subscriptions As HTML"
                       description="Return all durable subscriptions for the topic as HTML">
                <results>
                	<c:notes>Return all durable subscriptions for the topic as HTML</c:notes>
                    <c:simple-property name="result" type="longString"/>
                </results>
            </operation>

            <operation name="listNonDurableSubscriptions" displayName="List Non-Durable Subscriptions"
                       description="Return all non-durable subscriptions for the topic">
                <results>
                  	<c:notes>Return all non-durable subscriptions for the topic</c:notes>
                    &subscriptionsResultProperty;
                </results>
            </operation>

            <operation name="listNonDurableSubscriptionsAsHTML" displayName="List Non-Durable Subscriptions As HTML"
                       description="Return all non-durable subscriptions for the topic as HTML">
                <results>
                    <c:notes>Return all non-durable subscriptions for the topic as HTML</c:notes>
                    <c:simple-property name="result" type="longString"/>
                </results>
            </operation>

            &managedObjectMetrics;

            <!-- Traits -->

            <metric property="createdProgrammatically" displayType="summary"
                    defaultOn="true" defaultInterval="600000" dataType="trait" category="performance"
                    description="Was this topic created programmatically? If Yes, the topic will not survive a restart of the application server. If No, the topic was created via a deployment XML file."/>

            <!-- NOTE: We have to make this a trait rather than a resource config prop due to a bug in JBMESSAGING
                       (see https://jira.jboss.org/jira/browse/JBAS-6721). -->
            <metric property="messageCounterHistoryDayLimit"
                    defaultOn="true" defaultInterval="600000" dataType="trait" category="performance"
                    description="This topic's message counter history day limit - &lt;0: unlimited, =0: history disabled, &gt;0: maximum day count"/>

            <!-- Numerics -->

            <metric property="allMessageCount" measurementType="dynamic" displayType="summary" displayName="All Message Count"
                    defaultOn="true" defaultInterval="60000" dataType="measurement" category="throughput"
                    description="The count of all messages in all subscriptions to this topic"/>

            <metric property="allSubscriptionsCount" measurementType="dynamic" displayType="summary" displayName="All Subscriptions Count"
                    defaultOn="true" defaultInterval="60000" dataType="measurement" category="throughput"
                    description="The count of all subscriptions to this topic"/>

            <metric property="durableMessageCount" measurementType="dynamic" displayType="detail" displayName="Durable Message Count"
                    defaultOn="true" defaultInterval="60000" dataType="measurement" category="throughput"
                    description="The count of all messages for all durable subscriptions to this topic"/>

            <metric property="durableSubscriptionsCount" measurementType="dynamic" displayType="detail" displayName="Durable Subscriptions Count"
                    defaultOn="true" defaultInterval="60000" dataType="measurement" category="throughput"
                    description="The count of all durable subscriptions to this topic"/>

            <metric property="nonDurableMessageCount" measurementType="dynamic" displayType="detail" displayName="Non Durable Message Count"
                    defaultOn="true" defaultInterval="60000" dataType="measurement" category="throughput"
                    description="The count of all messages in all non durable subscriptions to this topic"/>

            <metric property="nonDurableSubscriptionsCount" measurementType="dynamic" displayType="detail" displayName="Non Durable Subscriptions Count"
                    defaultOn="true" defaultInterval="60000" dataType="measurement" category="throughput"
                    description="The count of all non durable subscriptions to this topic"/>

            <resource-configuration>

                <!-- See: https://anonsvn.jboss.org/repos/jbossas/trunk/messaging/src/main/org/jboss/jms/server/destination/TopicServiceMO.java -->

                <c:simple-property required="true" name="name" readOnly="true"
                                   description="The name of this topic (e.g. 'MyTopic')."/>

                <c:simple-property required="true" name="JNDIName" readOnly="true"
                                   description="This topic's JNDI name (e.g. '/topic/MyTopic')"/>

                <c:simple-property type="boolean" required="false" name="clustered" readOnly="true" defaultValue="false">
                    <c:description>
                        Is this topic clustered? For an existing topic, this property is read-only. If not specified
                        when creating a new topic, the default value is false.
                    </c:description>
                </c:simple-property>

                <c:simple-property type="integer" required="false" name="downCacheSize" defaultValue="2000">
                    <c:description>
                        When paging messages to storage from a subscription, they first go into a &quot;Down Cache&quot; before
                        being written to storage. This enables the write to occur as a single operation, thus aiding
                        performance. This setting determines the maximum number of messages that the Down Cache will hold
                        before they are flushed to storage.
                        Updates to this property will not go into effect until the topic has been restarted.
                        The default value is 2000.
                    </c:description>
                    <c:constraint>
                        <c:integer-constraint minimum="1"/>
                    </c:constraint>
                </c:simple-property>

                <c:simple-property type="integer" required="false" name="fullSize" defaultValue="200000">
                    <c:description>
                        The maximum number of messages held by the topic subscriptions in memory at any one time.
                        The actual subscription can hold many more messages than this, but these are paged to and from
                        storage as necessary, as messages are added or consumed.
                        Updates to this property will not go into effect until the topic has been restarted.
                        The default value is 200000.
                    </c:description>
                    <c:constraint>
                        <c:integer-constraint minimum="1"/>
                    </c:constraint>
                </c:simple-property>

                <c:simple-property type="integer" required="false" name="maxDeliveryAttempts" defaultValue="-1">
                    <c:description>
                        The number of delivery attempts before a message to a subscriber of this topic is moved to the
                        DLQ. The default value is 10. A value of -1 indicates the default value should be used.
                    </c:description>
                    <c:constraint>
                        <c:integer-constraint minimum="-1"/>
                    </c:constraint>
                </c:simple-property>

                <c:simple-property type="integer" required="false" name="maxSize" defaultValue="-1">
                    <c:description>
                        The maximum number of messages this topic can hold before they are dropped.
                        A value of -1 means there is no maximum. The default value is -1.
                    </c:description>
                    <c:constraint>
                        <c:integer-constraint minimum="-1"/>
                    </c:constraint>
                </c:simple-property>

                <c:simple-property type="integer" required="false" name="pageSize" defaultValue="2000">
                    <c:description>
                        When loading messages from a subscription, this is the maximum number of messages to
                        pre-load in one operation. Must be less than Full Size and greater than or equal to Down Cache Size.
                        Updates to this property will not go into effect until the topic has been restarted.
                        The default value is 2000.
                    </c:description>
                    <c:constraint>
                        <c:integer-constraint minimum="1"/>
                    </c:constraint>
                </c:simple-property>

                <c:simple-property type="long" required="false" name="redeliveryDelay" units="milliseconds" defaultValue="-1">
                    <c:description>
                        The delay in milliseconds before a rolled back or recovered message is redelivered.
                        Set to 0 to disable redelivery. The default value is 0. A value of -1 indicates the default value should be used.
                    </c:description>
                    <c:constraint>
                        <c:integer-constraint minimum="-1"/>
                    </c:constraint>
                </c:simple-property>

                <c:simple-property required="false" name="DLQ">
                    <c:description>
                        The JMX ObjectName of the dead letter queue (DLQ) for this topic (e.g.
                        "jboss.messaging.destination:service=Queue,name=PrivateDLQ") - overrides the default DLQ on the
                        server peer.
                    </c:description>
                    <c:constraint>
                        <c:regex-constraint expression="[^:]+:.+"/>
                    </c:constraint>
                </c:simple-property>

                <c:simple-property required="false" name="expiryQueue">
                    <c:description>
                        The JMX ObjectName of the expiry queue for this topic (e.g.
                        "jboss.messaging.destination:service=Queue,name=PrivateExpiryQueue") - overrides the default
                        expiry queue on the server peer.
                    </c:description>
                    <c:constraint>
                        <c:regex-constraint expression="[^:]+:.+"/>
                    </c:constraint>
                </c:simple-property>

                <c:simple-property required="false" name="serverPeer">
                    <c:description>
                        The JMX ObjectName of the server peer this topic was deployed on (e.g.
                        "jboss.messaging:service=ServerPeer"). Updates to this property will not go into effect until
                        the topic has been restarted.
                    </c:description>
                    <c:constraint>
                        <c:regex-constraint expression="[^:]+:.+"/>
                    </c:constraint>
                </c:simple-property>

                <c:list-property name="securityConfig" max="4" min="2"
                                 displayName="Security Configurations"
                                 description="This element specifies a XML fragment which describes the access control list to be used by the SecurityManager to authorize client operations against the destination. The content model is the same as for the SecurityManager SecurityConf attribute.">
                    <c:map-property name="role"
                                    displayName="Security Configuration Attributes"
                                    description="These are the attributes that define the role name, and if the role is allowed to read, write or create Messages on this Queue">
                        <c:simple-property name="name"
                                           displayName="Name"
                                           description="Name of the Security Role. e.g. Guest"
                                           summary="true"
                                           required="true"/>
                        <c:simple-property name="read"
                                           displayName="Read"
                                           description="Is this role allowed to read messages?"
                                           summary="true"
                                           required="false"
                                           type="boolean"/>
                        <c:simple-property name="write"
                                           displayName="Write"
                                           description="Is this role allowed to write messages?"
                                           summary="true"
                                           required="false"
                                           type="boolean"/>
                        <c:simple-property name="create"
                                           displayName="Create"
                                           description="Is this role allowed to create messages?"
                                           summary="true"
                                           required="false"
                                           type="boolean"/>
                    </c:map-property>
                </c:list-property>

            </resource-configuration>

            <help>
               <![CDATA[
                  <p>The message counter metrics will not be collected by default. In order
                     for these metrics to be collected for all Topics and Queues for a given application server instance,
                     go to the instance's JMX Console, and invoke the
                     <tt>enableMessageCounters</tt> operation on the <tt>jboss.messaging:service=ServerPeer</tt> MBean.
                     To ensure the message counters are still enabled when the application server is restarted,
                     edit that instance's <tt>deploy/messaging/messaging-service.xml</tt> file and set the
                     <tt>EnableMessageCounters</tt> attribute to "true".</p>
               ]]>
            </help>

        </service>


        <!-- =================================== ManagedDeployment Resource types ================================== -->

        <service name="Enterprise Application (EAR)"
                 subCategory="Applications"
                 class="StandaloneManagedDeploymentComponent"
                 discovery="StandaloneManagedDeploymentDiscoveryComponent"
                 description="JEE enterprise application (EAR)"
                 createDeletePolicy="both"
                 creationDataType="content">

            <plugin-configuration>
                <c:group name="general" displayName="General">
                    <c:simple-property name="deploymentName" description="The name of this EAR" readOnly="true"/>
                    <c:simple-property name="filename" readOnly="true"/>
                </c:group>
                <c:group name="advanced" displayName="Advanced" hiddenByDefault="true">
                    <c:simple-property name="extension" default="ear" readOnly="true"/>
                    <c:simple-property name="descriptionTemplate" default="Enterprise Application" readOnly="true"/>
                    <c:simple-property name="deploymentTypeName" default="JavaEEApplication" readOnly="true">
                        <c:description>
                            The name of the item from the org.jboss.deployers.spi.management.KnownDeploymentTypes enum
                            corresponding to this deployment's type.
                        </c:description>
                    </c:simple-property>
                </c:group>
            </plugin-configuration>

            <operation name="start"
                       description="starts this EAR"/>

            <operation name="stop"
                       description="stops this EAR"/>

            <operation name="restart"
                       description="stops and then restarts this EAR"/>

            <metric property="custom.path" displayName="Path"
                    dataType="trait" displayType="summary"
                    description="the absolute path of this EAR file or directory"/>

            <metric property="custom.exploded" displayName="Exploded?"
                    dataType="trait" displayType="summary"
                    description="whether this EAR is deployed exploded (i.e. as a directory)"/>

            <content name="file" displayName="EAR File" category="deployable" isCreationType="true">
            	&deploymentContentConfigProps;
            </content>

        </service>

        <service name="Web Application (WAR)"
                 subCategory="Applications"
                 class="StandaloneManagedDeploymentComponent"
                 discovery="StandaloneManagedDeploymentDiscoveryComponent"
                 description="a standalone web application (WAR)"
                 createDeletePolicy="both"
                 creationDataType="content">

            <plugin-configuration>
                <c:group name="general" displayName="General">
                    <c:simple-property name="deploymentName" description="the name of this WAR" readOnly="true"/>
                    <c:simple-property name="filename" readOnly="true"/>
                    <c:simple-property name="contextPath" description="this WAR's context path (e.g. /admin-console)" readOnly="true"/>
                </c:group>
                <c:group name="advanced" displayName="Advanced" hiddenByDefault="true">
                    <c:simple-property name="extension" default="war" readOnly="true"/>
                    <c:simple-property name="descriptionTemplate" default="a standalone web application (WAR)" readOnly="true"/>
                    <c:simple-property name="deploymentTypeName" default="JavaEEWebApplication" readOnly="true">
                        <c:description>
                            The name of the item from the org.jboss.deployers.spi.management.KnownDeploymentTypes enum
                            corresponding to this deployment's type.
                        </c:description>
                    </c:simple-property>
                </c:group>
            </plugin-configuration>

            <operation name="start"
                       description="starts this WAR"/>

            <operation name="stop"
                       description="stops this WAR"/>

            <operation name="restart"
                       description="stops and then restarts this WAR"/>

            <metric property="custom.path" displayName="Path"
                    dataType="trait" displayType="summary"
                    description="the absolute path of this WAR file or directory"/>

            <metric property="custom.exploded" displayName="Exploded?"
                    dataType="trait" displayType="summary"
                    description="whether this WAR is deployed exploded (i.e. as a directory)"/>

            &webApplicationMetrics;

            <content name="file" displayName="WAR File" category="deployable" isCreationType="true">
                &deploymentContentConfigProps;
            </content>

            <service name="Web Application Context"
                     class="WebApplicationContextComponent"
                     discovery="WebApplicationContextDiscoveryComponent"
                     description="a web application context">

                <plugin-configuration>
                    <c:simple-property name="virtualHost" description="this WAR's virtual host (e.g. localhost)" readOnly="true"/>
                    <c:group name="advanced">
                        <c:simple-property name="componentType" default="MBean" readOnly="true"/>
                        <c:simple-property name="componentSubtype" default="WebApplicationManager" readOnly="true"/>
                        <c:simple-property name="componentName" readOnly="true"/>
                    </c:group>
                    <c:group name="ResponseTime">
                       <c:simple-property name="responseTimeLogFile" required="false"
                                          description="the full path to the log file containing response-time stats for this webapp"/>
                       <c:simple-property name="responseTimeUrlExcludes" required="false"
                                          description="a space-delimited list of regular expressions specifying URLs that should be excluded from response-time stats collection"/>
                       <c:simple-property name="responseTimeUrlTransforms" required="false"
                                          description="a space-delimited list of Perl-style substitution expressions that should be applied to all URLs for which response-time stats are collected (e.g. |^/dept/finance/.*|/dept/finance/*|)"/>
                    </c:group>
                </plugin-configuration>

                &webApplicationContextMetrics;
            </service>

        </service>

        <service name="Embedded Web Application (WAR)"
                 subCategory="Applications"
                 class="EmbeddedManagedDeploymentComponent"
                 discovery="EmbeddedManagedDeploymentDiscoveryComponent"
                 description="an embedded web application (WAR)">

            <plugin-configuration>
                <c:group name="general" displayName="General">
                    <c:simple-property name="deploymentName" description="the name of this WAR" readOnly="true"/>
                    <c:simple-property name="contextPath" description="this WAR's context path (e.g. /admin-console" readOnly="true"/>
                </c:group>
                <c:group name="ResponseTime">
                   <c:simple-property name="responseTimeLogFile" required="false"
                                      description="the full path to the log file containing response-time stats for this webapp"/>
                   <c:simple-property name="responseTimeUrlExcludes" required="false"
                                      description="a space-delimited list of regular expressions specifying URLs that should be excluded from response-time stats collection"/>
                   <c:simple-property name="responseTimeUrlTransforms" required="false"
                                      description="a space-delimited list of Perl-style substitution expressions that should be applied to all URLs for which response-time stats are collected (e.g. |^/dept/finance/.*|/dept/finance/*|)"/>
                </c:group>
                <c:group name="advanced" displayName="Advanced" hiddenByDefault="true">
                    <c:simple-property name="extension" default="war" readOnly="true"/>
                    <c:simple-property name="descriptionTemplate" default="an embedded web application (WAR)" readOnly="true"/>
                    <c:simple-property name="deploymentTypeName" default="JavaEEWebApplication" readOnly="true">
                        <c:description>
                            The name of the item from the org.jboss.deployers.spi.management.KnownDeploymentTypes enum
                            corresponding to this deployment's type.
                        </c:description>
                    </c:simple-property>
                    <c:simple-property name="embedded" default="JavaEEWebApplication" readOnly="true"/>
                </c:group>
            </plugin-configuration>

            <metric property="custom.parent" displayName="Parent"
                    dataType="trait" displayType="summary"
                    description="the name of this WAR's parent deployment"/>

            &webApplicationMetrics;

            <service name="Embedded Web Application Context"
                     class="WebApplicationContextComponent"
                     discovery="WebApplicationContextDiscoveryComponent"
                     description="a web application context">

                <plugin-configuration>
                    <c:simple-property name="virtualHost" description="this WAR's virtual host (e.g. localhost)" readOnly="true"/>
                    <c:group name="advanced">
                        <c:simple-property name="componentType" default="MBean" readOnly="true"/>
                        <c:simple-property name="componentSubtype" default="WebApplicationManager" readOnly="true"/>
                        <c:simple-property name="componentName" readOnly="true"/>
                    </c:group>
                    <c:group name="ResponseTime">
                       <c:simple-property name="responseTimeLogFile" required="false"
                                          description="the full path to the log file containing response-time stats for this webapp"/>
                       <c:simple-property name="responseTimeUrlExcludes" required="false"
                                          description="a space-delimited list of regular expressions specifying URLs that should be excluded from response-time stats collection"/>
                       <c:simple-property name="responseTimeUrlTransforms" required="false"
                                          description="a space-delimited list of Perl-style substitution expressions that should be applied to all URLs for which response-time stats are collected (e.g. |^/dept/finance/.*|/dept/finance/*|)"/>
                    </c:group>
                </plugin-configuration>

                &webApplicationContextMetrics;
            </service>

        </service>

        <service name="EJB2 JAR"
                 subCategory="Applications"
                 class="StandaloneManagedDeploymentComponent"
                 discovery="StandaloneManagedDeploymentDiscoveryComponent"
                 description="a standalone EJB 2.x application"
                 createDeletePolicy="both"
                 creationDataType="content">

            <plugin-configuration>
                <c:group name="general" displayName="General">
                    <c:simple-property name="deploymentName" description="the name of this EJB JAR" readOnly="true"/>
                    <c:simple-property name="filename" readOnly="true"/>
                </c:group>
                <c:group name="advanced" displayName="Advanced" hiddenByDefault="true">
                    <c:simple-property name="extension" default="jar" readOnly="true"/>
                    <c:simple-property name="descriptionTemplate" default="a standalone EJB 2.x application" readOnly="true"/>
                    <c:simple-property name="deploymentTypeName" default="JavaEEEnterpriseBeans2x" readOnly="true">
                        <c:description>
                            The name of the item from the org.jboss.deployers.spi.management.KnownDeploymentTypes enum
                            corresponding to this deployment's type.
                        </c:description>
                    </c:simple-property>
                </c:group>
            </plugin-configuration>

            <operation name="start"
                       description="starts this EJB JAR"/>

            <operation name="stop"
                       description="stops this EJB JAR"/>

            <operation name="restart"
                       description="stops and then restarts this EJB JAR"/>

            <metric property="custom.path" displayName="Path"
                    dataType="trait" displayType="summary"
                    description="the absolute path of this EJB JAR file or directory"/>

            <metric property="custom.exploded" displayName="Exploded?"
                    dataType="trait" displayType="summary"
                    description="whether this EJB JAR is deployed exploded (i.e. as a directory)"/>

            <content name="file" displayName="EJB JAR File" category="deployable" isCreationType="true">
            	&deploymentContentConfigProps;
            </content>

            <service name="EJB2 Stateless Session Bean"
                     class="Ejb2BeanComponent"
                     discovery="Ejb2BeanDiscoveryComponent"
                     description="An EJB2 Stateless Session Bean">
                 &ejb2StatelessSessionBeanDefinition;
                 &ejbInvocationStatsOperation;
                 &ejb2CreateRemoveMetrics;
                 &ejb2PoolMetrics;
                 &ejb2SessionBeanMetrics;
                 &ejb2StatelessSessionBeanMetrics;

                <metric property="methodInvocationTime" dataType="calltime" units="milliseconds"
                        defaultOn="false" defaultInterval="600000" destinationType="Method Name"
                        description="The minimum, maximum, and average invocation times for each of the methods exposed by this EJB"/>
            </service>

            <service name="EJB2 Stateful Session Bean"
                     class="Ejb2BeanComponent"
                     discovery="Ejb2BeanDiscoveryComponent"
                     description="An EJB2 Stateful Session Bean">
                 &ejb2StatefulSessionBeanDefinition;
                 &ejbInvocationStatsOperation;
                 &ejb2CreateRemoveMetrics;
                 &ejb2PoolMetrics;
                 &ejb2SessionBeanMetrics;
                 &ejb2StatefulSessionBeanMetrics;

                <metric property="methodInvocationTime" dataType="calltime" units="milliseconds"
                        defaultOn="false" defaultInterval="600000" destinationType="Method Name"
                        description="The minimum, maximum, and average invocation times for each of the methods exposed by this EJB"/>
            </service>

            <service name="EJB2 Message-Driven Bean"
                     class="Ejb2BeanComponent"
                     discovery="Ejb2BeanDiscoveryComponent"
                     description="An EJB2 Message Driven Bean">
                  &ejb2MessageDrivenBeanDefinition;
                  &ejb2PoolMetrics;
                  &ejb2MessageDrivenBeanMetrics;
            </service>

            <service name="EJB2 Entity Bean"
                     class="Ejb2BeanComponent"
                     discovery="Ejb2BeanDiscoveryComponent"
                     description="An EJB2 Entity Bean">
                &ejb2EntityBeanDefinition;
                &ejb2CreateRemoveMetrics;
                &ejb2PoolMetrics;
                &ejb2EntityBeanMetrics;
            </service>
        </service>

        <service name="Embedded EJB2 JAR"
                 subCategory="Applications"
                 class="EmbeddedManagedDeploymentComponent"
                 discovery="EmbeddedManagedDeploymentDiscoveryComponent"
                 description="an embedded EJB 2.x application">

            <plugin-configuration>
                <c:group name="general" displayName="General">
                    <c:simple-property name="deploymentName" description="the name of this EJB JAR" readOnly="true"/>
                    <c:simple-property name="filename" readOnly="true"/>
                </c:group>
                <c:group name="advanced" displayName="Advanced" hiddenByDefault="true">
                    <c:simple-property name="extension" default="jar" readOnly="true"/>
                    <c:simple-property name="descriptionTemplate" default="an embedded EJB 2.x application" readOnly="true"/>
                    <c:simple-property name="deploymentTypeName" default="JavaEEEnterpriseBeans2x" readOnly="true">
                        <c:description>
                            The name of the item from the org.jboss.deployers.spi.management.KnownDeploymentTypes enum
                            corresponding to this deployment's type.
                        </c:description>
                    </c:simple-property>
                </c:group>
            </plugin-configuration>

            <metric property="custom.parent" displayName="Parent"
                    dataType="trait" displayType="summary"
                    description="the name of this EJB JAR's parent deployment"/>

            <service name="EJB2 Stateless Session Bean (Embedded)"
                     class="Ejb2BeanComponent"
                     discovery="Ejb2BeanDiscoveryComponent"
                     description="An EJB2 Stateless Session Bean">
                 &ejb2StatelessSessionBeanDefinition;
                 &ejbInvocationStatsOperation;
                 &ejb2CreateRemoveMetrics;
                 &ejb2PoolMetrics;
                 &ejb2SessionBeanMetrics;
                 &ejb2StatelessSessionBeanMetrics;
            </service>

            <service name="EJB2 Stateful Session Bean (Embedded)"
                     class="Ejb2BeanComponent"
                     discovery="Ejb2BeanDiscoveryComponent"
                     description="An EJB2 Stateful Session Bean">
                 &ejb2StatefulSessionBeanDefinition;
                 &ejbInvocationStatsOperation;
                 &ejb2CreateRemoveMetrics;
                 &ejb2PoolMetrics;
                 &ejb2SessionBeanMetrics;
                 &ejb2StatefulSessionBeanMetrics;
            </service>

            <service name="EJB2 Message-Driven Bean (Embedded)"
                     class="Ejb2BeanComponent"
                     discovery="Ejb2BeanDiscoveryComponent"
                     description="An EJB2 Message Driven Bean">
                  &ejb2MessageDrivenBeanDefinition;
                  &ejb2PoolMetrics;
                  &ejb2MessageDrivenBeanMetrics;
            </service>

            <service name="EJB2 Entity Bean (Embedded)"
                     class="Ejb2BeanComponent"
                     discovery="Ejb2BeanDiscoveryComponent"
                     description="An EJB2 Entity Bean">
                &ejb2EntityBeanDefinition;
                &ejb2CreateRemoveMetrics;
                &ejb2PoolMetrics;
                &ejb2EntityBeanMetrics;
            </service>
        </service>

        <service name="EJB3 JAR"
                 subCategory="Applications"
                 class="StandaloneManagedDeploymentComponent"
                 discovery="StandaloneManagedDeploymentDiscoveryComponent"
                 description="a standalone EJB 3.x application"
                 createDeletePolicy="both"
                 creationDataType="content">

            <plugin-configuration>
                <c:group name="general" displayName="General">
                    <c:simple-property name="deploymentName" description="the name of this EJB JAR" readOnly="true"/>
                    <c:simple-property name="filename" readOnly="true"/>
                </c:group>
                <c:group name="advanced" displayName="Advanced" hiddenByDefault="true">
                    <c:simple-property name="extension" default="jar" readOnly="true"/>
                    <c:simple-property name="descriptionTemplate" default="a standalone EJB 3.x application" readOnly="true"/>
                    <c:simple-property name="deploymentTypeName" default="JavaEEEnterpriseBeans3x" readOnly="true">
                        <c:description>
                            The name of the item from the org.jboss.deployers.spi.management.KnownDeploymentTypes enum
                            corresponding to this deployment's type.
                        </c:description>
                    </c:simple-property>
                </c:group>
            </plugin-configuration>

            <operation name="start"
                       description="starts this EJB JAR"/>

            <operation name="stop"
                       description="stops this EJB JAR"/>

            <operation name="restart"
                       description="stops and then restarts this EJB JAR"/>

            <metric property="custom.path" displayName="Path"
                    dataType="trait" displayType="summary"
                    description="the absolute path of this EJB JAR file or directory"/>

            <metric property="custom.exploded" displayName="Exploded?"
                    dataType="trait" displayType="summary"
                    description="whether this EJB JAR is deployed exploded (i.e. as a directory)"/>

            <content name="file" displayName="EJB JAR File" category="deployable" isCreationType="true">
            	&deploymentContentConfigProps;
            </content>

            <service name="EJB3 Stateless Session Bean"
                     class="Ejb3BeanComponent"
                     discovery="Ejb3BeanDiscoveryComponent"
                     description="An EJB3 Stateless Session Bean (SLSB)">
                &ejb3StatelessSessionBeanDefinition;
                &ejbInvocationStatsOperation;
                &ejb3CommonMetrics;
                &ejb3SessionBeanMetrics;
            </service>

            <service name="EJB3 Stateful Session Bean"
                     class="Ejb3BeanComponent"
                     discovery="Ejb3BeanDiscoveryComponent"
                     description="An EJB3 Stateful Session Bean (SFSB)">
                &ejb3StatefulSessionBeanDefinition;
                &ejbInvocationStatsOperation;
                &ejb3CommonMetrics;
                &ejb3SessionBeanMetrics;
                &ejb3StatefulSessionBeanMetrics;
            </service>

            <service name="EJB3 Message-Driven Bean"
                     class="Ejb3BeanComponent"
                     discovery="Ejb3BeanDiscoveryComponent"
                     description="An EJB3 Message-Driven Bean (MDB)">
                &ejb3MessageDrivenBeanDefinition;
                &ejbInvocationStatsOperation;
                &ejb3CommonMetrics;
                &ejb3MessageDrivenBeanMetrics;
            </service>

        </service>

        <service name="Embedded EJB3 JAR"
                 subCategory="Applications"
                 class="EmbeddedManagedDeploymentComponent"
                 discovery="EmbeddedManagedDeploymentDiscoveryComponent"
                 description="an embedded EJB 3.x application">

            <plugin-configuration>
                <c:group name="general" displayName="General">
                    <c:simple-property name="deploymentName" description="the name of this EJB JAR" readOnly="true"/>
                    <c:simple-property name="filename" readOnly="true"/>
                </c:group>
                <c:group name="advanced" displayName="Advanced" hiddenByDefault="true">
                    <c:simple-property name="extension" default="jar" readOnly="true"/>
                    <c:simple-property name="descriptionTemplate" default="an embedded EJB 3.x application" readOnly="true"/>
                    <c:simple-property name="deploymentTypeName" default="JavaEEEnterpriseBeans3x" readOnly="true">
                        <c:description>
                            The name of the item from the org.jboss.deployers.spi.management.KnownDeploymentTypes enum
                            corresponding to this deployment's type.
                        </c:description>
                    </c:simple-property>
                </c:group>
            </plugin-configuration>

            <metric property="custom.parent" displayName="Parent"
                    dataType="trait" displayType="summary"
                    description="the name of this EJB JAR's parent deployment"/>

            <service name="EJB3 Stateless Session Bean (Embedded)"
                     class="Ejb3BeanComponent"
                     discovery="Ejb3BeanDiscoveryComponent"
                     description="An EJB3 Stateless Session Bean (SLSB)">
                &ejb3StatelessSessionBeanDefinition;
                &ejbInvocationStatsOperation;
                &ejb3CommonMetrics;
                &ejb3SessionBeanMetrics;
            </service>

            <service name="EJB3 Stateful Session Bean (Embedded)"
                     class="Ejb3BeanComponent"
                     discovery="Ejb3BeanDiscoveryComponent"
                     description="An EJB3 Stateful Session Bean (SFSB)">
                &ejb3StatefulSessionBeanDefinition;
                &ejbInvocationStatsOperation;
                &ejb3CommonMetrics;
                &ejb3SessionBeanMetrics;
                &ejb3StatefulSessionBeanMetrics;
            </service>

            <service name="EJB3 Message-Driven Bean (Embedded)"
                     class="Ejb3BeanComponent"
                     discovery="Ejb3BeanDiscoveryComponent"
                     description="An EJB3 Message-Driven Bean (MDB)">
                &ejb3MessageDrivenBeanDefinition;
                &ejbInvocationStatsOperation;
                &ejb3CommonMetrics;
                &ejb3MessageDrivenBeanMetrics;
            </service>

        </service>

        <service name="Resource Adapter Archive (RAR)"
                 subCategory="Applications"
                 class="StandaloneManagedDeploymentComponent"
                 discovery="StandaloneManagedDeploymentDiscoveryComponent"
                 description="a standalone JCA resource adapter archive (RAR)"
                 createDeletePolicy="both"
                 creationDataType="content">

            <plugin-configuration>
                <c:group name="general" displayName="General">
                    <c:simple-property name="deploymentName" description="the name of this RAR" readOnly="true"/>
                    <c:simple-property name="filename" readOnly="true"/>
                </c:group>
                <c:group name="advanced" displayName="Advanced" hiddenByDefault="true">
                    <c:simple-property name="extension" default="rar" readOnly="true"/>
                    <c:simple-property name="descriptionTemplate" default="a standalone resource adapter" readOnly="true"/>
                    <c:simple-property name="deploymentTypeName" default="JavaEEResourceAdaptor" readOnly="true">
                        <c:description>
                            The name of the item from the org.jboss.deployers.spi.management.KnownDeploymentTypes enum
                            corresponding to this deployment's type.
                        </c:description>
                    </c:simple-property>
                </c:group>
            </plugin-configuration>

            <operation name="start"
                       description="starts this RAR"/>

            <operation name="stop"
                       description="stops this RAR"/>

            <operation name="restart"
                       description="stops and then restarts this RAR"/>

            <metric property="custom.path" displayName="Path"
                    dataType="trait" displayType="summary"
                    description="the absolute path of this RAR file or directory"/>

            <metric property="custom.exploded" displayName="Exploded?"
                    dataType="trait" displayType="summary"
                    description="whether this RAR is deployed exploded (i.e. as a directory)"/>

            <content name="file" displayName="RAR File" category="deployable" isCreationType="true">
            	&deploymentContentConfigProps;
            </content>

        </service>

        <service name="Embedded Resource Adapter Archive (RAR)"
                 subCategory="Applications"
                 class="EmbeddedManagedDeploymentComponent"
                 discovery="EmbeddedManagedDeploymentDiscoveryComponent"
                 description="an embedded JCA resource adapter archive (RAR)">

            <plugin-configuration>
                <c:group name="general" displayName="General">
                    <c:simple-property name="deploymentName" description="the name of this RAR" readOnly="true"/>
                    <c:simple-property name="filename" readOnly="true"/>
                </c:group>
                <c:group name="advanced" displayName="Advanced" hiddenByDefault="true">
                    <c:simple-property name="extension" default="rar" readOnly="true"/>
                    <c:simple-property name="descriptionTemplate" default="an embedded resource adapter" readOnly="true"/>
                    <c:simple-property name="deploymentTypeName" default="JavaEEResourceAdaptor" readOnly="true">
                        <c:description>
                            The name of the item from the org.jboss.deployers.spi.management.KnownDeploymentTypes enum
                            corresponding to this deployment's type.
                        </c:description>
                    </c:simple-property>
                </c:group>
            </plugin-configuration>

            <metric property="custom.parent" displayName="Parent"
                    dataType="trait" displayType="summary"
                    description="the name of this RAR's parent deployment"/>

        </service>

            <service name="Script"
               discovery="org.rhq.plugins.jbossas5.script.ScriptDiscoveryComponent"
               class="org.rhq.plugins.jbossas5.script.ScriptComponent"
               supportsManualAdd="true"
               subCategory="Resources"
               description="provides the ability to execute a script that performs some task related to its parent JBossAS server">

         <plugin-configuration>
            <c:simple-property name="path" description="the absolute path to the script file"/>
            <c:simple-property name="environmentVariables" type="longString" required="false"
                               description="the environment variables that will be passed to the script; each variable must
                                            be on a new line and have the syntax name=value; the variable's value can contain properties
                                            with the syntax %propertyName%; the script plugin will interpolate these with
                                            the current values of the corresponding properties from the
                                            script's parent JBossAS server's connection properties"/>
         </plugin-configuration>

         <operation name="execute" displayName="Execute Script"
                    description="execute the script; NOTE: environment variables to be
                                 passed to the script can be configured via this Script
                                 service's connection properties (under its Inventory tab)">
            <parameters>
               <c:simple-property name="commandLineArguments" type="longString" required="false"
                                  description="the command-line arguments (if any) to pass to the script; each
                                               command-line argument must be on a new line;
                                               the arguments can contain properties
                                               with the syntax %propertyName%; the script plugin will interpolate these with
                                               the current values of the corresponding properties from the
                                               script's parent JBossAS server's connection properties"/>
            </parameters>
            <results>
               <c:simple-property name="exitCode" type="integer" description="the script's exit code (0 indicates success, any other value indicates failure)"/>
               <c:simple-property name="output" type="longString" description="the script's output (stdout and stderr interleaved)"/>
            </results>
         </operation>

      </service>

        <service name="Service Binding Manager"
                 class="org.rhq.plugins.jbossas5.serviceBinding.ManagerComponent"
                 discovery="org.rhq.plugins.jbossas5.serviceBinding.ManagerDiscoveryComponent"
                 description="The Service Binding Manager manages the ports of the deployed services"
                 singleton="true">

            <plugin-configuration>
                <c:simple-property name="componentType" default="MCBean" readOnly="true"/>
                <c:simple-property name="componentSubtype" default="ServiceBindingManager" readOnly="true"/>
                <c:simple-property name="componentName" readOnly="true"/>
            </plugin-configuration>

            <metric property="activeBindingSetName" dataType="trait" displayName="Active Binding Set"
                    displayType="summary" description="The active binding set used to obtain port bindings from." />
            
            <resource-configuration>
                <c:simple-property name="activeBindingSetName"
                                   activationPolicy="restart">
                    <c:description><![CDATA[
The name of the binding set the Service Binding Manager should use when resolving bindings.
Note to JBoss ON or Jopr users (does not apply to JBoss AS admin console):
CHANGING THIS PROPERTY IS POTENTIALLY DANGEROUS because if there are any port conflicts
on the machine the Application Server is running on, the server will not start up again and 
it will not be possible to monitor it.
To be able to monitor the server again after the restart you have to update the "Naming Provider Url"
in the "Connection" subtab in the "Inventory" of the Application Server to the value
of "jboss:service=Naming:Port" binding of the active binding set.
I.e. if the "jboss:service=Naming:Port" binding of the active binding set has the port set to 4099 and hostname to 127.0.0.1,
you have to set the "Naming Provider Url" to jnp://127.0.0.1:4099.                    
                    ]]></c:description>
                </c:simple-property>
                <c:list-property name="standardBindings" description="The standard port bindings inherited by the binding sets.">
	                <c:map-property name="binding">
                        <c:simple-property name="serviceName" description="The name of the service to which this binding applies."/>
	                    <c:simple-property name="bindingName" required="false" description="A qualifier identifying which particular binding within the service this is."/>
	                    <c:simple-property name="port" type="integer" description="The port to use for the binding.">
                            <c:constraint>
                                <c:integer-constraint minimum="0"/>
                                <c:integer-constraint maximum="65535"/>
                            </c:constraint>
                        </c:simple-property>
<<<<<<< HEAD
	                    <c:simple-property name="hostname" required="false" description="The host name or string notation IP address to use for the binding."/>
=======
	                    <c:simple-property name="hostName" required="false" description="The host name or string notation IP address to use for the binding."/>
>>>>>>> 2e7221e4
	                    <c:simple-property name="description" required="false" description="Description of the binding."/>
	                    <c:simple-property name="fullyQualifiedName" required="false" readOnly="true" description="The fully qualified binding name. This is an informational field only consisting of the service name and the binding name."/>
	                    <c:simple-property name="fixedHostName" type="boolean" description="Whether the host name should remain fixed in all binding sets."/>
	                    <c:simple-property name="fixedPort" type="boolean" description="Whether the port should remain fixed in all binding sets."/>
	                </c:map-property>
                </c:list-property>
            </resource-configuration>

            <service name="Service Binding Set"
                     class="org.rhq.plugins.jbossas5.serviceBinding.SetComponent"
                     discovery="org.rhq.plugins.jbossas5.serviceBinding.SetDiscoveryComponent"
                     description="The Service Binding Set defines all bindings of a profile. It inherits the standard bindings from the Service Binding Manager and defines a port offset and overridden and additional bindings." createDeletePolicy="both">

                <operation name="displayBindings" displayName="Display Bindings" description="Displays the full set of bindings as they would look if this bindings set was active.">
                    <results>
                        <c:list-property name="resultingBindings" readOnly="true" required="false" displayName="Resulting Bindings"
                                         description="In this list you can review the resulting bindings of this binding set. This list includes the override bindings defined for this binding set and the standard bindings as they would look if this binding set was active (i.e. the port offset and default host name applied where appropriate).">
                                <c:map-property name="binding" readOnly="true">
                                    <c:simple-property readOnly="true" name="serviceName" displayName="Service Name" description="The name of the service to which this binding applies."/>
                                    <c:simple-property readOnly="true" name="bindingName" required="false" displayName="Binding Name" description="A qualifier identifying which particular binding within the service this is."/>
                                    <c:simple-property readOnly="true" name="port" type="integer" displayName="Port" description="The port to use for the binding."/>
                                    <c:simple-property readOnly="true" name="hostName" required="false" displayName="Host Name" description="The host name or string notation IP address to use for the binding."/>
                                    <c:simple-property readOnly="true" name="description" required="false" displayName="Description" description="Description of the binding"/>
                                    <c:simple-property readOnly="true" name="fullyQualifiedName" required="false" displayName="Fully Qualified Name" description="The fully qualified binding name. This is an informational field only consisting of the service name and the binding name."/>
                                </c:map-property>
                        </c:list-property>
                    </results>
                </operation>

                <metric property="name" displayName="Name" dataType="trait" displayType="summary" description="The name of this binding set."/>
                <metric property="defaultHostName" dataType="trait" displayName="Default Host Name" displayType="summary" description="The default host name of this binding set." />
                <metric property="portOffset" dataType="trait" displayName="Port Offset" displayType="summary" description="The port offset of this binding set."/>
                
                <resource-configuration>
                    <c:simple-property name="name" readOnly="true" description="The name of this binding set."/>
                    <c:simple-property name="defaultHostName" description='The host name that should be used for all bindings whose configuration does not specify "fixed host name".'/>
                    <c:simple-property name="portOffset" type="integer" description="A value to add to the port configuration for a standard binding to derive the port to use in this binding set. This doesn't apply to standard bindings defined as 'fixed port'.">
                        <c:constraint>
                            <c:integer-constraint minimum="0"/>
                            <c:integer-constraint maximum="65535"/>
                        </c:constraint>
                    </c:simple-property>
                    <c:list-property name="overrideBindings" description='The binding configurations that apply only to this binding set, either non-standard bindings or ones that override standard binding configurations.
                        The binding set inherits the standard bindings from the Service Binding Manager, applies the port offset to them (unless the standard binding is defined as "fixed port"), and appends the override
                        bindings. These can either redefine a standard binding or define a brand new binding. The standard bindings and the override bindings then define the
                        full set of the bindings that are defined by the binding set.'>
                            <c:map-property name="binding">
						        <c:simple-property name="serviceName" displayName="Service Name" description="The name of the service to which this binding applies."/>
						        <c:simple-property name="bindingName" required="false" displayName="Binding Name" description="A qualifier identifying which particular binding within the service this is."/>
						        <c:simple-property name="port" type="integer" displayName="Port" description="The port to use for the binding.">
                                    <c:constraint>
                                        <c:integer-constraint minimum="0"/>
                                        <c:integer-constraint maximum="65535"/>
                                    </c:constraint>
                                </c:simple-property>
						        <c:simple-property name="hostName" required="false" displayName="Host Name" description="The host name or string notation IP address to use for the binding."/>
						        <c:simple-property name="description" required="false" displayName="Description" description="Description of the binding"/>
						        <c:simple-property name="fullyQualifiedName" required="false" readOnly="true" displayName="Fully Qualified Name" description="The fully qualified binding name. This is an informational field only consisting of the service name and the binding name."/>
						    </c:map-property>
                    </c:list-property>
                </resource-configuration>                
            </service>
		</service>

    </server>

</plugin><|MERGE_RESOLUTION|>--- conflicted
+++ resolved
@@ -1005,15 +1005,12 @@
                                               (e.g. 10.11.14.233 or foo.example.com); specify 0.0.0.0 to tell the
                                               application server to bind to all available network interfaces; defaults to
                                               '127.0.0.1'."/>
-<<<<<<< HEAD
-=======
                <c:simple-property name="javaHome" required="false"
                                  description="The absolute path to a JRE or JDK installation directory containing
                                               the JVM that should be used to start and shutdown this JBoss AS server;
                                               this property must be set in order for the Start operation to work,
                                               or for the Shutdown operation to work when the shutdown method is set
                                               to 'shutdown script'."/>
->>>>>>> 2e7221e4
              </c:group>
 
            <c:group name="advanced" displayName="Advanced" hiddenByDefault="true">
@@ -2904,11 +2901,7 @@
                                 <c:integer-constraint maximum="65535"/>
                             </c:constraint>
                         </c:simple-property>
-<<<<<<< HEAD
-	                    <c:simple-property name="hostname" required="false" description="The host name or string notation IP address to use for the binding."/>
-=======
 	                    <c:simple-property name="hostName" required="false" description="The host name or string notation IP address to use for the binding."/>
->>>>>>> 2e7221e4
 	                    <c:simple-property name="description" required="false" description="Description of the binding."/>
 	                    <c:simple-property name="fullyQualifiedName" required="false" readOnly="true" description="The fully qualified binding name. This is an informational field only consisting of the service name and the binding name."/>
 	                    <c:simple-property name="fixedHostName" type="boolean" description="Whether the host name should remain fixed in all binding sets."/>
