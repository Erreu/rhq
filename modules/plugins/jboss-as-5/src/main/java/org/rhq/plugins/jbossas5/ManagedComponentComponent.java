/*
* Jopr Management Platform
* Copyright (C) 2005-2009 Red Hat, Inc.
* All rights reserved.
*
* This program is free software; you can redistribute it and/or modify
* it under the terms of the GNU General Public License, version 2, as
* published by the Free Software Foundation, and/or the GNU Lesser
* General Public License, version 2.1, also as published by the Free
* Software Foundation.
*
* This program is distributed in the hope that it will be useful,
* but WITHOUT ANY WARRANTY; without even the implied warranty of
* MERCHANTABILITY or FITNESS FOR A PARTICULAR PURPOSE. See the
* GNU General Public License and the GNU Lesser General Public License
* for more details.
*
* You should have received a copy of the GNU General Public License
* and the GNU Lesser General Public License along with this program;
* if not, write to the Free Software Foundation, Inc.,
* 51 Franklin Street, Fifth Floor, Boston, MA 02110-1301, USA.
*/
package org.rhq.plugins.jbossas5;

import java.lang.reflect.Array;
import java.util.ArrayList;
import java.util.List;
import java.util.Map;
import java.util.Set;

import org.apache.commons.logging.Log;
import org.apache.commons.logging.LogFactory;
<<<<<<< HEAD
=======
import org.jetbrains.annotations.NotNull;
import org.jetbrains.annotations.Nullable;

>>>>>>> 71124762
import org.jboss.deployers.spi.management.ManagementView;
import org.jboss.deployers.spi.management.deploy.DeploymentManager;
import org.jboss.deployers.spi.management.deploy.DeploymentProgress;
import org.jboss.deployers.spi.management.deploy.DeploymentStatus;
import org.jboss.managed.api.ComponentType;
import org.jboss.managed.api.ManagedComponent;
import org.jboss.managed.api.ManagedDeployment;
import org.jboss.managed.api.ManagedOperation;
import org.jboss.managed.api.ManagedProperty;
import org.jboss.managed.api.RunState;
import org.jboss.metatype.api.values.ArrayValue;
import org.jboss.metatype.api.values.CollectionValue;
import org.jboss.metatype.api.values.CompositeValue;
import org.jboss.metatype.api.values.EnumValue;
import org.jboss.metatype.api.values.MetaValue;
import org.jboss.metatype.api.values.SimpleValue;
<<<<<<< HEAD
import org.jboss.remoting.CannotConnectException;

import org.jetbrains.annotations.NotNull;
import org.jetbrains.annotations.Nullable;

import org.rhq.core.domain.configuration.Configuration;
import org.rhq.core.domain.configuration.PropertySimple;
import org.rhq.core.domain.configuration.ConfigurationUpdateStatus;
=======

import org.rhq.core.domain.configuration.Configuration;
import org.rhq.core.domain.configuration.ConfigurationUpdateStatus;
import org.rhq.core.domain.configuration.PropertySimple;
>>>>>>> 71124762
import org.rhq.core.domain.configuration.definition.ConfigurationDefinition;
import org.rhq.core.domain.measurement.AvailabilityType;
import org.rhq.core.domain.measurement.DataType;
import org.rhq.core.domain.measurement.MeasurementDataNumeric;
import org.rhq.core.domain.measurement.MeasurementDataTrait;
import org.rhq.core.domain.measurement.MeasurementReport;
import org.rhq.core.domain.measurement.MeasurementScheduleRequest;
import org.rhq.core.domain.operation.OperationDefinition;
import org.rhq.core.domain.resource.ResourceType;
import org.rhq.core.pluginapi.configuration.ConfigurationFacet;
import org.rhq.core.pluginapi.configuration.ConfigurationUpdateReport;
import org.rhq.core.pluginapi.inventory.DeleteResourceFacet;
import org.rhq.core.pluginapi.inventory.ResourceContext;
import org.rhq.core.pluginapi.measurement.MeasurementFacet;
import org.rhq.core.pluginapi.operation.OperationFacet;
import org.rhq.core.pluginapi.operation.OperationResult;
import org.rhq.core.util.exception.ThrowableUtil;
import org.rhq.plugins.jbossas5.util.ConversionUtils;
<<<<<<< HEAD
import org.rhq.plugins.jbossas5.util.DeploymentUtils;
import org.rhq.plugins.jbossas5.util.ManagedComponentUtils;
import org.rhq.plugins.jbossas5.util.ResourceTypeUtils;
import org.rhq.plugins.jbossas5.util.ResourceComponentUtils;
import org.rhq.plugins.jbossas5.util.DebugUtils;
=======
import org.rhq.plugins.jbossas5.util.DebugUtils;
import org.rhq.plugins.jbossas5.util.DeploymentUtils;
import org.rhq.plugins.jbossas5.util.ManagedComponentUtils;
import org.rhq.plugins.jbossas5.util.ResourceComponentUtils;
import org.rhq.plugins.jbossas5.util.ResourceTypeUtils;
>>>>>>> 71124762

/**
 * Service ResourceComponent for all {@link ManagedComponent}s in a Profile.
 *
 * @author Ian Springer
 * @author Jason Dobies
 * @author Mark Spritzler
 */
public class ManagedComponentComponent extends AbstractManagedComponent implements ConfigurationFacet,
    DeleteResourceFacet, OperationFacet, MeasurementFacet {
    public static interface Config {
        String COMPONENT_TYPE = "componentType";
        String COMPONENT_SUBTYPE = "componentSubtype";
        String COMPONENT_NAME = "componentName";
        String TEMPLATE_NAME = "templateName";
        String COMPONENT_NAME_PROPERTY = "componentNameProperty";
<<<<<<< HEAD
    }    
=======
    }
>>>>>>> 71124762

    protected static final char PREFIX_DELIMITER = '|';

    private final Log log = LogFactory.getLog(this.getClass());

    private String componentName;
    private ComponentType componentType;

    // ResourceComponent Implementation  --------------------------------------------

    public AvailabilityType getAvailability() {
<<<<<<< HEAD
        RunState runState;
        try {
            runState = getManagedComponent().getRunState();
        } catch (CannotConnectException e) {
            return AvailabilityType.DOWN;
        }
        return (runState == RunState.RUNNING) ? AvailabilityType.UP : AvailabilityType.DOWN;
=======
        RunState runState = null;
        try {
            runState = getManagedComponent().getRunState();
        } catch (Throwable t) {
            log.debug("Could not get component state, cause: ", t);
            return AvailabilityType.DOWN;
        }

        if (runState == RunState.RUNNING) {
            return AvailabilityType.UP;
        } else {
            log.debug("Component was not running, state was: " + runState);
            return AvailabilityType.DOWN;
        }
>>>>>>> 71124762
    }

    public void start(ResourceContext<ProfileServiceComponent> resourceContext) throws Exception {
        super.start(resourceContext);
        this.componentType = ConversionUtils.getComponentType(getResourceContext().getResourceType());
        Configuration pluginConfig = resourceContext.getPluginConfiguration();
        this.componentName = pluginConfig.getSimple(Config.COMPONENT_NAME).getStringValue();
        log.trace("Started ResourceComponent for " + getResourceDescription() + ", managing " + this.componentType
            + " component '" + this.componentName + "'.");
    }

    public void stop() {
        return;
    }

    // ConfigurationComponent Implementation  --------------------------------------------

<<<<<<< HEAD
    public Configuration loadResourceConfiguration()
    {
        Configuration resourceConfig;
        try
        {
            Map<String, ManagedProperty> managedProperties = getManagedComponent().getProperties();
            Map<String, PropertySimple> customProps =
                    ResourceComponentUtils.getCustomProperties(getResourceContext().getPluginConfiguration());
            if (this.log.isDebugEnabled()) this.log.debug("*** AFTER LOAD:\n"
                    + DebugUtils.convertPropertiesToString(managedProperties));
            resourceConfig = ConversionUtils.convertManagedObjectToConfiguration(managedProperties,
                    customProps, getResourceContext().getResourceType());
        }
        catch (Exception e)
        {
            RunState runState = getManagedComponent().getRunState();
            if (runState == RunState.RUNNING) {
               this.log.error("Failed to load configuration for " + getResourceDescription() + ".", e);
            } else {
               this.log.debug("Failed to load configuration for " + getResourceDescription()
                            + ", but managed component is not in the RUNNING state.", e);
=======
    public Configuration loadResourceConfiguration() {
        Configuration resourceConfig;
        try {
            Map<String, ManagedProperty> managedProperties = getManagedComponent().getProperties();
            Map<String, PropertySimple> customProps = ResourceComponentUtils.getCustomProperties(getResourceContext()
                .getPluginConfiguration());
            if (this.log.isDebugEnabled())
                this.log.debug("*** AFTER LOAD:\n" + DebugUtils.convertPropertiesToString(managedProperties));
            resourceConfig = ConversionUtils.convertManagedObjectToConfiguration(managedProperties, customProps,
                getResourceContext().getResourceType());
        } catch (Exception e) {
            RunState runState = getManagedComponent().getRunState();
            if (runState == RunState.RUNNING) {
                this.log.error("Failed to load configuration for " + getResourceDescription() + ".", e);
            } else {
                this.log.debug("Failed to load configuration for " + getResourceDescription()
                    + ", but managed component is not in the RUNNING state.", e);
>>>>>>> 71124762
            }
            throw new RuntimeException(ThrowableUtil.getAllMessages(e));
        }
        return resourceConfig;
    }

<<<<<<< HEAD
    public void updateResourceConfiguration(ConfigurationUpdateReport configurationUpdateReport)
    {
        Configuration resourceConfig = configurationUpdateReport.getConfiguration();
        Configuration pluginConfig = getResourceContext().getPluginConfiguration();
        try
        {
            ManagedComponent managedComponent = getManagedComponent();
            Map<String, ManagedProperty> managedProperties = managedComponent.getProperties();
            Map<String, PropertySimple> customProps = ResourceComponentUtils.getCustomProperties(pluginConfig);
            if (this.log.isDebugEnabled()) this.log.debug("*** BEFORE UPDATE:\n"
                    + DebugUtils.convertPropertiesToString(managedProperties));
            ConversionUtils.convertConfigurationToManagedProperties(managedProperties, resourceConfig,
                    getResourceContext().getResourceType(), customProps);
            if (this.log.isDebugEnabled()) this.log.debug("*** AFTER UPDATE:\n"
                    + DebugUtils.convertPropertiesToString(managedProperties));
            updateComponent(managedComponent);
            configurationUpdateReport.setStatus(ConfigurationUpdateStatus.SUCCESS);
        }
        catch (Exception e)
        {
=======
    public void updateResourceConfiguration(ConfigurationUpdateReport configurationUpdateReport) {
        Configuration resourceConfig = configurationUpdateReport.getConfiguration();
        Configuration pluginConfig = getResourceContext().getPluginConfiguration();
        try {
            ManagedComponent managedComponent = getManagedComponent();
            Map<String, ManagedProperty> managedProperties = managedComponent.getProperties();
            Map<String, PropertySimple> customProps = ResourceComponentUtils.getCustomProperties(pluginConfig);
            if (this.log.isDebugEnabled())
                this.log.debug("*** BEFORE UPDATE:\n" + DebugUtils.convertPropertiesToString(managedProperties));
            ConversionUtils.convertConfigurationToManagedProperties(managedProperties, resourceConfig,
                getResourceContext().getResourceType(), customProps);
            if (this.log.isDebugEnabled())
                this.log.debug("*** AFTER UPDATE:\n" + DebugUtils.convertPropertiesToString(managedProperties));
            updateComponent(managedComponent);
            configurationUpdateReport.setStatus(ConfigurationUpdateStatus.SUCCESS);
        } catch (Exception e) {
>>>>>>> 71124762
            this.log.error("Failed to update configuration for " + getResourceDescription() + ".", e);
            configurationUpdateReport.setStatus(ConfigurationUpdateStatus.FAILURE);
            configurationUpdateReport.setErrorMessage(ThrowableUtil.getAllMessages(e));
        }
    }

    // DeleteResourceFacet Implementation  --------------------------------------------

    public void deleteResource() throws Exception {
        DeploymentManager deploymentManager = getConnection().getDeploymentManager();
        if (!deploymentManager.isRedeploySupported())
            throw new UnsupportedOperationException("Deletion of " + getResourceContext().getResourceType().getName()
                + " Resources is not currently supported.");
        ManagedComponent managedComponent = getManagedComponent();
        log.debug("Removing " + getResourceDescription() + " with component " + toString(managedComponent) + "...");
        ManagementView managementView = getConnection().getManagementView();
        managementView.removeComponent(managedComponent);
        ManagedDeployment parentDeployment = managedComponent.getDeployment();
        log.debug("Redeploying parent deployment '" + parentDeployment.getName()
            + "' in order to complete removal of component " + toString(managedComponent) + "...");
        DeploymentProgress progress = deploymentManager.redeploy(parentDeployment.getName());
        DeploymentStatus redeployStatus = DeploymentUtils.run(progress);
        if (redeployStatus.isFailed()) {
            log.error("Failed to redeploy parent deployment '" + parentDeployment.getName()
                + "during removal of component " + toString(managedComponent)
                + " - removal may not persist when the app server is restarted.", redeployStatus.getFailure());
        }
        managementView.load();
    }

    // OperationFacet Implementation  --------------------------------------------

    public OperationResult invokeOperation(String name, Configuration parameters) throws Exception {
        OperationDefinition operationDefinition = getOperationDefinition(name);
        ManagedOperation managedOperation = getManagedOperation(operationDefinition);
        // Convert parameters into MetaValue array.
        MetaValue[] parameterMetaValues = ConversionUtils.convertOperationsParametersToMetaValues(managedOperation,
            parameters, operationDefinition);
        // invoke() takes a varargs, so we need to pass an empty array, rather than null.
        MetaValue resultMetaValue = managedOperation.invoke(parameterMetaValues);
        OperationResult result = new OperationResult();
        // Convert result MetaValue to corresponding Property type.
        ConversionUtils.convertManagedOperationResults(managedOperation, resultMetaValue, result.getComplexResults(),
            operationDefinition);
        return result;
    }

    // MeasurementFacet Implementation  --------------------------------------------

    public void getValues(MeasurementReport report, Set<MeasurementScheduleRequest> metrics) throws Exception {
        ManagedComponent managedComponent = getManagedComponent();
        RunState runState = managedComponent.getRunState();
        for (MeasurementScheduleRequest request : metrics) {
            try {
                if (request.getName().equals("runState")) {
                    report.addData(new MeasurementDataTrait(request, runState.name()));
                } else {
                    Object value = getSimpleValue(managedComponent, request);
                    addValueToMeasurementReport(report, request, value);
                }
            } catch (Exception e) {
                if (runState == RunState.RUNNING) {
                    log.error("Failed to collect metric for " + request, e);
                } else {
                    log.debug("Failed to collect metric for " + request
<<<<<<< HEAD
                            + ", but managed component is not in the RUNNING state.", e);
=======
                        + ", but managed component is not in the RUNNING state.", e);
>>>>>>> 71124762
                }
            }
        }
    }

    protected void updateComponent(ManagedComponent managedComponent) throws Exception {
        log.trace("Updating " + getResourceDescription() + " with component " + toString(managedComponent) + "...");
        ManagementView managementView = getConnection().getManagementView();
        managementView.updateComponent(managedComponent);
        managementView.load();
    }

    // ------------------------------------------------------------------------------

    /**
     * The name of the measurement schedule request (i.e. the metric name) can be in one of two forms:
     * <p/>
     * [prefix'|']simplePropertyName (e.g. "maxTime" or "ThreadPool|currentThreadCount")
     * [prefix'|']compositePropertyName'.'key (e.g. "consumerCount" or "messageStatistics.count")
     *
     * @param managedComponent a managed component
     * @param request          a measurement schedule request
     * @return the metric value
     */
    @Nullable
    protected Object getSimpleValue(ManagedComponent managedComponent, MeasurementScheduleRequest request) {
        String metricName = request.getName();
        int pipeIndex = metricName.indexOf(PREFIX_DELIMITER);
        // Remove the prefix if there is one (e.g. "ThreadPool|currentThreadCount" -> "currentThreadCount").
        String compositePropName = (pipeIndex == -1) ? metricName : metricName.substring(pipeIndex + 1);
        int dotIndex = compositePropName.indexOf('.');
        String metricPropName = (dotIndex == -1) ? compositePropName : compositePropName.substring(0, dotIndex);
        ManagedProperty metricProp = managedComponent.getProperty(metricPropName);
        if (metricProp == null) {
            return null;
        }
        MetaValue metaValue;
        if (dotIndex == -1) {
            metaValue = metricProp.getValue();
        } else {
            CompositeValue compositeValue = (CompositeValue) metricProp.getValue();
            String key = compositePropName.substring(dotIndex + 1);
            metaValue = compositeValue.get(key);
        }
        return getInnerValue(metaValue);
    }

    // TODO: Move this to a utility class.
    @Nullable
    private static Object getInnerValue(MetaValue metaValue) {
        if (metaValue == null) {
            return null;
        }
        Object value;
        if (metaValue.getMetaType().isSimple()) {
            SimpleValue simpleValue = (SimpleValue) metaValue;
            value = simpleValue.getValue();
        } else if (metaValue.getMetaType().isEnum()) {
            EnumValue enumValue = (EnumValue) metaValue;
            value = enumValue.getValue();
        } else if (metaValue.getMetaType().isArray()) {
            ArrayValue arrayValue = (ArrayValue) metaValue;
            value = arrayValue.getValue();
        } else if (metaValue.getMetaType().isCollection()) {
            CollectionValue collectionValue = (CollectionValue) metaValue;
            List list = new ArrayList();
            for (MetaValue element : collectionValue.getElements()) {
                list.add(getInnerValue(element));
            }
            value = list;
        } else {
            value = metaValue.toString();
        }
        return value;
    }

    protected void addValueToMeasurementReport(MeasurementReport report, MeasurementScheduleRequest request,
        Object value) {
        if (value == null) {
            return;
        }
        String stringValue = toString(value);

        DataType dataType = request.getDataType();
        switch (dataType) {
        case MEASUREMENT:
            try {
                MeasurementDataNumeric dataNumeric = new MeasurementDataNumeric(request, Double.valueOf(stringValue));
                report.addData(dataNumeric);
            } catch (NumberFormatException e) {
                log.error("Profile service did not return a numeric value as expected for metric [" + request.getName()
                    + "] - value returned was " + value + ".", e);
            }
            break;
        case TRAIT:
            MeasurementDataTrait dataTrait = new MeasurementDataTrait(request, stringValue);
            report.addData(dataTrait);
            break;
        default:
            throw new IllegalStateException("Unsupported measurement data type: " + dataType);
        }
    }

    protected ComponentType getComponentType() {
        return componentType;
    }

    protected String getComponentName() {
        return componentName;
    }

    protected ManagedComponent getManagedComponent() {
        ManagedComponent managedComponent;
        try {
            ManagementView managementView = getConnection().getManagementView();
            managedComponent = ManagedComponentUtils.getManagedComponent(managementView, this.componentType,
                this.componentName);
        } catch (Exception e) {
            throw new RuntimeException("Failed to load [" + this.componentType + "] ManagedComponent ["
                + this.componentName + "].", e);
        }
        if (managedComponent == null)
            throw new IllegalStateException("Failed to find [" + this.componentType + "] ManagedComponent named ["
                + this.componentName + "].");
        log.trace("Retrieved " + toString(managedComponent) + ".");
        return managedComponent;
    }

    @NotNull
    private OperationDefinition getOperationDefinition(String operationName) {
        ResourceType resourceType = getResourceContext().getResourceType();
        OperationDefinition operationDefinition = ResourceTypeUtils.getOperationDefinition(resourceType, operationName);
        if (operationDefinition == null)
            throw new IllegalStateException("Operation named '" + operationName
                + "' is not defined for Resource type '" + resourceType.getName() + "' in the '"
                + resourceType.getPlugin() + "' plugin's descriptor.");
        return operationDefinition;
    }

    @NotNull
    private ManagedOperation getManagedOperation(OperationDefinition operationDefinition) {
        ManagedComponent managedComponent = getManagedComponent();
        Set<ManagedOperation> operations = managedComponent.getOperations();
        for (ManagedOperation operation : operations) {
            ConfigurationDefinition paramsConfigDef = operationDefinition.getParametersConfigurationDefinition();
            int paramCount = (paramsConfigDef != null) ? paramsConfigDef.getPropertyDefinitions().size() : 0;
            if (operation.getName().equals(operationDefinition.getName())
                && (operation.getParameters().length == paramCount))
                return operation;
        }
        throw new IllegalStateException("ManagedOperation named '" + operationDefinition.getName()
            + "' not found on ManagedComponent [" + getManagedComponent() + "].");
    }

    private static String toString(ManagedComponent managedComponent) {
        Map<String, ManagedProperty> properties = managedComponent.getProperties();
        return managedComponent.getClass().getSimpleName() + "@" + System.identityHashCode(managedComponent) + "["
            + "type=" + managedComponent.getType() + ", name=" + managedComponent.getName() + ", properties="
            + properties.getClass().getSimpleName() + "@" + System.identityHashCode(properties) + "]";
    }

    private static String toString(@NotNull Object value) {
        if (value.getClass().isArray()) {
            StringBuilder buffer = new StringBuilder();
            int lastIndex = Array.getLength(value) - 1;
            for (int i = 0; i < Array.getLength(value); i++) {
                buffer.append(String.valueOf(Array.get(value, i)));
                if (i == lastIndex) {
                    break;
                }
                buffer.append(", ");
            }
            return buffer.toString();
        } else {
            return value.toString();
        }
    }
}<|MERGE_RESOLUTION|>--- conflicted
+++ resolved
@@ -30,12 +30,9 @@
 
 import org.apache.commons.logging.Log;
 import org.apache.commons.logging.LogFactory;
-<<<<<<< HEAD
-=======
 import org.jetbrains.annotations.NotNull;
 import org.jetbrains.annotations.Nullable;
 
->>>>>>> 71124762
 import org.jboss.deployers.spi.management.ManagementView;
 import org.jboss.deployers.spi.management.deploy.DeploymentManager;
 import org.jboss.deployers.spi.management.deploy.DeploymentProgress;
@@ -52,21 +49,10 @@
 import org.jboss.metatype.api.values.EnumValue;
 import org.jboss.metatype.api.values.MetaValue;
 import org.jboss.metatype.api.values.SimpleValue;
-<<<<<<< HEAD
-import org.jboss.remoting.CannotConnectException;
-
-import org.jetbrains.annotations.NotNull;
-import org.jetbrains.annotations.Nullable;
-
-import org.rhq.core.domain.configuration.Configuration;
-import org.rhq.core.domain.configuration.PropertySimple;
-import org.rhq.core.domain.configuration.ConfigurationUpdateStatus;
-=======
 
 import org.rhq.core.domain.configuration.Configuration;
 import org.rhq.core.domain.configuration.ConfigurationUpdateStatus;
 import org.rhq.core.domain.configuration.PropertySimple;
->>>>>>> 71124762
 import org.rhq.core.domain.configuration.definition.ConfigurationDefinition;
 import org.rhq.core.domain.measurement.AvailabilityType;
 import org.rhq.core.domain.measurement.DataType;
@@ -85,19 +71,11 @@
 import org.rhq.core.pluginapi.operation.OperationResult;
 import org.rhq.core.util.exception.ThrowableUtil;
 import org.rhq.plugins.jbossas5.util.ConversionUtils;
-<<<<<<< HEAD
-import org.rhq.plugins.jbossas5.util.DeploymentUtils;
-import org.rhq.plugins.jbossas5.util.ManagedComponentUtils;
-import org.rhq.plugins.jbossas5.util.ResourceTypeUtils;
-import org.rhq.plugins.jbossas5.util.ResourceComponentUtils;
-import org.rhq.plugins.jbossas5.util.DebugUtils;
-=======
 import org.rhq.plugins.jbossas5.util.DebugUtils;
 import org.rhq.plugins.jbossas5.util.DeploymentUtils;
 import org.rhq.plugins.jbossas5.util.ManagedComponentUtils;
 import org.rhq.plugins.jbossas5.util.ResourceComponentUtils;
 import org.rhq.plugins.jbossas5.util.ResourceTypeUtils;
->>>>>>> 71124762
 
 /**
  * Service ResourceComponent for all {@link ManagedComponent}s in a Profile.
@@ -114,11 +92,7 @@
         String COMPONENT_NAME = "componentName";
         String TEMPLATE_NAME = "templateName";
         String COMPONENT_NAME_PROPERTY = "componentNameProperty";
-<<<<<<< HEAD
-    }    
-=======
-    }
->>>>>>> 71124762
+    }
 
     protected static final char PREFIX_DELIMITER = '|';
 
@@ -130,15 +104,6 @@
     // ResourceComponent Implementation  --------------------------------------------
 
     public AvailabilityType getAvailability() {
-<<<<<<< HEAD
-        RunState runState;
-        try {
-            runState = getManagedComponent().getRunState();
-        } catch (CannotConnectException e) {
-            return AvailabilityType.DOWN;
-        }
-        return (runState == RunState.RUNNING) ? AvailabilityType.UP : AvailabilityType.DOWN;
-=======
         RunState runState = null;
         try {
             runState = getManagedComponent().getRunState();
@@ -153,7 +118,6 @@
             log.debug("Component was not running, state was: " + runState);
             return AvailabilityType.DOWN;
         }
->>>>>>> 71124762
     }
 
     public void start(ResourceContext<ProfileServiceComponent> resourceContext) throws Exception {
@@ -171,29 +135,6 @@
 
     // ConfigurationComponent Implementation  --------------------------------------------
 
-<<<<<<< HEAD
-    public Configuration loadResourceConfiguration()
-    {
-        Configuration resourceConfig;
-        try
-        {
-            Map<String, ManagedProperty> managedProperties = getManagedComponent().getProperties();
-            Map<String, PropertySimple> customProps =
-                    ResourceComponentUtils.getCustomProperties(getResourceContext().getPluginConfiguration());
-            if (this.log.isDebugEnabled()) this.log.debug("*** AFTER LOAD:\n"
-                    + DebugUtils.convertPropertiesToString(managedProperties));
-            resourceConfig = ConversionUtils.convertManagedObjectToConfiguration(managedProperties,
-                    customProps, getResourceContext().getResourceType());
-        }
-        catch (Exception e)
-        {
-            RunState runState = getManagedComponent().getRunState();
-            if (runState == RunState.RUNNING) {
-               this.log.error("Failed to load configuration for " + getResourceDescription() + ".", e);
-            } else {
-               this.log.debug("Failed to load configuration for " + getResourceDescription()
-                            + ", but managed component is not in the RUNNING state.", e);
-=======
     public Configuration loadResourceConfiguration() {
         Configuration resourceConfig;
         try {
@@ -211,35 +152,12 @@
             } else {
                 this.log.debug("Failed to load configuration for " + getResourceDescription()
                     + ", but managed component is not in the RUNNING state.", e);
->>>>>>> 71124762
             }
             throw new RuntimeException(ThrowableUtil.getAllMessages(e));
         }
         return resourceConfig;
     }
 
-<<<<<<< HEAD
-    public void updateResourceConfiguration(ConfigurationUpdateReport configurationUpdateReport)
-    {
-        Configuration resourceConfig = configurationUpdateReport.getConfiguration();
-        Configuration pluginConfig = getResourceContext().getPluginConfiguration();
-        try
-        {
-            ManagedComponent managedComponent = getManagedComponent();
-            Map<String, ManagedProperty> managedProperties = managedComponent.getProperties();
-            Map<String, PropertySimple> customProps = ResourceComponentUtils.getCustomProperties(pluginConfig);
-            if (this.log.isDebugEnabled()) this.log.debug("*** BEFORE UPDATE:\n"
-                    + DebugUtils.convertPropertiesToString(managedProperties));
-            ConversionUtils.convertConfigurationToManagedProperties(managedProperties, resourceConfig,
-                    getResourceContext().getResourceType(), customProps);
-            if (this.log.isDebugEnabled()) this.log.debug("*** AFTER UPDATE:\n"
-                    + DebugUtils.convertPropertiesToString(managedProperties));
-            updateComponent(managedComponent);
-            configurationUpdateReport.setStatus(ConfigurationUpdateStatus.SUCCESS);
-        }
-        catch (Exception e)
-        {
-=======
     public void updateResourceConfiguration(ConfigurationUpdateReport configurationUpdateReport) {
         Configuration resourceConfig = configurationUpdateReport.getConfiguration();
         Configuration pluginConfig = getResourceContext().getPluginConfiguration();
@@ -256,7 +174,6 @@
             updateComponent(managedComponent);
             configurationUpdateReport.setStatus(ConfigurationUpdateStatus.SUCCESS);
         } catch (Exception e) {
->>>>>>> 71124762
             this.log.error("Failed to update configuration for " + getResourceDescription() + ".", e);
             configurationUpdateReport.setStatus(ConfigurationUpdateStatus.FAILURE);
             configurationUpdateReport.setErrorMessage(ThrowableUtil.getAllMessages(e));
@@ -322,11 +239,7 @@
                     log.error("Failed to collect metric for " + request, e);
                 } else {
                     log.debug("Failed to collect metric for " + request
-<<<<<<< HEAD
-                            + ", but managed component is not in the RUNNING state.", e);
-=======
                         + ", but managed component is not in the RUNNING state.", e);
->>>>>>> 71124762
                 }
             }
         }
