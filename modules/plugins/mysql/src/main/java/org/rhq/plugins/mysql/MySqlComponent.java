--- conflicted
+++ resolved
@@ -155,17 +155,9 @@
             }
         } catch (SQLException ex) {
             // handle any errors
-<<<<<<< HEAD
-            System.out.println("SQLException: " + ex.getMessage());
-            System.out.println("SQLState: " + ex.getSQLState());
-            System.out.println("VendorError: " + ex.getErrorCode());
-        } finally {
-            JDBCUtil.safeClose(conn);
-=======
             log.info("SQLException: " + ex.getMessage());
             log.info("SQLState: " + ex.getSQLState());
             log.info("VendorError: " + ex.getErrorCode());
->>>>>>> 08566cc2
         }
     }
 }