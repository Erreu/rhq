/*
 * RHQ Management Platform
 * Copyright (C) 2005-2008 Red Hat, Inc.
 * All rights reserved.
 *
 * This program is free software; you can redistribute it and/or modify
 * it under the terms of the GNU General Public License as published by
 * the Free Software Foundation version 2 of the License.
 *
 * This program is distributed in the hope that it will be useful,
 * but WITHOUT ANY WARRANTY; without even the implied warranty of
 * MERCHANTABILITY or FITNESS FOR A PARTICULAR PURPOSE. See the
 * GNU General Public License for more details.
 *
 * You should have received a copy of the GNU General Public License
 * along with this program; if not, write to the Free Software
 * Foundation, Inc., 675 Mass Ave, Cambridge, MA 02139, USA.
 */
package org.rhq.plugins.mysql;

import org.apache.commons.logging.Log;
import org.apache.commons.logging.LogFactory;
import org.rhq.core.domain.configuration.Configuration;
import org.rhq.core.pluginapi.inventory.DiscoveredResourceDetails;
import org.rhq.core.pluginapi.inventory.InvalidPluginConfigurationException;
import org.rhq.core.pluginapi.inventory.ProcessScanResult;
import org.rhq.core.pluginapi.inventory.ResourceDiscoveryComponent;
import org.rhq.core.pluginapi.inventory.ResourceDiscoveryContext;
import org.rhq.core.pluginapi.inventory.ManualAddFacet;
import org.rhq.core.system.ProcessInfo;
import org.rhq.core.util.jdbc.JDBCUtil;

import java.sql.Connection;
import java.sql.SQLException;
import java.util.LinkedHashSet;
import java.util.List;
import java.util.Set;

/**
 * @author Greg Hinkle
 * @author Ian Springer
 * @author Steve Millidge
 */
public class MySqlDiscoveryComponent implements ResourceDiscoveryComponent, ManualAddFacet {
    private static final Log log = LogFactory.getLog(MySqlDiscoveryComponent.class);

    public static final String HOST_CONFIGURATION_PROPERTY = "host";
    public static final String PORT_CONFIGURATION_PROPERTY = "port";
    public static final String DB_CONFIGURATION_PROPERTY = "db";
    public static final String PRINCIPAL_CONFIGURATION_PROPERTY = "principal";
    public static final String CREDENTIALS_CONFIGURATION_PROPERTY = "credentials";

    public Set<DiscoveredResourceDetails> discoverResources(ResourceDiscoveryContext context) {

        if (log.isDebugEnabled()) {
            log.debug("Resource Discovery Started");
        }
        Set<DiscoveredResourceDetails> servers = new LinkedHashSet<DiscoveredResourceDetails>();

        // Process any auto-discovered resources.
        List<ProcessScanResult> autoDiscoveryResults = context.getAutoDiscoveredProcesses();
        for (ProcessScanResult result : autoDiscoveryResults) {
            log.info("Discovered a mysql process: " + result);

            ProcessInfo procInfo = result.getProcessInfo();

            servers.add(createResourceDetails(context,context.getDefaultPluginConfiguration(),procInfo));
        }

        return servers;
    }

    public DiscoveredResourceDetails discoverResource(Configuration pluginConfiguration,
                                                      ResourceDiscoveryContext resourceDiscoveryContext)
            throws InvalidPluginConfigurationException {
        ProcessInfo processInfo = null;
        DiscoveredResourceDetails resourceDetails = createResourceDetails(resourceDiscoveryContext, pluginConfiguration,
                processInfo);
        return resourceDetails;
    }

    protected static DiscoveredResourceDetails createResourceDetails(ResourceDiscoveryContext discoveryContext,
        Configuration pluginConfiguration,
        ProcessInfo processInfo) throws InvalidPluginConfigurationException {

<<<<<<< HEAD
    protected static String buildUrl(Configuration config) {
        String host = config.getSimple(HOST_CONFIGURATION_PROPERTY).getStringValue();
        String port = config.getSimple(PORT_CONFIGURATION_PROPERTY).getStringValue();
        String user = config.getSimple(PRINCIPAL_CONFIGURATION_PROPERTY).getStringValue();
        String pass = config.getSimple(CREDENTIALS_CONFIGURATION_PROPERTY).getStringValue();
        String url = "jdbc:mysql://" + host + "?user=" + user + "&password=" + pass;
        return url;
    }

    protected static String getVersion(Configuration config) {
        String version = null;
        Connection conn = null;
        try {
            conn = buildConnection(config);
            version = conn.getMetaData().getDatabaseProductVersion();
        } catch (SQLException e) {
            // TODO GH: How to put this back to the server while inventorying this resource in an unconfigured state
            log.info("Exception detecting mysql instance version" + e.getMessage());
        } finally {
            JDBCUtil.safeClose(conn);
=======
        MySqlConnectionInfo ci = buildConnectionInfo(pluginConfiguration);
        Connection conn;
        String version = "";
        try {
            conn = MySqlConnectionManager.getConnectionManager().getConnection(ci);
            version = conn.getMetaData().getDatabaseProductVersion();
        } catch (SQLException ex) {
            // ignore so we can still add to the inventory even though we can't currently connect
>>>>>>> 32b82230
        }
       String key = new StringBuilder().append("MySql:")
                .append(ci.getDb())
                .append(":")
                .append(ci.getHost())
                .append(":")
                .append(ci.getPort())
                .append("-")
                .append(ci.getUser()).toString();
        String name = new StringBuilder().append("MySql [")
                .append(ci.getDb())
                .append("]").toString();

        DiscoveredResourceDetails result = new DiscoveredResourceDetails(
                discoveryContext.getResourceType(),
                key,
                name,
                version,
                "MySql Server",
                pluginConfiguration,
                processInfo);

        if (log.isDebugEnabled()) {
           log.debug("Discovered Database Server for MySQL Database " + ci.buildURL());
        }
        return result;

    }

    static MySqlConnectionInfo buildConnectionInfo(Configuration configuration) {
        // build the Discovered Resource from the configuration
        String host = configuration.getSimple(HOST_CONFIGURATION_PROPERTY).getStringValue();
        String port = configuration.getSimple(PORT_CONFIGURATION_PROPERTY).getStringValue();
        String user = configuration.getSimple(PRINCIPAL_CONFIGURATION_PROPERTY).getStringValue();
        String pass = configuration.getSimple(CREDENTIALS_CONFIGURATION_PROPERTY).getStringValue();
        String db   = configuration.getSimple(DB_CONFIGURATION_PROPERTY).getStringValue();
        return new MySqlConnectionInfo(host, port, db, user, pass);
   }
}<|MERGE_RESOLUTION|>--- conflicted
+++ resolved
@@ -83,28 +83,6 @@
         Configuration pluginConfiguration,
         ProcessInfo processInfo) throws InvalidPluginConfigurationException {
 
-<<<<<<< HEAD
-    protected static String buildUrl(Configuration config) {
-        String host = config.getSimple(HOST_CONFIGURATION_PROPERTY).getStringValue();
-        String port = config.getSimple(PORT_CONFIGURATION_PROPERTY).getStringValue();
-        String user = config.getSimple(PRINCIPAL_CONFIGURATION_PROPERTY).getStringValue();
-        String pass = config.getSimple(CREDENTIALS_CONFIGURATION_PROPERTY).getStringValue();
-        String url = "jdbc:mysql://" + host + "?user=" + user + "&password=" + pass;
-        return url;
-    }
-
-    protected static String getVersion(Configuration config) {
-        String version = null;
-        Connection conn = null;
-        try {
-            conn = buildConnection(config);
-            version = conn.getMetaData().getDatabaseProductVersion();
-        } catch (SQLException e) {
-            // TODO GH: How to put this back to the server while inventorying this resource in an unconfigured state
-            log.info("Exception detecting mysql instance version" + e.getMessage());
-        } finally {
-            JDBCUtil.safeClose(conn);
-=======
         MySqlConnectionInfo ci = buildConnectionInfo(pluginConfiguration);
         Connection conn;
         String version = "";
@@ -113,7 +91,6 @@
             version = conn.getMetaData().getDatabaseProductVersion();
         } catch (SQLException ex) {
             // ignore so we can still add to the inventory even though we can't currently connect
->>>>>>> 32b82230
         }
        String key = new StringBuilder().append("MySql:")
                 .append(ci.getDb())
