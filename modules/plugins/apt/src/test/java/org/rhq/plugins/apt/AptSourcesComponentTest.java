/*
 * RHQ Management Platform
 * Copyright (C) 2005-2008 Red Hat, Inc.
 * All rights reserved.
 *
 * This program is free software; you can redistribute it and/or modify
 * it under the terms of the GNU General Public License as published by
 * the Free Software Foundation version 2 of the License.
 *
 * This program is distributed in the hope that it will be useful,
 * but WITHOUT ANY WARRANTY; without even the implied warranty of
 * MERCHANTABILITY or FITNESS FOR A PARTICULAR PURPOSE. See the
 * GNU General Public License for more details.
 *
 * You should have received a copy of the GNU General Public License
 * along with this program; if not, write to the Free Software
 * Foundation, Inc., 675 Mass Ave, Cambridge, MA 02139, USA.
 */
package org.rhq.plugins.apt;

import java.util.Collection;
import org.apache.commons.logging.Log;
import org.apache.commons.logging.LogFactory;
import org.testng.annotations.BeforeSuite;
import org.testng.annotations.Test;
import org.rhq.core.domain.configuration.Configuration;
import org.rhq.core.domain.configuration.PropertySimple;
import org.rhq.core.domain.configuration.Property;
import org.rhq.core.domain.configuration.PropertyList;
import org.rhq.core.domain.configuration.PropertyMap;

/**
 * @author Jason Dobies
 */
@Test(groups = "apt-plugin")
public class AptSourcesComponentTest {

    private AptSourcesComponent component = new AptSourcesComponent();

    private Configuration pluginConfiguration = new Configuration();

    private final Log log = LogFactory.getLog(this.getClass());

    @BeforeSuite
    public void initPluginConfiguration() throws Exception {
        pluginConfiguration.put(new PropertySimple("lenses-path", "/usr/local/share/augeas/lenses"));
        pluginConfiguration.put(new PropertySimple("root-path", "/"));
        pluginConfiguration.put(new PropertySimple("apt-sources-path", "/etc/apt/sources.list"));
        pluginConfiguration.put(new PropertySimple("augeas-apt-sources-path", "/files/etc/apt/sources.list/*"));
    }

<<<<<<< HEAD
    @Test
    public void dummyTest() {
        // Fake test to keep maven happy while this test is readdressed
    }

=======
>>>>>>> 8ac542cd
    public void loadResourceConfiguration() throws Exception {

        // Temporarily disabled test until it is better flushed out to only run on apt based systems

        Configuration configuration;
        try {
            configuration = component.loadResourceConfiguration(pluginConfiguration);
        } catch (UnsatisfiedLinkError ule) {
            // Skip tests if augeas not available
            return;
        }

        assert configuration != null : "Null configuration returned from load call";

        Collection<Property> allProperties = configuration.getProperties();

        assert allProperties.size() == 1 : "Incorrect number of properties found. Expected: 1, Found: " + allProperties.size();

        PropertyList entryList = (PropertyList)allProperties.iterator().next();

        for (Property property : entryList.getList()) {
            PropertyMap entry = (PropertyMap)property;

            Property typeProperty = entry.get("type");
            Property uriProperty = entry.get("uri");
            Property distributionProperty = entry.get("distribution");

            assert typeProperty != null : "Type was null in entry";
            assert uriProperty != null : "URI was null in entry";
            assert distributionProperty != null : "Distribution was null in entry";

            log.info("Type: " + ((PropertySimple)typeProperty).getStringValue());
            log.info("URI: " + ((PropertySimple)uriProperty).getStringValue());
            log.info("Distribution: " + ((PropertySimple)distributionProperty).getStringValue());
        }

    }
}<|MERGE_RESOLUTION|>--- conflicted
+++ resolved
@@ -49,14 +49,11 @@
         pluginConfiguration.put(new PropertySimple("augeas-apt-sources-path", "/files/etc/apt/sources.list/*"));
     }
 
-<<<<<<< HEAD
     @Test
     public void dummyTest() {
         // Fake test to keep maven happy while this test is readdressed
     }
 
-=======
->>>>>>> 8ac542cd
     public void loadResourceConfiguration() throws Exception {
 
         // Temporarily disabled test until it is better flushed out to only run on apt based systems
