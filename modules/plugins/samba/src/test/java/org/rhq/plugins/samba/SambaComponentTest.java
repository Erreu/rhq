/*
 * RHQ Management Platform
 * Copyright (C) 2005-2008 Red Hat, Inc.
 * All rights reserved.
 *
 * This program is free software; you can redistribute it and/or modify
 * it under the terms of the GNU General Public License as published by
 * the Free Software Foundation version 2 of the License.
 *
 * This program is distributed in the hope that it will be useful,
 * but WITHOUT ANY WARRANTY; without even the implied warranty of
 * MERCHANTABILITY or FITNESS FOR A PARTICULAR PURPOSE. See the
 * GNU General Public License for more details.
 *
 * You should have received a copy of the GNU General Public License
 * along with this program; if not, write to the Free Software
 * Foundation, Inc., 675 Mass Ave, Cambridge, MA 02139, USA.
 */
package org.rhq.plugins.samba;

import java.util.Collection;

import org.apache.commons.logging.Log;
import org.apache.commons.logging.LogFactory;
import org.testng.annotations.BeforeSuite;
import org.testng.annotations.Test;

import org.rhq.core.domain.configuration.Configuration;
import org.rhq.core.domain.configuration.Property;
import org.rhq.core.domain.configuration.PropertyList;
import org.rhq.core.domain.configuration.PropertyMap;
import org.rhq.core.domain.configuration.PropertySimple;

/**
 * @author Jason Dobies
 */
public class SambaComponentTest {

    private SambaServerComponent component = new SambaServerComponent();

    private Configuration pluginConfiguration = new Configuration();

    private final Log log = LogFactory.getLog(this.getClass());

    @BeforeSuite
    public void initPluginConfiguration() throws Exception {
        pluginConfiguration.put(new PropertySimple("lenses-path", "/usr/share/augeas/lenses"));
        pluginConfiguration.put(new PropertySimple("root-path", "/"));
        pluginConfiguration.put(new PropertySimple("hosts-path", "/etc/hosts"));
        pluginConfiguration.put(new PropertySimple("augeas-hosts-path", "/files/etc/hosts/*"));
    }

    @Test
<<<<<<< HEAD
    public void dummyTest() {
        // Fake test to get maven to be happy with no tests in here
        // Spearhead team is working on setting up an augeas based test framework
        // which will fix this test
    }

    @Override
    protected String getPluginName() {
        return "Samba";
    }
=======
    public void loadResourceConfiguration() throws Exception {
        Configuration configuration;
        try {
            configuration = component.loadResourceConfiguration(pluginConfiguration);
        } catch (UnsatisfiedLinkError ule) {
            // Skip tests if augeas not available
            return;
        }
>>>>>>> fde95e38

        assert configuration != null : "Null configuration returned from load call";

        Collection<Property> allProperties = configuration.getProperties();

        assert allProperties.size() == 1 : "Incorrect number of properties found. Expected: 1, Found: "
            + allProperties.size();

        PropertyList entryList = (PropertyList) allProperties.iterator().next();

        for (Property property : entryList.getList()) {
            PropertyMap entry = (PropertyMap) property;

            Property ipProperty = entry.get("ip");
            Property canonicalProperty = entry.get("canonical");

            assert ipProperty != null : "IP was null in entry";
            assert canonicalProperty != null : "Canonical was null in entry";

            log.info("IP: " + ((PropertySimple) ipProperty).getStringValue());
            log.info("Canonical: " + ((PropertySimple) canonicalProperty).getStringValue());
        }

    }
}<|MERGE_RESOLUTION|>--- conflicted
+++ resolved
@@ -51,18 +51,6 @@
     }
 
     @Test
-<<<<<<< HEAD
-    public void dummyTest() {
-        // Fake test to get maven to be happy with no tests in here
-        // Spearhead team is working on setting up an augeas based test framework
-        // which will fix this test
-    }
-
-    @Override
-    protected String getPluginName() {
-        return "Samba";
-    }
-=======
     public void loadResourceConfiguration() throws Exception {
         Configuration configuration;
         try {
@@ -71,7 +59,6 @@
             // Skip tests if augeas not available
             return;
         }
->>>>>>> fde95e38
 
         assert configuration != null : "Null configuration returned from load call";
 
