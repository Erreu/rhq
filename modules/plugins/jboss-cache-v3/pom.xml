<project xmlns="http://maven.apache.org/POM/4.0.0" xmlns:xsi="http://www.w3.org/2001/XMLSchema-instance" xsi:schemaLocation="http://maven.apache.org/POM/4.0.0 http://maven.apache.org/maven-v4_0_0.xsd">

    <modelVersion>4.0.0</modelVersion>

    <parent>
<<<<<<< HEAD
      <groupId>org.rhq</groupId>      
=======
      <groupId>org.rhq</groupId>
>>>>>>> 07eab377
      <artifactId>rhq-plugins-parent</artifactId>
      <version>1.4.0-SNAPSHOT</version>
    </parent>
    
   <groupId>org.jboss.on</groupId>
   <artifactId>jopr-jboss-cache-v3-plugin</artifactId>
   <packaging>jar</packaging>

   <name>RHQ JBossCache 3.x Plugin</name>
   <description>A plugin for managing JBossCache 3.x services</description>

   <scm>
      <connection>scm:git:ssh://git.fedorahosted.org/git/rhq.git/modules/plugins/jboss-cache-v3/</connection>
      <developerConnection>scm:git:ssh://git.fedorahosted.org/git/rhq.git/modules/plugins/jboss-cache-v3/</developerConnection>
   </scm>

    <properties>
        <scm.module.path>modules/plugins/jboss-cache-v3/</scm.module.path>
<<<<<<< HEAD
        
        <jbossas.version>6.0.0.M1</jbossas.version>
=======
        <jbossas.version>5.2.0-SNAPSHOT</jbossas.version>
        <rhq.groupId>org.rhq</rhq.groupId>
>>>>>>> 07eab377
    </properties>
                      
    <dependencyManagement>
        <dependencies>
          <dependency>
            <groupId>org.jboss.jbossas</groupId>
          <artifactId>jboss-as-parent</artifactId>
          <version>${jbossas.version}</version>
            <type>pom</type>
            <scope>import</scope>
          </dependency>
          <dependency>
            <groupId>org.jboss.jbossas</groupId>
          <artifactId>jboss-as-component-matrix</artifactId>
          <version>${jbossas.version}</version>
            <type>pom</type>
            <scope>import</scope>
          </dependency>
        </dependencies>
    </dependencyManagement>    
       
    <dependencies>

     <dependency>
         <groupId>${rhq.groupId}</groupId>
         <artifactId>rhq-jmx-plugin</artifactId>
<<<<<<< HEAD
         <version>${project.version}</version>
=======
         <version>${version}</version>
>>>>>>> 07eab377
         <scope>provided</scope>
     </dependency>

     <dependency>
         <groupId>${project.groupId}</groupId>
         <artifactId>jopr-jboss-as-5-plugin</artifactId>
         <version>${version}</version>
         <scope>provided</scope>
     </dependency>

     <dependency>
          <groupId>org.jboss.integration</groupId>
          <artifactId>jboss-profileservice-spi</artifactId>          
          <scope>provided</scope>
     </dependency>

      <dependency>
          <groupId>org.jboss.remoting</groupId>
          <artifactId>jboss-remoting</artifactId>
          <scope>provided</scope>
      </dependency>
       
       <dependency>
          <groupId>org.jboss.naming</groupId>
          <artifactId>jnp-client</artifactId>
          <scope>test</scope>
       </dependency>
        
        <dependency>
            <groupId>jboss.messaging</groupId>
            <artifactId>jboss-messaging-client</artifactId>            
            <scope>test</scope>
        </dependency>

        <dependency>
            <groupId>org.jboss.microcontainer</groupId>
            <artifactId>jboss-kernel</artifactId>
            <scope>test</scope>
        </dependency>
        
        <dependency>
          <groupId>org.jboss.jbossas</groupId>
          <artifactId>jboss-as-aspects</artifactId>
          <version>5.1.0.CR1</version>
          <classifier>jboss-aspect-jdk50-client</classifier>
          <scope>test</scope>
        </dependency>

        <dependency>
          <groupId>trove</groupId>
          <artifactId>trove</artifactId>
          <scope>test</scope>
        </dependency>

        <dependency>
          <groupId>javassist</groupId>
          <artifactId>javassist</artifactId>
          <scope>test</scope>
        </dependency>

        <dependency>
          <groupId>org.jboss.security</groupId>
          <artifactId>jboss-security-spi</artifactId>
          <scope>test</scope>
        </dependency>

        <dependency>
          <groupId>org.jboss.javaee</groupId>
          <artifactId>jboss-javaee</artifactId>
          <scope>test</scope>
        </dependency>

        <dependency>
          <groupId>oswego-concurrent</groupId>
          <artifactId>concurrent</artifactId>
          <version>1.3.4-jboss</version>
          <scope>test</scope>
        </dependency>

        <dependency>
            <groupId>org.jboss.jbossas</groupId>
            <artifactId>jboss-as-server</artifactId>
            <classifier>client</classifier>
            <scope>test</scope>
        </dependency>

        <dependency>
          <groupId>org.jboss</groupId>
          <artifactId>jboss-mdr</artifactId>
          <scope>test</scope>
        </dependency>

        <dependency>
          <groupId>org.jboss.logging</groupId>
          <artifactId>jboss-logging-spi</artifactId>
          <scope>test</scope>
        </dependency>

        <dependency>
          <groupId>org.jboss.logging</groupId>
          <artifactId>jboss-logging-log4j</artifactId>
          <scope>test</scope>
        </dependency>

        <dependency>
          <groupId>org.jboss.jbossas</groupId>
          <artifactId>jboss-as-security</artifactId>
          <version>5.1.0.CR1</version>
          <classifier>client</classifier>
          <scope>test</scope>
        </dependency>

        <dependency>
          <groupId>org.jboss.integration</groupId>
          <artifactId>jboss-transaction-spi</artifactId>
          <scope>test</scope>
        </dependency>

        <dependency>
          <groupId>org.jboss.ejb3</groupId>
          <artifactId>jboss-ejb3-common</artifactId>
          <classifier>client</classifier>
          <scope>test</scope>
        </dependency>

        <dependency>
          <groupId>org.jboss.ejb3</groupId>
          <artifactId>jboss-ejb3-core</artifactId>
          <classifier>client</classifier>
          <scope>test</scope>
        </dependency>

        <dependency>
          <groupId>org.jboss.ejb3</groupId>
          <artifactId>jboss-ejb3-ext-api</artifactId>
          <version>1.0.0</version>
          <scope>test</scope>
        </dependency>

        <dependency>
          <groupId>org.jboss.ejb3</groupId>
          <artifactId>jboss-ejb3-proxy-spi</artifactId>
          <classifier>client</classifier>
          <scope>test</scope>
        </dependency>

        <dependency>
          <groupId>org.jboss.ejb3</groupId>
          <artifactId>jboss-ejb3-proxy-impl</artifactId>
          <classifier>client</classifier>
          <scope>test</scope>
        </dependency>

        <dependency>
          <groupId>org.jboss.ejb3</groupId>
          <artifactId>jboss-ejb3-security</artifactId>
          <classifier>client</classifier>
          <scope>test</scope>
        </dependency>

        <dependency>
          <groupId>org.jboss.microcontainer</groupId>
          <artifactId>jboss-dependency</artifactId>
          <scope>test</scope>
        </dependency>

        <dependency>
          <groupId>org.jboss.security</groupId>
          <artifactId>jbosssx-client</artifactId>
          <scope>test</scope>
        </dependency>

        <dependency>
          <groupId>org.jboss.aspects</groupId>
          <artifactId>jboss-security-aspects</artifactId>
          <scope>test</scope>
        </dependency>

        <dependency>
          <groupId>org.jboss.aop</groupId>
          <artifactId>jboss-aop</artifactId>
          <classifier>client</classifier>
          <scope>test</scope>
        </dependency>

        <dependency>
          <groupId>org.jboss</groupId>
          <artifactId>jboss-common-core</artifactId>
          <scope>test</scope>
        </dependency>

        <dependency>
            <groupId>org.jboss</groupId>
            <artifactId>jboss-reflect</artifactId>
            <scope>test</scope>
        </dependency>

        <dependency>
            <groupId>jboss</groupId>
            <artifactId>jboss-serialization</artifactId>
            <scope>test</scope>
        </dependency>

        <dependency>
            <groupId>org.jboss.deployers</groupId>
            <artifactId>jboss-deployers-core-spi</artifactId>
            <scope>test</scope>
        </dependency>

        <dependency>
            <groupId>org.jboss.deployers</groupId>
            <artifactId>jboss-deployers-client-spi</artifactId>
            <scope>test</scope>
        </dependency>

        <dependency>
            <groupId>org.jboss.jbossas</groupId>
            <artifactId>jboss-as-profileservice</artifactId>
            <classifier>client</classifier>
            <scope>test</scope>
        </dependency>

        <dependency>
            <groupId>org.jboss.jbossas</groupId>
            <artifactId>jboss-as-server</artifactId>
            <classifier>jmx-invoker-adaptor-client</classifier>
            <scope>test</scope>
        </dependency>

        <dependency>
            <groupId>jboss.messaging</groupId>
            <artifactId>jboss-messaging-client</artifactId>
            <scope>test</scope>
        </dependency>        

    </dependencies>

    <build>
        <plugins>

            <plugin>
                <artifactId>maven-dependency-plugin</artifactId>
                <version>2.0</version>
                <executions>

                   <execution>
                      <id>copy-dependencies</id>
                      <phase>process-resources</phase>
                      <goals>
                        <goal>copy-dependencies</goal>
                      </goals>
                      <configuration>
                         <includeScope>runtime</includeScope>
                         <excludeTransitive>true</excludeTransitive>
                         <outputDirectory>${project.build.outputDirectory}/lib</outputDirectory>
                      </configuration>
                   </execution>

                </executions>
            </plugin>

            <plugin>
                <artifactId>maven-surefire-plugin</artifactId>
                <configuration>
                    <skip>true</skip>
                </configuration>
                <executions>
                    <execution>
                        <id>surefire-it</id>
                        <phase>integration-test</phase>
                        <goals>
                            <goal>test</goal>
                        </goals>
                        <configuration>
                            <skip>${maven.test.skip}</skip>
                          <excludedGroups>jbosscache3-test</excludedGroups>   
                            <useSystemClassLoader>false</useSystemClassLoader>
                            <additionalClasspathElements>
                               <additionalClasspathElement>${project.build.testSourceDirectory}/../jars/TestCacheEJB.jar</additionalClasspathElement>
                            </additionalClasspathElements>
                            <systemProperties>
                                <property>
                                    <name>project.artifactId</name>
                                    <value>${project.artifactId}</value>
                                </property>
                                <property>
                                    <name>project.version</name>
                                    <value>${project.version}</value>
                                </property>
                                  <property>
                                    <name>principal</name>
                                    <value>admin</value>
                                </property>
                                <property>
                                    <name>credentials</name>
                                    <value>admin</value>
                                </property>
                                <property>
                                     <name>testJarPath</name>
                                     <value>${project.build.testSourceDirectory}/../jars/TestEar.ear</value>
                                 </property>
                                 <property>
                                     <name>xmlFilePath</name>
                                     <value>${project.build.testSourceDirectory}/../resources/test-service.xml</value>
                                 </property>
                            </systemProperties>
                        </configuration>
                    </execution>
                </executions>
            </plugin>

        </plugins>
    </build>

    <profiles>

        <profile>
           <id>integration-tests</id>
           <activation>
              <property>
                 <name>maven.test.skip</name>
                 <value>!true</value>
              </property>
           </activation>

           <build>
              <plugins>

                 <plugin>
                    <artifactId>maven-antrun-plugin</artifactId>
                    <executions>
                       <execution>
                          <phase>pre-integration-test</phase>
                          <configuration>
                          <additionalClasspathElements>
                                   <additionalClasspathElement>${project.build.testSourceDirectory}/../jars/TestCacheEJB.jar</additionalClasspathElement>
                          </additionalClasspathElements>   
                             <tasks>
                                <echo>Setting up plugin dependencies...</echo>
                                <property name="settings.localRepository" location="${user.home}/.m2/repository" />
                                <mkdir dir="target/itest" />
                                <mkdir dir="target/itest/plugins" />
                                <mkdir dir="target/itest/lib" />
                                <copy toDir="target/itest/plugins" flatten="true">
                                   <fileset dir="${settings.localRepository}/">
                                      <include name="org/rhq/rhq-platform-plugin/${rhq.version}/rhq-platform-plugin-${rhq.version}.jar" />
                                      <include name="org/rhq/rhq-jmx-plugin/${rhq.version}/rhq-jmx-plugin-${rhq.version}.jar" />
                                      <include name="org/jboss/on/jopr-jboss-as-5-plugin/${project.version}/jopr-jboss-as-5-plugin-${project.version}.jar" />
                                   </fileset>
                                   <fileset dir="${project.build.directory}">
                                      <include name="${project.artifactId}-${project.version}.jar" />
                                   </fileset>
                                </copy>
                                <unzip dest="target/itest/lib">
                                   <fileset dir="${settings.localRepository}/org/hyperic/sigar-dist/${sigar.version}" includes="*.zip" />
                                   <patternset>
                                      <include name="**/lib/sigar.jar" />
                                      <include name="**/lib/bcel*.jar" />
                                      <include name="**/lib/*.so" />
                                      <include name="**/lib/*.sl" />
                                      <include name="**/lib/*.dll" />
                                      <include name="**/lib/*.dylib" />
                                   </patternset>
                                </unzip>
                                <move todir="target/itest/lib" flatten="true">
                                   <fileset dir="target/itest/lib">
                                      <include name="**/lib/*" />
                                   </fileset>
                                </move>
                                <delete dir="target/itest/lib/hyperic-sigar-${sigar.version}" />
                             </tasks>
                          </configuration>
                          <goals>
                             <goal>run</goal>
                          </goals>
                       </execution>
                    </executions>
                 </plugin>

                 <plugin>
                    <artifactId>maven-surefire-plugin</artifactId>
                    <configuration>
                       <skip>true</skip>
                    </configuration>
                    <executions>
                       <execution>
                          <id>surefire-it</id>
                          <phase>integration-test</phase>
                          <goals>
                             <goal>test</goal>
                          </goals>
                          <configuration>
                             <skip>${maven.test.skip}</skip>
                             <parallel>false</parallel>                             
                             <useSystemClassLoader>false</useSystemClassLoader>
                             <additionalClasspathElements>
                                <additionalClasspathElement>${project.build.testSourceDirectory}/../jars/TestCacheEJB.jar</additionalClasspathElement>
                            </additionalClasspathElements>                         
                                 <excludedGroups>jbosscache3-test</excludedGroups> 
                             <argLine>-Dorg.hyperic.sigar.path=${basedir}/target/itest/lib</argLine>
                             <!--<argLine>-Dorg.hyperic.sigar.path=${basedir}/target/itest/lib -Xdebug -Xnoagent -Djava.compiler=NONE -Xrunjdwp:transport=dt_socket,address=8787,server=y,suspend=y</argLine>-->
                             <systemProperties>
                                <property>
                                   <name>project.artifactId</name>
                                   <value>${project.artifactId}</value>
                                </property>
                                <property>
                                   <name>project.version</name>
                                   <value>${project.version}</value>
                                </property>
                                 <property>
                                    <name>principal</name>
                                    <value>admin</value>
                                </property>
                                <property>
                                    <name>credentials</name>
                                    <value>admin</value>
                                </property>
                                  <property>
                                     <name>testJarPath</name>
                                     <value>${project.build.testSourceDirectory}/../jars/TestEar.ear</value>
                                 </property>
                                 <property>
                                     <name>xmlFilePath</name>
                                     <value>${project.build.testSourceDirectory}/../resources/test-service.xml</value>
                                 </property>
                             </systemProperties>
                          </configuration>
                       </execution>
                    </executions>
                 </plugin>

              </plugins>
           </build>
        </profile>

      <profile>
         <id>dev</id>

         <properties>
            <rhq.rootDir>../../..</rhq.rootDir>
            <rhq.containerDir>${rhq.rootDir}/${rhq.defaultDevContainerPath}</rhq.containerDir>
            <rhq.deploymentDir>${rhq.containerDir}/jbossas/server/default/deploy/${rhq.earName}/rhq-downloads/rhq-plugins</rhq.deploymentDir>
         </properties>

         <build>
            <plugins>

               <plugin>
                 <artifactId>maven-antrun-plugin</artifactId>
                 <version>1.1</version>
                 <executions>

                     <execution>
                        <id>deploy</id>
                        <phase>compile</phase>
                        <configuration>
                          <tasks>
                            <mkdir dir="${rhq.deploymentDir}" />
                            <property name="deployment.file" location="${rhq.deploymentDir}/${project.build.finalName}.jar" />
                            <echo>*** Updating ${deployment.file}...</echo>
                            <jar destfile="${deployment.file}" basedir="${project.build.outputDirectory}" />
                          </tasks>
                        </configuration>
                        <goals>
                          <goal>run</goal>
                        </goals>
                     </execution>

                     <execution>
                        <id>deploy-jar-meta-inf</id>
                        <phase>package</phase>
                        <configuration>
                          <tasks>
                             <property name="deployment.file" location="${rhq.deploymentDir}/${project.build.finalName}.jar" />
                             <echo>*** Updating META-INF dir in ${deployment.file}...</echo>
                             <unjar src="${project.build.directory}/${project.build.finalName}.jar" dest="${project.build.outputDirectory}">
                               <patternset><include name="META-INF/**" /></patternset>
                             </unjar>
                             <jar destfile="${deployment.file}" manifest="${project.build.outputDirectory}/META-INF/MANIFEST.MF" update="true">
                             </jar>
                          </tasks>
                        </configuration>
                        <goals>
                          <goal>run</goal>
                        </goals>
                     </execution>

                     <execution>
                        <id>undeploy</id>
                        <phase>clean</phase>
                        <configuration>
                          <tasks>
                            <property name="deployment.file" location="${rhq.deploymentDir}/${project.build.finalName}.jar" />
                            <echo>*** Deleting ${deployment.file}...</echo>
                            <delete file="${deployment.file}" />
                          </tasks>
                        </configuration>
                        <goals>
                          <goal>run</goal>
                        </goals>
                     </execution>

                   </executions>
               </plugin>

            </plugins>
         </build>
      </profile>

    </profiles>
  
    <repositories>

        <repository>
            <id>jboss-snapshots</id>
            <name>JBoss Snapshot Repository</name>
            <url>http://snapshots.jboss.org/maven2/</url>
            <snapshots>
                <enabled>true</enabled>
                <updatePolicy>always</updatePolicy>
            </snapshots>
        </repository>
     
    </repositories>  

    <reporting>
       <plugins>
          <plugin>
            <groupId>org.codehaus.mojo</groupId>
            <artifactId>findbugs-maven-plugin</artifactId>
            <version>2.0.1</version>
          </plugin>
       </plugins>
    </reporting>
 
</project><|MERGE_RESOLUTION|>--- conflicted
+++ resolved
@@ -3,11 +3,7 @@
     <modelVersion>4.0.0</modelVersion>
 
     <parent>
-<<<<<<< HEAD
-      <groupId>org.rhq</groupId>      
-=======
       <groupId>org.rhq</groupId>
->>>>>>> 07eab377
       <artifactId>rhq-plugins-parent</artifactId>
       <version>1.4.0-SNAPSHOT</version>
     </parent>
@@ -26,13 +22,7 @@
 
     <properties>
         <scm.module.path>modules/plugins/jboss-cache-v3/</scm.module.path>
-<<<<<<< HEAD
-        
         <jbossas.version>6.0.0.M1</jbossas.version>
-=======
-        <jbossas.version>5.2.0-SNAPSHOT</jbossas.version>
-        <rhq.groupId>org.rhq</rhq.groupId>
->>>>>>> 07eab377
     </properties>
                       
     <dependencyManagement>
@@ -59,11 +49,7 @@
      <dependency>
          <groupId>${rhq.groupId}</groupId>
          <artifactId>rhq-jmx-plugin</artifactId>
-<<<<<<< HEAD
          <version>${project.version}</version>
-=======
-         <version>${version}</version>
->>>>>>> 07eab377
          <scope>provided</scope>
      </dependency>
 
@@ -600,4 +586,4 @@
        </plugins>
     </reporting>
  
-</project>+</project>
