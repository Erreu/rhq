package org.rhq.plugins.apache.augeas;

import java.io.File;
import java.util.ArrayList;
import java.util.List;

import org.rhq.augeas.AugeasProxy;
import org.rhq.augeas.config.AugeasConfiguration;
import org.rhq.augeas.config.AugeasModuleConfig;
import org.rhq.augeas.node.AugeasNode;
import org.rhq.augeas.tree.AugeasTree;
import org.rhq.core.domain.configuration.Configuration;
import org.rhq.rhqtransform.AugeasRhqException;
import org.rhq.rhqtransform.impl.RhqConfig;

<<<<<<< HEAD
public class AugaesConfigurationApache extends RhqConfig implements AugeasConfiguration{

	
	public static String INCLUDE_DIRECTIVE= "";
	private AugeasModuleConfig module;
	
	public AugaesConfigurationApache(Configuration configuration) throws AugeasRhqException{
		super(configuration);
		
		if (modules.isEmpty())
			throw new AugeasRhqException("There is not configuration for this resource.");
		try {
		 module = modules.get(0);
		
		updateIncludes();
		}catch(Exception e){
			throw new AugeasRhqException(e.getMessage());
		}
	}
	
	public List<String> getIncludes(File file){
		List<String> includeFiles = new ArrayList<String>();
		
		return includeFiles;
	}
	
	public void updateIncludes() throws Exception{
			
		
		boolean updated = false;
		AugeasProxy augeas = new AugeasProxy(this);
		augeas.load();
		
		AugeasTree tree = augeas.getAugeasTree("httpd", true);
		
		AugeasNode nd = tree.getRootNode();
		List<AugeasNode> nds = nd.getChildNodes();
	
		for (AugeasNode ns : nds)
		{
		List<AugeasNode> nodes = tree.matchRelative(ns,"/Include");
		for (AugeasNode node : nodes)
		{
			String value = node.getValue();
			if (!module.getIncludedGlobs().contains(value))
			{
				module.addIncludedGlob(value);
				updated = true;
			}
		}
		}
		if (updated)
			updateIncludes();
	}
=======
public class AugaesConfigurationApache extends RhqConfig implements AugeasConfiguration {

    public static String INCLUDE_DIRECTIVE = "";
    private AugeasModuleConfig module;

    public AugaesConfigurationApache(Configuration configuration) throws AugeasRhqException {
        super(configuration);

        if (modules.isEmpty())
            throw new AugeasRhqException("There is not configuration for this resource.");
        try {
            module = modules.get(0);

            updateIncludes();
        } catch (Exception e) {
            throw new AugeasRhqException(e.getMessage());
        }
    }

    public List<String> getIncludes(File file) {
        List<String> includeFiles = new ArrayList<String>();

        return includeFiles;
    }

    public void updateIncludes() throws Exception {

        boolean updated = false;
        AugeasProxy augeas = new AugeasProxy(this);
        augeas.load();

        AugeasTree tree = augeas.getAugeasTree("httpd", true);
        List<AugeasNode> nodes = tree.match("Include");
        for (AugeasNode node : nodes) {
            String value = node.getValue();
            if (!module.getIncludedGlobs().contains(value))
                ;
            {
                module.addIncludedGlob(value);
                updated = true;
            }
        }

        if (updated)
            updateIncludes();
    }
>>>>>>> 5c83f88c
}<|MERGE_RESOLUTION|>--- conflicted
+++ resolved
@@ -13,62 +13,7 @@
 import org.rhq.rhqtransform.AugeasRhqException;
 import org.rhq.rhqtransform.impl.RhqConfig;
 
-<<<<<<< HEAD
-public class AugaesConfigurationApache extends RhqConfig implements AugeasConfiguration{
 
-	
-	public static String INCLUDE_DIRECTIVE= "";
-	private AugeasModuleConfig module;
-	
-	public AugaesConfigurationApache(Configuration configuration) throws AugeasRhqException{
-		super(configuration);
-		
-		if (modules.isEmpty())
-			throw new AugeasRhqException("There is not configuration for this resource.");
-		try {
-		 module = modules.get(0);
-		
-		updateIncludes();
-		}catch(Exception e){
-			throw new AugeasRhqException(e.getMessage());
-		}
-	}
-	
-	public List<String> getIncludes(File file){
-		List<String> includeFiles = new ArrayList<String>();
-		
-		return includeFiles;
-	}
-	
-	public void updateIncludes() throws Exception{
-			
-		
-		boolean updated = false;
-		AugeasProxy augeas = new AugeasProxy(this);
-		augeas.load();
-		
-		AugeasTree tree = augeas.getAugeasTree("httpd", true);
-		
-		AugeasNode nd = tree.getRootNode();
-		List<AugeasNode> nds = nd.getChildNodes();
-	
-		for (AugeasNode ns : nds)
-		{
-		List<AugeasNode> nodes = tree.matchRelative(ns,"/Include");
-		for (AugeasNode node : nodes)
-		{
-			String value = node.getValue();
-			if (!module.getIncludedGlobs().contains(value))
-			{
-				module.addIncludedGlob(value);
-				updated = true;
-			}
-		}
-		}
-		if (updated)
-			updateIncludes();
-	}
-=======
 public class AugaesConfigurationApache extends RhqConfig implements AugeasConfiguration {
 
     public static String INCLUDE_DIRECTIVE = "";
@@ -96,24 +41,30 @@
 
     public void updateIncludes() throws Exception {
 
-        boolean updated = false;
-        AugeasProxy augeas = new AugeasProxy(this);
-        augeas.load();
-
-        AugeasTree tree = augeas.getAugeasTree("httpd", true);
-        List<AugeasNode> nodes = tree.match("Include");
-        for (AugeasNode node : nodes) {
-            String value = node.getValue();
-            if (!module.getIncludedGlobs().contains(value))
-                ;
-            {
-                module.addIncludedGlob(value);
-                updated = true;
-            }
-        }
-
-        if (updated)
-            updateIncludes();
+    	
+		boolean updated = false;
+		AugeasProxy augeas = new AugeasProxy(this);
+		augeas.load();
+		
+		AugeasTree tree = augeas.getAugeasTree("httpd", true);
+		
+		AugeasNode nd = tree.getRootNode();
+		List<AugeasNode> nds = nd.getChildNodes();
+	
+		for (AugeasNode ns : nds)
+		{
+		List<AugeasNode> nodes = tree.matchRelative(ns,"/Include");
+		for (AugeasNode node : nodes)
+		{
+			String value = node.getValue();
+			if (!module.getIncludedGlobs().contains(value))
+			{
+				module.addIncludedGlob(value);
+				updated = true;
+			}
+		}
+		}
+		if (updated)
+			updateIncludes();		
     }
->>>>>>> 5c83f88c
 }