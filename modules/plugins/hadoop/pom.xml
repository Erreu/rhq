<project
        xmlns="http://maven.apache.org/POM/4.0.0"
        xmlns:xsi="http://www.w3.org/2001/XMLSchema-instance"
        xsi:schemaLocation="http://maven.apache.org/POM/4.0.0 http://maven.apache.org/maven-v4_0_0.xsd"
        >

    <modelVersion>4.0.0</modelVersion>

    <parent>
        <groupId>org.rhq</groupId>
        <artifactId>rhq-plugins-parent</artifactId>
<<<<<<< HEAD
        <version>4.0.0-SNAPSHOT</version>
=======
        <version>3.0.0.B04</version><!-- TODO adjust RHQ version -->
>>>>>>> e376a60e
    </parent>

    <groupId>org.rhq</groupId>
    <artifactId>hadoop-plugin</artifactId>
    <packaging>jar</packaging>

    <name>RHQ Hadoop Plugin</name>
    <description>Monitor Hadoop clusters</description>

    <properties>
        <scm.module.path>TODO</scm.module.path>
<<<<<<< HEAD
=======
        <rhq.version>3.0.0.B04</rhq.version> <!-- TODO adjust, see above too -->
>>>>>>> e376a60e
    </properties>

    <build>
        <plugins>
            <plugin>
                <artifactId>maven-compiler-plugin</artifactId>
                <configuration>
                    <source>1.5</source>
                    <target>1.5</target>
                </configuration>
            </plugin>


        </plugins>
    </build>

    <profiles>
        <profile>
            <id>dev</id>

            <properties>
                <rhq.rootDir>../../..</rhq.rootDir>
                <rhq.containerDir>${rhq.rootDir}/${rhq.defaultDevContainerPath}</rhq.containerDir>
                <rhq.deploymentDir>${rhq.containerDir}/jbossas/server/default/deploy/${rhq.earName}/rhq-downloads/rhq-plugins</rhq.deploymentDir>
            </properties>

            <build>
                <plugins>

                    <plugin>
                        <artifactId>maven-antrun-plugin</artifactId>
                        <version>1.1</version>
                        <executions>

                            <execution>
                                <id>deploy</id>
                                <phase>compile</phase>
                                <configuration>
                                    <tasks>
                                        <mkdir dir="${rhq.deploymentDir}"/>
                                        <property name="deployment.file"
                                                  location="${rhq.deploymentDir}/${project.build.finalName}.jar"/>
                                        <echo>*** Updating ${deployment.file}...</echo>
                                        <jar destfile="${deployment.file}" basedir="${project.build.outputDirectory}"/>
                                    </tasks>
                                </configuration>
                                <goals>
                                    <goal>run</goal>
                                </goals>
                            </execution>

                            <execution>
                                <id>deploy-jar-meta-inf</id>
                                <phase>package</phase>
                                <configuration>
                                    <tasks>
                                        <property name="deployment.file"
                                                  location="${rhq.deploymentDir}/${project.build.finalName}.jar"/>
                                        <echo>*** Updating META-INF dir in ${deployment.file}...</echo>
                                        <unjar src="${project.build.directory}/${project.build.finalName}.jar"
                                               dest="${project.build.outputDirectory}">
                                            <patternset>
                                                <include name="META-INF/**"/>
                                            </patternset>
                                        </unjar>
                                        <jar destfile="${deployment.file}"
                                             manifest="${project.build.outputDirectory}/META-INF/MANIFEST.MF"
                                             update="true">
                                        </jar>
                                    </tasks>
                                </configuration>
                                <goals>
                                    <goal>run</goal>
                                </goals>
                            </execution>

                            <execution>
                                <id>undeploy</id>
                                <phase>clean</phase>
                                <configuration>
                                    <tasks>
                                        <property name="deployment.file"
                                                  location="${rhq.deploymentDir}/${project.build.finalName}.jar"/>
                                        <echo>*** Deleting ${deployment.file}...</echo>
                                        <delete file="${deployment.file}"/>
                                    </tasks>
                                </configuration>
                                <goals>
                                    <goal>run</goal>
                                </goals>
                            </execution>

                        </executions>
                    </plugin>

                </plugins>
            </build>

        </profile>
    </profiles>



        <dependencies>
            <dependency>
                <groupId>commons-logging</groupId>
                <artifactId>commons-logging</artifactId>
                <version>${commons-logging.version}</version>
            </dependency>
            <dependency>
                <groupId>org.rhq</groupId>
                <artifactId>rhq-core-domain</artifactId>
                <version>${project.version}</version>
                <scope>provided</scope>
            </dependency>
            <dependency>
                <groupId>org.rhq</groupId>
                <artifactId>rhq-core-plugin-api</artifactId>
                <version>${project.version}</version>
                <scope>provided</scope>
            </dependency>
            <dependency>
                <groupId>org.rhq</groupId>
                <artifactId>rhq-core-native-system</artifactId>
                <version>${project.version}</version>
                <scope>provided</scope>
            </dependency>
            <dependency>
                <groupId>org.rhq</groupId>
                <artifactId>rhq-jmx-plugin</artifactId>
                <version>${project.version}</version>
                <scope>provided</scope>
            </dependency>

            <!-- TODO add your dependencies here -->

        </dependencies>
</project><|MERGE_RESOLUTION|>--- conflicted
+++ resolved
@@ -9,11 +9,7 @@
     <parent>
         <groupId>org.rhq</groupId>
         <artifactId>rhq-plugins-parent</artifactId>
-<<<<<<< HEAD
-        <version>4.0.0-SNAPSHOT</version>
-=======
         <version>3.0.0.B04</version><!-- TODO adjust RHQ version -->
->>>>>>> e376a60e
     </parent>
 
     <groupId>org.rhq</groupId>
@@ -25,10 +21,7 @@
 
     <properties>
         <scm.module.path>TODO</scm.module.path>
-<<<<<<< HEAD
-=======
         <rhq.version>3.0.0.B04</rhq.version> <!-- TODO adjust, see above too -->
->>>>>>> e376a60e
     </properties>
 
     <build>
