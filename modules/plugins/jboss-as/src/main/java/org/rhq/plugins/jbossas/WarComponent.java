/*
 * Jopr Management Platform
 * Copyright (C) 2005-2008 Red Hat, Inc.
 * All rights reserved.
 *
 * This program is free software; you can redistribute it and/or modify
 * it under the terms of the GNU General Public License, version 2, as
 * published by the Free Software Foundation, and/or the GNU Lesser
 * General Public License, version 2.1, also as published by the Free
 * Software Foundation.
 *
 * This program is distributed in the hope that it will be useful,
 * but WITHOUT ANY WARRANTY; without even the implied warranty of
 * MERCHANTABILITY or FITNESS FOR A PARTICULAR PURPOSE. See the
 * GNU General Public License and the GNU Lesser General Public License
 * for more details.
 *
 * You should have received a copy of the GNU General Public License
 * and the GNU Lesser General Public License along with this program;
 * if not, write to the Free Software Foundation, Inc.,
 * 51 Franklin Street, Fifth Floor, Boston, MA 02110-1301, USA.
 */
package org.rhq.plugins.jbossas;

import java.io.File;
import java.util.ArrayList;
import java.util.Iterator;
import java.util.LinkedHashSet;
import java.util.List;
import java.util.Set;

import org.apache.commons.logging.Log;
import org.apache.commons.logging.LogFactory;
import org.jetbrains.annotations.Nullable;
import org.mc4j.ems.connection.EmsConnection;
import org.mc4j.ems.connection.bean.EmsBean;
import org.mc4j.ems.connection.bean.attribute.EmsAttribute;
import org.mc4j.ems.connection.bean.operation.EmsOperation;

import org.rhq.core.domain.configuration.Configuration;
import org.rhq.core.domain.measurement.AvailabilityType;
import org.rhq.core.domain.measurement.MeasurementDataNumeric;
import org.rhq.core.domain.measurement.MeasurementDataTrait;
import org.rhq.core.domain.measurement.MeasurementReport;
import org.rhq.core.domain.measurement.MeasurementScheduleRequest;
import org.rhq.core.domain.measurement.calltime.CallTimeData;
import org.rhq.core.pluginapi.inventory.DeleteResourceFacet;
import org.rhq.core.pluginapi.inventory.ResourceContext;
import org.rhq.core.pluginapi.operation.OperationFacet;
import org.rhq.core.pluginapi.operation.OperationResult;
import org.rhq.core.pluginapi.util.ResponseTimeConfiguration;
import org.rhq.core.pluginapi.util.ResponseTimeLogParser;
import org.rhq.plugins.jbossas.util.DeploymentUtility;
import org.rhq.plugins.jbossas.util.WarDeploymentInformation;
import org.rhq.plugins.jbossas.util.WarDiscoveryHelper;
import org.rhq.plugins.jmx.util.ObjectNameQueryUtility;

/**
* A resource component for managing a web application (WAR) deployed to a JBossAS server.
*
* @author Ian Springer
* @author Heiko W. Rupp
*/
public class WarComponent extends ApplicationComponent implements OperationFacet, DeleteResourceFacet {
    private static final String SERVLET_PREFIX = "Servlet.";
    public static final String CONTEXT_ROOT_CONFIG_PROP = "contextRoot";
    public static final String NAME_CONFIG_PROP = "name";
    public static final String FILE_NAME = "filename";
    public static final String JBOSS_WEB_NAME = "jbossWebName";
    public static final String RESPONSE_TIME_LOG_FILE_CONFIG_PROP = "responseTimeLogFile";
    public static final String RESPONSE_TIME_URL_EXCLUDES_CONFIG_PROP = "responseTimeUrlExcludes";
    public static final String RESPONSE_TIME_URL_TRANSFORMS_CONFIG_PROP = "responseTimeUrlTransforms";

    private static final String RESPONSE_TIME_METRIC = "ResponseTime";
    private static final String CONTEXT_ROOT_METRIC = "ContextRoot";

    private static final String MAX_SERVLET_TIME = "Servlet.MaxResponseTime";
    private static final String MIN_SERVLET_TIME = "Servlet.MinResponseTime";
    private static final String AVG_SERVLET_TIME = "Servlet.AvgResponseTime";
    private static final String NUM_SERVLET_REQUESTS = "Servlet.NumRequests";
    private static final String NUM_SERVLET_ERRORS = "Servlet.NumErrors";
    private static final String TOTAL_TIME = "Servlet.TotalTime";
    private static final String SERVLET_NAME_BASE_TEMPLATE = "jboss.web:J2EEApplication=none,J2EEServer=none,j2eeType=Servlet,name=%name%";

    private static final String SESSION_NAME_BASE_TEMPLATE = "jboss.web:host=%HOST%,type=Manager,path=%PATH%";

    //WebModule=//localhost/test-simple,service=ClusterManager
    private static final String CLUSTER_SESSION_NAME_BASE_TEMPLATE = "jboss.web:service=ClusterManager,WebModule=//%HOST%%PATH%";
    private static final String SESSION_PREFIX = "Session.";
    private static final String VHOST_PREFIX = "Vhost";
    public static final String VHOST_CONFIG_PROP = "vHost";

    public static final String ROOT_WEBAPP_CONTEXT_ROOT = "/";

    private final Log log = LogFactory.getLog(this.getClass());

    //Mapping non-clustered names -> attribute name in the cluster manager
    private final String[] CLUSTER_SESSION_ATTRIBUTE_NAMES = { "maxInactiveInterval", "MaxInactiveInterval",
        "activeSessions", "ActiveSessionCount", "sessionCounter", "CreatedSessionCount", "sessionAverageAliveTime", "",
        "processingTime", "ProcessingTime", "maxActive", "MaxActiveSessionCount", "maxActiveSessions",
        "MaxActiveAllowed", "expiredSessions", "ExpiredSessionCount", "rejectedSessions", "RejectedSessionCount",
        "sessionIdLength", "SessionIdLength" };

    private EmsBean jbossWebMBean;
    private ResponseTimeLogParser logParser;
    private String vhost;
    private String contextRoot;
<<<<<<< HEAD
    // Mapping non-clustered names -> attribute name in the cluster manager
    private final String[] CLUSTER_SESSION_ATTRIBUTE_NAMES = { "maxInactiveInterval", "MaxInactiveInterval",
        "activeSessions", "ActiveSessionCount", "sessionCounter", "CreatedSessionCount", "sessionAverageAliveTime", "",
        "processingTime", "ProcessingTime", "maxActive", "MaxActiveSessionCount", "maxActiveSessions",
        "MaxActiveAllowed", "expiredSessions", "ExpiredSessionCount", "rejectedSessions", "RejectedSessionCount",
        "sessionIdLength", "SessionIdLength" };
=======
>>>>>>> 09104656

    @Override
    public AvailabilityType getAvailability() {
        AvailabilityType availability;
        if (this.jbossWebMBean != null) {
            int state = (Integer) this.jbossWebMBean.getAttribute("state").refresh();
            availability = (state == JBossWebMBeanState.STARTED) ? AvailabilityType.UP : AvailabilityType.DOWN;
        } else {
            // The WAR has no jboss.web MBean associated with it - this means it
            // has no associated context root (i.e. it's not exposed via HTTP),
            // so consider it down.
            // @TODO In Embedded Console, we might want to call getJBossWebMBean() again to make sure. (See todo in that method for why)

            // Try to get the JBossWebMBean again
            // If you can't then set this to down.
            this.jbossWebMBean = getJBossWebMBean();
            if (this.jbossWebMBean == null) {
                availability = AvailabilityType.DOWN;
            } else {
                availability = getAvailability();
            }
        }

        return availability;
    }

    @Override
    public void start(ResourceContext resourceContext) {
        super.start(resourceContext);
        Configuration pluginConfig = getResourceContext().getPluginConfiguration();
        this.jbossWebMBean = getJBossWebMBean();
        this.vhost = pluginConfig.getSimple(VHOST_CONFIG_PROP).getStringValue();
        this.contextRoot = pluginConfig.getSimple(CONTEXT_ROOT_CONFIG_PROP).getStringValue();
        ResponseTimeConfiguration responseTimeConfig = new ResponseTimeConfiguration(pluginConfig);

        File logFile = responseTimeConfig.getLogFile();
        if (logFile != null) {
            this.logParser = new ResponseTimeLogParser(logFile);
            this.logParser.setExcludes(responseTimeConfig.getExcludes());
            this.logParser.setTransforms(responseTimeConfig.getTransforms());
        }
    }

    @Override
    public void getValues(MeasurementReport report, Set<MeasurementScheduleRequest> schedules) {
        Set<MeasurementScheduleRequest> remainingSchedules = new LinkedHashSet<MeasurementScheduleRequest>();
        for (MeasurementScheduleRequest schedule : schedules) {
            String metricName = schedule.getName();
            if (metricName.equals(RESPONSE_TIME_METRIC)) {
                if (this.logParser != null) {
                    try {
                        CallTimeData callTimeData = new CallTimeData(schedule);
                        this.logParser.parseLog(callTimeData);
                        report.addData(callTimeData);
                    } catch (Exception e) {
                        log.error("Failed to retrieve HTTP call-time data.", e);
                    }
                } else {
                    log.error("The '" + RESPONSE_TIME_METRIC + "' metric is enabled for WAR resource '"
                        + getApplicationName() + "', but no value is defined for the '"
                        + RESPONSE_TIME_LOG_FILE_CONFIG_PROP + "' connection property.");
                    // TODO: Communicate this error back to the server for display in the GUI.
                }
            } else if (metricName.equals(CONTEXT_ROOT_METRIC)) {
                MeasurementDataTrait trait = new MeasurementDataTrait(schedule, contextRoot);
                report.addData(trait);
            } else if (metricName.startsWith(SERVLET_PREFIX)) {
                Double value = getServletMetric(metricName);
                MeasurementDataNumeric metric = new MeasurementDataNumeric(schedule, value);
                report.addData(metric);
            } else if (metricName.startsWith(SESSION_PREFIX)) {
                Double value = getSessionMetric(metricName);
                MeasurementDataNumeric metric = new MeasurementDataNumeric(schedule, value);
                report.addData(metric);
            } else if (metricName.startsWith(VHOST_PREFIX)) {
                if (metricName.equals("Vhost.name")) {
                    List<EmsBean> beans = getVHosts(contextRoot);
                    String value = "";
                    Iterator<EmsBean> iter = beans.iterator();
                    while (iter.hasNext()) {
                        EmsBean eBean = iter.next();
                        value += eBean.getBeanName().getKeyProperty("host");
                        if (iter.hasNext())
                            value += ",";
                    }
                    MeasurementDataTrait trait = new MeasurementDataTrait(schedule, value);
                    report.addData(trait);
                }
            } else {
                remainingSchedules.add(schedule);
            }
        }
        super.getValues(report, remainingSchedules);
    }

    private Double getSessionMetric(String metricName) {
        boolean isClustered = false;

        EmsConnection jmxConnection = getEmsConnection();
        String servletMBeanNames = SESSION_NAME_BASE_TEMPLATE.replace("%PATH%",
            WarDiscoveryHelper.getContextPath(this.contextRoot));
        servletMBeanNames = servletMBeanNames.replace("%HOST%", vhost);
        ObjectNameQueryUtility queryUtility = new ObjectNameQueryUtility(servletMBeanNames);
        List<EmsBean> mBeans = jmxConnection.queryBeans(queryUtility.getTranslatedQuery());

        if (mBeans.size() == 0) {
            // retry with the cluster manager TODO select the local vs cluster mode on discovery
            servletMBeanNames = CLUSTER_SESSION_NAME_BASE_TEMPLATE.replace("%PATH%",
                WarDiscoveryHelper.getContextPath(this.contextRoot));
            servletMBeanNames = servletMBeanNames.replace("%HOST%", vhost);
            queryUtility = new ObjectNameQueryUtility(servletMBeanNames);
            mBeans = jmxConnection.queryBeans(queryUtility.getTranslatedQuery());
            if (mBeans.size() > 0)
                isClustered = true;
        }

        String property = metricName.substring(SESSION_PREFIX.length());

        Double ret = Double.NaN;

        if (mBeans.size() > 0) { // TODO flag error if != 1 ?
            EmsBean eBean = mBeans.get(0);
            eBean.refreshAttributes();

            if (isClustered) {
                property = lookupClusteredAttributeName(property);
            }

            EmsAttribute att = eBean.getAttribute(property);
            if (att != null) {
                Object o = att.getValue();
                if (o instanceof Long) {
                    Long l = (Long) o;
                    ret = Double.valueOf(l);
                } else {
                    Integer i = (Integer) o;
                    ret = Double.valueOf(i);
                }
            }

        }
        return ret;
    }

    private String lookupClusteredAttributeName(String property) {
        for (int i = 0; i < CLUSTER_SESSION_ATTRIBUTE_NAMES.length; i += 2) {
            if (CLUSTER_SESSION_ATTRIBUTE_NAMES[i].equals(property))
                return CLUSTER_SESSION_ATTRIBUTE_NAMES[i + 1];
        }
        return property;
    }

    private Double getServletMetric(String metricName) {
        String servletMBeanNames = SERVLET_NAME_BASE_TEMPLATE + ",WebModule=//" + this.vhost
            + WarDiscoveryHelper.getContextPath(this.contextRoot);
        ObjectNameQueryUtility queryUtility = new ObjectNameQueryUtility(servletMBeanNames);
        List<EmsBean> mBeans = getEmsConnection().queryBeans(queryUtility.getTranslatedQuery());

        long min = Long.MAX_VALUE;
        long max = 0;
        long processingTime = 0;
        int requestCount = 0;
        int errorCount = 0;
        Double result;

        for (EmsBean mBean : mBeans) {
            mBean.refreshAttributes();
            if (metricName.equals(MIN_SERVLET_TIME)) {
                EmsAttribute att = mBean.getAttribute("minTime");
                Long l = (Long) att.getValue();
                if (l < min)
                    min = l;
            } else if (metricName.equals(MAX_SERVLET_TIME)) {
                EmsAttribute att = mBean.getAttribute("maxTime");
                Long l = (Long) att.getValue();
                if (l > max)
                    max = l;
            } else if (metricName.equals(AVG_SERVLET_TIME)) {
                EmsAttribute att = mBean.getAttribute("processingTime");
                Long l = (Long) att.getValue();
                processingTime += l;
                att = mBean.getAttribute("requestCount");
                Integer i = (Integer) att.getValue();
                requestCount += i;
            } else if (metricName.equals(NUM_SERVLET_REQUESTS)) {
                EmsAttribute att = mBean.getAttribute("requestCount");
                Integer i = (Integer) att.getValue();
                requestCount += i;
            } else if (metricName.equals(NUM_SERVLET_ERRORS)) {
                EmsAttribute att = mBean.getAttribute("errorCount");
                Integer i = (Integer) att.getValue();
                errorCount += i;
            } else if (metricName.equals(TOTAL_TIME)) {
                EmsAttribute att = mBean.getAttribute("processingTime");
                Long l = (Long) att.getValue();
                processingTime += l;
            }
        }
        if (metricName.equals(AVG_SERVLET_TIME)) {
            result = (requestCount > 0) ? ((double) processingTime / (double) requestCount) : Double.NaN;
        } else if (metricName.equals(MIN_SERVLET_TIME)) {
            result = (min != Long.MAX_VALUE) ? (double) min : Double.NaN;
        } else if (metricName.equals(MAX_SERVLET_TIME)) {
            result = (max != 0) ? (double) max : Double.NaN;
        } else if (metricName.equals(NUM_SERVLET_ERRORS)) {
            result = (double) errorCount;
        } else if (metricName.equals(NUM_SERVLET_REQUESTS)) {
            result = (double) requestCount;
        } else if (metricName.equals(TOTAL_TIME)) {
            result = (double) processingTime;
        } else {
            // fallback
            result = Double.NaN;
        }

        return result;
    }

    @Override
    public OperationResult invokeOperation(String name, Configuration params) throws Exception {
        WarOperation operation = getOperation(name);
        if (this.jbossWebMBean == null) {
            throw new IllegalStateException("Could not find jboss.web MBean for WAR '" + getApplicationName() + "'.");
        }

        if (operation == WarOperation.REVERT) {
<<<<<<< HEAD
            // Lets see if we have a backup of ouselves. If so, install it.

=======
>>>>>>> 09104656
            try {
                revertFromBackupFile();
                return new OperationResult("Successfully reverted from backup");
            } catch (Exception e) {
                throw new RuntimeException("Error reverting from Backup: " + e.getMessage());
            }
        }

        // The following are MBean operations.
<<<<<<< HEAD

        EmsOperation mbeanOperation = this.jbossWebMBean.getOperation(name, new Class[0]);
=======
        EmsOperation mbeanOperation = this.jbossWebMBean.getOperation(name);
>>>>>>> 09104656
        if (mbeanOperation == null) {
            throw new IllegalStateException("Operation [" + name + "] not found on bean ["
                + this.jbossWebMBean.getBeanName() + "]");
        }

        // NOTE: None of the supported operations have any parameters or return values, which makes our job easier.
        Object[] paramValues = new Object[0];
        mbeanOperation.invoke(paramValues);
        int state = (Integer) this.jbossWebMBean.getAttribute("state").refresh();
        int expectedState = getExpectedPostExecutionState(operation);

        // regardless of the new state, the avail may have changed, request an avail check
        getResourceContext().getAvailabilityContext().requestAvailabilityCheck();

        if (state != expectedState) {
            throw new Exception("Failed to " + name + " webapp (value of the 'state' attribute of MBean '"
                + this.jbossWebMBean.getBeanName() + "' is " + state + ", not " + expectedState + ").");
        }

        return new OperationResult();
    }

    private static int getExpectedPostExecutionState(WarOperation operation) {
        int expectedState;
        switch (operation) {
        case START:
        case RELOAD: {
            expectedState = JBossWebMBeanState.STARTED;
            break;
        }

        case STOP: {
            expectedState = JBossWebMBeanState.STOPPED;
            break;
        }

        default: {
            throw new IllegalStateException("Unsupported operation: " + operation); // will never happen
        }
        }

        return expectedState;
    }

    private WarOperation getOperation(String name) {
        try {
            return WarOperation.valueOf(name.toUpperCase());
        } catch (IllegalArgumentException e) {
            throw new IllegalArgumentException("Invalid operation name: " + name);
        }
    }

    /**
     * Returns the the jboss.web MBean associated with this WAR (e.g.
     * jboss.web:J2EEApplication=none,J2EEServer=none,j2eeType=WebModule,name=//localhost/jmx-console), or null if the
     * WAR has no corresponding jboss.web MBean.
     *
     * <p/>This will return null only in the rare case that a deployed WAR has no context root associated with it. An
     * example of this is ROOT.war in the RHQ Server. rhq.ear maps rhq-portal.war to "/" and overrides ROOT.war's
     * association with "/".
     *
     * @return the jboss.web MBean associated with this WAR (e.g.
     *         jboss.web:J2EEApplication=none,J2EEServer=none,j2eeType=WebModule,name=//localhost/jmx-console), or null
     *         if the WAR has no corresponding jboss.web MBean
     */
    @Nullable
    private EmsBean getJBossWebMBean() {
        String jbossWebMBeanName = getJBossWebMBeanName();
        if (jbossWebMBeanName != null) {
            ObjectNameQueryUtility queryUtility = new ObjectNameQueryUtility(jbossWebMBeanName);
            List<EmsBean> mBeans = getEmsConnection().queryBeans(queryUtility.getTranslatedQuery());
            // There should only be one mBean for this match.
            if (mBeans.size() == 1) {
                return mBeans.get(0);
            }
        } else {
            // This might be in Embedded in which during discovery it doesn't discover because they aren't deployed yet.
            // Might re-get, or let it get picked up the next time a discovery occurs.
        }
        return null;
    }

    @Nullable
    private String getJBossWebMBeanName() {
        Configuration pluginConfig = getResourceContext().getPluginConfiguration();
        String jbossWebMBeanName = pluginConfig.getSimpleValue(WarComponent.JBOSS_WEB_NAME, null);
        if (jbossWebMBeanName == null) {
            WarDeploymentInformation deploymentInformation = getDeploymentInformation();
            if (deploymentInformation != null) {
                jbossWebMBeanName = deploymentInformation.getJbossWebModuleMBeanObjectName();
                WarDiscoveryHelper.setDeploymentInformation(pluginConfig, deploymentInformation);
            }
        }
        return jbossWebMBeanName;
    }

    /**
     * Virtual hosts for this app have the patten 'jboss.web:host=*,path=<ctx_root>,type=Manager'
     * @param contextRoot
     * @return
     */
    private List<EmsBean> getVHosts(String contextRoot) {

        return DeploymentUtility.getVHostsFromLocalManager(contextRoot, getEmsConnection());
    }

    private WarDeploymentInformation getDeploymentInformation() {
        WarDeploymentInformation deploymentInformation = null;
        EmsBean mBean = this.getEmsBean();
        if (mBean != null && mBean.getBeanName() != null) {
            String beanName = this.getEmsBean().getBeanName().getCanonicalName();
            List<String> beanNameList = new ArrayList<String>();
            beanNameList.add(beanName);
            //            deploymentInformation = DeploymentUtility.getWarDeploymentInformation(getEmsConnection(), beanNameList)
            //                .get(beanName); TODO fix this
        }
        return deploymentInformation;
    }

    private enum WarOperation {
        START, STOP, RELOAD, REVERT
    }

    private interface JBossWebMBeanState {
        int STOPPED = 0;
        int STARTED = 1;
    }
}<|MERGE_RESOLUTION|>--- conflicted
+++ resolved
@@ -94,26 +94,17 @@
 
     private final Log log = LogFactory.getLog(this.getClass());
 
-    //Mapping non-clustered names -> attribute name in the cluster manager
-    private final String[] CLUSTER_SESSION_ATTRIBUTE_NAMES = { "maxInactiveInterval", "MaxInactiveInterval",
-        "activeSessions", "ActiveSessionCount", "sessionCounter", "CreatedSessionCount", "sessionAverageAliveTime", "",
-        "processingTime", "ProcessingTime", "maxActive", "MaxActiveSessionCount", "maxActiveSessions",
-        "MaxActiveAllowed", "expiredSessions", "ExpiredSessionCount", "rejectedSessions", "RejectedSessionCount",
-        "sessionIdLength", "SessionIdLength" };
-
-    private EmsBean jbossWebMBean;
-    private ResponseTimeLogParser logParser;
-    private String vhost;
-    private String contextRoot;
-<<<<<<< HEAD
     // Mapping non-clustered names -> attribute name in the cluster manager
     private final String[] CLUSTER_SESSION_ATTRIBUTE_NAMES = { "maxInactiveInterval", "MaxInactiveInterval",
         "activeSessions", "ActiveSessionCount", "sessionCounter", "CreatedSessionCount", "sessionAverageAliveTime", "",
         "processingTime", "ProcessingTime", "maxActive", "MaxActiveSessionCount", "maxActiveSessions",
         "MaxActiveAllowed", "expiredSessions", "ExpiredSessionCount", "rejectedSessions", "RejectedSessionCount",
         "sessionIdLength", "SessionIdLength" };
-=======
->>>>>>> 09104656
+
+    private EmsBean jbossWebMBean;
+    private ResponseTimeLogParser logParser;
+    private String vhost;
+    private String contextRoot;
 
     @Override
     public AvailabilityType getAvailability() {
@@ -340,11 +331,7 @@
         }
 
         if (operation == WarOperation.REVERT) {
-<<<<<<< HEAD
-            // Lets see if we have a backup of ouselves. If so, install it.
-
-=======
->>>>>>> 09104656
+
             try {
                 revertFromBackupFile();
                 return new OperationResult("Successfully reverted from backup");
@@ -354,12 +341,8 @@
         }
 
         // The following are MBean operations.
-<<<<<<< HEAD
-
         EmsOperation mbeanOperation = this.jbossWebMBean.getOperation(name, new Class[0]);
-=======
-        EmsOperation mbeanOperation = this.jbossWebMBean.getOperation(name);
->>>>>>> 09104656
+
         if (mbeanOperation == null) {
             throw new IllegalStateException("Operation [" + name + "] not found on bean ["
                 + this.jbossWebMBean.getBeanName() + "]");
