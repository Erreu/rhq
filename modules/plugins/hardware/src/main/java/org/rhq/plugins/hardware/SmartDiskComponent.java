/*
 * RHQ Management Platform
 * Copyright (C) 2005-2008 Red Hat, Inc.
 * All rights reserved.
 *
 * This program is free software; you can redistribute it and/or modify
 * it under the terms of the GNU General Public License as published by
 * the Free Software Foundation version 2 of the License.
 *
 * This program is distributed in the hope that it will be useful,
 * but WITHOUT ANY WARRANTY; without even the implied warranty of
 * MERCHANTABILITY or FITNESS FOR A PARTICULAR PURPOSE. See the
 * GNU General Public License for more details.
 *
 * You should have received a copy of the GNU General Public License
 * along with this program; if not, write to the Free Software
 * Foundation, Inc., 675 Mass Ave, Cambridge, MA 02139, USA.
 */
package org.rhq.plugins.hardware;

import java.io.BufferedReader;
import java.io.StringReader;
import java.util.HashMap;
import java.util.Map;
import java.util.Set;
import java.util.regex.Matcher;
import java.util.regex.Pattern;

import org.rhq.core.domain.measurement.AvailabilityType;
import org.rhq.core.domain.measurement.MeasurementDataNumeric;
import org.rhq.core.domain.measurement.MeasurementReport;
import org.rhq.core.domain.measurement.MeasurementScheduleRequest;
import org.rhq.core.domain.resource.Resource;
import org.rhq.core.domain.resource.ResourceType;
import org.rhq.core.pluginapi.inventory.InvalidPluginConfigurationException;
import org.rhq.core.pluginapi.inventory.PluginContainerDeployment;
import org.rhq.core.pluginapi.inventory.ResourceComponent;
import org.rhq.core.pluginapi.inventory.ResourceContext;
import org.rhq.core.pluginapi.measurement.MeasurementFacet;
import org.rhq.core.system.ProcessExecution;
import org.rhq.core.system.ProcessExecutionResults;

/**
 * @author Greg Hinkle
 */
public class SmartDiskComponent implements ResourceComponent, MeasurementFacet {

    private ResourceContext context;
    private Map<String, Double> data = new HashMap<String, Double>();

    public void start(ResourceContext resourceContext) throws InvalidPluginConfigurationException, Exception {
        this.context = resourceContext;
    }

    public void stop() {
    }

    public void getValues(MeasurementReport report, Set<MeasurementScheduleRequest> metrics) throws Exception {

        updateData();
        for (MeasurementScheduleRequest request : metrics) {
            Double val = data.get(request.getName());
            if (val != null) {
                report.addData(new MeasurementDataNumeric(request, val));
            }
        }
    }

    public AvailabilityType getAvailability() {
        // TODO
        return AvailabilityType.UP;
    }

    public void updateData() throws Exception {
        String prefix = context.getPluginConfiguration().getSimple("prefix").getStringValue();
        String command = context.getPluginConfiguration().getSimple("command").getStringValue();

        ProcessExecution proc;
        if (prefix != null) {
            proc = new ProcessExecution(prefix);
            proc.setArguments(new String[] { command, "--attributes", context.getResourceKey() });
        } else {
            proc = new ProcessExecution(command);
            proc.setArguments(new String[] { "--attributes", context.getResourceKey() });
        }

        proc.setCaptureOutput(true);
        proc.setWaitForCompletion(4000);
        ProcessExecutionResults results = context.getSystemInformation().executeProcess(proc);

        StringReader r = new StringReader(results.getCapturedOutput());
        BufferedReader br = new BufferedReader(r);
        String line = null;
        try {
            String model = null;
            Pattern p = Pattern.compile("^\\s*\\d*\\s*(\\S*)\\s*\\p{XDigit}*\\s*\\S*\\s*\\S*\\s*\\S*\\s*\\S*\\s*\\S*\\s*\\S*\\s*\\S*\\s*(\\d*).*$");
            while ((line = br.readLine()) != null) {
                Matcher m = p.matcher(line);
                if (m.matches()) {
                    try {
                        String name = m.group(1);
                        if (name != null && m.group(2) != null) {
                            Double val = Double.valueOf(m.group(2));
                            data.put(name, val);
                        }
                    } catch (Exception e) {
                    }
                }

            }
        } catch (Exception e) {
            e.printStackTrace();
        }
    }

    public static void main(String[] args) throws Exception {
        SmartDiskComponent sdc = new SmartDiskComponent();
<<<<<<< HEAD
        sdc.start(new ResourceContext(new Resource("/dev/sda", "foo", new ResourceType()), null, null, null, null, null,
 null, null, null, null, null, null, null, null, PluginContainerDeployment.AGENT));
=======
        sdc.start(new ResourceContext(new Resource("/dev/sda", "foo", new ResourceType()), null, null, null, null,
            null, null, null, null, null, null, null, null, PluginContainerDeployment.AGENT));
>>>>>>> af812477
        sdc.getValues(null, null);

    }

}<|MERGE_RESOLUTION|>--- conflicted
+++ resolved
@@ -115,13 +115,8 @@
 
     public static void main(String[] args) throws Exception {
         SmartDiskComponent sdc = new SmartDiskComponent();
-<<<<<<< HEAD
         sdc.start(new ResourceContext(new Resource("/dev/sda", "foo", new ResourceType()), null, null, null, null, null,
- null, null, null, null, null, null, null, null, PluginContainerDeployment.AGENT));
-=======
-        sdc.start(new ResourceContext(new Resource("/dev/sda", "foo", new ResourceType()), null, null, null, null,
             null, null, null, null, null, null, null, null, PluginContainerDeployment.AGENT));
->>>>>>> af812477
         sdc.getValues(null, null);
 
     }
