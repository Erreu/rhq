--- conflicted
+++ resolved
@@ -59,9 +59,6 @@
         
         <dependency>
             <groupId>org.rhq</groupId>
-<<<<<<< HEAD
-            <artifactId>rhq-scripting-python</artifactId>
-=======
             <artifactId>rhq-scripting-javascript</artifactId>
             <version>${project.version}</version>
             <scope>test</scope>
@@ -70,7 +67,6 @@
         <dependency>
             <groupId>${project.groupId}</groupId>
             <artifactId>rhq-core-client-api</artifactId>
->>>>>>> 2ae8bc11
             <version>${project.version}</version>
             <scope>test</scope>
         </dependency>
@@ -118,10 +114,6 @@
             <artifactId>shrinkwrap-resolver-impl-maven</artifactId>
             <scope>test</scope>
         </dependency>
-<<<<<<< HEAD
-        
-        <!-- We'll try remote connections using JNP -->
-=======
 
         <!-- 3rd Party Deps -->
 
@@ -219,7 +211,7 @@
         </dependency>
 
         <!-- This is needed cglib which is in turn needed by hibernate -->
->>>>>>> 2ae8bc11
+
         <dependency>
            <groupId>jboss</groupId>
            <artifactId>jnp-client</artifactId>
@@ -318,15 +310,12 @@
                         <jnp.port>${jnp.port}</jnp.port>
                         <jnp.rmiPort>${jnp.rmiPort}</jnp.rmiPort>
                     </systemPropertyVariables>
-<<<<<<< HEAD
-=======
                     <argLine>${jacoco.unit-test.args} -Djava.security.manager -Djava.security.policy==${basedir}/target/test-classes/security.policy</argLine>
                     <additionalClasspathElements>
                         <!-- The below is required for tests to run against 
                             Oracle. -->
                         <additionalClasspathElement>${settings.localRepository}/com/oracle/ojdbc6/${ojdbc6.version}/ojdbc6-${ojdbc6.version}.jar</additionalClasspathElement>
                     </additionalClasspathElements>
->>>>>>> 2ae8bc11
                 </configuration>
             </plugin>
 
