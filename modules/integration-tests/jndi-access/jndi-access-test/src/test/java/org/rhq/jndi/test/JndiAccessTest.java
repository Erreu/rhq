--- conflicted
+++ resolved
@@ -19,13 +19,11 @@
 
 package org.rhq.jndi.test;
 
-import static org.testng.Assert.assertNotNull;
-import static org.testng.Assert.fail;
-
 import java.io.BufferedReader;
+import java.io.File;
 import java.io.IOException;
 import java.io.InputStreamReader;
-import java.util.Collection;
+import java.io.PrintWriter;
 import java.util.Collections;
 import java.util.Properties;
 
@@ -35,78 +33,49 @@
 
 import org.apache.commons.logging.Log;
 import org.apache.commons.logging.LogFactory;
+import org.testng.Assert;
+import org.testng.annotations.AfterClass;
+import org.testng.annotations.BeforeClass;
 import org.testng.annotations.Parameters;
 import org.testng.annotations.Test;
 
-import org.jboss.arquillian.container.test.api.Deployment;
-import org.jboss.arquillian.container.test.api.RunAsClient;
-import org.jboss.arquillian.testng.Arquillian;
-import org.jboss.shrinkwrap.api.ArchivePaths;
-import org.jboss.shrinkwrap.api.ShrinkWrap;
-import org.jboss.shrinkwrap.api.asset.EmptyAsset;
-import org.jboss.shrinkwrap.api.spec.EnterpriseArchive;
-import org.jboss.shrinkwrap.api.spec.JavaArchive;
-import org.jboss.shrinkwrap.resolver.api.DependencyResolvers;
-import org.jboss.shrinkwrap.resolver.api.maven.MavenDependencyResolver;
-
+import org.rhq.bindings.ScriptEngineFactory;
+import org.rhq.bindings.StandardBindings;
 import org.rhq.bindings.StandardScriptPermissions;
-import org.rhq.scripting.javascript.JsEngineProvider;
-import org.rhq.scripting.python.PythonScriptEngineProvider;
+import org.rhq.bindings.util.PackageFinder;
+import org.rhq.core.domain.auth.Subject;
+import org.rhq.enterprise.client.LocalClient;
+import org.rhq.enterprise.server.test.AbstractEJB3Test;
+import org.rhq.enterprise.server.util.LookupUtil;
+import org.rhq.jndi.AllowRhqServerInternalsAccessPermission;
 
 /**
  * 
+ *
  * @author Lukas Krejci
  */
 @Test
-public class JndiAccessTest extends Arquillian {
-
+public class JndiAccessTest extends AbstractEJB3Test {
     private static final Log JNP_SERVER_LOG = LogFactory.getLog("Test JNP Server");
-
-    private static final String GROUP_FOR_NORMAL_TESTS = "JndiAccessTest";
-
+    
     private Process testServerProcess;
     private Thread testServerStdErrReader;
     private Thread testServerStdOutReader;
-
-    @Deployment
-    public static EnterpriseArchive TestEar() {
-        JavaArchive testEjb = ShrinkWrap.create(JavaArchive.class, "test-ejb.jar").addClass(TestEjb.class)
-            .addClass(TestEjbBean.class).addAsManifestResource(EmptyAsset.INSTANCE, ArchivePaths.create("beans.xml"));
-
-        Collection<JavaArchive> deps = DependencyResolvers.use(MavenDependencyResolver.class)
-            .loadMetadataFromPom("pom.xml")
-            //jnp is not directly declared as a dep (but indirectly through the dep on the jnp test server
-            //we therefore need to specify its full version here..
-            .artifacts("jboss:jnp-client:4.2.2.GA", "org.rhq:rhq-scripting-api", "org.rhq:rhq-scripting-javascript",
-                "org.rhq:rhq-scripting-python").scope("test").resolveAs(JavaArchive.class);
-
-        //to work around https://issues.jboss.org/browse/ARQ-659
-        //we need to include this test class in the EAR manually
-
-        //Instead of pulling the whole rhq-script-bindings (which has a lot of deps), we're just picking the
-        //StandardScriptPermissions from there so that it can be used in the tests
-        JavaArchive classes = ShrinkWrap.create(JavaArchive.class, "test-class.jar").addClass(JndiAccessTest.class)
-            .addClass(StandardScriptPermissions.class);
-
-        return ShrinkWrap.create(EnterpriseArchive.class, "test-ear.ear").addAsModule(testEjb).addAsLibraries(deps)
-            .addAsLibrary(classes);
-    }
-
-    @RunAsClient
-    @Parameters({ "test.server.jar.path", "jnp.port", "jnp.rmiPort" })
+    
+    @BeforeClass
+    @Parameters({"test.server.jar.path", "jnp.port", "jnp.rmiPort"})
     public void startTestJnpServer(String testServerJar, int jnpPort, int rmiPort) throws Exception {
-        ProcessBuilder bld = new ProcessBuilder("java", "-Djnp.port=" + jnpPort, "-Djnp.rmiPort=" + rmiPort, "-jar",
-            testServerJar);
-
+        ProcessBuilder bld = new ProcessBuilder("java", "-Djnp.port=" + jnpPort, "-Djnp.rmiPort=" + rmiPort, "-jar", testServerJar);
+        
         testServerProcess = bld.start();
-
+        
         testServerStdErrReader = new Thread(new Runnable() {
             @Override
             public void run() {
                 BufferedReader rdr = new BufferedReader(new InputStreamReader(testServerProcess.getErrorStream()));
                 try {
                     String line;
-                    while ((line = rdr.readLine()) != null) {
+                    while((line = rdr.readLine()) != null) {
                         JNP_SERVER_LOG.warn(line);
                     }
                 } catch (IOException e) {
@@ -121,14 +90,14 @@
             }
         });
         testServerStdErrReader.start();
-
+        
         testServerStdOutReader = new Thread(new Runnable() {
             @Override
             public void run() {
                 BufferedReader rdr = new BufferedReader(new InputStreamReader(testServerProcess.getInputStream()));
                 try {
                     String line;
-                    while ((line = rdr.readLine()) != null) {
+                    while((line = rdr.readLine()) != null) {
                         JNP_SERVER_LOG.debug(line);
                     }
                 } catch (IOException e) {
@@ -143,115 +112,75 @@
             }
         });
         testServerStdOutReader.start();
-
+        
         //give the JNP server some time to start up
         Thread.sleep(5000);
     }
-
-    @RunAsClient
-    @Test(dependsOnGroups = GROUP_FOR_NORMAL_TESTS)
+    
+    @AfterClass
     public void stopTestJnpServer() throws Exception {
         testServerProcess.destroy();
         testServerStdErrReader.join();
         testServerStdOutReader.join();
     }
-
-    @Test(dependsOnMethods = "startTestJnpServer", groups = GROUP_FOR_NORMAL_TESTS)
+    
     @Parameters("jnp.port")
     public void testRemoteConnectionWorkingFromJava(int jnpPort) throws Exception {
         Properties env = new Properties();
-        env.put("java.naming.factory.initial", "org.jnp.interfaces.NamingContextFactory");
-        env.put("java.naming.factory.url.pkgs", "org.jboss.naming:org.jnp.interfaces");
+        env.put("java.naming.factory.initial", "org.jboss.naming.NamingContextFactory");
         env.put("java.naming.provider.url", "jnp://localhost:" + jnpPort);
         InitialContext ctx = new InitialContext(env);
         Object kachny = ctx.lookup("kachny");
+        
+        assert kachny != null;
+    }
+    
+    public void testLocalJNDILookupFailsFromScripts() throws Exception {
+        Subject overlord = LookupUtil.getSubjectManager().getOverlord();        
+        
+        ScriptEngine engine = getEngine(overlord);
 
-        assertNotNull(kachny);
+        try {
+            engine.eval(""
+                + "var ctx = new javax.naming.InitialContext();\n"
+                + "var entityManagerFactory = ctx.lookup('java:/RHQEntityManagerFactory');\n"
+                + "var entityManager = entityManagerFactory.createEntityManager();\n"
+                + "entityManager.find(java.lang.Class.forName('org.rhq.core.domain.resource.Resource'), java.lang.Integer.valueOf('10001'));");
+            
+            Assert.fail("The script shouldn't have been able to use the EntityManager.");
+        } catch (ScriptException e) {
+            checkIsDesiredSecurityException(e);
+        }   
     }
+    
+    @Parameters("jnp.port")
+    public void testRemoteJNDILookupWorksFromScripts(int jnpPort) throws Exception {
+        Subject overlord = LookupUtil.getSubjectManager().getOverlord();        
+        
+        ScriptEngine engine = getEngine(overlord);
 
-    @Test(dependsOnMethods = "startTestJnpServer", groups = GROUP_FOR_NORMAL_TESTS)
-    @Parameters("jnp.port")
-    public void testRemoteConnectionWorkingFromScripts_javascript(int jnpPort) throws Exception {
-        getJavascriptScriptEngine().eval("" //
-            + "var env = new java.util.Properties;" //
-            + "env.put('java.naming.factory.initial', 'org.jnp.interfaces.NamingContextFactory');" //
-            + "env.put('java.naming.factory.url.pkgs', 'org.jboss.naming:org.jnp.interfaces');" //
-            + "env.put('java.naming.provider.url', 'jnp://localhost:" + jnpPort + "');" //
-            + "var ctx = new javax.naming.InitialContext(env);" //
-            + "var kachny = ctx.lookup('kachny');" //
-            + "if (kachny == null) throw 'The object retrieved from the remote server should not be null';");
+        try {
+            engine.eval(""
+                + "var env = new java.util.Hashtable();"
+                + "env.put('java.naming.factory.initial', 'org.jboss.naming.NamingContextFactory');"
+                + "env.put('java.naming.provider.url', 'jnp://localhost:" + jnpPort + "');"
+                + "var ctx = new javax.naming.InitialContext(env);\n"
+                + "var kachny = ctx.lookup('kachny');\n"
+                + "assertNotNull(kachny);\n");
+        } catch (ScriptException e) {            
+            Assert.fail("The script should have been able to access a remote JNDI server.", e);
+        }   
     }
-
-    @Test(dependsOnMethods = "startTestJnpServer", groups = GROUP_FOR_NORMAL_TESTS)
-    @Parameters("jnp.port")
-    public void testRemoteConnectionWorkingFromScripts_python(int jnpPort) throws Exception {
-        getPythonScriptEngine()
-            .eval(
-                "" //
-                    + "import java.util as u\n" //
-                    + "import javax.naming as n\n" //
-                    + "env = u.Properties()\n" //
-                    + "env.put('java.naming.factory.initial', 'org.jnp.interfaces.NamingContextFactory')\n" //
-                    + "env.put('java.naming.factory.url.pkgs', 'org.jboss.naming:org.jnp.interfaces')\n" //
-                    + "env.put('java.naming.provider.url', 'jnp://localhost:"
-                    + jnpPort
-                    + "')\n" //
-                    + "ctx = n.InitialContext(env)\n" //
-                    + "kachny = ctx.lookup('kachny')\n" //
-                    + "if (kachny is None):\n raise Exception('The object retrieved from the remote server should not be null')\n");
-    }
-
-    @Test(dependsOnMethods = "startTestJnpServer", groups = GROUP_FOR_NORMAL_TESTS)
-    public void testLocalJNDILookupWorksFromJava() throws Exception {
-        InitialContext ctx = new InitialContext();
-        Object bean = ctx.lookup("java:app/test-ejb/TestEjbBean");
-
-        assertNotNull(bean);
-    }
-
-    @Test(dependsOnMethods = "startTestJnpServer", groups = GROUP_FOR_NORMAL_TESTS)
-    public void testLocalJNDILookupFailsFromScripts_javascript() throws Exception {
-        try {
-            getJavascriptScriptEngine().eval(
-                "var ctx = new javax.naming.InitialContext();\n"
-                    + "var bean = ctx.lookup('java:app/test-ejb/TestEjbBean');\n");
-            fail("Script was able to perform local JNDI lookup.");
-        } catch (Exception e) {
-            checkIsDesiredSecurityException(e);
-        }
-    }
-
-    @Test(dependsOnMethods = "startTestJnpServer", groups = GROUP_FOR_NORMAL_TESTS)
-    public void testLocalJNDILookupFailsFromScripts_python() throws Exception {
-        try {
-            getPythonScriptEngine().eval("import javax.naming as n\n" // 
-                + "ctx = n.InitialContext()\n" // 
-                + "bean = ctx.lookup('java:app/test-ejb/TestEjbBean')\n");
-            fail("Script was able to perform local JNDI lookup.");
-        } catch (Exception e) {
-            checkIsDesiredSecurityException(e);
-        }
-    }
-<<<<<<< HEAD
-
-    private ScriptEngine getJavascriptScriptEngine() throws ScriptException {
-        return new JsEngineProvider().getInitializer().instantiate(Collections.<String> emptySet(),
-            new StandardScriptPermissions());
-    }
-
-    private ScriptEngine getPythonScriptEngine() throws ScriptException {
-        return new PythonScriptEngineProvider().getInitializer().instantiate(Collections.<String> emptySet(),
-            new StandardScriptPermissions());
-    }
-
-    private void checkIsDesiredSecurityException(Throwable t) {
-        //TODO implement
-        System.out.println(t);
-=======
         
     private ScriptEngine getEngine(Subject subject) throws ScriptException, IOException {
         StandardBindings bindings = new StandardBindings(new PrintWriter(System.out), new LocalClient(subject));
         return ScriptEngineFactory.getSecuredScriptEngine("javascript", new PackageFinder(Collections.<File>emptyList()), bindings, new StandardScriptPermissions());
->>>>>>> 2ae8bc11
     }
+    
+    private static void checkIsDesiredSecurityException(ScriptException e) {
+        String message = e.getMessage();
+        String permissionTrace = AllowRhqServerInternalsAccessPermission.class.getName();
+        
+        Assert.assertTrue(message.contains(permissionTrace), "The script exception doesn't seem to be caused by the AllowRhqServerInternalsAccessPermission security exception. " + message);
+    }    
 }