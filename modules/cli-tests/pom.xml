<project
   xmlns="http://maven.apache.org/POM/4.0.0"
   xmlns:xsi="http://www.w3.org/2001/XMLSchema-instance"
   xsi:schemaLocation="http://maven.apache.org/POM/4.0.0 http://maven.apache.org/maven-v4_0_0.xsd">

   <modelVersion>4.0.0</modelVersion>

   <parent>
      <groupId>org.rhq</groupId>
      <artifactId>rhq-parent</artifactId>
      <version>4.6.0-SNAPSHOT</version>
      <relativePath>../../pom.xml</relativePath>
   </parent>

   <artifactId>rhq-cli-tests</artifactId>

   <name>RHQ CLI Tests</name>
   <description>RHQ Enterprise Remote Command Line Interface</description>

   <properties>
      <rhq.server.name>localhost</rhq.server.name>  
   </properties>

   <dependencies>
      <dependency>
         <groupId>${project.groupId}</groupId>
         <artifactId>rhq-remoting-cli</artifactId>
         <version>${project.version}</version>
      </dependency>

      <dependency>
         <groupId>org.testng</groupId>
         <artifactId>testng</artifactId>
         <version>${testng.version}</version>
      </dependency>

      <dependency>
         <groupId>commons-io</groupId>
         <artifactId>commons-io</artifactId>
         <version>1.4</version>
      </dependency>

      <dependency>
         <groupId>commons-lang</groupId>
         <artifactId>commons-lang</artifactId>
         <version>2.4</version>
      </dependency>

      <dependency>
         <groupId>jboss</groupId>
         <artifactId>jboss-j2ee</artifactId>
      </dependency>
      
    <dependency>
      <groupId>oswego-concurrent</groupId>
      <artifactId>concurrent</artifactId>
    </dependency>
      
   </dependencies>

   <build>
      <resources>
         <resource>
            <directory>src/main/script</directory>
         </resource>
      </resources>
      <testResources>
         <testResource>
            <directory>src/test/script</directory>
         </testResource>
      </testResources>

      <plugins>
         <plugin>
            <groupId>org.apache.maven.plugins</groupId>
            <artifactId>maven-surefire-plugin</artifactId>
            <configuration>
               <skip>true</skip>
            </configuration>
         </plugin>

        <plugin>
           <artifactId>maven-antrun-plugin</artifactId>
           <executions>
              <execution>
                <id>test-scripts</id>
                <phase>test</phase>
                <configuration>
                   <target>
                      <java classname="org.rhq.enterprise.remoting.cli.ScriptTestRunner"
                            classpathref="maven.test.classpath"
                            resultproperty="script.tests.failed"
                            fork="true">
                         
                         <sysproperty key="script.dir" value="${basedir}/src/test/script"/>
                         <sysproperty key="test.output.dir" value="${basedir}/target/surefire-reports"/>
                         <sysproperty key="test" value="${test}"/>
                         <sysproperty key="rhq.server.name" value="${rhq.server.name}"/>
                      </java>

                      <fail message="There were test failures">
                         <condition>
                            <isfailure code="${script.tests.failed}"/>
                         </condition>
                      </fail>
                   </target>
                </configuration>
                <goals>
                   <goal>run</goal>
                </goals>
              </execution>
           </executions>
        </plugin>
      </plugins>
   </build>


   <profiles>

<<<<<<< HEAD
     <profile>
      <id>cobertura</id>
      <activation>
        <activeByDefault>false</activeByDefault>
      </activation>
        <build>
         <plugins>
           <plugin>
             <artifactId>maven-antrun-plugin</artifactId>        
              <dependencies>
               <dependency>
                 <groupId>net.sourceforge.cobertura</groupId>
                 <artifactId>cobertura</artifactId>
                 <version>1.9.4.1</version>       
               </dependency>
             </dependencies>
             <executions>                         
              <execution>              
               <id>cobertura-instrument</id>
               <phase>process-test-classes</phase>
                 <configuration>                  
                   <target>
                   <!-- prepare directory structure for cobertura-->
                   <mkdir dir="target/cobertura" /> 
                   <mkdir dir="target/cobertura/backup"/>
                   <!-- backup all classes so that we can instrument the original classes-->
                   <copy toDir="target/cobertura/backup" verbose="true" overwrite="true">
                      <fileset dir="target/classes">
                         <include name="**/*.class" />                         
                      </fileset>
                   </copy>
                   <!-- create a properties file and save there location of cobertura data file-->
                   <touch file="target/classes/cobertura.properties"/>
                   <echo file="target/classes/cobertura.properties">net.sourceforge.cobertura.datafile=${project.build.directory}/cobertura/cobertura.ser</echo>
                   <taskdef classpathref="maven.plugin.classpath" resource="tasks.properties" />
                   <!-- instrument all classes in target/classes directory -->
                   <cobertura-instrument datafile="${project.build.directory}/cobertura/cobertura.ser" todir="${project.build.directory}/classes">
                     <fileset dir="${project.build.directory}/classes">                     
                        <include name="**/*.class"/>
                      </fileset>
                    </cobertura-instrument>
                   </target>
                 </configuration>
               <goals>
                 <goal>run</goal>
               </goals>
              </execution>                            
              <execution>
               <id>cobertura-report</id>
               <phase>prepare-package</phase>
                 <configuration>
                   <target>
                     <taskdef classpathref="maven.plugin.classpath" resource="tasks.properties" />
                     <!-- prepare directory structure for cobertura-->
                     <mkdir dir="target/cobertura" />
                     <mkdir dir="target/site/cobertura" />
                     <!-- restore classes from backup folder to classes folder -->
                     <copy toDir="target/classes" verbose="true" overwrite="true">
                      <fileset dir="target/cobertura/backup">
                         <include name="**/*.class" />                         
                      </fileset>
                     </copy>
                     <!-- delete backup folder-->
                     <delete dir="target/cobertura/backup"/>
                     <!-- create a code coverage report -->
                     <cobertura-report format="html" datafile="${project.build.directory}/cobertura/cobertura.ser" destdir="${project.build.directory}/site/cobertura">
                      <fileset dir="${basedir}/src/main/java">
                         <include name="**/*.java" />
                      </fileset>
                     </cobertura-report>
                     <!-- delete cobertura.properties file -->
                     <delete file="target/classes/cobertura.properties"/>
                   </target>
                 </configuration>
               <goals>
                 <goal>run</goal>
               </goals>
               </execution>                                           
            </executions>   
           </plugin>          
          </plugins>
       </build>
     </profile>
=======
      <!-- Unlike most of RHQ, this module requires JDK6, so replace the Java 5 bootclasspath that was added to the compiler args by the root POM with a bootclasspath based on the java.home sysprop (which should be Java 6 or later if the enforcer plugin did its job). -->
      <profile>
         <id>check-java-api</id>

         <activation>
            <property>
               <name>java5.home</name>
            </property>
         </activation>
         
         <build>
           <plugins>
              <plugin>
                <artifactId>maven-compiler-plugin</artifactId>
                <configuration>
                  <compilerArguments>
                    <bootclasspath>${java.home}/lib/rt.jar${path.separator}${java.home}/lib/jsse.jar${path.separator}${java.home}/lib/jce.jar</bootclasspath>
                  </compilerArguments>
                </configuration>
              </plugin>
            </plugins>
          </build>
      </profile>
>>>>>>> 2ae8bc11
   </profiles>

</project><|MERGE_RESOLUTION|>--- conflicted
+++ resolved
@@ -114,118 +114,4 @@
       </plugins>
    </build>
 
-
-   <profiles>
-
-<<<<<<< HEAD
-     <profile>
-      <id>cobertura</id>
-      <activation>
-        <activeByDefault>false</activeByDefault>
-      </activation>
-        <build>
-         <plugins>
-           <plugin>
-             <artifactId>maven-antrun-plugin</artifactId>        
-              <dependencies>
-               <dependency>
-                 <groupId>net.sourceforge.cobertura</groupId>
-                 <artifactId>cobertura</artifactId>
-                 <version>1.9.4.1</version>       
-               </dependency>
-             </dependencies>
-             <executions>                         
-              <execution>              
-               <id>cobertura-instrument</id>
-               <phase>process-test-classes</phase>
-                 <configuration>                  
-                   <target>
-                   <!-- prepare directory structure for cobertura-->
-                   <mkdir dir="target/cobertura" /> 
-                   <mkdir dir="target/cobertura/backup"/>
-                   <!-- backup all classes so that we can instrument the original classes-->
-                   <copy toDir="target/cobertura/backup" verbose="true" overwrite="true">
-                      <fileset dir="target/classes">
-                         <include name="**/*.class" />                         
-                      </fileset>
-                   </copy>
-                   <!-- create a properties file and save there location of cobertura data file-->
-                   <touch file="target/classes/cobertura.properties"/>
-                   <echo file="target/classes/cobertura.properties">net.sourceforge.cobertura.datafile=${project.build.directory}/cobertura/cobertura.ser</echo>
-                   <taskdef classpathref="maven.plugin.classpath" resource="tasks.properties" />
-                   <!-- instrument all classes in target/classes directory -->
-                   <cobertura-instrument datafile="${project.build.directory}/cobertura/cobertura.ser" todir="${project.build.directory}/classes">
-                     <fileset dir="${project.build.directory}/classes">                     
-                        <include name="**/*.class"/>
-                      </fileset>
-                    </cobertura-instrument>
-                   </target>
-                 </configuration>
-               <goals>
-                 <goal>run</goal>
-               </goals>
-              </execution>                            
-              <execution>
-               <id>cobertura-report</id>
-               <phase>prepare-package</phase>
-                 <configuration>
-                   <target>
-                     <taskdef classpathref="maven.plugin.classpath" resource="tasks.properties" />
-                     <!-- prepare directory structure for cobertura-->
-                     <mkdir dir="target/cobertura" />
-                     <mkdir dir="target/site/cobertura" />
-                     <!-- restore classes from backup folder to classes folder -->
-                     <copy toDir="target/classes" verbose="true" overwrite="true">
-                      <fileset dir="target/cobertura/backup">
-                         <include name="**/*.class" />                         
-                      </fileset>
-                     </copy>
-                     <!-- delete backup folder-->
-                     <delete dir="target/cobertura/backup"/>
-                     <!-- create a code coverage report -->
-                     <cobertura-report format="html" datafile="${project.build.directory}/cobertura/cobertura.ser" destdir="${project.build.directory}/site/cobertura">
-                      <fileset dir="${basedir}/src/main/java">
-                         <include name="**/*.java" />
-                      </fileset>
-                     </cobertura-report>
-                     <!-- delete cobertura.properties file -->
-                     <delete file="target/classes/cobertura.properties"/>
-                   </target>
-                 </configuration>
-               <goals>
-                 <goal>run</goal>
-               </goals>
-               </execution>                                           
-            </executions>   
-           </plugin>          
-          </plugins>
-       </build>
-     </profile>
-=======
-      <!-- Unlike most of RHQ, this module requires JDK6, so replace the Java 5 bootclasspath that was added to the compiler args by the root POM with a bootclasspath based on the java.home sysprop (which should be Java 6 or later if the enforcer plugin did its job). -->
-      <profile>
-         <id>check-java-api</id>
-
-         <activation>
-            <property>
-               <name>java5.home</name>
-            </property>
-         </activation>
-         
-         <build>
-           <plugins>
-              <plugin>
-                <artifactId>maven-compiler-plugin</artifactId>
-                <configuration>
-                  <compilerArguments>
-                    <bootclasspath>${java.home}/lib/rt.jar${path.separator}${java.home}/lib/jsse.jar${path.separator}${java.home}/lib/jce.jar</bootclasspath>
-                  </compilerArguments>
-                </configuration>
-              </plugin>
-            </plugins>
-          </build>
-      </profile>
->>>>>>> 2ae8bc11
-   </profiles>
-
 </project>