--- conflicted
+++ resolved
@@ -137,28 +137,6 @@
      * @return the request to create the JDBC driver configuration.
      */
     public ModelNode createNewJdbcDriverRequest(String name, String moduleName, String driverXaClassName) {
-<<<<<<< HEAD
-        return createNewJdbcDriverRequest(name, moduleName, driverXaClassName, true);
-    }
-
-    public ModelNode createNewJdbcDriverRequest(String name, String moduleName, String driverXaClassName,
-        boolean isXA) {
-        String dmrTemplate;
-        if (isXA) {
-            dmrTemplate =
-                "{" +
-                "\"driver-module-name\" => \"%s\" " +
-                ", \"driver-xa-datasource-class-name\" => \"%s\" " +
-                "}";
-        } else {
-            dmrTemplate =
-                "{" +
-                "\"driver-module-name\" => \"%s\" " +
-                ", \"driver-datasource-class-name\" => \"%s\" " +
-                 "}";
-        }
-        String dmr = String.format(dmrTemplate, moduleName, driverXaClassName);
-=======
         String dmrTemplate;
         String dmr;
 
@@ -176,7 +154,6 @@
                 + "}";
             dmr = String.format(dmrTemplate, moduleName);
         }
->>>>>>> b423892e
 
         Address addr = Address.root().add(SUBSYSTEM, SUBSYSTEM_DATASOURCES, JDBC_DRIVER, name);
         final ModelNode request = ModelNode.fromString(dmr);
