<?xml version="1.0" encoding="UTF-8" standalone="yes" ?>

<xs:schema xmlns:xs="http://www.w3.org/2001/XMLSchema"
           xmlns:config="urn:xmlns:rhq-configuration"
           xmlns:drift="urn:xmlns:rhq-drift"
           xmlns:rhq="urn:xmlns:rhq-plugin"
           targetNamespace="urn:xmlns:rhq-plugin"
           elementFormDefault="qualified"
           jaxb:version="2.0"
           xmlns:jaxb="http://java.sun.com/xml/ns/jaxb" blockDefault="">

   <xs:import namespace="urn:xmlns:rhq-configuration" schemaLocation="rhq-configuration.xsd"/>
   <xs:import namespace="urn:xmlns:rhq-drift" schemaLocation="rhq-drift.xsd"/>

   <xs:annotation>
      <xs:documentation>Schema for the definition of an AMPS plugin. AMPS plugins provide the metadata for new
         supported systems to manage and the implementation of the necessary interfaces to utilize these features.
      </xs:documentation>
      <xs:appinfo>
         <jaxb:schemaBindings>
            <jaxb:package name="org.rhq.core.clientapi.descriptor.plugin"/>
         </jaxb:schemaBindings>
      </xs:appinfo>
   </xs:annotation>

   <xs:element name="plugin">
      <xs:annotation>
         <xs:documentation>Root of a plugin representing an ON plugin definition and the resource model of supported
            managed systems and their components
         </xs:documentation>
         <xs:appinfo>
            <jaxb:class name="PluginDescriptor"/>
         </xs:appinfo>
      </xs:annotation>
      <xs:complexType>
         <xs:sequence>
            <xs:element name="depends" minOccurs="0" maxOccurs="unbounded">
               <xs:annotation>
                  <xs:documentation>
                     Identifies the plugins this plugin depends on. A plugin depends
                     on another if it requires some of that other plugin's
                     classes or extends that other plugin's resource types.
                  </xs:documentation>
                  <xs:appinfo>
                     <jaxb:property name="depends" />
                  </xs:appinfo>
               </xs:annotation>
               <xs:complexType>
                  <xs:attribute name="plugin" type="xs:string" use="required"/>
                  <xs:attribute name="useClasses" type="xs:boolean" default="false">
                     <xs:annotation>
                        <xs:documentation>
                           If true, the classes from this dependency plugin will be accessible. Can only be
                           true for one depends reference. If never specified, the last depends reference
                           will default this value to true.
                        </xs:documentation>
                     </xs:annotation>
                  </xs:attribute>
               </xs:complexType>
            </xs:element>

            <!--<xs:element ref="rhq:help" minOccurs="0" maxOccurs="unbounded" />-->

            <xs:element ref="rhq:platform" minOccurs="0" maxOccurs="unbounded">
               <xs:annotation>
                  <xs:documentation>
                     Defines a supported platform type (i.e. operating
                     system). Platforms are already defined in the
                     standard platform plugin deployed with the plugin
                     container itself; custom plugins typically do not
                     have to define new platforms.
                  </xs:documentation>
                  <xs:appinfo>
                     <jaxb:property name="platforms" />
                  </xs:appinfo>
               </xs:annotation>
            </xs:element>

            <xs:element ref="rhq:server" minOccurs="0" maxOccurs="unbounded">
               <xs:annotation>
                  <xs:documentation>
                     Defines a supported server. A server is typically a
                     standalone product that can be managed and
                     monitored. Servers may be auto-discovered via
                     process scans.
                  </xs:documentation>
                  <xs:appinfo>
                     <jaxb:property name="servers" />
                  </xs:appinfo>
               </xs:annotation>
            </xs:element>

            <xs:element ref="rhq:service" minOccurs="0" maxOccurs="unbounded">
               <xs:annotation>
                  <xs:documentation>
                     Defines a supported service. A service is typically
                     a child of server and provides distinct
                     functionality within the parent server. Services
                     are usually discovered by their parent servers.
                  </xs:documentation>
                  <xs:appinfo>
                     <jaxb:property name="services" />
                  </xs:appinfo>
               </xs:annotation>
            </xs:element>

            <xs:element ref="rhq:help" minOccurs="0" maxOccurs="1" />
         </xs:sequence>
         <xs:attribute name="name" use="required" type="xs:string">
            <xs:annotation>
               <xs:documentation>
                  Programmatic name of the plugin. This should be unique across all plugins deployed in the
                  system.
               </xs:documentation>
            </xs:annotation>
         </xs:attribute>
         <xs:attribute name="displayName" type="xs:string">
            <xs:annotation>
               <xs:documentation>
                  Formatted name displayed to the user. If this is omitted, the value "name" attribute will be used.
               </xs:documentation>
            </xs:annotation>
         </xs:attribute>
         <xs:attribute name="description" type="xs:string">
            <xs:annotation>
               <xs:documentation>
                  Summary of what the plugin provides to be displayed to the user.
               </xs:documentation>
            </xs:annotation>
         </xs:attribute>
         <xs:attribute name="package" type="rhq:classNameType">
            <xs:annotation>
               <xs:documentation>
                  Package in which all resource discovery and component classes in this plugin reside. These component
                  classes may use classes in other packages, however each resource discovery and component class
                  must be in this package in order for the plugin descriptor to be able to instantiate them.
               </xs:documentation>
            </xs:annotation>
         </xs:attribute>
         <xs:attribute name="pluginLifecycleListener" type="rhq:classNameType" use="optional">
            <xs:annotation>
               <xs:documentation>
                  A class that performs global initialization and shutdown of the plugin. If specified,
                  this class will be notified when the plugin is loaded and unloaded. This provides a place
                  for plugin developers to allocate global resources needed by all plugin components and
                  a place to clean up those resources.
               </xs:documentation>
            </xs:annotation>
         </xs:attribute>
         <xs:attribute name="version" type="xs:string">
            <xs:annotation>
               <xs:documentation>
                  The version of this plugin in and OSGI compatible format. (e.g. 2.0.4 or 3.1.beta2)
               </xs:documentation>
            </xs:annotation>
         </xs:attribute>
         <xs:attribute name="ampsVersion" type="xs:string">
            <xs:annotation>
               <xs:documentation>
                  The AMPS version this plugin requires in OSGI compatible format. (e.g. 2.0)
               </xs:documentation>
            </xs:annotation>
         </xs:attribute>
      </xs:complexType>
   </xs:element>

   <!-- == Measurement ================================================== -->

   <xs:element name="metric">
      <xs:annotation>
         <xs:documentation>A declared value that can be monitored for changes over time. Metrics are divided into
            several main types including numeric, string traits, timings and complex.
         </xs:documentation>
         <xs:appinfo>
            <jaxb:class name="MetricDescriptor"/>
         </xs:appinfo>
      </xs:annotation>
      <xs:complexType>
         <xs:sequence>
            <xs:element ref="rhq:version" minOccurs="0"/>
         </xs:sequence>
         <xs:attribute name="displayName" type="xs:string" use="optional">
            <xs:annotation>
               <xs:documentation>
                  The name that is used to identify this metric in the UI.
                  If this attribute is not specified, the 'property' attribute
                  will be used as the display name.
               </xs:documentation>
            </xs:annotation>
         </xs:attribute>
         <xs:attribute name="property" type="xs:string" use="required">
            <xs:annotation>
               <xs:documentation>
                  The plugin-specific name of the property that identifies the metric. In particular,
                  it helps identify what and possibly how the plugin retrieves the measurement from the
                  monitored resource. This is usually a product specific name of the metric emitted
                  by the managed resource. For example, it could be an attribute name from a JMX MBean,
                  or it could be a table name within a database.
               </xs:documentation>
            </xs:annotation>
         </xs:attribute>
         <xs:attribute name="description" type="xs:string"/>
         <xs:attribute name="defaultInterval">
            <xs:annotation>
               <xs:documentation>
                  The default collection interval, in milliseconds. The metric is not necessarily
                  enabled - see the defaultOn attribute for that. The minimum allowed value is
                  30000 (30 seconds).
               </xs:documentation>
            </xs:annotation>
            <xs:simpleType>
               <xs:restriction base="xs:unsignedLong">
                  <xs:minInclusive value="30000"/>                   
               </xs:restriction>
            </xs:simpleType>
         </xs:attribute>
         <xs:attribute name="defaultOn" type="xs:boolean" default="false">
            <xs:annotation>
               <xs:documentation>
                  If true, this metric will get collected as soon as possible.
                  If false, a user must explicitly tell the plugin to collect this metric.
               </xs:documentation>
            </xs:annotation>
         </xs:attribute>
         <xs:attribute name="category" default="performance">
            <xs:annotation>
                
            </xs:annotation>
            <xs:simpleType>
               <xs:restriction base="xs:string">
                  <xs:enumeration value="availability"/>
                  <xs:enumeration value="performance"/>
                  <xs:enumeration value="throughput"/>
                  <xs:enumeration value="utilization"/>
               </xs:restriction>
            </xs:simpleType>
         </xs:attribute>
         <xs:attribute name="units" type="config:measurementUnitsDescriptor" default="none">
            <xs:annotation>
               <xs:documentation>
                  The units for this measurement.
               </xs:documentation>
            </xs:annotation>
         </xs:attribute>
         <xs:attribute name="displayType" default="detail">
            <xs:annotation>
               <xs:documentation>
                  Data displayed in the summary view will appear in the main measurement display page.
                  Data displayed in the detail view will only appear in the UI when examining
                  the entire set of metric data. The location in the UI where the measurement data
                  is shown is typically in a different area from where the trait data is shown.
                  Note that metric collection is by default enabled for metrics with a displayType of summary.
               </xs:documentation>
            </xs:annotation>
            <xs:simpleType>
               <xs:restriction base="xs:string">
                  <xs:enumeration value="summary"/>
                  <xs:enumeration value="detail"/>
               </xs:restriction>
            </xs:simpleType>
         </xs:attribute>
         <xs:attribute name="measurementType" default="dynamic">
            <xs:annotation>
               <xs:documentation>
                  If dataType is "measurement", this further describes the measurement data.
                  This defines whether the measurement values that get collected
                  consistently increase over time or are dynamic and can "randomly"
                  be higher or lower than previous values. The system will by itself generate
                  per minute metris for data with measurementType of 
                  trendsup or trendsdown.
               </xs:documentation>
            </xs:annotation>
            <xs:simpleType>
               <xs:restriction base="xs:string">
                  <xs:enumeration value="dynamic"/>
                  <xs:enumeration value="trendsup"/>
                  <xs:enumeration value="trendsdown"/>
               </xs:restriction>
            </xs:simpleType>
         </xs:attribute>
         <xs:attribute name="dataType" default="measurement">
            <xs:annotation>
               <xs:documentation>
                  Describes the type of data that is to be collected. The typical type is
                  "measurement" (i.e. numeric) data that normally changes over time - this is the default.
                  A "trait" is typically a value that changes rarely (e.g. number of CPUs on a platform,
                  or an install path). A "calltime" metric is the min/max/avg call durations for each
                  destination (e.g. URL or session EJB method) in a set of destinations.
               </xs:documentation>
            </xs:annotation>
            <xs:simpleType>
               <xs:restriction base="xs:string">
                  <xs:enumeration value="measurement"/>
                  <xs:enumeration value="trait"/>
                  <xs:enumeration value="calltime"/>
               </xs:restriction>
            </xs:simpleType>
         </xs:attribute>
         <xs:attribute name="destinationType">
            <xs:annotation>
               <xs:documentation>
                  The destination type (e.g. "URL" or "Method Name") - only defined for call-time measurements.
               </xs:documentation>
            </xs:annotation>
            <xs:simpleType>
               <xs:restriction base="xs:string">
                  <xs:whiteSpace value="collapse"/>
                  <xs:minLength value="1"/>
                  <xs:maxLength value="100"/>
               </xs:restriction>
            </xs:simpleType>
         </xs:attribute>
      </xs:complexType>
   </xs:element>

    <!-- == Event ================================================== -->

    <xs:element name="event">
       <xs:annotation>
          <xs:documentation>A type of event that can be checked periodically for occurrences.
          </xs:documentation>
          <xs:appinfo>
             <jaxb:class name="EventDescriptor"/>
          </xs:appinfo>
       </xs:annotation>
       <xs:complexType>
          <xs:sequence>
             <xs:element ref="rhq:version" minOccurs="0"/>
          </xs:sequence>
           <xs:attribute name="name" type="xs:string" use="required">
              <xs:annotation>
                 <xs:documentation>
                   A name that uniquely identifies the event type.
                 </xs:documentation>
              </xs:annotation>
           </xs:attribute>
          <xs:attribute name="displayName" type="xs:string">
             <xs:annotation>
                <xs:documentation>
                   The name that is used to identify this event in the UI.
                   If this attribute is not specified, the 'name' attribute
                   will be used as the display name.
                </xs:documentation>
             </xs:annotation>
          </xs:attribute>
          <xs:attribute name="description" type="xs:string"/>
       </xs:complexType>
    </xs:element>

   <!-- == Content ================================================== -->

   <xs:element name="content">
      <xs:annotation>
         <xs:documentation>Represents a particular type of package that is present on resources of this type, such as
            libraries, log files, and deployed applications. Each package discovered on these resources will be of
            one of the defined package types (i.e. an instance of this element).
         </xs:documentation>
         <xs:appinfo>
            <jaxb:class name="ContentDescriptor"/>
         </xs:appinfo>
      </xs:annotation>
      <xs:complexType>
         <xs:sequence>
            <xs:element name="configuration" type="config:configuration" minOccurs="0">
               <xs:annotation>
                  <xs:documentation>
                     Describes properties that dictate how the package was deployed or installed. The user will be
                     prompted for values for these properties when deploying a new package of this type.
                  </xs:documentation>
               </xs:annotation>
            </xs:element>
            <xs:element ref="rhq:version" minOccurs="0">
               <xs:annotation>
                  <xs:documentation>
                     Resource version to which this content applies. If this is omitted, the content applies to
                     all versions.
                  </xs:documentation>
               </xs:annotation>
            </xs:element>
         </xs:sequence>
         <xs:attribute name="name" type="xs:string" use="required">
            <xs:annotation>
               <xs:documentation>
                  Name of this package type. This must be unique across all other package types defined for this
                  resource type.
               </xs:documentation>
            </xs:annotation>
         </xs:attribute>
         <xs:attribute name="displayName" type="xs:string" use="optional">
            <xs:annotation>
               <xs:documentation>
                  The user friendly name of the package type that will be displayed in the UI.
               </xs:documentation>
            </xs:annotation>
         </xs:attribute>
         <xs:attribute name="description" type="xs:string" use="optional">
            <xs:annotation>
               <xs:documentation>
                  Description of the package type that will be displayed in the UI.
               </xs:documentation>
            </xs:annotation>
         </xs:attribute>
         <xs:attribute name="category" type="rhq:contentDescriptorCategory" use="required">
            <xs:annotation>
               <xs:documentation>
                  Describes the contents of the package type and how they act with respect to the resource.
               </xs:documentation>
            </xs:annotation>
         </xs:attribute>
         <xs:attribute name="discoveryInterval" type="xs:int" use="optional" default="43200000">
            <xs:annotation>
               <xs:documentation>
                  Time interval, in milliseconds, between discovery scans being performed for packages of this type.
               </xs:documentation>
            </xs:annotation>
         </xs:attribute> 
         <xs:attribute name="isCreationType" type="xs:boolean" use="optional" default="false">
            <xs:annotation>
               <xs:documentation>
                  Indicates a package of this type must be uploaded when creating the resource to which this package
                  type belongs. This attribute is only honored when the resource's creationType attribute is set
                  to "content".
               </xs:documentation>
            </xs:annotation>
         </xs:attribute>
         <xs:attribute name="supportsArchitecture" type="xs:boolean" use="optional" default="false">
            <xs:annotation>
               <xs:documentation>
                  Indicates packages of this type may be of different architectures. If this is set to false, when
                  creating new packages of this type, the architecture will be defaulted to "noarch".
               </xs:documentation>
            </xs:annotation>
         </xs:attribute>
      </xs:complexType>
   </xs:element>
   <xs:simpleType name="contentDescriptorCategory">
      <xs:restriction base="xs:string">
         <xs:enumeration value="executableScript"/>
         <xs:enumeration value="executableBinary"/>
         <xs:enumeration value="deployable"/>
         <xs:enumeration value="configuration"/>
      </xs:restriction>
   </xs:simpleType>

   <!-- == Operation ================================================== -->

   <xs:element name="operation">
      <xs:annotation>
         <xs:appinfo>
            <jaxb:class name="OperationDescriptor"/>
         </xs:appinfo>
      </xs:annotation>
      <xs:complexType>
         <xs:sequence>
            <xs:element name="parameters" type="config:configuration" minOccurs="0" maxOccurs="1">
               <xs:annotation>
                  <xs:documentation>
                     If this operation accepts incoming arguments from the caller, this defines
                     the paramter definitions for those argument values.  They are defined using
                     the Configuration API.
                  </xs:documentation>
               </xs:annotation>
            </xs:element>
            <xs:element name="results" type="config:configuration" minOccurs="0" maxOccurs="1">
               <xs:annotation>
                  <xs:documentation>
                     If this operation returns data back to the caller, this defines
                     what the returned results will look like using the Configuration API.
                  </xs:documentation>
               </xs:annotation>
            </xs:element>
            <!-- resource versions this operation applies to; if omitted, it applies to all versions -->
            <xs:element ref="rhq:version" minOccurs="0" />
         </xs:sequence>

         <xs:attribute name="name" use="required" type="xs:string" />
         <xs:attribute name="displayName" type="xs:string" />
         <xs:attribute name="description" type="xs:string" />
         <!-- TODO: return value type -->
         <xs:attribute name="timeout" type="xs:int" use="optional">
            <xs:annotation>
               <xs:documentation>
                  The default timeout, in seconds. If this amount of time passes before the
                  invocation completes, an error will be returned.  If defined, this
                  overrides the plugin container's default operation invocation timeout.
               </xs:documentation>
            </xs:annotation>
         </xs:attribute>
      </xs:complexType>
   </xs:element>

   <!-- == Bundle Target ================================================== -->

   <xs:element name="bundle-target">
        <xs:annotation>
           <xs:appinfo>
              <jaxb:class name="BundleTargetDescriptor"/>
           </xs:appinfo>
           <xs:documentation>
              If defined, the resource can be used as a target for bundle deployment.
              The child elements describe where, under the resource, bundles can be deployed.
           </xs:documentation>
        </xs:annotation>
        <xs:complexType>
           <xs:sequence>
              <xs:element name="destination-base-dir" maxOccurs="unbounded" minOccurs="1">
                  <xs:complexType>
                       <xs:annotation>
                           <xs:documentation>
                              Defines where a bundle can be deployed under the resource.
                              You must define one destination base directory, but may define more.
                              Each destination base directory's value is obtained from a particular context
                              (e.g. in the resource's plugin configuration or its resource configuration).
                              Within that context, the base directory value is obtained by looking up the named value in the given context.
                              For example, if the value-name is "install.dir" and the value-context is "pluginConfiguration",
                              then the destination base directory value is obtained by getting the "install.dir" property value
                              found in the resource's plugin configuration.
                           </xs:documentation>
                       </xs:annotation>
                       <xs:sequence>
                          <xs:element name="value-context">
                              <xs:simpleType>
                                  <xs:restriction base="xs:string">
                                      <xs:enumeration value="pluginConfiguration"></xs:enumeration>
                                      <xs:enumeration value="resourceConfiguration"></xs:enumeration>
                                      <xs:enumeration value="measurementTrait"></xs:enumeration>
                                      <xs:enumeration value="fileSystem"></xs:enumeration>
                                  </xs:restriction>
                              </xs:simpleType>
                          </xs:element>
                          <xs:element name="value-name" type="xs:string"></xs:element>
                      </xs:sequence>
                      <xs:attribute name="name" type="xs:string" use="required">
                          <xs:annotation>
                              <xs:documentation>
                                  The name given to identify this particular destination base directory.
                              </xs:documentation>
                          </xs:annotation>
                      </xs:attribute>
                      <xs:attribute name="description" type="xs:string" use="optional">
                          <xs:annotation>
                              <xs:documentation>
                                  An explanation to the user to describe what this destination location is. 
                              </xs:documentation>
                          </xs:annotation>
                      </xs:attribute>
                  </xs:complexType>
              </xs:element>
          </xs:sequence>
       </xs:complexType>
   </xs:element>

   <!-- BASE RESOURCE -->
   
   <xs:element name="resource" type="rhq:resource">
      <xs:annotation>
         <xs:documentation>Represents an item in the management inventory</xs:documentation>
      </xs:annotation>
      <xs:keyref name="subcategoryNameRef" refer="rhq:subcategoryName">
         <xs:selector xpath="./subcategories/subcategory"/>
         <xs:field xpath="@subcategory"/>
      </xs:keyref>
   </xs:element>

   <xs:complexType name="resource" abstract="true">
      <xs:annotation>
         <xs:appinfo>
            <jaxb:class name="ResourceDescriptor"/>
         </xs:appinfo>
      </xs:annotation>
      <xs:sequence>
         <xs:element ref="rhq:version" minOccurs="0" maxOccurs="1"/>
         <xs:element name="runs-inside" type="rhq:runsInsideType" maxOccurs="1" minOccurs="0">
            <xs:annotation>
               <xs:documentation>
                  Declares that the resource type will be injected as a child type
                  to the resource types defined in this tag.  In effect, this says
                  resources of this type can "run inside" resources of those parent types.
               </xs:documentation>
            </xs:annotation>
         </xs:element>

         <xs:element name="subcategories" minOccurs="0">
            <xs:complexType>
               <xs:sequence>
                 <xs:element ref="rhq:subcategory" minOccurs="0" maxOccurs="unbounded"/>
               </xs:sequence>
            </xs:complexType>
         </xs:element>

         <xs:element name="bundle" type="rhq:bundle" minOccurs="0" maxOccurs="1">
            <xs:annotation>
               <xs:documentation>
                  Defines the type of bundle this resource can process. Resource components that support
                  bundles must implement BundleFacet.
               </xs:documentation>
               <xs:appinfo>
                  <jaxb:property name="bundle" />
               </xs:appinfo>
            </xs:annotation>
         </xs:element>

         <xs:element name="plugin-configuration" type="config:configuration" minOccurs="0">
            <xs:annotation>
               <xs:documentation>
                  Defines properties that are used by the resource component to connect to a specific resource.
               </xs:documentation>
            </xs:annotation>
         </xs:element>
         <xs:element name="process-scan" type="rhq:processScan" minOccurs="0" maxOccurs="unbounded">
            <xs:annotation>
               <xs:documentation>
                  Defines what to look for during a process scan in order to identify server
                  resources that should be auto-discovered. Process scan elements are only
                  useful when specified for server resources; they will be ignored when
                  specified for child services.
               </xs:documentation>
            </xs:annotation>
         </xs:element>
         <xs:element ref="rhq:operation" minOccurs="0" maxOccurs="unbounded"/>
         <xs:element ref="rhq:metric" minOccurs="0" maxOccurs="unbounded"/>
         <xs:element ref="rhq:event" minOccurs="0" maxOccurs="unbounded"/>
         <xs:element ref="rhq:content" minOccurs="0" maxOccurs="unbounded"/>
         <xs:element name="resource-configuration" type="config:configuration" minOccurs="0"/>
<<<<<<< HEAD
         <xs:element name="drift-configuration" type="drift:Drift" minOccurs="0" maxOccurs="unbounded"/>
=======
         <xs:element ref="rhq:bundle-target" minOccurs="0" maxOccurs="1"/>
>>>>>>> c1539ab2
         <xs:element ref="rhq:help" minOccurs="0" maxOccurs="1" />
      </xs:sequence>
      <xs:attribute name="name" use="required" type="xs:string"/>
      <xs:attribute name="singleton" use="optional" type="xs:boolean" default="false">
        <xs:annotation>
           <xs:documentation>Resources that are marked as singletons may only ever have
           one instance discovered per parent resource.</xs:documentation>
        </xs:annotation>
      </xs:attribute>
      <xs:attribute name="supportsManualAdd" use="optional" type="xs:boolean" default="false">
        <xs:annotation>
           <xs:documentation>Defines whether resources of this type can be manually added to inventory
           by the user (i.e. rather than being autodiscovered and then imported).</xs:documentation>
        </xs:annotation>
      </xs:attribute>
      <xs:attribute name="classLoader" use="optional" default="shared">
         <xs:annotation>
            <xs:documentation>Dictates what classes the resource component has available. If 'shared', the resource
            will only need to share classes from its parent resource. If 'instance', the resource will need its own
            classloader instance and that classloader instance will get additional jars added to it if the resource's
            discovery component implements the ClassLoaderFacet. Note that this attribute is ignored if the resource
            and its parent are from the same plugin - in that case, the resource's classloader will always be that
            of its parent resource.
            </xs:documentation>
         </xs:annotation>
         <xs:simpleType>
            <xs:restriction base="xs:string">
               <xs:enumeration value="shared" />
               <xs:enumeration value="instance" />
            </xs:restriction>
         </xs:simpleType>
      </xs:attribute>
      <xs:attribute name="subCategory" use="optional">
         <xs:annotation>
            <xs:documentation>
               Resource types can be grouped into subcategories. A subcategory
               defines "like" resource types so they can, for example, be shown together
               in a UI group tab. You can, therefore, define multiple resource types
               and group them together by making their subCategory attributes the same.
            </xs:documentation>
         </xs:annotation>
      </xs:attribute>

      <xs:attribute name="description" use="optional" type="xs:string"/>
      <xs:attribute name="discovery" use="optional" type="rhq:classNameType">
         <xs:annotation>
            <xs:documentation>
               The discovery component class used to discover this resource. Optional when the
               resource may be discovered by a parent resource.
            </xs:documentation>
         </xs:annotation>
      </xs:attribute>
      <xs:attribute name="class" type="rhq:classNameType">
         <xs:annotation>
            <xs:documentation>
               The resource component class that is used to represent instances of this resource.
            </xs:documentation>
         </xs:annotation>
      </xs:attribute>
      <xs:anyAttribute/>
   </xs:complexType>
   
   <xs:simpleType name="resourceCreateDeletePolicy">
      <xs:restriction base="xs:string">
         <xs:enumeration value="neither"/>
         <xs:enumeration value="create-only"/>
         <xs:enumeration value="delete-only"/>
         <xs:enumeration value="both"/>
      </xs:restriction>
   </xs:simpleType>

   <xs:simpleType name="resourceCreationData">
      <xs:restriction base="xs:string">
         <xs:enumeration value="configuration"/>
         <xs:enumeration value="content"/>
      </xs:restriction>
   </xs:simpleType>

   <xs:complexType name="bundle">
      <xs:attribute name="type" type="xs:string"/>
   </xs:complexType>

   <!-- PLATFORM -->

   <xs:element name="platform" type="rhq:platform">
      <xs:unique name="platform-operation">
         <xs:selector xpath="rhq:operation"/>
         <xs:field xpath="@name"/>
      </xs:unique>
      <xs:unique name="platform-metric">
         <xs:selector xpath="rhq:metric"/>
         <xs:field xpath="@name"/>
      </xs:unique>
   </xs:element>

   <xs:complexType name="platform">
      <xs:annotation>
         <xs:appinfo>
            <jaxb:class name="PlatformDescriptor"/>
            <jaxb:property name="platforms"/>
         </xs:appinfo>
      </xs:annotation>

      <xs:complexContent>
         <xs:extension base="rhq:resource">
            <xs:sequence>
               <xs:element ref="rhq:server" minOccurs="0" maxOccurs="unbounded">
                  <xs:annotation>
                     <xs:documentation>
                        Defines child server types that can be embedded in this server type.
                     </xs:documentation>
                     <xs:appinfo>
                        <jaxb:property name="servers" />
                     </xs:appinfo>
                  </xs:annotation>
               </xs:element>

               <xs:element ref="rhq:service" minOccurs="0" maxOccurs="unbounded">
                  <xs:annotation>
                     <xs:documentation>
                        Defines child services that are hosted in this resource type.
                     </xs:documentation>
                     <xs:appinfo>
                        <jaxb:property name="services" />
                     </xs:appinfo>
                  </xs:annotation>
               </xs:element>
            </xs:sequence>
         </xs:extension>
      </xs:complexContent>
   </xs:complexType>

   <!-- SERVER -->

   <xs:element name="server" type="rhq:server">
      <xs:unique name="server-operation">
         <xs:selector xpath="rhq:operation"/>
         <xs:field xpath="@name"/>
      </xs:unique>
      <xs:unique name="server-metric">
         <xs:selector xpath="rhq:metric"/>
         <xs:field xpath="@name"/>
      </xs:unique>
   </xs:element>

   <xs:complexType name="server">
      <xs:annotation>
         <xs:appinfo>
            <jaxb:class name="ServerDescriptor" />
            <jaxb:property name="servers" />
         </xs:appinfo>
      </xs:annotation>

      <xs:complexContent>
         <xs:extension base="rhq:resource">
            <xs:sequence>
               <xs:element ref="rhq:server" minOccurs="0" maxOccurs="unbounded">
                  <xs:annotation>
                     <xs:documentation>
                        Defines child server types that can be embedded in this server type.
                     </xs:documentation>
                     <xs:appinfo>
                        <jaxb:property name="servers" />
                     </xs:appinfo>
                  </xs:annotation>
               </xs:element>

               <xs:element ref="rhq:service" minOccurs="0" maxOccurs="unbounded">
                  <xs:annotation>
                     <xs:documentation>
                        Defines child services that are hosted in this resource type.
                     </xs:documentation>
                     <xs:appinfo>
                        <jaxb:property name="services" />
                     </xs:appinfo>
                  </xs:annotation>
               </xs:element>

            </xs:sequence>
            <xs:attributeGroup ref="rhq:embeddedSourceResourceType">
               <xs:annotation>
                  <xs:documentation>
                     If specified, this indicates that this server
                     definition is actually a copy of a server type as
                     defined in the named plugin.
                  </xs:documentation>
               </xs:annotation>
            </xs:attributeGroup>
            <xs:attributeGroup ref="rhq:creationAttributes"/>
         </xs:extension>
      </xs:complexContent>
   </xs:complexType>

   <!-- SERVICE -->

   <xs:element name="service" type="rhq:service">
      <xs:unique name="service-operation">
         <xs:selector xpath="rhq:operation"/>
         <xs:field xpath="@name"/>
      </xs:unique>
      <xs:unique name="service-metric">
         <xs:selector xpath="rhq:metric"/>
         <xs:field xpath="@name"/>
      </xs:unique>
   </xs:element>

   <!-- TODO GH: Add crud markings for the configuration crud aspect -->
   <xs:complexType name="service">
      <xs:annotation>
         <xs:appinfo>
            <jaxb:class name="ServiceDescriptor"/>
            <jaxb:property name="services"/>
         </xs:appinfo>
      </xs:annotation>
      <xs:complexContent>
         <xs:extension base="rhq:resource">
            <xs:sequence>
               <xs:element ref="rhq:service" minOccurs="0" maxOccurs="unbounded">
                  <xs:annotation>
                     <xs:documentation>
                        Defines child services that are hosted in this resource type.
                     </xs:documentation>
                     <xs:appinfo>
                        <jaxb:property name="services" />
                     </xs:appinfo>
                  </xs:annotation>
               </xs:element>
            </xs:sequence>
            <xs:attribute name="type" type="xs:string"/>
            <xs:attributeGroup ref="rhq:embeddedSourceResourceType">
               <xs:annotation>
                  <xs:documentation>
                     If specified, this indicates that this server
                     definition is actually a copy of a server type as
                     defined in the named plugin.
                  </xs:documentation>
               </xs:annotation>
            </xs:attributeGroup>
            <xs:attributeGroup ref="rhq:creationAttributes"/>
         </xs:extension>
      </xs:complexContent>
   </xs:complexType>

   <xs:element name="subcategory" type="rhq:subcategory">
      <xs:key name="subcategoryName">
         <xs:selector xpath="rhq:subcategory"/>
         <xs:field xpath="@name"/>
      </xs:key>
   </xs:element>

   <xs:complexType name="subcategory">
      <xs:annotation>
         <xs:appinfo>
            <jaxb:class name="SubCategoryDescriptor"/>
         </xs:appinfo>
      </xs:annotation>
      <xs:sequence>
         <xs:element ref="rhq:subcategory" minOccurs="0" maxOccurs="unbounded">
            <xs:annotation>
               <xs:documentation>
                  Defines sub categories which are used to group together like resource types
               </xs:documentation>
               <xs:appinfo>
                  <jaxb:property name="subcategory"/>
               </xs:appinfo>
            </xs:annotation>
         </xs:element>
      </xs:sequence>
      <xs:attribute name="name" type="xs:string" use="required"/>
      <xs:attribute name="displayName" type="xs:string"/>
      <xs:attribute name="description" type="xs:string"/>
   </xs:complexType>

   <xs:element name="help">
     <xs:complexType mixed="true">
       <xs:sequence>
         <xs:any namespace="http://www.w3.org/1999/xhtml" minOccurs="0" maxOccurs="unbounded" processContents="strict"/>
       </xs:sequence>
     </xs:complexType>
   </xs:element>

   <xs:element name="version">
      <xs:annotation>
         <xs:documentation>Tags an model element as applicable to a specific set of version ranges.</xs:documentation>
      </xs:annotation>
      <xs:complexType>
         <xs:attribute name="target" default="this">
            <xs:simpleType>
               <xs:restriction base="xs:string">
                  <xs:enumeration value="parent"/>
                  <xs:enumeration value="this"/>
               </xs:restriction>
            </xs:simpleType>
         </xs:attribute>
         <!-- an OSGI version range -->
         <xs:attribute name="match" type="xs:string" use="required"/>
      </xs:complexType>
   </xs:element>

   <xs:complexType name="processScan">
      <xs:annotation>
         <xs:appinfo>
            <jaxb:class name="ProcessScanDescriptor"/>
         </xs:appinfo>
      </xs:annotation>
      <xs:attribute name="query" type="xs:string" use="required">
         <xs:annotation>
            <xs:documentation>
               The PIQL query that will be used to identify running processes
               as server resources that should be auto-discovered.
            </xs:documentation>
         </xs:annotation>
      </xs:attribute>
      <xs:attribute name="name" type="xs:string" use="optional">
         <xs:annotation>
            <xs:documentation>
               An optional name you can give to this particular scan query.
               This may be useful to plugin writers to identify which query
               matched which process.
            </xs:documentation>
         </xs:annotation>
      </xs:attribute>
   </xs:complexType>

   <xs:simpleType name="classNameType">
      <xs:restriction base="xs:string">
         <xs:whiteSpace value="collapse"/>
         <xs:minLength value="1"/>
         <xs:pattern value="[a-zA-Z_][a-zA-Z_0-9]*(.[a-zA-Z_][a-zA-Z_0-9]*)*"/>
         <xs:pattern value="(\[)+[BCDFIJSZ]"/>
         <xs:pattern value="(\[)+L[a-zA-Z_][a-zA-Z_0-9]*(.[a-zA-Z_][a-zA-Z_0-9]*)*;"/>
      </xs:restriction>
   </xs:simpleType>

   <xs:complexType name="runsInsideType">
      <xs:sequence>
         <xs:element name="parent-resource-type" type="rhq:parentResourceType" minOccurs="1" maxOccurs="unbounded">
         </xs:element>
      </xs:sequence>
   </xs:complexType>

   <xs:complexType name="parentResourceType">
      <xs:attribute name="name" type="xs:string" use="required"/>
      <xs:attribute name="plugin" type="xs:string" use="required"/>
   </xs:complexType>

   <xs:attributeGroup name="embeddedSourceResourceType">
      <xs:attribute name="sourcePlugin" use="optional" type="xs:string">
         <xs:annotation>
            <xs:documentation>
               If specified, this indicates that this resource type
               definition is actually a copy of a type as
               defined in the named plugin. If you define this,
               you must also define the sourceType attribute.
            </xs:documentation>
         </xs:annotation>
      </xs:attribute>
      <xs:attribute name="sourceType" use="optional" type="xs:string">
         <xs:annotation>
            <xs:documentation>
               If specified, this indicates that this resource type
               definition is actually a copy of the named
               type found in the source plugin. If you define this
               attribute, you must also define the sourcePlugin
               attribute.
            </xs:documentation>
         </xs:annotation>
      </xs:attribute>
   </xs:attributeGroup>

   <xs:attributeGroup name="creationAttributes">
      <xs:attribute name="createDeletePolicy" type="rhq:resourceCreateDeletePolicy" use="optional" default="neither">
         <xs:annotation>
            <xs:documentation>
               Describes whether or not resources of this type can be created and/or deleted.
            </xs:documentation>
         </xs:annotation>
      </xs:attribute>
      <xs:attribute name="creationDataType" type="rhq:resourceCreationData" use="optional" default="configuration">
         <xs:annotation>
            <xs:documentation>
               Indicates what data must be provided when creating a new instance of this resource. If this attribute
               is omitted, the user will be required to specify values for the resource configuration defined by
               this resource type. Alternatively, if this attribute is set to "content", the user will be required
               to upload one or more files when creating a new resource of this type. Content such as this is indicated
               by the isCreationType attribute on the package type. At least one package must be marked in this way 
               if this attribute is set to "content".
            </xs:documentation>
         </xs:annotation>
      </xs:attribute>
   </xs:attributeGroup>

</xs:schema><|MERGE_RESOLUTION|>--- conflicted
+++ resolved
@@ -622,11 +622,8 @@
          <xs:element ref="rhq:event" minOccurs="0" maxOccurs="unbounded"/>
          <xs:element ref="rhq:content" minOccurs="0" maxOccurs="unbounded"/>
          <xs:element name="resource-configuration" type="config:configuration" minOccurs="0"/>
-<<<<<<< HEAD
          <xs:element name="drift-configuration" type="drift:Drift" minOccurs="0" maxOccurs="unbounded"/>
-=======
          <xs:element ref="rhq:bundle-target" minOccurs="0" maxOccurs="1"/>
->>>>>>> c1539ab2
          <xs:element ref="rhq:help" minOccurs="0" maxOccurs="1" />
       </xs:sequence>
       <xs:attribute name="name" use="required" type="xs:string"/>
