/*
 * RHQ Management Platform
 * Copyright (C) 2005-2008 Red Hat, Inc.
 * All rights reserved.
 *
 * This program is free software; you can redistribute it and/or modify
 * it under the terms of the GNU General Public License, version 2, as
 * published by the Free Software Foundation, and/or the GNU Lesser
 * General Public License, version 2.1, also as published by the Free
 * Software Foundation.
 *
 * This program is distributed in the hope that it will be useful,
 * but WITHOUT ANY WARRANTY; without even the implied warranty of
 * MERCHANTABILITY or FITNESS FOR A PARTICULAR PURPOSE. See the
 * GNU General Public License and the GNU Lesser General Public License
 * for more details.
 *
 * You should have received a copy of the GNU General Public License
 * and the GNU Lesser General Public License along with this program;
 * if not, write to the Free Software Foundation, Inc.,
 * 51 Franklin Street, Fifth Floor, Boston, MA 02110-1301, USA.
 */
package org.rhq.core.clientapi.agent.metadata;

import java.util.ArrayList;
import java.util.Collection;
import java.util.HashMap;
import java.util.LinkedHashSet;
import java.util.List;
import java.util.Map;
import java.util.Set;

import org.apache.commons.logging.Log;
import org.apache.commons.logging.LogFactory;

import org.rhq.core.clientapi.descriptor.drift.DriftDescriptor;
import org.rhq.core.clientapi.descriptor.plugin.Bundle;
import org.rhq.core.clientapi.descriptor.plugin.BundleTargetDescriptor;
import org.rhq.core.clientapi.descriptor.plugin.ContentDescriptor;
import org.rhq.core.clientapi.descriptor.plugin.EventDescriptor;
import org.rhq.core.clientapi.descriptor.plugin.MetricDescriptor;
import org.rhq.core.clientapi.descriptor.plugin.OperationDescriptor;
import org.rhq.core.clientapi.descriptor.plugin.ParentResourceType;
import org.rhq.core.clientapi.descriptor.plugin.PlatformDescriptor;
import org.rhq.core.clientapi.descriptor.plugin.PluginDescriptor;
import org.rhq.core.clientapi.descriptor.plugin.ProcessScanDescriptor;
import org.rhq.core.clientapi.descriptor.plugin.ResourceCreateDeletePolicy;
import org.rhq.core.clientapi.descriptor.plugin.ResourceCreationData;
import org.rhq.core.clientapi.descriptor.plugin.ResourceDescriptor;
import org.rhq.core.clientapi.descriptor.plugin.RunsInsideType;
import org.rhq.core.clientapi.descriptor.plugin.ServerDescriptor;
import org.rhq.core.clientapi.descriptor.plugin.ServiceDescriptor;
import org.rhq.core.clientapi.descriptor.plugin.SubCategoryDescriptor;
import org.rhq.core.clientapi.descriptor.plugin.BundleTargetDescriptor.DestinationBaseDir;
import org.rhq.core.domain.bundle.BundleType;
<<<<<<< HEAD
import org.rhq.core.domain.configuration.definition.ConfigurationDefinition;
=======
import org.rhq.core.domain.bundle.ResourceTypeBundleConfiguration;
import org.rhq.core.domain.configuration.Configuration;
>>>>>>> c1539ab2
import org.rhq.core.domain.event.EventDefinition;
import org.rhq.core.domain.measurement.MeasurementDefinition;
import org.rhq.core.domain.resource.ClassLoaderType;
import org.rhq.core.domain.resource.CreateDeletePolicy;
import org.rhq.core.domain.resource.ProcessScan;
import org.rhq.core.domain.resource.ResourceCategory;
import org.rhq.core.domain.resource.ResourceCreationDataType;
import org.rhq.core.domain.resource.ResourceSubCategory;
import org.rhq.core.domain.resource.ResourceType;

/**
 * This is a stateful class intended to hold the related metadata for a single plugin descriptor. It is designed to be
 * used by the PluginMetadataManager that will load multiple plugin descriptors and coordinate their metadata.
 *
 * @author Jason Dobies
 * @author Greg Hinkle
 */
public class PluginMetadataParser {
    private static final Log LOG = LogFactory.getLog(PluginMetadataParser.class);

    private PluginDescriptor pluginDescriptor;

    private List<ResourceType> resourceTypes = new ArrayList<ResourceType>();

    private LinkedHashSet<ResourceType> rootResourceTypes = new LinkedHashSet<ResourceType>();

    // TODO: this isn't the most elegant... should we put these in the domain objects? or perhaps build another place for them to live?
    private Map<ResourceType, String> discoveryClasses = new HashMap<ResourceType, String>();
    private Map<ResourceType, String> componentClasses = new HashMap<ResourceType, String>();

    // a map keyed on plugin name that contains the parsers for all other known plugin descriptors
    // this map is managed by this parser's PluginMetadataManager and is how the manager shares information
    // from other plugins to this parser instance
    private final Map<String, PluginMetadataParser> parsersByPlugin;

    public PluginMetadataParser(PluginDescriptor descriptor, Map<String, PluginMetadataParser> parsersByPlugin)
        throws InvalidPluginDescriptorException {
        this.pluginDescriptor = descriptor;
        this.parsersByPlugin = parsersByPlugin;
        parseDescriptor();
    }

    public PluginDescriptor getDescriptor() {
        return this.pluginDescriptor;
    }

    public String getPluginLifecycleListenerClass() {
        String pkg = this.pluginDescriptor.getPackage();
        String clazz = this.pluginDescriptor.getPluginLifecycleListener();
        return getFullyQualifiedComponentClassName(pkg, clazz);
    }

    public List<ResourceType> getAllTypes() {
        return new ArrayList<ResourceType>(resourceTypes);
    }

    /**
     * @return the root types for this plugin (not necessarily root for the whole system)
     */
    public Set<ResourceType> getRootResourceTypes() {
        return this.rootResourceTypes;
    }

    public void parseDescriptor() throws InvalidPluginDescriptorException {
        ResourceType type = null;

        // the plugin's root platforms
        for (PlatformDescriptor descriptor : pluginDescriptor.getPlatforms()) {
            type = parsePlatformDescriptor(descriptor);
            if (type != null) {
                rootResourceTypes.add(type);
            }
        }

        // the plugin's root servers
        for (ServerDescriptor descriptor : pluginDescriptor.getServers()) {
            type = parseServerDescriptor(descriptor, null);
            if (type != null) {
                rootResourceTypes.add(type);
            }
        }

        // the plugin's root services
        for (ServiceDescriptor descriptor : pluginDescriptor.getServices()) {
            type = parseServiceDescriptor(descriptor, null, null);
            if (type != null) {
                rootResourceTypes.add(type);
            }
        }

        return;
    }

    private ResourceType parsePlatformDescriptor(PlatformDescriptor platformDescriptor)
        throws InvalidPluginDescriptorException {

        ResourceType platformResourceType = new ResourceType(platformDescriptor.getName(), pluginDescriptor.getName(),
            ResourceCategory.PLATFORM, null);

        platformResourceType.setDescription(platformDescriptor.getDescription());
        LOG.debug("Parsed platform resource type: " + platformResourceType);

        parseResourceDescriptor(platformDescriptor, platformResourceType, null, null, null);

        if ((platformResourceType.getProcessScans() != null) && (platformResourceType.getProcessScans().size() > 0)) {
            LOG.warn("Platforms are not auto-discovered via process scans. "
                + "The <process-scan> elements will be ignored in resource type: " + platformResourceType);
        }

        RunsInsideType runsInside = platformDescriptor.getRunsInside();
        if (runsInside != null) {
            LOG.warn("Platforms do not currently support running inside other resources. "
                + "The <runs-inside> information will be ignored in resource type: " + platformResourceType);
        }

        platformResourceType.setCreateDeletePolicy(CreateDeletePolicy.NEITHER);

        return platformResourceType;
    }

    private ResourceType parseServerDescriptor(ServerDescriptor serverDescriptor, ResourceType parentServerType)
        throws InvalidPluginDescriptorException {
        ResourceType serverResourceType;
        String sourcePlugin = serverDescriptor.getSourcePlugin();
        String sourceServer = serverDescriptor.getSourceType();

        sourcePlugin = (sourcePlugin == null) ? "" : sourcePlugin.trim();
        sourceServer = (sourceServer == null) ? "" : sourceServer.trim();

        if ((sourcePlugin.length() == 0) && (sourceServer.length() == 0)) {
            // not using Embedded extension model
            serverResourceType = new ResourceType(serverDescriptor.getName(), pluginDescriptor.getName(),
                ResourceCategory.SERVER, parentServerType);
            serverResourceType.setDescription(serverDescriptor.getDescription());
            serverResourceType.setCreationDataType(convertCreationDataType(serverDescriptor.getCreationDataType()));
            serverResourceType
                .setCreateDeletePolicy(convertCreateDeletePolicy(serverDescriptor.getCreateDeletePolicy()));
            serverResourceType.setSingleton(serverDescriptor.isSingleton());

            parseResourceDescriptor(serverDescriptor, serverResourceType, null, null, null);
            LOG.debug("Parsed server Resource type: " + serverResourceType);
        } else if ((sourcePlugin.length() > 0) && (sourceServer.length() > 0)) {
            // using Embedded extension model - the defined type is actually a copy of another plugin's server type
            Map<String, ServerDescriptor> pluginServerDescriptors = getPluginServerDescriptors(sourcePlugin);
            ServerDescriptor sourceServerDescriptor = pluginServerDescriptors.get(sourceServer);

            if (sourceServerDescriptor == null) {
                LOG.info("There is no server type named [" + sourceServer + "] from a plugin named [" + sourcePlugin
                    + "]. This is probably because that plugin is missing. Resource Type ["
                    + serverDescriptor.getName() + "] will be ignored.");
                return null;
            }

            serverResourceType = new ResourceType(serverDescriptor.getName(), pluginDescriptor.getName(),
                ResourceCategory.SERVER, parentServerType);

            // Let the plugin writer override these, or if not, parseResourceDescriptor() will pick up the source type's
            // values.
            serverResourceType.setDescription(serverDescriptor.getDescription());
            setSubCategory(serverDescriptor, serverResourceType);

            serverResourceType.setCreationDataType(convertCreationDataType(serverDescriptor.getCreationDataType()));
            serverResourceType
                .setCreateDeletePolicy(convertCreateDeletePolicy(serverDescriptor.getCreateDeletePolicy()));
            serverResourceType.setSingleton(serverDescriptor.isSingleton());

            String discoveryClass;
            String componentClass;

            if (serverDescriptor.getDiscovery() != null) {
                discoveryClass = getFullyQualifiedComponentClassName(pluginDescriptor.getPackage(), serverDescriptor
                    .getDiscovery());
            } else {
                discoveryClass = getFullyQualifiedComponentClassName(getPluginPackage(sourcePlugin),
                    sourceServerDescriptor.getDiscovery());
            }

            if (serverDescriptor.getClazz() != null) {
                componentClass = getFullyQualifiedComponentClassName(pluginDescriptor.getPackage(), serverDescriptor
                    .getClazz());
            } else {
                componentClass = getFullyQualifiedComponentClassName(getPluginPackage(sourcePlugin),
                    sourceServerDescriptor.getClazz());
            }

            parseResourceDescriptor(sourceServerDescriptor, serverResourceType, discoveryClass, componentClass,
                sourcePlugin);
            // The above incorporates children from the source descriptor. The following incorporates
            // children from this descriptor

            // Look for child server types
            for (ServerDescriptor childServerDescriptor : serverDescriptor.getServers()) {
                parseServerDescriptor(childServerDescriptor, serverResourceType);
            }

            // Look for child server types
            for (ServiceDescriptor childServiceDescriptor : serverDescriptor.getServices()) {
                parseServiceDescriptor(childServiceDescriptor, serverResourceType, null);
            }
        } else {
            // this should never happen - the XML parser should have failed to even get this far
            throw new InvalidPluginDescriptorException("Both sourcePlugin and sourceType must be defined: "
                + serverDescriptor.getName());
        }

        serverResourceType.setSupportsManualAdd(serverDescriptor.isSupportsManualAdd());

        // now see if we are using the Injection extension model
        // if so, we need to inject the new resource type as a child to the parent plugin's types
        RunsInsideType runsInside = serverDescriptor.getRunsInside();
        if (runsInside != null) {
            List<ParentResourceType> parentTypesDescriptor = runsInside.getParentResourceType();
            for (ParentResourceType parentTypeDescriptor : parentTypesDescriptor) {
                String parentTypeName = parentTypeDescriptor.getName();
                String parentTypePlugin = parentTypeDescriptor.getPlugin();
                ResourceType parentTypeToInjectInto = getResourceTypeFromPlugin(parentTypeName, parentTypePlugin);

                if (parentTypeToInjectInto != null) {
                    // inject our new server resource type as a child type to the parent plugin's type
                    parentTypeToInjectInto.addChildResourceType(serverResourceType);
                } else {
                    // The parent plugin owning the resource that this resource can run inside of does not exist.
                    // We will ignore this runs-inside declaration, thus allowing optional plugins to be missing.
                    LOG.info("There is no resource type named [" + parentTypeName + "] from a plugin named ["
                        + parentTypePlugin + "]. This is probably because that plugin is missing. Resource Type ["
                        + serverDescriptor.getName() + "] will not have that missing type as a possible parent.");
                }
            }
        }

        return serverResourceType;
    }

    private ResourceType parseServiceDescriptor(ServiceDescriptor serviceDescriptor, ResourceType parentType,
        String parentSource) throws InvalidPluginDescriptorException {
        ResourceType serviceResourceType;
        String sourcePlugin = serviceDescriptor.getSourcePlugin();
        String sourceService = serviceDescriptor.getSourceType();

        // Fallback to using the source type of your parent if you don't override
        if (sourcePlugin == null) {
            sourcePlugin = parentSource;
        }

        sourcePlugin = (sourcePlugin == null) ? "" : sourcePlugin.trim();
        sourceService = (sourceService == null) ? "" : sourceService.trim();

        if ((sourcePlugin.length() == 0) && (sourceService.length() == 0)) {
            // not using Embedded extension model
            serviceResourceType = new ResourceType(serviceDescriptor.getName(), pluginDescriptor.getName(),
                ResourceCategory.SERVICE, parentType);
            serviceResourceType.setDescription(serviceDescriptor.getDescription());
            serviceResourceType.setCreationDataType(convertCreationDataType(serviceDescriptor.getCreationDataType()));
            serviceResourceType.setCreateDeletePolicy(convertCreateDeletePolicy(serviceDescriptor
                .getCreateDeletePolicy()));
            serviceResourceType.setSingleton(serviceDescriptor.isSingleton());

            parseResourceDescriptor(serviceDescriptor, serviceResourceType, null, null, null);
            LOG.debug("Parsed service Resource type: " + serviceResourceType);

            if ((serviceResourceType.getProcessScans() != null) && (serviceResourceType.getProcessScans().size() > 0)) {
                LOG.warn("Child services are not auto-discovered via process scans. "
                    + "The <process-scan> elements will be ignored in resource type: " + serviceResourceType);
            }
        } else if (sourcePlugin.length() > 0) {
            // using Embedded extension model - the defined type is actually a copy of another plugin's service type

            ServiceDescriptor sourceServiceDescriptor;
            if (sourceService.length() == 0) {
                sourceServiceDescriptor = serviceDescriptor;
            } else {
                Map<String, ServiceDescriptor> pluginServiceDescriptors = getPluginServiceDescriptors(sourcePlugin);

                sourceServiceDescriptor = pluginServiceDescriptors.get(sourceService);
            }

            if (sourceServiceDescriptor == null) {
                LOG.info("There is no service type named [" + sourceService + "] from a plugin named [" + sourcePlugin
                    + "]. This is probably because that plugin is missing. Resource Type ["
                    + serviceDescriptor.getName() + "] will be ignored.");
                return null;
            }

            serviceResourceType = new ResourceType(serviceDescriptor.getName(), pluginDescriptor.getName(),
                ResourceCategory.SERVICE, parentType);

            // Let the plugin writer override these, or if not, parseResourceDescriptor() will pick up the source type's
            // values.
            serviceResourceType.setDescription(serviceDescriptor.getDescription());
            setSubCategory(serviceDescriptor, serviceResourceType);

            serviceResourceType.setCreationDataType(convertCreationDataType(serviceDescriptor.getCreationDataType()));
            serviceResourceType.setCreateDeletePolicy(convertCreateDeletePolicy(serviceDescriptor
                .getCreateDeletePolicy()));
            serviceResourceType.setSingleton(serviceDescriptor.isSingleton());

            String discoveryClass;
            String componentClass;

            if (serviceDescriptor.getDiscovery() != null) {
                discoveryClass = getFullyQualifiedComponentClassName(getPluginPackage(sourcePlugin), serviceDescriptor
                    .getDiscovery());
            } else {
                discoveryClass = getFullyQualifiedComponentClassName(getPluginPackage(sourcePlugin),
                    sourceServiceDescriptor.getDiscovery());
            }

            if (serviceDescriptor.getClazz() != null) {
                componentClass = getFullyQualifiedComponentClassName(getPluginPackage(sourcePlugin), serviceDescriptor
                    .getClazz());
            } else {
                componentClass = getFullyQualifiedComponentClassName(getPluginPackage(sourcePlugin),
                    sourceServiceDescriptor.getClazz());
            }

            parseResourceDescriptor(sourceServiceDescriptor, serviceResourceType, discoveryClass, componentClass,
                sourcePlugin);
        } else {
            // this should never happen - the XML parser should have failed to even get this far
            throw new InvalidPluginDescriptorException("Both sourcePlugin and sourceType must be defined: "
                + serviceDescriptor.getName());
        }

        serviceResourceType.setSupportsManualAdd(serviceDescriptor.isSupportsManualAdd());

        // now see if we are using the Injection extension model
        // if so, we need to inject the new resource type as a child to the parent plugin's types
        // note that the Injection model only allows for root-level services to be injected
        if (parentType == null) {
            RunsInsideType runsInside = serviceDescriptor.getRunsInside();
            if (runsInside != null) {
                List<ParentResourceType> parentTypesDescriptor = runsInside.getParentResourceType();
                for (ParentResourceType parentTypeDescriptor : parentTypesDescriptor) {
                    String parentTypeName = parentTypeDescriptor.getName();
                    String parentTypePlugin = parentTypeDescriptor.getPlugin();
                    ResourceType parentTypeToInjectInto = getResourceTypeFromPlugin(parentTypeName, parentTypePlugin);

                    if (parentTypeToInjectInto != null) {
                        // inject our new server resource type as a child type to the parent plugin's type
                        parentTypeToInjectInto.addChildResourceType(serviceResourceType);
                    } else {
                        // The parent plugin owning the resource that this resource can run inside of does not exist.
                        // We will ignore this runs-inside declaration, thus allowing optional plugins to be missing.
                        LOG.info("There is no resource type named [" + parentTypeName + "] from a plugin named ["
                            + parentTypePlugin + "]. This is probably because that plugin is missing. Resource Type ["
                            + serviceDescriptor.getName() + "] will not have that missing type as a possible parent.");
                    }
                }
            }
        }

        return serviceResourceType;
    }

    private static void setSubCategory(ResourceDescriptor resourceDescriptor, ResourceType resourceType)
        throws InvalidPluginDescriptorException {
        String subCatName = resourceDescriptor.getSubCategory();
        if (subCatName != null) {
            ResourceSubCategory subCat = SubCategoriesMetadataParser.findSubCategoryOnResourceTypeAncestor(
                resourceType, subCatName);
            if (subCat == null)
                throw new InvalidPluginDescriptorException("Resource type [" + resourceType.getName()
                    + "] specified a subcategory (" + subCatName
                    + ") that is not defined as a child subcategory of one of its ancestor resource types.");
            resourceType.setSubCategory(subCat);
        }
    }

    /**
     * Parses the resource descriptor and registers the type and its component classes.
     *
     * @param  resourceDescriptor
     * @param  resourceType       the new resource type that will get the new data found in the descriptor added to it
     * @param  discoveryClass     if <code>null</code>, will get the classname from the resourceDescriptor; otherwise,
     *                            is used as-is
     * @param  componentClass     if <code>null</code>, will get the classname from the resourceDescriptor; otherwise,
     *                            is used as-is
     *
     * @throws InvalidPluginDescriptorException
     */
    private void parseResourceDescriptor(ResourceDescriptor resourceDescriptor, ResourceType resourceType,
        String discoveryClass, String componentClass, String sourcePlugin) throws InvalidPluginDescriptorException {
        // 1) Subcategory
        // 2) Classes
        // 3) Plugin config
        // 4) Resource config
<<<<<<< HEAD
        // 5) Drift config
        // 6) Metrics
        // 7) Control operations
        // 8) Process matches (for process scan auto-discovery)
        // 9) Artifacts
        // 10) Child subcategories
        // 11) Bundle Type
=======
        // 5) Metrics
        // 6) Control operations
        // 7) Process matches (for process scan auto-discovery)
        // 8) Artifacts
        // 9) Child subcategories
        // 10) Bundle Type
        // 11) Bundle Configuration (for types that are targets for bundle deployments)
>>>>>>> c1539ab2

        String classLoaderTypeString = resourceDescriptor.getClassLoader();
        if (classLoaderTypeString == null) {
            resourceType.setClassLoaderType(ClassLoaderType.SHARED);
        } else {
            resourceType.setClassLoaderType(ClassLoaderType.valueOf(classLoaderTypeString.toUpperCase()));
        }

        // Only set the description, subCategory, etc. if they have not already been set. This is in
        if (resourceType.getDescription() == null) {
            resourceType.setDescription(resourceDescriptor.getDescription());
        }

        // TODO (ips): I don't think platforms can have a subcategory.
        if (resourceType.getSubCategory() == null) {
            setSubCategory(resourceDescriptor, resourceType);
        }

        if (discoveryClass == null) {
            discoveryClass = getFullyQualifiedComponentClassName(pluginDescriptor.getPackage(), resourceDescriptor
                .getDiscovery());
        }

        if (componentClass == null) {
            componentClass = getFullyQualifiedComponentClassName(pluginDescriptor.getPackage(), resourceDescriptor
                .getClazz());
        }

        try {
            resourceType.setPlugin(pluginDescriptor.getName());

            if (resourceDescriptor.getPluginConfiguration() != null) {
                resourceType.setPluginConfigurationDefinition(ConfigurationMetadataParser.parse(resourceType.getName(),
                    resourceDescriptor.getPluginConfiguration()));
            }

            if (resourceDescriptor.getResourceConfiguration() != null) {
                resourceType.setResourceConfigurationDefinition(ConfigurationMetadataParser.parse(resourceType
                    .getName(), resourceDescriptor.getResourceConfiguration()));
            }

            DriftMetadataParser driftMetadataParser = new DriftMetadataParser();
            for (DriftDescriptor descriptor : resourceDescriptor.getDriftConfiguration()) {
                resourceType.addDriftConfigurationTemplate(driftMetadataParser.parseDriftMetadata(descriptor));
            }

            int displayPosition = 1;
            for (MetricDescriptor metricDescriptor : resourceDescriptor.getMetric()) {
                List<MeasurementDefinition> measurementDefinition = MetricsMetadataParser.parseMetricsMetadata(
                    metricDescriptor, resourceType);
                for (MeasurementDefinition def : measurementDefinition) {
                    def.setDisplayOrder(displayPosition++);
                    resourceType.addMetricDefinition(def);
                }
            }

            for (EventDescriptor eventDescriptor : resourceDescriptor.getEvent()) {
                EventDefinition eventDefinition = EventsMetadataParser.parseEventsMetadata(eventDescriptor,
                    resourceType);
                resourceType.addEventDefinition(eventDefinition);
            }

            for (OperationDescriptor operationDescriptor : resourceDescriptor.getOperation()) {
                resourceType.addOperationDefinition(OperationsMetadataParser
                    .parseOperationDescriptor(operationDescriptor));
            }

            for (ProcessScanDescriptor processMatch : resourceDescriptor.getProcessScan()) {
                resourceType.addProcessScan(new ProcessScan(processMatch.getQuery(), processMatch.getName()));
            }

            for (ContentDescriptor contentDescriptor : resourceDescriptor.getContent()) {
                resourceType.addPackageType(ContentMetadataParser.parseContentDescriptor(contentDescriptor));
            }

            // TODO not sure we really want this wrapping <subcategories> element since no one else uses it
            if (resourceDescriptor.getSubcategories() != null) {
                for (SubCategoryDescriptor subCategoryDescriptor : resourceDescriptor.getSubcategories()
                    .getSubcategory()) {
                    resourceType.addChildSubCategory(SubCategoriesMetadataParser.getSubCategory(subCategoryDescriptor,
                        resourceType));
                }
            }

            Bundle bundle = resourceDescriptor.getBundle();
            if (bundle != null) {
                String typeName = bundle.getType();
                resourceType.setBundleType(new BundleType(typeName, resourceType));
            }

            BundleTargetDescriptor bundleTarget = resourceDescriptor.getBundleTarget();
            if (bundleTarget != null) {
                List<DestinationBaseDir> destBaseDirs = bundleTarget.getDestinationBaseDir();
                if (destBaseDirs != null && destBaseDirs.size() > 0) {
                    Configuration c = new Configuration();
                    ResourceTypeBundleConfiguration bundleConfiguration = new ResourceTypeBundleConfiguration(c);
                    for (DestinationBaseDir destBaseDir : destBaseDirs) {
                        String name = destBaseDir.getName();
                        String valueContext = destBaseDir.getValueContext();
                        String valueName = destBaseDir.getValueName();
                        String description = destBaseDir.getDescription();
                        bundleConfiguration.addBundleDestinationBaseDirectory(name, valueContext, valueName,
                            description);
                    }
                    resourceType.setResourceTypeBundleConfiguration(bundleConfiguration);
                }
            }

        } catch (InvalidPluginDescriptorException e) {
            // TODO: Should we be storing these for viewing in server? Breaking deployment? What?
            throw e;
        }

        // The type is built, register it
        registerResourceTypeAndComponentClasses(resourceType, discoveryClass, componentClass);

        // Look for child types
        if (resourceDescriptor instanceof PlatformDescriptor) {
            for (ServerDescriptor serverDescriptor : ((PlatformDescriptor) resourceDescriptor).getServers()) {
                parseServerDescriptor(serverDescriptor, resourceType);
            }

            for (ServiceDescriptor serviceDescriptor : ((PlatformDescriptor) resourceDescriptor).getServices()) {
                parseServiceDescriptor(serviceDescriptor, resourceType, sourcePlugin);
            }
        }

        if (resourceDescriptor instanceof ServerDescriptor) {
            for (ServerDescriptor serverDescriptor : ((ServerDescriptor) resourceDescriptor).getServers()) {
                parseServerDescriptor(serverDescriptor, resourceType);
            }

            for (ServiceDescriptor serviceDescriptor : ((ServerDescriptor) resourceDescriptor).getServices()) {
                parseServiceDescriptor(serviceDescriptor, resourceType, sourcePlugin);
            }
        }

        if (resourceDescriptor instanceof ServiceDescriptor) {
            for (ServiceDescriptor serviceDescriptor : ((ServiceDescriptor) resourceDescriptor).getServices()) {
                parseServiceDescriptor(serviceDescriptor, resourceType, sourcePlugin);
            }
        }
    }

    private String getFullyQualifiedComponentClassName(String packageName, String baseClassName) {
        if (baseClassName == null) {
            return null;
        }

        if ((baseClassName.indexOf('.') > -1) || (packageName == null)) {
            return baseClassName; // looks like must already be fully qualified
        }

        return packageName + '.' + baseClassName;
    }

    /**
     * Returns the fully qualified name of the resource discovery component class for the given ResourceType.
     * This method is only called by the Plugin Container.
     *
     * @param resourceType the ResourceType
     * @return the resource discovery component class name
     */
    public String getDiscoveryComponentClass(ResourceType resourceType) {
        return this.discoveryClasses.get(resourceType);
    }

    /**
     * Returns the fully qualified name of the resource component class for the given ResourceType.
     * This method is only called by the Plugin Container.
     *
     * @param resourceType the ResourceType
     * @return the resource component class name
     */
    public String getComponentClass(ResourceType resourceType) {
        return this.componentClasses.get(resourceType);
    }

    private void registerResourceTypeAndComponentClasses(ResourceType resourceType, String discoveryClass,
        String componentClass) {
        this.resourceTypes.add(resourceType);
        this.componentClasses.put(resourceType, componentClass);
        if (discoveryClass != null) {
            this.discoveryClasses.put(resourceType, discoveryClass);
        }
    }

    private Map<String, ServerDescriptor> getPluginServerDescriptors(String pluginName) {
        Map<String, ServerDescriptor> pluginServerDescriptors = new HashMap<String, ServerDescriptor>();

        PluginMetadataParser pluginParser;

        // get the plugin parser that corresponds to the plugin (which could be this plugin parser)
        if (pluginName.equals(this.pluginDescriptor.getName())) {
            pluginParser = this;
        } else {
            pluginParser = parsersByPlugin.get(pluginName);
        }

        if (pluginParser != null) {
            for (ServerDescriptor server : pluginParser.pluginDescriptor.getServers()) {
                pluginServerDescriptors.put(server.getName(), server);
            }
        }

        return pluginServerDescriptors;
    }

    private Map<String, ServiceDescriptor> getPluginServiceDescriptors(String pluginName) {
        Map<String, ServiceDescriptor> pluginServiceDescriptors = new HashMap<String, ServiceDescriptor>();

        PluginMetadataParser pluginParser;

        // get the plugin parser that corresponds to the plugin (which could be this plugin parser)
        if (pluginName.equals(this.pluginDescriptor.getName())) {
            pluginParser = this;
        } else {
            pluginParser = parsersByPlugin.get(pluginName);
        }

        if (pluginParser != null) {
            addPluginServiceDescriptors(pluginParser.pluginDescriptor.getServices(), pluginServiceDescriptors);
            addPluginServiceDescriptors(pluginParser.pluginDescriptor.getServers(), pluginServiceDescriptors);
        }

        return pluginServiceDescriptors;
    }

    private String getPluginPackage(String pluginName) {
        String packageName = null;
        PluginMetadataParser pluginParser;

        // get the plugin parser that corresponds to the plugin (which could be this plugin parser)
        if (pluginName.equals(this.pluginDescriptor.getName())) {
            pluginParser = this;
        } else {
            pluginParser = parsersByPlugin.get(pluginName);
        }

        if (pluginParser != null) {
            packageName = pluginParser.pluginDescriptor.getPackage();
        }

        return packageName;
    }

    private void addPluginServiceDescriptors(Collection<? extends ResourceDescriptor> parents,
        Map<String, ServiceDescriptor> descriptors) {
        if (parents != null) {
            for (ResourceDescriptor parent : parents) {
                List<ServiceDescriptor> services = null;
                if (parent instanceof ServerDescriptor) {
                    services = ((ServerDescriptor) parent).getServices();
                }

                if (parent instanceof ServiceDescriptor) {
                    services = ((ServiceDescriptor) parent).getServices();
                }

                for (ServiceDescriptor service : services) {
                    descriptors.put(service.getName(), service);
                    addPluginServiceDescriptors(service.getServices(), descriptors); // recurse down the hierarchy
                }
            }
        }
    }

    private ResourceType getResourceTypeFromPlugin(String resourceTypeName, String pluginName) {
        if ((resourceTypeName != null) && (pluginName != null)) {
            PluginMetadataParser pluginParser;

            // get the plugin parser that corresponds to the plugin that has the type (which could be this plugin parser)
            if (pluginName.equals(this.pluginDescriptor.getName())) {
                pluginParser = this;
            } else {
                pluginParser = parsersByPlugin.get(pluginName);
            }

            // go through the plugin's entire list of resource types to find the one we are looking for
            if (pluginParser != null) {
                for (ResourceType type : pluginParser.resourceTypes) {
                    if (resourceTypeName.equals(type.getName())) {
                        return type;
                    }
                }
            }
        }

        return null;
    }

    /**
     * Converts the creation data descriptor (JAXB) object into the domain enumeration.
     *
     * @param  creationType descriptor read creation data object
     *
     * @return domain enumeration value; <code>null</code> if the JAXB representation is <code>null</code> or does not
     *         correspond to any domain enumerated value
     */
    private ResourceCreationDataType convertCreationDataType(ResourceCreationData creationType) {
        switch (creationType) {
        case CONTENT: {
            return ResourceCreationDataType.CONTENT;
        }

        case CONFIGURATION: {
            return ResourceCreationDataType.CONFIGURATION;
        }
        }

        return null;
    }

    /**
     * Converts the create and delete policy descriptor (JAXB) object into the domain enumeration.
     *
     * @param  policy descriptor read policy
     *
     * @return domain enumeration value; <code>null</code> if the JAXB representation is <code>null</code> or does not
     *         correspond to any domain enumerated value
     */
    private CreateDeletePolicy convertCreateDeletePolicy(ResourceCreateDeletePolicy policy) {
        switch (policy) {
        case BOTH: {
            return CreateDeletePolicy.BOTH;
        }

        case CREATE_ONLY: {
            return CreateDeletePolicy.CREATE_ONLY;
        }

        case DELETE_ONLY: {
            return CreateDeletePolicy.DELETE_ONLY;
        }

        case NEITHER: {
            return CreateDeletePolicy.NEITHER;
        }
        }

        return null;
    }
}<|MERGE_RESOLUTION|>--- conflicted
+++ resolved
@@ -53,12 +53,8 @@
 import org.rhq.core.clientapi.descriptor.plugin.SubCategoryDescriptor;
 import org.rhq.core.clientapi.descriptor.plugin.BundleTargetDescriptor.DestinationBaseDir;
 import org.rhq.core.domain.bundle.BundleType;
-<<<<<<< HEAD
-import org.rhq.core.domain.configuration.definition.ConfigurationDefinition;
-=======
 import org.rhq.core.domain.bundle.ResourceTypeBundleConfiguration;
 import org.rhq.core.domain.configuration.Configuration;
->>>>>>> c1539ab2
 import org.rhq.core.domain.event.EventDefinition;
 import org.rhq.core.domain.measurement.MeasurementDefinition;
 import org.rhq.core.domain.resource.ClassLoaderType;
@@ -445,7 +441,6 @@
         // 2) Classes
         // 3) Plugin config
         // 4) Resource config
-<<<<<<< HEAD
         // 5) Drift config
         // 6) Metrics
         // 7) Control operations
@@ -453,15 +448,7 @@
         // 9) Artifacts
         // 10) Child subcategories
         // 11) Bundle Type
-=======
-        // 5) Metrics
-        // 6) Control operations
-        // 7) Process matches (for process scan auto-discovery)
-        // 8) Artifacts
-        // 9) Child subcategories
-        // 10) Bundle Type
-        // 11) Bundle Configuration (for types that are targets for bundle deployments)
->>>>>>> c1539ab2
+        // 12) Bundle Configuration (for types that are targets for bundle deployments)
 
         String classLoaderTypeString = resourceDescriptor.getClassLoader();
         if (classLoaderTypeString == null) {
