--- conflicted
+++ resolved
@@ -128,15 +128,11 @@
      *
      * @param resourceId The id of the resource to which the referenced drift definition
      * belongs.
-     * @param driftDefName The name of the drift definition to which the content
+     * @param defName The name of the drift definition to which the content
      * belongs.
      * @param token A token that is used to identify the content zip file
      */
-<<<<<<< HEAD
-    void ackChangeSetContent(int resourceId, String driftConfigName, String token);
+    void ackChangeSetContent(int resourceId, String defName, String token);
 
-    void pinSnapshot(int resourceId, String configName, DriftSnapshot snapshot);
-=======
-    void ackChangeSetContent(int resourceId, String driftDefName, String token);
->>>>>>> 2537cbdd
+    void pinSnapshot(int resourceId, String defName, DriftSnapshot snapshot);
 }