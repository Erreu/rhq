--- conflicted
+++ resolved
@@ -115,8 +115,7 @@
                 </execution>
              </executions>
          </plugin>
-<<<<<<< HEAD
-          <plugin>
+         <plugin>
              <groupId>org.apache.maven.plugins</groupId>
              <artifactId>maven-jar-plugin</artifactId>
              <executions>
@@ -133,9 +132,6 @@
                 </execution>
              </executions>
           </plugin>
-=======
-
->>>>>>> 6b57b3d4
       </plugins>
    </build>
 
