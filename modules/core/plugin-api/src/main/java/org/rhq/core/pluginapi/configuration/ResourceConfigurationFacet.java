--- conflicted
+++ resolved
@@ -44,10 +44,5 @@
 
     void validateStructuredConfiguration(Configuration configuration);
 
-<<<<<<< HEAD
-    void validateRawConfiguration(RawConfiguration rawConfiguration) throws IllegalArgumentException;
-=======
     void validateRawConfiguration(RawConfiguration rawConfiguration) throws RuntimeException;
->>>>>>> 56e8acf1
-
 }