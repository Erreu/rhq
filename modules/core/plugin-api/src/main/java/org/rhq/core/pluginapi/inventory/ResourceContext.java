--- conflicted
+++ resolved
@@ -63,9 +63,9 @@
  */
 @SuppressWarnings("unchecked")
 public class ResourceContext<T extends ResourceComponent<?>> {
-    
+
     private static final Log LOG = LogFactory.getLog(ResourceContext.class);
-    
+
     private final String resourceKey;
     private final ResourceType resourceType;
     private final String version;
@@ -83,22 +83,22 @@
     private final AvailabilityContext availabilityContext;
     private final PluginContainerDeployment pluginContainerDeployment;
     private final ResourceTypeProcesses trackedProcesses;
-    
+
     private static class Children {
         public ResourceType resourceType;
         public String parentResourceUuid;
-        
+
         public Children(String parentResourceUuid, ResourceType resourceType) {
             this.parentResourceUuid = parentResourceUuid;
             this.resourceType = resourceType;
         }
-        
+
         @Override
         public int hashCode() {
             int uuidHashCode = parentResourceUuid == null ? 1 : parentResourceUuid.hashCode();
             return 31 * uuidHashCode * resourceType.getId();
         }
-        
+
         @Override
         public boolean equals(Object other) {
             if (other == this) {
@@ -115,9 +115,9 @@
                 .equals(o.parentResourceUuid)) && resourceType.equals(o.resourceType);
         }
     }
-    
+
     private static Map<Children, ResourceTypeProcesses> PROCESSES_PER_PARENT_PER_RESOURCE_TYPE = new HashMap<Children, ResourceTypeProcesses>();
-        
+
     /**
      * Creates a new {@link ResourceContext} object. The plugin container is responsible for instantiating these
      * objects; plugin writers should never have to actually create context objects.
@@ -175,17 +175,13 @@
         this.eventContext = eventContext;
         this.operationContext = operationContext;
         this.contentContext = contentContext;
-<<<<<<< HEAD
         this.availabilityContext = availabilityContext;
-=======
-        this.availCollectionThreadPool = availCollectorThreadPool;
-        
+
         String parentResourceUuid = "";
         if (resource.getParentResource() != null) {
             parentResourceUuid = resource.getParentResource().getUuid();
         }
         this.trackedProcesses = getTrackedProcesses(parentResourceUuid, resourceType);
->>>>>>> fd854c83
     }
 
     /**
@@ -238,7 +234,7 @@
     protected ResourceContext<?> getParentResourceContext() {
         return this.parentResourceContext;
     }
-    
+
     /**
      * Returns a {@link SystemInfo} object that contains information about the platform/operating system that the
      * resource is running on. With this object, you can natively obtain things such as the operating system name, its
@@ -271,15 +267,16 @@
      */
     public ProcessInfo getNativeProcess() {
         ProcessInfo processInfo = trackedProcesses.getProcessInfo(resourceKey);
-        
+
         if (!isRediscoveryRequired(processInfo)) {
             return processInfo;
         }
-        
+
         if (LOG.isTraceEnabled()) {
-            LOG.trace("getNativeProcess(): rediscovery required on resource " + resourceType + " with key " + resourceKey + ", syncing on " + trackedProcesses);
-        }
-        
+            LOG.trace("getNativeProcess(): rediscovery required on resource " + resourceType + " with key "
+                + resourceKey + ", syncing on " + trackedProcesses);
+        }
+
         synchronized (trackedProcesses) {
             //right, we've entered the critical section...
             //we might have waited for another thread to actually fill in the tracked processes
@@ -299,10 +296,9 @@
                     if (!processes.isEmpty()) {
                         ResourceDiscoveryContext<T> context;
 
-                        context =
-                            new ResourceDiscoveryContext<T>(this.resourceType, this.parentResourceComponent,
-                                this.parentResourceContext, this.systemInformation, processes, Collections.EMPTY_LIST,
-                                getPluginContainerName(), getPluginContainerDeployment());
+                        context = new ResourceDiscoveryContext<T>(this.resourceType, this.parentResourceComponent,
+                            this.parentResourceContext, this.systemInformation, processes, Collections.EMPTY_LIST,
+                            getPluginContainerName(), getPluginContainerDeployment());
 
                         details = this.resourceDiscoveryComponent.discoverResources(context);
 
@@ -316,9 +312,9 @@
         }
 
         if (LOG.isTraceEnabled()) {
-            LOG.trace("getNativeProcess(): rediscovery done");            
-        }
-        
+            LOG.trace("getNativeProcess(): rediscovery done");
+        }
+
         return processInfo;
     }
 
@@ -468,7 +464,7 @@
 
         return getAvailabilityContext().createAvailabilityCollectorRunnable(availChecker, interval);
     }
-    
+
     /**
      * Returns a shared object representing the processes detected for given resource type under given parent.
      * Note that this comes from a static field so it is shared by any resource contexts representing a
@@ -480,14 +476,14 @@
      * @return
      */
     private static ResourceTypeProcesses getTrackedProcesses(String parentResourceUuid, ResourceType resourceType) {
-        synchronized(PROCESSES_PER_PARENT_PER_RESOURCE_TYPE) {
+        synchronized (PROCESSES_PER_PARENT_PER_RESOURCE_TYPE) {
             Children key = new Children(parentResourceUuid, resourceType);
             ResourceTypeProcesses ret = PROCESSES_PER_PARENT_PER_RESOURCE_TYPE.get(key);
             if (ret == null) {
                 ret = new ResourceTypeProcesses();
                 PROCESSES_PER_PARENT_PER_RESOURCE_TYPE.put(key, ret);
             }
-            
+
             return ret;
         }
     }
