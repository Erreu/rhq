package org.rhq.core.pc.drift;

import org.rhq.core.domain.drift.DriftDefinition;
import org.rhq.core.domain.drift.DriftDefinitionComparator;

/**
 * Manages the drift detection schedules that are processed by the drift detector. The
 * queue has a concept of the currently "active" schedule. This is identified simply as
 * the schedule returned from {@link #getNextSchedule()} which is the previous head of the
 * queue. A reference to the active schedule needs to be maintained because at any point in
 * time the server can send a request to update the drift definition that is attached to
 * a schedule. That schedule will either be on the queue waiting to be processed or in the
 * "active" state meaning it is currently being processed by the drift detector.
 */
public interface ScheduleQueue {

    DriftDetectionSchedule[] toArray();

    /**
     * Removes the head of the queue and returns a copy of the schedule that was removed.
     * That schedule is also marked as the active schedule.
     *
     * @return A copy of the schedule that is removed from the head of the queue.
     *
     * @see DriftDetectionSchedule
     *
     * @throws IllegalStateException if there is already an active schedule. The active
     * schedule must be deactivated before getting the next schedule.
     */
    DriftDetectionSchedule getNextSchedule();

    /**
     * This method does two things. First it updates the active schedule's nextScan
     * property. Then it adds the schedule back onto the queue, allowing the next schedule
     * at the head of the queue to become active. If there is no active schedule this
     * method simply does nothing and returns.
     */
    void deactivateSchedule();

    /**
     * Adds a schedule to the queue for processing by the drift detector
     *
     * @param schedule A {@link DriftDetectionSchedule} object
     * @return true if the schedule is added, false otherwise
     */
    boolean addSchedule(DriftDetectionSchedule schedule);

    /**
<<<<<<< HEAD
     * Searches the queue for a schedule with a matching resource id and drift configuration
     * name. If found, a copy of the schedule is returned.
     *
     * @param resourceId The resource id of the schedule being sought
     * @param configName The name of the drift configuration in the schedule being sought
     * @return A copy of the schedule or null if no match is found
     */
    DriftDetectionSchedule find(int resourceId, String configName);

    /**
     * Checks the queue for a schedule with specified resource id and drift configuration
     * whose name matches the specified configuration.
=======
     * Checks the queue for a schedule with specified resource id and drift definition
     * whose name matches the specified definition.
>>>>>>> 2537cbdd
     *
     * @param resourceId The resource id of the schedule
     * @param driftDef The drift definition of the schedule
     * @return true if the queue contains a schedule with the specified resource id and a
     * drift definition whose name matches the name of the specified definition.
     */
    boolean contains(int resourceId, DriftDefinition driftDef);

    boolean contains(int resourceId, DriftDefinition driftDef, DriftDefinitionComparator comparator);

    /**
     * This method attempts to update the schedule identified by the resource id the and
     * the drift definition. More specifically, the schedule is identified by a
     * combination of resource id and drift definition name. If the schedule to be
     * updated is the active schedule, it is immediately updated and then placed back on
     * the queue the next time {@link #deactivateSchedule()} is called. If the schedule
     * is on the queue, it is removed, updated, and then added back onto the queue.
     *
     * @param resourceId The resource id
     * @param driftDef A {@link DriftDefinition} belonging the resource with the specified id
     * @return A copy of the updated schedule or null if no update was performed
     */
    DriftDetectionSchedule update(int resourceId, DriftDefinition driftDef);

    /**
     * Removes the schedule identified by the resource id and the drift definition. More
     * specifically, the schedule is identified by a combination of resource id drift
     * definition name. This method can remove either the active schedule or a schedule
     * on the queue.
     *
     * @param resourceId The resource id
     *
     * @param driftDef A {@link DriftDefinition} belonging the resource with the specified id
     *
     * @return The {@link DriftDetectionSchedule} that is removed or null if no matching
     * schedule is found.
     */
    DriftDetectionSchedule remove(int resourceId, DriftDefinition driftDef);

    /**
<<<<<<< HEAD
     * Removes the schedule identified by the resource id and drift configuration name.
     * This method will remove the currently active schedule or a schedule that is on the
     * queue.
     *
     * @param resourceId The resource id
     * @param configName The drift configuration name
     * @return The {@link DriftDetectionSchedule} that is removed or null if no matching
     * schedule is found.
     */
    DriftDetectionSchedule remove(int resourceId, String configName);

    /**
     * Removes the schedule identified by the resource id and the drift configuration name.
=======
     * Removes the schedule identified by the resource id and the drift definition name.
>>>>>>> 2537cbdd
     * This method can remove either the active schedule or a schedule on the queue. When
     * the schedule is in the queue, <code>task</code> is executed immediately after the
     * schedule is removed from the queue. If the schedule is active, then <code>task</code>
     * will be executed when the schedule is deactivated. If the schedule is not in the
     * queue, that is it is neither the active schedule nor waiting in the queue, then
     * <code>task</code>is never invoked and is discarded.
     * <br/><br/>
     * <code>task</code> will only be invoked once regardless of whether or the schedule is
     * active or waiting in the queue.
     * <br/><br/>
     * The reason for accepting a task to execute upon removal of the schedule has to do
     * with the active schedule. If a schedule is active, that means it is being processed
     * by {@link DriftDetector}. The task may very well involve some clean up work that
     * could interfere with {@link DriftDetector}. This approach ensures that the schedule
     * is not in used before task is executed.
     *
     * @param resourceId The resource id
     * @param driftDef A {@link DriftDefinition} belonging the resource with the specified id
     * @param task A callback to perform any post-processing when the schedule is removed
     * from the queue
     * @return The {@link DriftDetectionSchedule} that is removed or null if no matching
     * schedule is found.
     */
    DriftDetectionSchedule removeAndExecute(int resourceId, DriftDefinition driftDef, Runnable task);

    /**
     * Removes the schedule
     * @param resourceId
     * @param configName
     * @param task
     * @return
     */
    DriftDetectionSchedule removeAndExecute(int resourceId, String configName, Runnable task);

    /**
     * Removes all elements from the queue and deactivates the active schedule.
     */
    void clear();

}<|MERGE_RESOLUTION|>--- conflicted
+++ resolved
@@ -46,23 +46,18 @@
     boolean addSchedule(DriftDetectionSchedule schedule);
 
     /**
-<<<<<<< HEAD
-     * Searches the queue for a schedule with a matching resource id and drift configuration
+     * Searches the queue for a schedule with a matching resource id and drift definition
      * name. If found, a copy of the schedule is returned.
      *
      * @param resourceId The resource id of the schedule being sought
-     * @param configName The name of the drift configuration in the schedule being sought
+     * @param defName The name of the drift definition in the schedule being sought
      * @return A copy of the schedule or null if no match is found
      */
-    DriftDetectionSchedule find(int resourceId, String configName);
+    DriftDetectionSchedule find(int resourceId, String defName);
 
     /**
-     * Checks the queue for a schedule with specified resource id and drift configuration
-     * whose name matches the specified configuration.
-=======
      * Checks the queue for a schedule with specified resource id and drift definition
      * whose name matches the specified definition.
->>>>>>> 2537cbdd
      *
      * @param resourceId The resource id of the schedule
      * @param driftDef The drift definition of the schedule
@@ -103,23 +98,19 @@
     DriftDetectionSchedule remove(int resourceId, DriftDefinition driftDef);
 
     /**
-<<<<<<< HEAD
-     * Removes the schedule identified by the resource id and drift configuration name.
+     * Removes the schedule identified by the resource id and drift definition name.
      * This method will remove the currently active schedule or a schedule that is on the
      * queue.
      *
      * @param resourceId The resource id
-     * @param configName The drift configuration name
+     * @param defName The drift definition name
      * @return The {@link DriftDetectionSchedule} that is removed or null if no matching
      * schedule is found.
      */
-    DriftDetectionSchedule remove(int resourceId, String configName);
+    DriftDetectionSchedule remove(int resourceId, String defName);
 
     /**
-     * Removes the schedule identified by the resource id and the drift configuration name.
-=======
      * Removes the schedule identified by the resource id and the drift definition name.
->>>>>>> 2537cbdd
      * This method can remove either the active schedule or a schedule on the queue. When
      * the schedule is in the queue, <code>task</code> is executed immediately after the
      * schedule is removed from the queue. If the schedule is active, then <code>task</code>
