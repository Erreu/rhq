/*
 * RHQ Management Platform
 * Copyright (C) 2011 Red Hat, Inc.
 * All rights reserved.
 *
 * This program is free software; you can redistribute it and/or modify
 * it under the terms of the GNU General Public License as published by
 * the Free Software Foundation version 2 of the License.
 *
 * This program is distributed in the hope that it will be useful,
 * but WITHOUT ANY WARRANTY; without even the implied warranty of
 * MERCHANTABILITY or FITNESS FOR A PARTICULAR PURPOSE. See the
 * GNU General Public License for more details.
 *
 * You should have received a copy of the GNU General Public License
 * along with this program; if not, write to the Free Software
 * Foundation, Inc., 675 Mass Ave, Cambridge, MA 02139, USA.
 */

package org.rhq.core.pc.drift;

import static org.rhq.common.drift.FileEntry.addedFileEntry;
import static org.rhq.common.drift.FileEntry.changedFileEntry;
import static org.rhq.common.drift.FileEntry.removedFileEntry;
import static org.rhq.core.domain.drift.DriftChangeSetCategory.COVERAGE;
import static org.rhq.core.domain.drift.DriftChangeSetCategory.DRIFT;
import static org.rhq.core.util.file.FileUtil.copyFile;
import static org.rhq.core.util.file.FileUtil.forEachFile;

import java.io.File;
import java.io.FilenameFilter;
import java.io.IOException;
import java.util.HashSet;
import java.util.LinkedList;
import java.util.List;
import java.util.Set;

import org.apache.commons.logging.Log;
import org.apache.commons.logging.LogFactory;

import org.rhq.common.drift.ChangeSetReader;
import org.rhq.common.drift.ChangeSetWriter;
import org.rhq.common.drift.FileEntry;
import org.rhq.common.drift.Headers;
import org.rhq.core.domain.drift.DriftChangeSetCategory;
import org.rhq.core.domain.drift.DriftDefinition;
import org.rhq.core.util.MessageDigestGenerator;
import org.rhq.core.util.file.FileVisitor;

public class DriftDetector implements Runnable {
    private Log log = LogFactory.getLog(DriftDetector.class);

    private ScheduleQueue scheduleQueue;

    private ChangeSetManager changeSetMgr;

    private MessageDigestGenerator digestGenerator = new MessageDigestGenerator(MessageDigestGenerator.SHA_256);

    private DriftClient driftClient;

    public void setScheduleQueue(ScheduleQueue queue) {
        scheduleQueue = queue;
    }

    public void setChangeSetManager(ChangeSetManager changeSetManager) {
        changeSetMgr = changeSetManager;
    }

    public void setDriftClient(DriftClient driftClient) {
        this.driftClient = driftClient;
    }

    @Override
    public void run() {
        log.debug("Starting drift detection...");
        long startTime = System.currentTimeMillis();
        try {
            if (log.isDebugEnabled()) {
                log.debug("Fetching next schedule from " + scheduleQueue);
            }

            DriftDetectionSchedule schedule = scheduleQueue.getNextSchedule();
            if (schedule == null) {
                log.debug("No schedules are in the queue.");
                return;
            }

            if (log.isDebugEnabled()) {
                log.debug("Processing " + schedule);

            }

            if (schedule.getNextScan() > (System.currentTimeMillis() + 100L)) {
                log.debug("Skipping " + schedule + " because it is too early to do the next detection.");
                return;
            }

            if (!schedule.getDriftDefinition().isEnabled()) {
                log.debug("Skipping " + schedule + " because the drift definition is disabled.");
                return;
            }

            if (previousSnapshotExists(schedule)) {
                log.debug("Skipping " + schedule + " because server has not yet acked previous change set");
                return;
            }

            DriftDetectionSummary detectionSummary = new DriftDetectionSummary();
            detectionSummary.setSchedule(schedule);
            try {
                if (changeSetMgr.changeSetExists(schedule.getResourceId(), createHeaders(schedule, COVERAGE, 0))) {
                    detectionSummary.setType(DRIFT);
                    generateDriftChangeSet(detectionSummary);
                } else {
                    detectionSummary.setType(COVERAGE);
                    generateSnapshot(detectionSummary);
                }
                if (detectionSummary.getType() == COVERAGE || detectionSummary.getDriftChangeSet() != null) {
                    driftClient.sendChangeSetToServer(detectionSummary);
                }
            } catch (IOException e) {
                log.error("Drift detection failed: " + e.getMessage(), e);
                revertSnapshot(detectionSummary);
            } catch (RuntimeException e) {
                log.error("Drift detection failed: " + e.getMessage(), e);
                revertSnapshot(detectionSummary);
            }
        } catch (Throwable t) {
            Throwable cause = t.getCause();
            String message = (null != cause) ? cause.getMessage() : t.getMessage();
            log.error("An unexpected error occurred during drift detection: " + message, t);

        } finally {
            try {
                scheduleQueue.deactivateSchedule();
                long endTime = System.currentTimeMillis();
                log.debug("Finished drift detection in " + (endTime - startTime) + " ms");

            } catch (Throwable t) {
                Throwable cause = t.getCause();
                String message = (null != cause) ? cause.getMessage() : t.getMessage();
                log.error("An unexpected error occurred while deactivating schedule: " + message, t);
            }
        }
    }

    private boolean previousSnapshotExists(DriftDetectionSchedule schedule) {
        File snapshot = changeSetMgr.findChangeSet(schedule.getResourceId(), schedule.getDriftDefinition().getName(),
            COVERAGE);
        File previousSnapshot = new File(snapshot.getParentFile(), snapshot.getName() + ".previous");
        return previousSnapshot.exists();
    }

    private void generateDriftChangeSet(DriftDetectionSummary summary) throws IOException {
        final DriftDetectionSchedule schedule = summary.getSchedule();

        log.debug("Generating drift change set for " + schedule);

<<<<<<< HEAD
        File currentSnapshot = changeSetMgr.findChangeSet(schedule.getResourceId(),
            schedule.getDriftConfiguration().getName(), COVERAGE);
        File snapshotFile = currentSnapshot;

        if (schedule.getDriftConfiguration().isPinned()) {
            snapshotFile = new File(snapshotFile.getParentFile(), "snapshot.pinned");

        }

        final File basedir = new File(basedir(schedule.getResourceId(), schedule.getDriftConfiguration()));
=======
        final File basedir = new File(basedir(schedule.getResourceId(), schedule.getDriftDefinition()));
        File currentSnapshot = changeSetMgr.findChangeSet(schedule.getResourceId(), schedule.getDriftDefinition()
            .getName(), COVERAGE);
        final ChangeSetReader coverageReader = changeSetMgr.getChangeSetReader(currentSnapshot);
>>>>>>> 2537cbdd
        final Set<File> processedFiles = new HashSet<File>();
        final List<FileEntry> snapshotEntries = new LinkedList<FileEntry>();
        final List<FileEntry> deltaEntries = new LinkedList<FileEntry>();
        final ChangeSetReader coverageReader = changeSetMgr.getChangeSetReader(snapshotFile);

        int newVersion;
        if (schedule.getDriftConfiguration().isPinned()) {
            ChangeSetReader snapshotReader = changeSetMgr.getChangeSetReader(currentSnapshot);
            newVersion = snapshotReader.getHeaders().getVersion() + 1;
            snapshotReader.close();
        } else {
            newVersion = coverageReader.getHeaders().getVersion() + 1;
        }

        // First look for files that have either been modified or deleted
        for (FileEntry entry : coverageReader) {
            File file = new File(basedir, entry.getFile());
            if (!file.exists()) {
                // The file has been deleted since the last scan
                if (log.isDebugEnabled()) {
                    log.debug("Detected deleted file for " + schedule + " --> " + file.getAbsolutePath());
                }
                deltaEntries.add(removedFileEntry(entry.getFile(), entry.getNewSHA()));
            } else if (!file.canRead()) {
                processedFiles.add(file);
                if (log.isDebugEnabled()) {
                    log.debug(file.getPath() + " is no longer readable. Treating it as a deleted file.");
                }
                deltaEntries.add(removedFileEntry(entry.getFile(), entry.getNewSHA()));
            } else {
                processedFiles.add(file);
                String currentSHA = sha256(file);
                if (!currentSHA.equals(entry.getNewSHA())) {
                    if (log.isDebugEnabled()) {
                        log.debug("Detected modified file for " + schedule + " --> " + file.getAbsolutePath());
                    }
                    FileEntry modifiedEntry = changedFileEntry(entry.getFile(), entry.getNewSHA(), currentSHA);
                    deltaEntries.add(modifiedEntry);
                    snapshotEntries.add(modifiedEntry);
                } else {
                    // The file has not changed
                    snapshotEntries.add(entry);
                }
            }
        }
        coverageReader.close();

        // If the basedir is still valid we need to do a directory tree scan to look for newly added files
        if (basedir.isDirectory()) {
            forEachFile(basedir, new FilterFileVisitor(basedir, schedule.getDriftDefinition().getIncludes(), schedule
                .getDriftDefinition().getExcludes(), new FileVisitor() {
                @Override
                public void visit(File file) {
                    try {
                        if (processedFiles.contains(file)) {
                            return;
                        }

                        if (!file.canRead()) {
                            if (log.isDebugEnabled()) {
                                log.debug("Skipping " + file.getPath() + " since it is not readable.");
                                return;
                            }
                        }

                        if (log.isInfoEnabled()) {
                            log.info("Detected added file for " + schedule + " --> " + file.getAbsolutePath());
                        }

                        FileEntry newEntry = addedFileEntry(relativePath(basedir, file), sha256(file));
                        deltaEntries.add(newEntry);
                        snapshotEntries.add(newEntry);
                    } catch (IOException e) {
                        log.error("An error occurred while generating a drift change set for " + schedule + ": "
                            + e.getMessage());
                        throw new DriftDetectionException("An error occurred while generating a drift change set", e);
                    }
                }
            }));
        }

        if (deltaEntries.isEmpty()) {
            // If nothing has changed, there is no need to add/update any files
            summary.setNewSnapshot(currentSnapshot);
        } else {
            File oldSnapshot = new File(currentSnapshot.getParentFile(), currentSnapshot.getName() + ".previous");
            copyFile(currentSnapshot, oldSnapshot);
            currentSnapshot.delete();

            Headers snapshotHeaders = createHeaders(schedule, COVERAGE, newVersion);
<<<<<<< HEAD
            File newSnapshot = changeSetMgr.findChangeSet(schedule.getResourceId(),
                schedule.getDriftConfiguration().getName(), COVERAGE);
=======

            File driftChangeSet = changeSetMgr.findChangeSet(schedule.getResourceId(), schedule.getDriftDefinition()
                .getName(), DRIFT);
            ChangeSetWriter deltaWriter = changeSetMgr.getChangeSetWriter(driftChangeSet, deltaHeaders);

            File newSnapshot = changeSetMgr.findChangeSet(schedule.getResourceId(), schedule.getDriftDefinition()
                .getName(), COVERAGE);
>>>>>>> 2537cbdd
            ChangeSetWriter newSnapshotWriter = changeSetMgr.getChangeSetWriter(schedule.getResourceId(),
                snapshotHeaders);

            for (FileEntry entry : snapshotEntries) {
                newSnapshotWriter.write(entry);
            }
            newSnapshotWriter.close();
            Headers deltaHeaders = createHeaders(schedule, DRIFT, newVersion);

            File driftChangeSet = changeSetMgr.findChangeSet(schedule.getResourceId(),
                schedule.getDriftConfiguration().getName(), DRIFT);
            ChangeSetWriter deltaWriter = changeSetMgr.getChangeSetWriter(driftChangeSet, deltaHeaders);

            summary.setDriftChangeSet(driftChangeSet);
            summary.setNewSnapshot(newSnapshot);
            summary.setOldSnapshot(oldSnapshot);

            for (FileEntry entry : deltaEntries) {
                deltaWriter.write(entry);
            }
            deltaWriter.close();
        }
    }

    private void generateSnapshot(DriftDetectionSummary summary) throws IOException {
        final DriftDetectionSchedule schedule = summary.getSchedule();
        log.debug("Generating coverage change set for " + schedule);

        File snapshot = changeSetMgr.findChangeSet(schedule.getResourceId(), schedule.getDriftDefinition().getName(),
            COVERAGE);
        final ChangeSetWriter writer = changeSetMgr.getChangeSetWriter(snapshot, createHeaders(schedule, COVERAGE, 0));
        final DriftDefinition driftDef = schedule.getDriftDefinition();
        final File basedir = new File(basedir(schedule.getResourceId(), driftDef));
        if (basedir.isDirectory()) {

            forEachFile(basedir, new FilterFileVisitor(basedir, driftDef.getIncludes(), driftDef.getExcludes(),
                new FileVisitor() {
                    @Override
                    public void visit(File file) {
                        try {
                            if (!file.canRead()) {
                                if (log.isDebugEnabled()) {
                                    log.debug("Skipping " + file.getPath() + " since it is not readable.");
                                }
                                return;
                            }
                            if (log.isDebugEnabled()) {
                                log.debug("Adding " + file.getPath() + " to coverage change set for " + schedule);
                            }
                            writer.write(addedFileEntry(relativePath(basedir, file), sha256(file)));
                        } catch (IOException e) {
                            log.error("An error occurred while generating a coverage change set for " + schedule + ": "
                                + e.getMessage());
                            throw new DriftDetectionException(
                                "An error occurred while generating a coverage change set for " + schedule, e);
                        }
                    }
                }));
        }
        writer.close();
        if (schedule.getDriftConfiguration().isPinned()) {
            copyFile(snapshot, new File(snapshot.getParentFile(), "snapshot.pinned"));
        }
        summary.setNewSnapshot(snapshot);
    }

    private String relativePath(File basedir, File file) {
        if (basedir.equals(file)) {
            return ".";
        }
        return file.getAbsolutePath().substring(basedir.getAbsolutePath().length() + 1);
    }

    private String sha256(File file) throws IOException {
        return digestGenerator.calcDigestString(file);
    }

    private String basedir(int resourceId, DriftDefinition driftDef) {
        return driftClient.getAbsoluteBaseDirectory(resourceId, driftDef).getAbsolutePath();
    }

    private Headers createHeaders(DriftDetectionSchedule schedule, DriftChangeSetCategory type, int version) {
        Headers headers = new Headers();
        headers.setResourceId(schedule.getResourceId());
        headers.setDriftDefinitionId(schedule.getDriftDefinition().getId());
        headers.setDriftDefinitionName(schedule.getDriftDefinition().getName());
        headers.setBasedir(basedir(schedule.getResourceId(), schedule.getDriftDefinition()));
        headers.setType(type);
        headers.setVersion(version);

        return headers;
    }

    private void revertSnapshot(DriftDetectionSummary summary) throws IOException {
        log.info("Reverting snapshot for " + summary.getSchedule());

        DriftDetectionSchedule scheudle = summary.getSchedule();
        File newSnapshot = changeSetMgr.findChangeSet(scheudle.getResourceId(),
            scheudle.getDriftDefinition().getName(), COVERAGE);

        // We want to delete the snapshot file regardless of whether the drift detection
        // was for an initial coverage change set or for a drift change set. We do not know
        // the state of the snapshot file so we have to delete it. If we have only generated
        // the initial coverage change set, then it will get regenerated.
        newSnapshot.delete();

        if (summary.getType() == DRIFT) {
            File oldSnapshotBackup = summary.getOldSnapshot();
            // If we generated a drift change set, we need to check for a back up of the
            // previous snapshot. We revert to the back up. If no back up is found, we log
            // an error.
            if (oldSnapshotBackup != null && oldSnapshotBackup.exists()) {
                copyFile(oldSnapshotBackup, newSnapshot);
                // We have to delete to the previous version snapshot file; otherwise,
                // subsequent detection runs will be skipped.
                oldSnapshotBackup.delete();
            } else {
                // TODO Should we throw an exception and/or disable detection?
                // If we fall into this else block, that means we were not able to revert
                // to the previous snapshot version, and we may be in an inconsistent state.
                log.error("Cannot revert snapshot to previous version for " + summary.getSchedule()
                    + ". Snapshot back up file not found.");
            }
        }
        deleteZipFiles(newSnapshot.getParentFile());
    }

    private void deleteZipFiles(File dir) {
        File[] files = dir.listFiles(new FilenameFilter() {
            @Override
            public boolean accept(File dir, String name) {
                return name.endsWith(".zip");
            }
        });
        for (File file : files) {
            file.delete();
        }
    }

}<|MERGE_RESOLUTION|>--- conflicted
+++ resolved
@@ -156,30 +156,23 @@
 
         log.debug("Generating drift change set for " + schedule);
 
-<<<<<<< HEAD
         File currentSnapshot = changeSetMgr.findChangeSet(schedule.getResourceId(),
-            schedule.getDriftConfiguration().getName(), COVERAGE);
+            schedule.getDriftDefinition().getName(), COVERAGE);
         File snapshotFile = currentSnapshot;
 
-        if (schedule.getDriftConfiguration().isPinned()) {
+        if (schedule.getDriftDefinition().isPinned()) {
             snapshotFile = new File(snapshotFile.getParentFile(), "snapshot.pinned");
 
         }
 
-        final File basedir = new File(basedir(schedule.getResourceId(), schedule.getDriftConfiguration()));
-=======
         final File basedir = new File(basedir(schedule.getResourceId(), schedule.getDriftDefinition()));
-        File currentSnapshot = changeSetMgr.findChangeSet(schedule.getResourceId(), schedule.getDriftDefinition()
-            .getName(), COVERAGE);
-        final ChangeSetReader coverageReader = changeSetMgr.getChangeSetReader(currentSnapshot);
->>>>>>> 2537cbdd
         final Set<File> processedFiles = new HashSet<File>();
         final List<FileEntry> snapshotEntries = new LinkedList<FileEntry>();
         final List<FileEntry> deltaEntries = new LinkedList<FileEntry>();
         final ChangeSetReader coverageReader = changeSetMgr.getChangeSetReader(snapshotFile);
 
         int newVersion;
-        if (schedule.getDriftConfiguration().isPinned()) {
+        if (schedule.getDriftDefinition().isPinned()) {
             ChangeSetReader snapshotReader = changeSetMgr.getChangeSetReader(currentSnapshot);
             newVersion = snapshotReader.getHeaders().getVersion() + 1;
             snapshotReader.close();
@@ -263,18 +256,8 @@
             currentSnapshot.delete();
 
             Headers snapshotHeaders = createHeaders(schedule, COVERAGE, newVersion);
-<<<<<<< HEAD
             File newSnapshot = changeSetMgr.findChangeSet(schedule.getResourceId(),
-                schedule.getDriftConfiguration().getName(), COVERAGE);
-=======
-
-            File driftChangeSet = changeSetMgr.findChangeSet(schedule.getResourceId(), schedule.getDriftDefinition()
-                .getName(), DRIFT);
-            ChangeSetWriter deltaWriter = changeSetMgr.getChangeSetWriter(driftChangeSet, deltaHeaders);
-
-            File newSnapshot = changeSetMgr.findChangeSet(schedule.getResourceId(), schedule.getDriftDefinition()
-                .getName(), COVERAGE);
->>>>>>> 2537cbdd
+                schedule.getDriftDefinition().getName(), COVERAGE);
             ChangeSetWriter newSnapshotWriter = changeSetMgr.getChangeSetWriter(schedule.getResourceId(),
                 snapshotHeaders);
 
