--- conflicted
+++ resolved
@@ -240,7 +240,6 @@
                                 log.info("Detected added file for " + schedule + " --> " + file.getAbsolutePath());
                             }
 
-<<<<<<< HEAD
                         FileEntry newEntry = addedFileEntry(relativePath(basedir, file), sha256(file),
                             file.lastModified(), file.length());
                         deltaEntries.add(newEntry);
@@ -249,17 +248,6 @@
                         log.error("An error occurred while generating a drift change set for " + schedule + ": "
                             + e.getMessage());
                         throw new DriftDetectionException("An error occurred while generating a drift change set", e);
-=======
-                            FileEntry newEntry = addedFileEntry(relativePath(basedir, file), sha256(file));
-                            deltaEntries.add(newEntry);
-                            snapshotEntries.add(newEntry);
-                        } catch (IOException e) {
-                            log.error("An error occurred while generating a drift change set for " + schedule + ": "
-                                + e.getMessage());
-                            throw new DriftDetectionException("An error occurred while generating a drift change set",
-                                e);
-                        }
->>>>>>> e8db9a19
                     }
                 }));
             }
