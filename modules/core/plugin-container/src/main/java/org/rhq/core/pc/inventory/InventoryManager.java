--- conflicted
+++ resolved
@@ -913,7 +913,6 @@
         if (!configuration.isInsideAgent()) {
             return true;
         }
-<<<<<<< HEAD
         
         //finish the resource upgrade.
         //by now all the resource upgrade requests have been processed
@@ -928,8 +927,6 @@
         if (report.getAddedRoots().isEmpty() && !forceServerRoundtrip) {
             return true; // nothing to do
         }
-=======
->>>>>>> ed06919e
 
         ResourceSyncInfo syncInfo;
         try {
