/*
 * RHQ Management Platform
 * Copyright (C) 2005-2010 Red Hat, Inc.
 * All rights reserved.
 *
 * This program is free software; you can redistribute it and/or modify
 * it under the terms of the GNU General Public License, version 2, as
 * published by the Free Software Foundation, and/or the GNU Lesser
 * General Public License, version 2.1, also as published by the Free
 * Software Foundation.
 *
 * This program is distributed in the hope that it will be useful,
 * but WITHOUT ANY WARRANTY; without even the implied warranty of
 * MERCHANTABILITY or FITNESS FOR A PARTICULAR PURPOSE. See the
 * GNU General Public License and the GNU Lesser General Public License
 * for more details.
 *
 * You should have received a copy of the GNU General Public License
 * and the GNU Lesser General Public License along with this program;
 * if not, write to the Free Software Foundation, Inc.,
 * 51 Franklin Street, Fifth Floor, Boston, MA 02110-1301, USA.
 */
package org.rhq.core.pc.inventory;

import java.io.File;
import java.net.URL;
import java.util.ArrayList;
import java.util.Collections;
import java.util.Date;
import java.util.HashMap;
import java.util.HashSet;
import java.util.IdentityHashMap;
import java.util.LinkedHashSet;
import java.util.List;
import java.util.Map;
import java.util.Set;
import java.util.UUID;
import java.util.concurrent.Callable;
import java.util.concurrent.ExecutionException;
import java.util.concurrent.ScheduledThreadPoolExecutor;
import java.util.concurrent.TimeUnit;
import java.util.concurrent.atomic.AtomicInteger;
import java.util.concurrent.locks.Lock;
import java.util.concurrent.locks.ReentrantReadWriteLock;

import org.apache.commons.logging.Log;
import org.apache.commons.logging.LogFactory;
import org.jetbrains.annotations.NotNull;
import org.jetbrains.annotations.Nullable;

import org.rhq.core.clientapi.agent.PluginContainerException;
import org.rhq.core.clientapi.agent.configuration.ConfigurationUtility;
import org.rhq.core.clientapi.agent.discovery.DiscoveryAgentService;
import org.rhq.core.clientapi.agent.discovery.InvalidPluginConfigurationClientException;
import org.rhq.core.clientapi.agent.metadata.PluginMetadataManager;
import org.rhq.core.clientapi.agent.upgrade.ResourceUpgradeRequest;
import org.rhq.core.clientapi.agent.upgrade.ResourceUpgradeResponse;
import org.rhq.core.clientapi.server.discovery.DiscoveryServerService;
import org.rhq.core.clientapi.server.discovery.InvalidInventoryReportException;
import org.rhq.core.clientapi.server.discovery.InventoryReport;
import org.rhq.core.domain.configuration.Configuration;
import org.rhq.core.domain.discovery.AvailabilityReport;
import org.rhq.core.domain.discovery.MergeResourceResponse;
import org.rhq.core.domain.discovery.ResourceSyncInfo;
import org.rhq.core.domain.measurement.Availability;
import org.rhq.core.domain.measurement.AvailabilityType;
import org.rhq.core.domain.measurement.ResourceMeasurementScheduleRequest;
import org.rhq.core.domain.resource.Agent;
import org.rhq.core.domain.resource.InventoryStatus;
import org.rhq.core.domain.resource.Resource;
import org.rhq.core.domain.resource.ResourceCategory;
import org.rhq.core.domain.resource.ResourceCreationDataType;
import org.rhq.core.domain.resource.ResourceError;
import org.rhq.core.domain.resource.ResourceErrorType;
import org.rhq.core.domain.resource.ResourceType;
import org.rhq.core.domain.resource.ResourceUpgradeReport;
import org.rhq.core.pc.ContainerService;
import org.rhq.core.pc.PluginContainer;
import org.rhq.core.pc.PluginContainerConfiguration;
import org.rhq.core.pc.ServerServices;
import org.rhq.core.pc.agent.AgentRegistrar;
import org.rhq.core.pc.agent.AgentService;
import org.rhq.core.pc.availability.AvailabilityCollectorThreadPool;
import org.rhq.core.pc.content.ContentContextImpl;
import org.rhq.core.pc.event.EventContextImpl;
import org.rhq.core.pc.inventory.ResourceContainer.ResourceComponentState;
import org.rhq.core.pc.operation.OperationContextImpl;
import org.rhq.core.pc.operation.OperationManager;
import org.rhq.core.pc.operation.OperationServicesAdapter;
import org.rhq.core.pc.plugin.BlacklistedException;
import org.rhq.core.pc.plugin.CanonicalResourceKey;
import org.rhq.core.pc.plugin.PluginComponentFactory;
import org.rhq.core.pc.plugin.PluginManager;
import org.rhq.core.pc.upgrade.DiscoverySuspendedException;
import org.rhq.core.pc.upgrade.ResourceUpgradeDelegate;
import org.rhq.core.pc.util.DiscoveryComponentProxyFactory;
import org.rhq.core.pc.util.FacetLockType;
import org.rhq.core.pc.util.LoggingThreadFactory;
import org.rhq.core.pluginapi.availability.AvailabilityFacet;
import org.rhq.core.pluginapi.content.ContentContext;
import org.rhq.core.pluginapi.content.ContentServices;
import org.rhq.core.pluginapi.event.EventContext;
import org.rhq.core.pluginapi.inventory.ClassLoaderFacet;
import org.rhq.core.pluginapi.inventory.DiscoveredResourceDetails;
import org.rhq.core.pluginapi.inventory.InvalidPluginConfigurationException;
import org.rhq.core.pluginapi.inventory.ManualAddFacet;
import org.rhq.core.pluginapi.inventory.ProcessScanResult;
import org.rhq.core.pluginapi.inventory.ResourceComponent;
import org.rhq.core.pluginapi.inventory.ResourceContext;
import org.rhq.core.pluginapi.inventory.ResourceDiscoveryComponent;
import org.rhq.core.pluginapi.inventory.ResourceDiscoveryContext;
import org.rhq.core.pluginapi.operation.OperationContext;
import org.rhq.core.pluginapi.operation.OperationServices;
import org.rhq.core.pluginapi.upgrade.ResourceUpgradeContext;
import org.rhq.core.pluginapi.upgrade.ResourceUpgradeFacet;
import org.rhq.core.system.SystemInfo;
import org.rhq.core.system.SystemInfoFactory;
import org.rhq.core.util.exception.ThrowableUtil;
import org.rhq.core.util.exception.WrappedRemotingException;

/**
 * Manages the process of both auto-detection of servers and runtime detection of services across all plugins. Manages
 * their scheduling and result sending as well as the general inventory model.
 * <p>
 * This is an Agent service; its DiscoveryAgentService interface is made remotely accessible if it is deployed within
 * the Agent.
 * </p>
 *
 * @author Greg Hinkle
 * @author Ian Springer
 * @author Jay Shaughnessy
 */
public class InventoryManager extends AgentService implements ContainerService, DiscoveryAgentService {
    private static final String INVENTORY_THREAD_POOL_NAME = "InventoryManager.discovery";
    private static final String AVAIL_THREAD_POOL_NAME = "InventoryManager.availability";
    private static final int AVAIL_THREAD_POOL_CORE_POOL_SIZE = 1;

    private static final int COMPONENT_START_TIMEOUT = 60 * 1000; // 60 seconds
    private static final int COMPONENT_STOP_TIMEOUT = 5 * 1000; // 5 seconds

    private final Log log = LogFactory.getLog(InventoryManager.class);

    private PluginContainerConfiguration configuration;

    private ScheduledThreadPoolExecutor inventoryThreadPoolExecutor;
    private ScheduledThreadPoolExecutor availabilityThreadPoolExecutor;

    // The executors are Callable
    private AutoDiscoveryExecutor serverScanExecutor;
    private RuntimeDiscoveryExecutor serviceScanExecutor;
    private AvailabilityExecutor availabilityExecutor;

    //Own Executor to add new ResourceTypes
    private ChildResourceTypeDiscoveryRunner childDiscoveryRunner;

    private Agent agent;

    /**
     * Root platform resource, required to be root of entire inventory tree in this agent
     */
    private Resource platform;

    /**
     * if the {@link #getPlatform() platform} has inventory status of NEW, this indicates it was committed before but
     * was deleted recently
     */
    private boolean newPlatformWasDeletedRecently = false; // value only is valid/relevant if platform.getInventoryStatus == NEW

    private ReentrantReadWriteLock inventoryLock = new ReentrantReadWriteLock(true);

    /**
     * Used only for the outside the agent model to # resources
     */
    private AtomicInteger temporaryKeyIndex = new AtomicInteger(-1);

    /**
     * UUID to ResourceContainer map
     */
    private Map<String, ResourceContainer> resourceContainers = Collections
        .synchronizedMap(new HashMap<String, ResourceContainer>(1000));

    /**
     * Collection of event listeners to inform of changes to the inventory.
     */
    private Set<InventoryEventListener> inventoryEventListeners = new HashSet<InventoryEventListener>();

    private PluginManager pluginManager = PluginContainer.getInstance().getPluginManager();

    private DiscoveryComponentProxyFactory discoveryComponentProxyFactory;

    /**
     * Used by resource components that want to perform asynchronous availability checking.
     */
    private AvailabilityCollectorThreadPool availabilityCollectors;

    /**
     * Handles the resource upgrade during the initialization of the inventory manager.
     */
    private ResourceUpgradeDelegate resourceUpgradeDelegate = new ResourceUpgradeDelegate(this);

    public InventoryManager() {
        super(DiscoveryAgentService.class);
    }

    /**
     * @see ContainerService#initialize()
     */
    public void initialize() {
        inventoryLock.writeLock().lock();

        try {
            log.info("Initializing Inventory Manager...");

            this.discoveryComponentProxyFactory = new DiscoveryComponentProxyFactory();
            this.discoveryComponentProxyFactory.initialize();

            this.agent = new Agent(this.configuration.getContainerName(), null, 0, null, null);

            if (configuration.isInsideAgent()) {
                loadFromDisk();
            }

            // Discover the platform first thing.
            executePlatformScan();

            //try the resource upgrade before we have any schedulers set up
            //so that we don't get any interventions from concurrently running
            //discoveries.
            upgradeResources();

            availabilityCollectors = new AvailabilityCollectorThreadPool();
            availabilityCollectors.initialize();

            // Never run more than one avail check at a time.
            availabilityThreadPoolExecutor = new ScheduledThreadPoolExecutor(AVAIL_THREAD_POOL_CORE_POOL_SIZE,
                new LoggingThreadFactory(AVAIL_THREAD_POOL_NAME, true));
            availabilityExecutor = new AvailabilityExecutor(this);

            // Never run more than one discovery scan at a time (service and service scans share the same pool).
            inventoryThreadPoolExecutor = new ScheduledThreadPoolExecutor(1, new LoggingThreadFactory(
                INVENTORY_THREAD_POOL_NAME, true));
            serverScanExecutor = new AutoDiscoveryExecutor(null, this, configuration);
            serviceScanExecutor = new RuntimeDiscoveryExecutor(this, configuration);

            //Object for discovering new ChildResourceTypes
            childDiscoveryRunner = new ChildResourceTypeDiscoveryRunner();

            // Only schedule periodic discovery scans and avail checks if we are running inside the RHQ Agent (versus
            // inside EmbJopr).
            if (configuration.isInsideAgent()) {
                // After an initial delay (5s by default), periodically run an availability check (every 1m by default).
                availabilityThreadPoolExecutor.scheduleWithFixedDelay(availabilityExecutor,
                    configuration.getAvailabilityScanInitialDelay(), configuration.getAvailabilityScanPeriod(),
                    TimeUnit.SECONDS);

                // After an initial delay (10s by default), periodically run a server discovery scan (every 15m by default).
                inventoryThreadPoolExecutor.scheduleWithFixedDelay(serverScanExecutor,
                    configuration.getServerDiscoveryInitialDelay(), configuration.getServerDiscoveryPeriod(),
                    TimeUnit.SECONDS);

<<<<<<< HEAD
                // After an initial delay (20s by default), periodically run a service discovery scan (every 1d by default).
                inventoryThreadPoolExecutor.scheduleWithFixedDelay(serviceScanExecutor,
                    configuration.getServiceDiscoveryInitialDelay(), configuration.getServiceDiscoveryPeriod(),
                    TimeUnit.SECONDS);
=======
                //Call ScheduledThreadPoolExecutor for type ChildResourceTypeDiscoveryRunner
                // After an initial delay (20s by default), periodically run a service discovery scan (every 1minute).
                inventoryThreadPoolExecutor.scheduleWithFixedDelay(childDiscoveryRunner, 20L, 60L, TimeUnit.SECONDS);
>>>>>>> 82d70854
            }
        } finally {
            inventoryLock.writeLock().unlock();
        }

        log.info("Inventory Manager initialized.");
    }

    /**
     * @see ContainerService#shutdown()
     */
    public void shutdown() {
        this.inventoryThreadPoolExecutor.shutdownNow();
        this.availabilityThreadPoolExecutor.shutdownNow();
        if (this.configuration.isInsideAgent()) {
            this.persistToDisk();
        }
        this.discoveryComponentProxyFactory.shutdown();
        this.availabilityCollectors.shutdown();
        this.inventoryEventListeners.clear();
        this.resourceContainers.clear();
    }

    /**
     * Invokes the given discovery component in order to discover resources. This will return
     * the discovered resources' details as returned by the discovery component. This may return
     * an empty set if nothing is discovered. This may return <code>null</code> if for some reason
     * we could not invoke the discovery component.
     * 
     * @param parentResourceContainer the container of the resource under which we are going to execute the discovery
     * @param component the discovery component that will actually go out and discover resources
     * @param context the context for use by the discovery component
     * @return the details of all discovered resources, may be empty or <code>null</code>
     * 
     * @throws DiscoverySuspendedException if the discovery is suspended due to a resource upgrade failure
     * @throws Exception if the discovery component threw an exception
     */
    public Set<DiscoveredResourceDetails> invokeDiscoveryComponent(ResourceContainer parentResourceContainer,
        ResourceDiscoveryComponent component, ResourceDiscoveryContext context) throws DiscoverySuspendedException, Exception {

        Resource parentResource = parentResourceContainer == null ? null : parentResourceContainer.getResource();

        if (resourceUpgradeDelegate.hasUpgradeFailedInChildren(parentResource, context.getResourceType())) {
            String message = "Discovery of [" + context.getResourceType() + "] has been suspended under "
            + (parentResource == null ? " the platform " : parentResource)
            + " because some of its siblings failed to upgrade.";
            
            log.debug(message);
            
            throw new DiscoverySuspendedException(message);
        }

        long timeout = getDiscoveryComponentTimeout(context.getResourceType());

        try {
            ResourceDiscoveryComponent proxy = this.discoveryComponentProxyFactory.getDiscoveryComponentProxy(
                context.getResourceType(), component, timeout);
            Set<DiscoveredResourceDetails> results = proxy.discoverResources(context);
            return results;
        } catch (TimeoutException te) {
            log.warn("Discovery for Resources of [" + context.getResourceType() + "] has been running for more than "
                + timeout + " milliseconds. This may be a plugin bug.", te);
            return null;
        } catch (BlacklistedException be) {
            // Discovery did not run, because the ResourceType was blacklisted during a prior discovery scan.
            log.debug(ThrowableUtil.getAllMessages(be));
            return null;
        }
    }

    /**
     * Invokes the given discovery component in order to manually add a Resource with the specified plugin config. This
     * will return the discovered resource's detail as returned by the discovery component, or it may return
     * an empty set if nothing is discovered. This may return <code>null</code> if for some reason
     * we could not invoke the discovery component.
     *
     * @param component the discovery component that will actually go out and discover resources
     * @param pluginConfig the plugin configuration to be used to connect to the resource to be discovered
     * @param context the context for use by the discovery component
     * @return the details of all discovered resources, may be empty or <code>null</code>
     *
     * @throws Exception if the discovery component threw an exception
     */
    private DiscoveredResourceDetails discoverResource(ResourceDiscoveryComponent component,
        Configuration pluginConfig, ResourceDiscoveryContext context) throws Exception {
        long timeout = getDiscoveryComponentTimeout(context.getResourceType());

        try {
            ManualAddFacet proxy = this.discoveryComponentProxyFactory.getDiscoveryComponentProxy(
                context.getResourceType(), component, timeout, ManualAddFacet.class);
            DiscoveredResourceDetails result = proxy.discoverResource(pluginConfig, context);
            return result;
        } catch (TimeoutException te) {
            log.warn("Manual add of Resource of type [" + context.getResourceType() + "] with plugin configuration ["
                + pluginConfig.toString(true) + "] has been running for more than " + timeout
                + " milliseconds. This may be a plugin bug.", te);
            return null;
        } catch (BlacklistedException be) {
            log.debug(ThrowableUtil.getAllMessages(be));
            return null;
        }
    }

    /**
     * Invokes the given discovery component's ClassLoaderFacet in order to obtain
     * additional jars for the resource's classloader. This will return
     * the discovered resources' details as returned.
     * 
     * @param resource the resource whose component is to be invoked
     * @param component the discovery component that will actually go out and discover resources
     * @param parentContainer the activated parent container
     * @return the additional jars for the resource's classloader
     * 
     * @throws Throwable if the discovery component threw an exception
     */
    public List<URL> invokeDiscoveryComponentClassLoaderFacet(Resource resource, ResourceDiscoveryComponent component,
        ResourceContainer parentContainer) throws Throwable {

        ResourceComponent parentComponent = parentContainer.getResourceComponent();
        ResourceContext parentResourceContext = parentContainer.getResourceContext();

        ResourceType resourceType = resource.getResourceType();
        long timeout = getDiscoveryComponentTimeout(resourceType);

        ClassLoaderFacet proxy = this.discoveryComponentProxyFactory.getDiscoveryComponentProxy(resourceType,
            component, timeout, ClassLoaderFacet.class);

        ResourceDiscoveryContext discoveryContext = new ResourceDiscoveryContext(resourceType, parentComponent,
            parentResourceContext, SystemInfoFactory.createSystemInfo(), null, null,
            this.configuration.getContainerName(), this.configuration.getPluginContainerDeployment());

        // Configurations are not immutable, so clone the plugin config, so the plugin will not be able to change the
        // actual PC-managed plugin config.
        Configuration pluginConfigClone = resource.getPluginConfiguration().deepCopy(false);
        // TODO (ips): Clone the ResourceType too for the same reason.

        DiscoveredResourceDetails details = new DiscoveredResourceDetails(resourceType, resource.getResourceKey(),
            resource.getName(), resource.getVersion(), resource.getDescription(), pluginConfigClone, null); // TODO: I have a feeling we'll need process info, how to get it??

        List<URL> results = proxy.getAdditionalClasspathUrls(discoveryContext, details);

        return results;
    }

    public <T extends ResourceComponent> ResourceUpgradeReport invokeDiscoveryComponentResourceUpgradeFacet(
        ResourceType resourceType, ResourceDiscoveryComponent<T> component,
        ResourceUpgradeContext<T> inventoriedResource) throws Throwable {

        long timeout = getDiscoveryComponentTimeout(resourceType);
        try {
            @SuppressWarnings("unchecked")
            ResourceUpgradeFacet<T> proxy = this.discoveryComponentProxyFactory.getDiscoveryComponentProxy(
                resourceType, component, timeout, ResourceUpgradeFacet.class);

            return proxy.upgrade(inventoriedResource);
        } catch (BlacklistedException e) {
            log.debug(e);
            return null;
        }
    }

    public DiscoveryComponentProxyFactory getDiscoveryComponentProxyFactory() {
        return this.discoveryComponentProxyFactory;
    }

    private long getDiscoveryComponentTimeout(ResourceType type) {
        // TODO: remove this system property and put the timeout in the plugin descriptor;
        // use the type to find what timeout to use since each type can have metadata determining the timeout
        // default should be 300000.
        long timeout = Long.parseLong(System.getProperty("rhq.test.discovery-timeout", "300000"));
        return timeout;
    }

    @Nullable
    public ResourceContainer getResourceContainer(String uuid) {
        return this.resourceContainers.get(uuid);
    }

    @Nullable
    public ResourceContainer getResourceContainer(CanonicalResourceKey canonicalId) {
        ResourceContainer resourceContainer = null;
        Map<String, ResourceContainer> copy = new HashMap<String, ResourceContainer>(this.resourceContainers); // avoids concurrent mod exception, kinda

        for (Map.Entry<String, ResourceContainer> entry : copy.entrySet()) {
            ResourceContainer container = entry.getValue();
            Resource resource = container.getResource();
            if (resource != null) {
                Resource parent = resource.getParentResource();
                if (parent != null) {
                    try {
                        CanonicalResourceKey currentCanonicalId = new CanonicalResourceKey(resource, parent);
                        if (currentCanonicalId.equals(canonicalId)) {
                            resourceContainer = container;
                            break;
                        }
                    } catch (PluginContainerException ignore) {
                        // TODO not sure what to do here, when would this ever happen? for now, ignore
                    }
                }
            }
        }

        copy.clear(); // help GC
        return resourceContainer;
    }

    @Nullable
    public ResourceContainer getResourceContainer(Resource resource) {
        return this.resourceContainers.get(resource.getUuid());
    }

    @Nullable
    public ResourceContainer getResourceContainer(Integer resourceId) {
        if ((resourceId == null) || (resourceId == 0)) {
            // I've already found one place where passing in 0 was very bad - I want to be very noisy in the log
            // when this happens but not throw an exception, for fear I might break something.
            // I'll just return null instead; hopefully, callers are checking for null appropriately.
            log.warn("Cannot get a resource container for an invalid resource ID=" + resourceId);
            if (log.isDebugEnabled()) {
                //noinspection ThrowableInstanceNeverThrown
                log.debug("Stack trace follows:", new Throwable("This is where resource ID=[" + resourceId
                    + "] was passed in"));
            }

            return null;
        }

        List<ResourceContainer> containers = new ArrayList<ResourceContainer>(this.resourceContainers.values()); // avoids concurrent mod exception
        ResourceContainer retContainer = null;
        for (ResourceContainer container : containers) {
            if (resourceId.equals(container.getResource().getId())) {
                retContainer = container;
                break;
            }
        }
        containers.clear(); // help GC
        return retContainer;
    }

    void executePlatformScan() {
        log.debug("Executing platform scan...");
        Resource discoveredPlatform = discoverPlatform();
        try {
            mergeResourceFromDiscovery(discoveredPlatform, null);
        } catch (PluginContainerException e) {
            throw new IllegalStateException(e);
        }
    }

    public void setConfiguration(PluginContainerConfiguration configuration) {
        this.configuration = configuration;
    }

    public void updatePluginConfiguration(int resourceId, Configuration newPluginConfiguration)
        throws InvalidPluginConfigurationClientException, PluginContainerException {
        ResourceContainer container = getResourceContainer(resourceId);
        if (container == null) {
            throw new PluginContainerException("Cannot update plugin configuration for unknown Resource with id ["
                + resourceId + "]");
        }

        Resource resource = container.getResource();
        // First stop the resource component.
        deactivateResource(resource);
        // Then update the resource's plugin config.
        resource.setPluginConfiguration(newPluginConfiguration);
        // And finally restart the resource component.
        try {
            activateResource(resource, container, true);
            // TODO: What about re-activating the Resource's descendants?
        } catch (InvalidPluginConfigurationException e) {
            String errorMessage = "Unable to connect to managed resource of type ["
                + resource.getResourceType().getName() + "] using the specified connection properties.";
            log.info(errorMessage, e);
            errorMessage += ((e.getLocalizedMessage() != null) ? (" " + e.getLocalizedMessage()) : "");

            // In the exception we throw over to the server, strip the InvalidPluginConfigurationException out of the
            // stack trace, but append the message from that exception to the message of the exception we throw. This
            // will make for a nicer error message for the server to display in the UI.
            throw new InvalidPluginConfigurationClientException(errorMessage,
                (e.getCause() != null) ? new WrappedRemotingException(e.getCause()) : null);
        }
    }

    public InventoryReport executeServerScanImmediately() {
        try {
            return inventoryThreadPoolExecutor.submit((Callable<InventoryReport>) this.serverScanExecutor).get();
        } catch (InterruptedException e) {
            throw new RuntimeException("Server scan execution was interrupted");
        } catch (ExecutionException e) {
            // Should never happen, reports are always generated, even if they're just to report the error
            throw new RuntimeException("Unexpected exception", e);
        }
    }

    public InventoryReport executeServiceScanImmediately() {
        try {
            return inventoryThreadPoolExecutor.submit((Callable<InventoryReport>) this.serviceScanExecutor).get();
        } catch (InterruptedException e) {
            throw new RuntimeException("Service scan execution was interrupted", e);
        } catch (ExecutionException e) {
            // Should never happen, reports are always generated, even if they're just to report the error
            throw new RuntimeException("Unexpected exception", e);
        }
    }

    public void executeServiceScanDeferred() {
        inventoryThreadPoolExecutor.submit((Callable<InventoryReport>) this.serviceScanExecutor);
    }

    // this will NOT send a availability report up to the server!
    public AvailabilityReport executeAvailabilityScanImmediately(boolean changedOnlyReport) {
        try {
            AvailabilityExecutor availExec = new AvailabilityExecutor(this);

            if (changedOnlyReport) {
                availExec.sendChangedOnlyReportNextTime();
            } else {
                availExec.sendFullReportNextTime();
            }

            AvailabilityReport availabilityReport = availabilityThreadPoolExecutor.submit(
                (Callable<AvailabilityReport>) availExec).get();

            // because the above uses the Callable interface (on purpose), the avail executor will not
            // hand the report off to the Inventory Manager for sending to the server. Because this report
            // will not be sent to the server, we need to be careful because our ResourceContainers will
            // still have their avaialabilities updated. This may mean a change in availability detected
            // in the above scan will not make its way to the server. To avoid the possibliity of losing
            // availability status changes, we need to tell the real availability executor to send a
            // full report next time it runs its periodic scan. (RHQ-1997)
            this.availabilityExecutor.sendFullReportNextTime();

            return availabilityReport;
        } catch (InterruptedException e) {
            throw new RuntimeException("Availability scan execution was interrupted", e);
        } catch (ExecutionException e) {
            // Should never happen, reports are always generated, even if they're just to report the error
            throw new RuntimeException("Unexpected exception", e);
        }
    }

    @NotNull
    // TODO (ips): Perhaps refactor this so that it shares code with AvailablityExecutor.checkInventory().
        public
        Availability getCurrentAvailability(Resource resource) {
        AvailabilityType availType = null; // i.e. UNKNOWN;
        ResourceContainer resourceContainer = getResourceContainer(resource);
        if (resourceContainer != null) {
            if (resourceContainer.getResourceComponentState() == ResourceComponentState.STARTED) {
                AvailabilityFacet resourceComponent;
                Lock lock = resourceContainer.getReadFacetLock();
                if (lock.tryLock()) {
                    // We have acquired the lock.
                    try {
                        ResourceCategory resourceCategory = resource.getResourceType().getCategory();
                        // Give the call to getAvailablity() a bit more time if the Resource is a server.
                        long componentTimeout = (resourceCategory == ResourceCategory.SERVER) ? 10000 : 5000;
                        // We already possess the lock, so tell the proxy not to do any locking of its own.
                        resourceComponent = resourceContainer.createResourceComponentProxy(AvailabilityFacet.class,
                            FacetLockType.NONE, componentTimeout, true, true);
                        availType = resourceComponent.getAvailability();
                    } catch (PluginContainerException e) {
                        log.error("Failed to retrieve ResourceComponent for " + resource + ".", e);
                    } catch (RuntimeException e) {
                        log.error("Call to getAvailablity() on ResourceComponent for " + resource + " failed.", e);
                        availType = AvailabilityType.DOWN;
                    } finally {
                        lock.unlock();
                    }
                } else {
                    // Some other thread possesses the lock - return the last-collected availablity for the Resource if
                    // there is one.
                    if (resourceContainer.getAvailability() != null)
                        return resourceContainer.getAvailability();
                }
            }
        } else {
            log.error("No ResourceContainer exists for " + resource + ".");
        }
        return new Availability(resource, new Date(), availType);
    }

    @SuppressWarnings("unchecked")
    public MergeResourceResponse manuallyAddResource(ResourceType resourceType, int parentResourceId,
        Configuration pluginConfiguration, int ownerSubjectId) throws InvalidPluginConfigurationClientException,
        PluginContainerException {
        // TODO (ghinkle): This is hugely flawed. It assumes discovery components will only return the manually discovered
        // resource, but never says this is required. It then proceeds to auto-import the first resource returned. For
        // discoveries that are process based it works because this passes in a null process scan... also a bad idea.

        // Look up the full Resource type (the one provided by the Server is just the keys).
        String resourceTypeString = resourceType.toString();
        resourceType = this.pluginManager.getMetadataManager().getType(resourceType);
        if (resourceType == null) {
            throw new IllegalStateException("Server specified unknown Resource type: " + resourceTypeString);
        }

        MergeResourceResponse mergeResourceResponse;
        Resource resource = null;
        boolean resourceAlreadyExisted = false;
        try {
            ResourceContainer parentResourceContainer = getResourceContainer(parentResourceId);
            ResourceComponent parentResourceComponent = parentResourceContainer.getResourceComponent();

            // Get the discovery component responsible for discovering resources of the specified resource type.
            PluginComponentFactory pluginComponentFactory = PluginContainer.getInstance().getPluginComponentFactory();
            ResourceDiscoveryComponent discoveryComponent = pluginComponentFactory.getDiscoveryComponent(resourceType,
                parentResourceContainer);

            DiscoveredResourceDetails discoveredResourceDetails;
            if (discoveryComponent instanceof ManualAddFacet) {
                // The plugin is using the new manual add API.
                ResourceDiscoveryContext<ResourceComponent> discoveryContext = new ResourceDiscoveryContext<ResourceComponent>(
                    resourceType, parentResourceComponent, parentResourceContainer.getResourceContext(),
                    SystemInfoFactory.createSystemInfo(), new ArrayList<ProcessScanResult>(0),
                    new ArrayList<Configuration>(0), this.configuration.getContainerName(),
                    this.configuration.getPluginContainerDeployment());

                // Ask the plugin's discovery component to find the new resource, throwing exceptions if it cannot be
                // found at all.
                discoveredResourceDetails = discoverResource(discoveryComponent, pluginConfiguration, discoveryContext);
                if (discoveredResourceDetails == null) {
                    log.info("Plugin Error: During manual add, discovery component method ["
                        + discoveryComponent.getClass().getName() + ".discoverResource()] returned null "
                        + "(either the Resource type was blacklisted or the plugin developer "
                        + "did not implement support for manually discovered Resources correctly).");
                    throw new PluginContainerException("The [" + resourceType.getPlugin()
                        + "] plugin does not properly support manual addition of [" + resourceType.getName()
                        + "] Resources.");
                }
            } else {
                // The plugin is using the old manual add API, which we must continue to support to maintain
                // backward compatibility.
                log.info("Plugin Warning: Resource type '" + resourceType.getName() + "' from '"
                    + resourceType.getPlugin() + "' is still using the deprecated manual Resource add API, "
                    + "rather than the new ManualAddFacet interface.");
                List<Configuration> pluginConfigurations = new ArrayList<Configuration>(1);
                pluginConfigurations.add(pluginConfiguration);
                ResourceDiscoveryContext<ResourceComponent> discoveryContext = new ResourceDiscoveryContext<ResourceComponent>(
                    resourceType, parentResourceComponent, parentResourceContainer.getResourceContext(),
                    SystemInfoFactory.createSystemInfo(), new ArrayList<ProcessScanResult>(0), pluginConfigurations,
                    this.configuration.getContainerName(), this.configuration.getPluginContainerDeployment());

                // Ask the plugin's discovery component to find the new resource, throwing exceptions if it cannot be
                // found at all.
                try {
                    Set<DiscoveredResourceDetails> discoveredResources = invokeDiscoveryComponent(parentResourceContainer,
                        discoveryComponent, discoveryContext);
                    if ((discoveredResources == null) || discoveredResources.isEmpty()) {
                        log.info("Plugin Error: During manual add, discovery component method ["
                            + discoveryComponent.getClass().getName() + ".discoverResources()] returned "
                            + discoveredResources + " when passed a single plugin configuration "
                            + "(either the resource type was blacklisted or the plugin developer "
                            + "did not implement support for manually discovered resources correctly).");
                        throw new PluginContainerException("The [" + resourceType.getPlugin()
                            + "] plugin does not properly support manual addition of [" + resourceType.getName()
                            + "] resources.");
                    }
                    discoveredResourceDetails = discoveredResources.iterator().next();
                } catch (DiscoverySuspendedException e) {
                    String message = "The discovery class [" + discoveryComponent.getClass().getName() + "]" +
                    " uses a legacy implementation of \"manual add\" functionality. Some of the child resources" +
                    " with the resource type [" + resourceType + "] under the parent resource [" + parentResourceContainer.getResource() + "]" +
                    " failed to upgrade, which makes it impossible to support the legacy manual-add implementation. Either upgrade the plugin [" +
                    resourceType.getPlugin() + "] to successfully upgrade all resources or consider implementing the ManuallAdd facet.";
                    log.info(message);
                    throw new PluginContainerException(message, e);
                }
            }

            // Create the new Resource and add it to inventory if it isn't already there.
            resource = createNewResource(discoveredResourceDetails);
            Resource parentResource = getResourceContainer(parentResourceId).getResource();
            Resource existingResource = findMatchingChildResource(resource, parentResource);
            if (existingResource != null) {
                if (log.isDebugEnabled()) {
                    log.debug("Manual add for resource type [" + resourceType.getName() + "] and parent resource id ["
                        + parentResourceId
                        + "] found a resource that already exists in inventory - updating existing resource ["
                        + existingResource + "]");
                }
                resourceAlreadyExisted = true;
                resource = existingResource;
                if (resource.getInventoryStatus() != InventoryStatus.COMMITTED) {
                    resource.setPluginConfiguration(pluginConfiguration);
                }
            } else {
                if (log.isDebugEnabled()) {
                    log.debug("Adding manually discovered resource [" + resource + "] to inventory...");
                }
                resource.setInventoryStatus(InventoryStatus.COMMITTED);
                parentResource.addChildResource(resource);
                initResourceContainer(resource);
            }

            // Make sure the resource's component is activated (i.e. started).
            boolean newPluginConfig = true;
            ResourceContainer resourceContainer = getResourceContainer(resource);
            if (log.isDebugEnabled()) {
                log.debug("Activating resource [" + resource + "]...");
            }
            activateResource(resource, resourceContainer, newPluginConfig);

            // NOTE: We don't mess with inventory status - that's the server's responsibility.

            // Tell the server to merge the resource into its inventory.
            DiscoveryServerService discoveryServerService = this.configuration.getServerServices()
                .getDiscoveryServerService();
            mergeResourceResponse = discoveryServerService.addResource(resource, ownerSubjectId);

            // Sync our local resource up with the one now in server inventory. Treat this like a newlyCommittedResource
            resource.setId(mergeResourceResponse.getResourceId());
            resource.setMtime(0); // this will indicate that this resource is "dirty" and needs to be synced/merged later
            Set newResources = new LinkedHashSet<Resource>();
            newResources.add(resource);
            postProcessNewlyCommittedResources(newResources);
            performServiceScan(resource.getId());
        }

        // Catch any other RuntimeExceptions or Errors, so the server doesn't have to worry about deserializing or
        // catching them. Before rethrowing, wrap them in a WrappedRemotingException and then wrap that in either an
        // InvalidPluginConfigurationException or a PluginContainerException.
        catch (Throwable t) {
            if ((resource != null) && !resourceAlreadyExisted && (getResourceContainer(resource) != null)) {
                // If the resource got added to inventory, roll it back (i.e. deactivate it, then remove it from inventory).
                log.debug("Rolling back manual add of resource of type [" + resourceType.getName()
                    + "] - removing resource with id [" + resource.getId() + "] from inventory...");
                deactivateResource(resource);
                uninventoryResource(resource.getId());
            }

            if (t instanceof InvalidPluginConfigurationException) {
                String errorMessage = "Unable to connect to managed resource of type [" + resourceType.getName()
                    + "] using the specified connection properties - resource will not be added to inventory.";
                log.info(errorMessage, t);

                // In the exception we throw over to the server, strip the InvalidPluginConfigurationException out of the
                // stack trace, but append the message from that exception to the message of the exception we throw. This
                // will make for a nicer error message for the server to display in the UI.
                errorMessage += ((t.getLocalizedMessage() != null) ? (" " + t.getLocalizedMessage()) : "");
                throw new InvalidPluginConfigurationClientException(errorMessage,
                    (t.getCause() != null) ? new WrappedRemotingException(t.getCause()) : null);
            } else {
                log.error("Manual add failed for resource of type [" + resourceType.getName()
                    + "] and parent resource id [" + parentResourceId + "]", t);
                throw new PluginContainerException("Failed to add resource with type [" + resourceType.getName()
                    + "] and parent resource id [" + parentResourceId + "]", new WrappedRemotingException(t));
            }
        }

        return mergeResourceResponse;
    }

    static Resource createNewResource(DiscoveredResourceDetails details) {
        Resource resource = new Resource();
        resource.setUuid(UUID.randomUUID().toString());
        resource.setResourceKey(details.getResourceKey());
        resource.setName(details.getResourceName());
        resource.setVersion(details.getResourceVersion());
        resource.setDescription(details.getResourceDescription());
        resource.setResourceType(details.getResourceType());

        Configuration pluginConfiguration = details.getPluginConfiguration();
        ConfigurationUtility.normalizeConfiguration(details.getPluginConfiguration(), details.getResourceType()
            .getPluginConfigurationDefinition());

        resource.setPluginConfiguration(pluginConfiguration);
        return resource;
    }

    /**
     * Returns the known availability for the resource. If the availability is not known, <code>null</code> is returned.
     *
     * @param  resource the resource whose availability should be returned
     *
     * @return resource availability or <code>null</code> if not known
     */
    @Nullable
    public Availability getAvailabilityIfKnown(Resource resource) {
        ResourceContainer resourceContainer = getResourceContainer(resource);

        if (resourceContainer != null) {
            if (ResourceComponentState.STARTED == resourceContainer.getResourceComponentState()) {
                Availability availability = resourceContainer.getAvailability();
                return availability;
            }
        }

        return null;
    }

    public void handleReport(AvailabilityReport report) {
        // a null report means a non-committed inventory - we are either brand new or our platform was deleted recently
        if (report == null) {
            if ((this.platform != null) && (this.platform.getInventoryStatus() == InventoryStatus.NEW)
                && newPlatformWasDeletedRecently) {
                // let's make sure we are registered; its probable that our platform was deleted and we need to re-register
                log.info("No committed resources to send in our availability report - the platform/agent was deleted, let's re-register again");
                registerWithServer();
                newPlatformWasDeletedRecently = false; // we've tried to recover from our platform being deleted, let's not do it again
            }

            return;
        }

        List<Availability> reportAvails = report.getResourceAvailability();

        if (configuration.isInsideAgent() && (reportAvails != null)) {
            // Due to the asynchronous nature of the availability collection,
            // it is possible we may have collected availability of a resource that has just recently been deleted;
            // therefore, as a secondary check, let's remove any availabilities for resources that no longer exist.
            // I suppose after we do this check and before we send the report to the server that a resource could
            // then be deleted, but that time period where that could happen is now very small and thus this will
            // be a rare event.  And even if that does happen, nothing catastrophic would happen on the server,
            // the report would fail, an error would be logged on the server, and the exception thrown would
            // cause us to send a full report next time.
            this.inventoryLock.readLock().lock();
            try {
                Availability[] avails = reportAvails.toArray(new Availability[reportAvails.size()]);
                for (Availability avail : avails) {
                    ResourceContainer container = getResourceContainer(avail.getResource());
                    if ((container == null)
                        || (container.getResource().getInventoryStatus() == InventoryStatus.DELETED)) {
                        reportAvails.remove(avail);
                    }
                }
            } finally {
                this.inventoryLock.readLock().unlock();
            }

            if (reportAvails.size() > 0) {
                try {
                    log.info("Sending availability report to Server...");
                    if (log.isDebugEnabled()) {
                        log.debug("Availability report content: " + report.toString(log.isTraceEnabled()));
                    }

                    boolean ok = configuration.getServerServices().getDiscoveryServerService()
                        .mergeAvailabilityReport(report);
                    if (!ok) {
                        // I guess I could immediately call executeAvailabilityScanImmediately and pass its results to
                        // mergeAvailabilityReport again right now, but what happens if we've queued up a bunch of
                        // changed-only reports and the server is out of sync - each time the server processes those
                        // reports, we'd do an extra round trip with a full report (which will get very expensive).
                        // Let's just flag our executor for the next time it runs to send a full report; this way
                        // if we've got 100 queued changed-only reports, let the server fully process them and only
                        // at the next time we run the avail scan will we send it a full report.  It might make the
                        // server sync up a little slower than we'd like, but it avoids a potential hammering of the
                        // server with tons of full reports when that would be unnecessary.
                        availabilityExecutor.sendFullReportNextTime();
                    }
                } catch (Exception e) {
                    log.warn("Could not transmit availability report to server", e);
                    availabilityExecutor.sendFullReportNextTime(); // just in case the agent and server are out of sync
                }
            }
        }
    }

    /**
     * Send an inventory report to the Server.
     *
     * @param  report the inventory report to be sent
     * @return true if sending the report to the Server succeeded, or false otherwise
     */
    public boolean handleReport(InventoryReport report) {
        if (!configuration.isInsideAgent()) {
            return true;
        }
        if (report.getAddedRoots().isEmpty()) {
            return true; // nothing to do
        }

        ResourceSyncInfo syncInfo;
        try {
            String reportType = (report.isRuntimeReport()) ? "runtime" : "server";
            log.info("Sending [" + reportType + "] inventory report to Server...");
            long startTime = System.currentTimeMillis();
            DiscoveryServerService discoveryServerService = configuration.getServerServices()
                .getDiscoveryServerService();
            syncInfo = discoveryServerService.mergeInventoryReport(report);
            if (log.isDebugEnabled()) {
                log.debug(String.format("Server DONE merging inventory report [%d] ms.",
                    (System.currentTimeMillis() - startTime)));
            }
        } catch (InvalidInventoryReportException e) {
            log.error("Failure sending inventory report to Server - was this Agent's platform deleted?", e);
            if ((this.platform != null) && (this.platform.getInventoryStatus() == InventoryStatus.NEW)
                && newPlatformWasDeletedRecently) {
                // let's make sure we are registered; its probable that our platform was deleted and we need to re-register
                log.info("The inventory report was invalid probably because the platform/Agent was deleted; let's re-register...");
                registerWithServer();
                newPlatformWasDeletedRecently = false; // we've tried to recover from our platform being deleted, let's not do it again
            }
            return false;
        }

        //sync info can be null if the server hasn't received a full inventory report
        //from us yet. This can happen if this method is being invoked from inside the
        //resource upgrade executor to sync up with the server side inventory *JUST AFTER*
        //this agent registered with the server for the very first time. In that case
        //the server hasn't received any info from us yet.
        //Another (rare) scenario where this would happen would be when the platform resource type
        //would change.
        //In either case, let's sync up with the server - if it's got nothing, neither should the agent.
        if (syncInfo != null) {
            synchInventory(syncInfo);
        } else {
            purgeObsoleteResources(Collections.<String> emptySet());

            //can't live without a platform, but we just deleted it. Let's rediscover it.
            discoverPlatform();
        }

        return true;
    }

    private void synchInventory(ResourceSyncInfo syncInfo) {
        log.info("Syncing local inventory with Server inventory...");
        long startTime = System.currentTimeMillis();
        Set<Resource> syncedResources = new LinkedHashSet<Resource>();
        Set<Integer> unknownResourceIds = new LinkedHashSet<Integer>();
        Set<Integer> modifiedResourceIds = new LinkedHashSet<Integer>();
        Set<Integer> deletedResourceIds = new LinkedHashSet<Integer>();
        Set<Resource> newlyCommittedResources = new LinkedHashSet<Resource>();
        Set<String> allServerSideUuids = new HashSet<String>();

        // rhq-980 Adding agent-side logging to report any unexpected synch failure. 
        try {
            getAllUuids(syncInfo, allServerSideUuids);

            log.debug("Processing Server sync info...");
            processSyncInfo(syncInfo, syncedResources, unknownResourceIds, modifiedResourceIds, deletedResourceIds,
                newlyCommittedResources);
            if (log.isDebugEnabled()) {
                log.debug(String.format("DONE Processing sync info - took [%d] ms - synced [%d] Resources "
                    + "- found [%d] unknown Resources and [%d] modified Resources.",
                    (System.currentTimeMillis() - startTime), syncedResources.size(), unknownResourceIds.size(),
                    modifiedResourceIds.size()));
            }

            mergeUnknownResources(unknownResourceIds);
            mergeModifiedResources(modifiedResourceIds);
            purgeObsoleteResources(allServerSideUuids);
            postProcessNewlyCommittedResources(newlyCommittedResources);
            if (log.isDebugEnabled()) {
                if (!deletedResourceIds.isEmpty()) {
                    log.debug("Ignored [" + deletedResourceIds.size() + "] DELETED resources.");
                }
                log.debug(String.format("DONE syncing local inventory [%d] ms.",
                    (System.currentTimeMillis() - startTime)));
            }

            // If we synced any Resources, one or more Resource components were probably started,
            // so run an avail check to report on their availabilities immediately. Also kick off
            // a service scan to scan those Resources for new child Resources. Kick both tasks off
            // asynchronously.
            // Do this only if we are finished with resource upgrade because no availability checks
            // or discoveries can happen during upgrade. This is to ensure maximum consistency of the
            // inventory with the server side as well as to disallow any other server-agent traffic during
            // the upgrade phase. Not to mention the fact that no thread pools are initialized yet by the
            // time the upgrade kicks in..
            if (!resourceUpgradeDelegate.enabled()
                && (!syncedResources.isEmpty() || !unknownResourceIds.isEmpty() || !modifiedResourceIds.isEmpty())) {
                performAvailabilityChecks(true);
                this.inventoryThreadPoolExecutor.schedule((Callable<? extends Object>) this.serviceScanExecutor, 5,
                    TimeUnit.SECONDS);
            }
        } catch (Throwable t) {
            log.warn("Failed to synchronize local inventory with Server inventory for Resource [" + syncInfo.getId()
                + "] and its descendants: " + t.getMessage());
            // convert to runtime exception so as not to change the api
            throw new RuntimeException(t);
        }
    }

    private void getAllUuids(ResourceSyncInfo syncInfo, Set<String> allServerSideUuids) {
        allServerSideUuids.add(syncInfo.getUuid());
        for (ResourceSyncInfo child : syncInfo.getChildSyncInfos()) {
            getAllUuids(child, allServerSideUuids);
        }
    }

    /**
     * Registers the plugin container with a remote server, if there is one. A no-op if we are not talking to a remote
     * server in which we need to be registered.
     */
    private void registerWithServer() {
        AgentRegistrar registrar = PluginContainer.getInstance().getAgentRegistrar();
        if (registrar != null) {
            try {
                registrar.register(10000L);

                // now that we are registered, let's kick off an inventory report
                // just to make sure the server has our initial inventory
                inventoryThreadPoolExecutor.submit((Callable<InventoryReport>) this.serverScanExecutor);
            } catch (Exception e) {
                log.error("Cannot re-register with the agent, something bad is happening", e);
            }
        }

        return;
    }

    /**
     * Performs a service scan on the specified Resource. NOTE: This method will block until the scan completes.
     *
     * @param resourceId the id of the Resource on which to discover services
     */
    public void performServiceScan(int resourceId) {

        log.info("Entering method performServiceScan()!!!!");

        ResourceContainer resourceContainer = getResourceContainer(resourceId);
        if (resourceContainer == null) {
            if (log.isDebugEnabled())
                log.debug("No resource container for resource with id [" + resourceId
                    + "] found, not performing a serviceScan");
            return;
        }
        Resource resource = resourceContainer.getResource();
        RuntimeDiscoveryExecutor oneTimeExecutor = new RuntimeDiscoveryExecutor(this, configuration, resource);

        try {
            inventoryThreadPoolExecutor.submit((Callable<InventoryReport>) oneTimeExecutor).get();
        } catch (Exception e) {
            throw new RuntimeException("Error submitting service scan", e);
        }

    }

    @Nullable
    public ResourceComponent<?> getResourceComponent(Resource resource) {
        ResourceContainer resourceContainer = this.resourceContainers.get(resource.getUuid());

        if (resourceContainer == null) {
            return null;
        }

        return resourceContainer.getResourceComponent();
    }

    public void uninventoryResource(int resourceId) {
        ResourceContainer resourceContainer = getResourceContainer(resourceId);
        if (resourceContainer == null) {
            if (log.isDebugEnabled()) {
                log.debug("Could not remove Resource [" + resourceId + "] because its container was null.");
            }
            return;
        }
        boolean scan = removeResourceAndIndicateIfScanIsNeeded(resourceContainer.getResource());

        //only actually schedule the scanning when we are finished with resource upgrade. The resource upgrade
        //happens before any scanning infrastructure is established.
        if (!resourceUpgradeDelegate.enabled() && scan) {
            log.info("Deleted resource #[" + resourceId + "] - this will trigger a server scan now");
            inventoryThreadPoolExecutor.submit((Callable<InventoryReport>) this.serverScanExecutor);
        }
    }

    /**
     * Removes the resource and its children and returns true if a scan is needed.
     *
     * @param resource the Resource to be removed
     * @return true if this method deleted things that requires a scan.
     */
    boolean removeResourceAndIndicateIfScanIsNeeded(Resource resource) {
        boolean scanIsNeeded = false;

        this.inventoryLock.writeLock().lock();
        try {
            if (log.isDebugEnabled()) {
                log.debug("Removing [" + resource + "] from local inventory...");
            }

            // this will deactivate the resource starting bottom-up - so this ends up as a no-op if we are being called
            // recursively, but we need to do this now to ensure everything is stopped prior to removing them from inventory
            deactivateResource(resource);

            // put in new set to avoid concurrent mod exceptions
            Set<Resource> children = new HashSet<Resource>(resource.getChildResources());
            for (Resource child : children) {
                scanIsNeeded |= removeResourceAndIndicateIfScanIsNeeded(child);
            }

            Resource parent = resource.getParentResource();
            if (parent != null) {
                parent.removeChildResource(resource);
            }

            PluginContainer.getInstance().getMeasurementManager()
                .unscheduleCollection(Collections.singleton(resource.getId()));

            if (this.resourceContainers.remove(resource.getUuid()) == null) {
                if (log.isDebugEnabled()) {
                    log.debug("Asked to remove an unknown Resource [" + resource + "] with UUID [" + resource.getUuid()
                        + "]");
                }
            }

            // Notify InventoryEventListeners a Resource has been removed.
            fireResourcesRemoved(Collections.singleton(resource));

            // if we just so happened to have removed our top level platform, we need to re-discover it, can't go living without it
            // once we discover the platform, let's schedule an immediate server scan
            if ((this.platform == null) || (this.platform.getId() == resource.getId())) {
                if (log.isDebugEnabled()) {
                    log.debug("Platform [" + resource.getId() + "] was deleted - running platform scan now...");
                }
                this.platform = null;
                executePlatformScan();
                newPlatformWasDeletedRecently = true;
                scanIsNeeded = true;
            } else {
                boolean isTopLevelServer = (this.platform.equals(resource.getParentResource()))
                    && (resource.getResourceType().getCategory() != ResourceCategory.SERVICE);
                if (isTopLevelServer) {
                    if (log.isDebugEnabled()) {
                        log.debug("Top-level server [" + resource.getId()
                            + "] was deleted - server discovery is needed.");
                    }
                    // if we got here, we just deleted a top level server (whose parent is the platform), let's request a scan
                    scanIsNeeded = true;
                }
            }
        } finally {
            this.inventoryLock.writeLock().unlock();
        }

        return scanIsNeeded;
    }

    public Resource getPlatform() {
        return platform;
    }

    public Agent getAgent() {
        return this.agent;
    }

    /**
     * Inject a new availability
     *
     * @param  resource
     * @param  availabilityType
     *
     * @return
     */
    public Availability updateAvailability(Resource resource, AvailabilityType availabilityType) {
        ResourceContainer resourceContainer = this.resourceContainers.get(resource.getUuid());
        return resourceContainer.updateAvailability(availabilityType);
    }

    public void mergeResourcesFromUpgrade(Set<ResourceUpgradeRequest> upgradeRequests) {
        Set<ResourceUpgradeResponse> serverUpdates = null;
        try {
            ServerServices serverServices = this.configuration.getServerServices();
            if (serverServices != null) {
                DiscoveryServerService discoveryServerService = serverServices.getDiscoveryServerService();

                serverUpdates = discoveryServerService.upgradeResources(upgradeRequests);
            }
        } catch (Exception e) {
            log.error("Failed to process resource upgrades on the server.", e);
        }

        if (serverUpdates != null) {
            for (ResourceUpgradeResponse upgradeResponse : serverUpdates) {
                String resourceKey = upgradeResponse.getUpgradedResourceKey();
                String name = upgradeResponse.getUpgradedResourceName();
                String description = upgradeResponse.getUpgradedResourceDescription();

                //only bother if there's something to upgrade at all on this resource.
                if (resourceKey != null || name != null || description != null) {
                    ResourceContainer existingResourceContainer = getResourceContainer(upgradeResponse.getResourceId());
                    if (existingResourceContainer != null) {
                        Resource existingResource = existingResourceContainer.getResource();

                        StringBuilder logMessage = new StringBuilder("Resource [").append(existingResource.toString())
                            .append("] upgraded its ");

                        if (resourceKey != null) {
                            existingResource.setResourceKey(resourceKey);
                            logMessage.append("resourceKey, ");
                        }

                        if (name != null) {
                            existingResource.setName(name);
                            logMessage.append("name, ");
                        }

                        if (description != null) {
                            existingResource.setDescription(description);
                            logMessage.append("description, ");
                        }

                        logMessage.replace(logMessage.length() - 1, logMessage.length(), "to become [")
                            .append(existingResource.toString()).append("]");

                        log.info(logMessage.toString());
                    } else {
                        log.error("Upgraded a resource that is not present on the agent. This should not happen. "
                            + "The id of the missing resource is: " + upgradeResponse.getResourceId());
                    }
                }
            }
        }
    }

    public Resource mergeResourceFromDiscovery(Resource resource, Resource parent) throws PluginContainerException {
        // If the Resource is already in inventory, make sure its version is up-to-date, then simply return the
        // existing Resource.
        Resource existingResource = findMatchingChildResource(resource, parent);
        if (existingResource != null) {
            updateResourceVersion(existingResource, resource.getVersion());
            return existingResource;
        }

        // Auto-generate id and auto-commit if embedded within JBossAS.
        if (!this.configuration.isInsideAgent()) {
            resource.setId(this.temporaryKeyIndex.decrementAndGet());
            resource.setInventoryStatus(InventoryStatus.COMMITTED);
        }

        // Add the Resource to the Resource hierarchy.
        // (log services at DEBUG, servers and platforms at INFO)
        String logMessage = String.format("Detected new %s [%s] - adding to local inventory...", resource
            .getResourceType().getCategory(), resource);
        if (parent != null) {
            switch (resource.getResourceType().getCategory()) {
            case SERVICE:
                log.debug(logMessage);
                break;
            case SERVER:
                log.info(logMessage);
                break;
            case PLATFORM:
                throw new IllegalStateException(
                    "An attempt was made to add a platform Resource as a child of another Resource.");
            }
            parent.addChildResource(resource);
        } else {
            if (resource.getResourceType().getCategory() != ResourceCategory.PLATFORM)
                throw new IllegalStateException(
                    "An attempt was made to add a non-platform Resource as the root Resource.");
            log.info(logMessage);
            this.platform = resource;
        }

        // Initialize a container for the Resource.
        ResourceContainer resourceContainer = getResourceContainer(resource);
        if (resourceContainer != null) {
            // This should never happen...
            log.warn("Resource container already existed for Resource that was supposed to be NEW: " + resource);
        } else {
            resourceContainer = initResourceContainer(resource);
        }

        // Auto-activate if embedded within JBossAS (if within Agent, we need to wait until the Resource has been
        // imported into the Server's inventory before activating it).
        if (!this.configuration.isInsideAgent()) {
            try {
                activateResource(resource, resourceContainer, true); // just start 'em up as we find 'em for the embedded side
            } catch (InvalidPluginConfigurationException e) {
                log.error("Failed to activate " + resource + ": " + e.getLocalizedMessage());
                // TODO: I don't think it makes any sense to call the below method w/in the embedded console.
                // (ips, 07/16/08)
                handleInvalidPluginConfigurationResourceError(resource, e);
            }
        }

        // Notify InventoryEventListeners a Resource has been added.
        fireResourcesAdded(Collections.singleton(resource));

        return resource;
    }

    /**
     * During initialization time, the inventory manager will active resources after loading them
     * from disk. Any other manager that starts up and is initialized after the Inventory Manager
     * is initialized will miss the activation notifications. This method is here so those managers
     * can be notified during their initialization phase by simply passing in their listener
     * which will be called for every resource currently activated in inventory.
     *  
     * @param listener the listener that will be notified for every resource currently active 
     */
    public void notifyForAllActivatedResources(InventoryEventListener listener) {
        List<Resource> activatedResources = new ArrayList<Resource>();
        this.inventoryLock.readLock().lock();
        try {
            for (ResourceContainer container : this.resourceContainers.values()) {
                if ((container != null) && (container.getResourceComponentState() == ResourceComponentState.STARTED)) {
                    activatedResources.add(container.getResource());
                }
            }

            for (Resource resource : activatedResources) {
                try {
                    listener.resourceActivated(resource);
                } catch (Throwable t) {
                    log.warn("Listener [" + listener + "] of activated resource [" + resource + "] failed", t);
                }
            }
        } finally {
            this.inventoryLock.readLock().unlock();
            activatedResources.clear();
        }

        return;
    }

    private ResourceContainer initResourceContainer(Resource resource) {
        ResourceContainer resourceContainer = getResourceContainer(resource);
        if (resourceContainer == null) {
            PluginComponentFactory factory = PluginContainer.getInstance().getPluginComponentFactory();
            ClassLoader classLoader;
            try {
                classLoader = factory.getResourceClassloader(resource);
            } catch (PluginContainerException e) {
                log.error("Access to resource [" + resource + "] will fail due to missing classloader", e);
                classLoader = null;
            }
            resourceContainer = new ResourceContainer(resource, classLoader);
            if (!this.configuration.isInsideAgent()) {
                // Auto-sync if the PC is running within the embedded JBossAS console.
                resourceContainer.setSynchronizationState(ResourceContainer.SynchronizationState.SYNCHRONIZED);
            }
            this.resourceContainers.put(resource.getUuid(), resourceContainer);
        } else {
            // container already exists, but make sure the classloader exists too
            if (resourceContainer.getResourceClassLoader() == null) {
                PluginComponentFactory factory = PluginContainer.getInstance().getPluginComponentFactory();
                ClassLoader classLoader;
                try {
                    classLoader = factory.getResourceClassloader(resource);
                } catch (PluginContainerException e) {
                    log.error("Access to resource [" + resource + "] will fail due to missing classloader!", e);
                    classLoader = null;
                }
                resourceContainer.setResourceClassLoader(classLoader);
            }
        }
        return resourceContainer;
    }

    /**
     * This will start the resource's plugin component, creating it first if it has not yet been created. If the
     * component is already created and started, this method is a no-op.
     *
     * @param  resource        the resource that the component will manage
     * @param  container       the wrapper around the resource and its component
     * @param  updatedPluginConfig if <code>true</code>, this will indicate that the resource's plugin configuration is
     *                         known to have changed since the last time the resource component was started
     *
     * @throws InvalidPluginConfigurationException when connecting to the managed resource fails due to an invalid
     *                                             plugin configuration
     * @throws PluginContainerException            for all other errors
     */
    @SuppressWarnings("unchecked")
    public void activateResource(Resource resource, @NotNull ResourceContainer container, boolean updatedPluginConfig)
        throws InvalidPluginConfigurationException, PluginContainerException {
        if (resourceUpgradeDelegate.hasUpgradeFailed(resource)) {
            if (log.isTraceEnabled()) {
                log.trace("Skipping activation of " + resource + " - it has failed to upgrade.");
            }
            return;
        }

        ResourceComponent component = container.getResourceComponent();

        // if the component already exists and is started, and the resource's plugin config has not changed, there is
        // nothing to do, so return immediately
        if ((component != null) && (container.getResourceComponentState() == ResourceComponentState.STARTED)
            && !updatedPluginConfig) {
            if (log.isTraceEnabled()) {
                log.trace("Skipping activation of " + resource + " - its component is already started and its plugin "
                    + "config has not been updated since it was last started.");
            }
            return;
        }

        if (log.isDebugEnabled()) {
            log.debug("Starting component for [" + resource + "], current state=["
                + container.getResourceComponentState() + "], new plugin config=[" + updatedPluginConfig + "]...");
        }

        // If the component does not even exist yet, we need to instantiate it and set it on the container.
        if (component == null) {
            if (log.isDebugEnabled()) {
                log.debug("Creating component for [" + resource + "]...");
            }
            try {
                component = PluginContainer.getInstance().getPluginComponentFactory().buildResourceComponent(resource);
            } catch (Throwable e) {
                throw new PluginContainerException("Could not build component for Resource [" + resource + "]", e);
            }
            container.setResourceComponent(component);
        }

        // start the resource, but only if its parent component is running. If the parent is null, that means
        // the resource is, itself, the root platform and we always activate that.
        ResourceContainer parentResourceContainer;
        boolean isParentStarted;

        if (resource.getParentResource() == null) {
            parentResourceContainer = null;
            isParentStarted = true;
        } else {
            parentResourceContainer = getResourceContainer(resource.getParentResource());
            isParentStarted = (parentResourceContainer.getResourceComponentState() == ResourceComponentState.STARTED);
        }

        if (isParentStarted) {

            PluginComponentFactory factory = PluginContainer.getInstance().getPluginComponentFactory();
            ResourceType type = resource.getResourceType();
            ResourceDiscoveryComponent discoveryComponent = factory
                .getDiscoveryComponent(type, parentResourceContainer);

            // wrap the discovery component in a proxy to allow us to timeout discovery invocations
            try {
                discoveryComponent = this.discoveryComponentProxyFactory.getDiscoveryComponentProxy(type,
                    discoveryComponent, getDiscoveryComponentTimeout(type));
            } catch (Exception e) {
                discoveryComponent = null;
                log.warn("Cannot give activated resource its discovery component. Cause: " + e);
            }

            ConfigurationUtility.normalizeConfiguration(resource.getPluginConfiguration(),
                type.getPluginConfigurationDefinition());

            ResourceComponent parentComponent = null;
            if (resource.getParentResource() != null) {
                parentComponent = getResourceComponent(resource.getParentResource());
            }

            ResourceContext context = createResourceContext(resource, parentComponent, discoveryComponent);

            container.setResourceContext(context);

            // Wrap the component in a proxy that will provide locking and a timeout for the call to start().
            component = container.createResourceComponentProxy(ResourceComponent.class, FacetLockType.READ,
                COMPONENT_START_TIMEOUT, true, false);

            try {
                // One last check to make sure another thread didn't beat us to the punch.
                // TODO: Add some real synchronization to this method. (ips, 07/09/07)
                if (container.getResourceComponentState() == ResourceComponentState.STARTED) {
                    if (log.isTraceEnabled()) {
                        log.trace("Skipping activation of " + resource + " - its component is already started.");
                    }
                    return;
                }
                component.start(context);
                container.setResourceComponentState(ResourceComponentState.STARTED);
                resource.setConnected(true); // This tells the server-side that the resource has connected successfully.
            } catch (Throwable t) {
                if (updatedPluginConfig || (t instanceof InvalidPluginConfigurationException)) {
                    if (log.isDebugEnabled()) {
                        log.debug("Resource has a bad config, waiting for this to go away: " + resource);
                    }
                    InventoryEventListener iel = new ResourceGotActivatedListener();
                    addInventoryEventListener(iel);
                    throw new InvalidPluginConfigurationException("Failed to start component for resource " + resource
                        + ".", t);
                }
                throw new PluginContainerException("Failed to start component for resource " + resource + ".", t);
            }

            // We purposefully do not get availability of this resource yet
            // We need availability checked during the normal availability executor timeframe.
            // Otherwise, new resources will not have their availabilities shipped up to the server because
            // they will look like they haven't changed status since the last avail report - but the new
            // resources statuses never got sent up in the last avail report because they didn't exist at that time

            // Finally, inform the rest of the plugin container that this resource has been activated
            fireResourceActivated(resource);
        } else {
            if (log.isDebugEnabled()) {
                log.debug("Not activating [" + resource + "]; parent isn't started: " + parentResourceContainer);
            }
        }
    }

    private <T extends ResourceComponent> ResourceContext<T> createResourceContext(Resource resource,
        T parentComponent, ResourceDiscoveryComponent<T> discoveryComponent) {
        File pluginDataDir = new File(this.configuration.getDataDirectory(), resource.getResourceType().getPlugin());

        return new ResourceContext<T>(resource, // the resource itself
            parentComponent, // its parent component
            discoveryComponent, // the discovery component (this is actually the proxy to it)
            SystemInfoFactory.createSystemInfo(), // for native access
            this.configuration.getTemporaryDirectory(), // location for plugin to write temp files
            pluginDataDir, // location for plugin to write data files
            this.configuration.getContainerName(), // the name of the agent/PC
            getEventContext(resource), // for event access
            getOperationContext(resource), // for operation manager access
            getContentContext(resource), // for content manager access
            this.availabilityCollectors, // for components that want to perform async avail checking
            this.configuration.getPluginContainerDeployment()); // helps components make determinations of what to do
    }

    public <T extends ResourceComponent> ResourceUpgradeContext<T> createResourceUpgradeContext(Resource resource,
        T parentComponent, ResourceDiscoveryComponent<T> discoveryComponent) {
        File pluginDataDir = new File(this.configuration.getDataDirectory(), resource.getResourceType().getPlugin());

        return new ResourceUpgradeContext<T>(resource, // the resource itself
            parentComponent, // its parent component
            discoveryComponent, // the discovery component (this is actually the proxy to it)
            SystemInfoFactory.createSystemInfo(), // for native access
            this.configuration.getTemporaryDirectory(), // location for plugin to write temp files
            pluginDataDir, // location for plugin to write data files
            this.configuration.getContainerName(), // the name of the agent/PC
            getEventContext(resource), // for event access
            getOperationContext(resource), // for operation manager access
            getContentContext(resource), // for content manager access
            this.availabilityCollectors, // for components that want to perform async avail checking
            this.configuration.getPluginContainerDeployment()); // helps components make determinations of what to do
    }

    /**
     * This will send a resource error to the server (if applicable) to indicate that the given resource could not be
     * connected to due to an invalid plugin configuration.
     *
     * @param resource the resource that could not be connected to
     * @param t        the exception that indicates the problem with the plugin configuration
     * @return         true if the error was sent successfully, or false otherwise
     */
    private boolean handleInvalidPluginConfigurationResourceError(Resource resource, Throwable t) {
        resource.setConnected(false); // invalid plugin configuration infers the resource component is disconnected
        // Give the server-side an error message describing the connection failure that can be
        // displayed on the resource's Inventory page.
        ResourceError resourceError = new ResourceError(resource, ResourceErrorType.INVALID_PLUGIN_CONFIGURATION, t
            .getLocalizedMessage(), ThrowableUtil.getStackAsString(t), System.currentTimeMillis());
        return sendResourceErrorToServer(resourceError);
    }

    boolean sendResourceErrorToServer(ResourceError resourceError) {
        boolean errorSent = false;

        DiscoveryServerService serverService = null;
        ServerServices serverServices = this.configuration.getServerServices();
        if (serverServices != null) {
            serverService = serverServices.getDiscoveryServerService();
        }

        if (serverService != null) {
            try {
                // use light-weight proxy to Resource, so that the entire hierarchy doesn't get serialized
                resourceError.setResource(new Resource(resourceError.getResource().getId()));
                serverService.setResourceError(resourceError);
                errorSent = true;
            } catch (RuntimeException e) {
                log.warn("Cannot inform the Server about a Resource error [" + resourceError + "]. Cause: " + e);
            }
        }
        return errorSent;
    }

    private Resource findMatchingChildResource(Resource resource, Resource parent) {
        if (resource != null) {
            if (parent == null) {
                // Resource must be a platform - see if it matches our local platform
                if (this.platform != null && matches(resource, this.platform)) {
                    return this.platform;
                }
            } else {
                if (parent.getChildResources() != null) {
                    for (Resource child : parent.getChildResources()) {
                        if (child != null && matches(resource, child)) {
                            return child;
                        }
                    }
                }
            }
        }
        return null;
    }

    private boolean matches(Resource newResource, Resource existingResource) {
        try {
            return ((existingResource.getId() != 0) && (existingResource.getId() == newResource.getId()))
                || (existingResource.getUuid().equals(newResource.getUuid()))
                || (existingResource.getResourceType().equals(newResource.getResourceType()) && existingResource
                    .getResourceKey().equals(newResource.getResourceKey()));
        } catch (RuntimeException e) {
            log.error("Runtime error while attempting to compare existing Resource " + existingResource
                + " to new Resource " + newResource);
            throw e;
        }
    }

    /**
     * Lookup all the servers with a particular server type
     *
     * @param  serverType the server type to match against
     *
     * @return the set of servers matching the provided type
     */
    public Set<Resource> getResourcesWithType(ResourceType serverType) {
        return getResourcesWithType(serverType, this.platform.getChildResources());
    }

    private Set<Resource> getResourcesWithType(ResourceType serverType, Set<Resource> resources) {
        Set<Resource> servers = new HashSet<Resource>();

        if (resources == null) {
            return servers;
        }

        for (Resource server : resources) {
            servers.addAll(getResourcesWithType(serverType, server.getChildResources()));

            if (serverType.equals(server.getResourceType())) {
                servers.add(server);
            }
        }

        return servers;
    }

    private void activateFromDisk(Resource resource) throws PluginContainerException {
        if (resource.getId() == 0) {
            return; // This is for the case of a resource that hadn't been synced to the server (there are probably better places to handle this)
        }

        resource.setAgent(this.agent);
        ResourceContainer container = getResourceContainer(resource.getId());
        if (container == null) {
            if (log.isDebugEnabled()) {
                log.debug("Could not find a container for resource: " + resource);
            }
            return;
        }
        if (container.getSynchronizationState() != ResourceContainer.SynchronizationState.SYNCHRONIZED) {
            if (log.isDebugEnabled()) {
                log.debug("Stopped activating resources at unsynchronized resource [" + resource + "]");
            }
            return;
        }

        try {
            activateResource(resource, container, false);
        } catch (Exception e) {
            log.debug("Failed to activate from disk [" + resource + "]");
        }

        for (Resource child : resource.getChildResources()) {
            initResourceContainer(child);
            activateFromDisk(child);
        }
    }

    /**
     * Tries to load an existing inventory from the file data/inventory.dat
     */
    private void loadFromDisk() {
        this.inventoryLock.writeLock().lock();

        File file = null;
        try {
            file = new File(this.configuration.getDataDirectory(), "inventory.dat");
            if (file.exists()) {
                long start = System.currentTimeMillis();
                log.info("Loading inventory from data file [" + file + "]...");

                InventoryFile inventoryFile = new InventoryFile(file);
                inventoryFile.loadInventory();

                this.platform = inventoryFile.getPlatform();
                this.resourceContainers.clear();
                for (String uuid : inventoryFile.getResourceContainers().keySet()) {
                    ResourceContainer resourceContainer = inventoryFile.getResourceContainers().get(uuid);
                    this.resourceContainers.put(uuid, resourceContainer);
                }

                initResourceContainer(this.platform);
                activateFromDisk(this.platform);

                log.info("Inventory with size [" + this.resourceContainers.size() + "] initialized from data file in ["
                    + (System.currentTimeMillis() - start) + "ms]");
            }
        } catch (Exception e) {
            this.platform = null;
            this.resourceContainers.clear();
            if (file != null) {
                file.renameTo(new File(file.getAbsolutePath() + ".invalid")); // move it out of the way if we can, retain it for later analysis
            }
            log.error(
                "Could not load inventory from data file. The agent has lost knowledge of its previous inventory - "
                    + "it will resync its inventory once it can reconnect with a server.", e);
        } finally {
            this.inventoryLock.writeLock().unlock();
        }
    }

    /**
     * Shutdown the ResourceComponents from the bottom up.
     * @param resource The resource to deactivate
     */
    public void deactivateResource(Resource resource) {
        this.inventoryLock.writeLock().lock();
        try {
            ResourceContainer container = getResourceContainer(resource);
            if ((container != null) && (container.getResourceComponentState() == ResourceComponentState.STARTED)) {
                for (Resource child : resource.getChildResources()) {
                    deactivateResource(child);
                }

                try {
                    ResourceComponent<?> component = container.createResourceComponentProxy(ResourceComponent.class,
                        FacetLockType.WRITE, COMPONENT_STOP_TIMEOUT, true, true);
                    component.stop();
                    if (log.isDebugEnabled()) {
                        log.debug("Successfully deactivated resource with id [" + resource.getId() + "].");
                    }
                } catch (Throwable t) {
                    log.warn("Plugin Error: Failed to stop component for [" + resource + "].");
                }

                container.setResourceComponentState(ResourceComponentState.STOPPED);
                if (log.isDebugEnabled()) {
                    log.debug("Set component state to STOPPED for resource with id [" + resource.getId() + "].");
                }

                fireResourceDeactivated(resource);
            }
        } finally {
            this.inventoryLock.writeLock().unlock();
        }
    }

    private void persistToDisk() {
        try {
            deactivateResource(this.platform);
            File file = new File(this.configuration.getDataDirectory(), "inventory.dat");
            InventoryFile inventoryFile = new InventoryFile(file);
            inventoryFile.storeInventory(this.platform, this.resourceContainers);
        } catch (Exception e) {
            log.error("Could not persist inventory data to disk", e);
        }
    }

    /**
     * Detects the top platform resource and starts its ResourceComponent.
     *
     * TODO GH: Move this to another class (this one is getting too big)
     * @return The discovered platform (which might be a dummy in case of testing)
     */
    @SuppressWarnings("unchecked")
    private Resource discoverPlatform() {
        PluginManager pluginManager = PluginContainer.getInstance().getPluginManager();
        PluginComponentFactory componentFactory = PluginContainer.getInstance().getPluginComponentFactory();
        SystemInfo systemInfo = SystemInfoFactory.createSystemInfo();
        Set<ResourceType> platformTypes = pluginManager.getMetadataManager().getTypesForCategory(
            ResourceCategory.PLATFORM);

        // This should only ever have 1 or, at most, 2 Resources
        // (always the Java fallback platform, and the native platform if supported).
        Set<DiscoveredResourceDetails> allDiscoveredPlatforms = new HashSet<DiscoveredResourceDetails>(2);

        if ((platformTypes != null) && (platformTypes.size() > 0)) {

            //check for fake testing type. If the test platform type is being used, it is always going to be
            //the sole platform type available.
            if (platformTypes.size() == 1 && platformTypes.contains(PluginMetadataManager.TEST_PLATFORM_TYPE)) {
                return getTestPlatform();
            }

            // Go through all the platform types that are supported and see if they can detect our platform.
            for (ResourceType platformType : platformTypes) {
                try {
                    ResourceDiscoveryComponent component = componentFactory.getDiscoveryComponent(platformType, null);
                    ResourceDiscoveryContext context = new ResourceDiscoveryContext(platformType, null, null,
                        systemInfo, Collections.EMPTY_LIST, Collections.EMPTY_LIST, configuration.getContainerName(),
                        this.configuration.getPluginContainerDeployment());
                    Set<DiscoveredResourceDetails> discoveredResources = null;

                    try {
                        discoveredResources = invokeDiscoveryComponent(null, component, context);
                    } catch (DiscoverySuspendedException e) {
                        log.error("Discovery seems to be suspended for platforms due to upgrade error.", e);
                    } catch (Throwable e) {
                        log.warn("Platform plugin discovery failed - skipping", e);
                    }

                    if (discoveredResources != null) {
                        allDiscoveredPlatforms.addAll(discoveredResources);
                    }
                } catch (Throwable e) {
                    log.error("Error in platform discovery", e);
                }
            }
        } else {
            // This is very strange - there are no platform types - we should never be missing the built-in platform plugin.
            log.error("Missing platform plugin(s) - falling back to dummy platform impl; this should only occur in tests!");
            // TODO: Set sysprop (e.g. rhq.test.mode=true) in integration tests,
            //       and throw a runtime exception here if that sysprop is not set.
            return getTestPlatform();
        }

        if (allDiscoveredPlatforms.isEmpty()) {
            throw new IllegalStateException("Neither a native nor a Java platform was discovered - "
                + "this should never happen. Known platform types are " + platformTypes + ".");
        }

        if (allDiscoveredPlatforms.size() > 2) {
            log.warn("Platform discovery reported too many platforms - "
                + "the platform discovery components for platform types " + platformTypes + " "
                + "should be fixed so together they report no more than 2 platforms total. " + "Reported platforms: "
                + allDiscoveredPlatforms + ".");
        }

        DiscoveredResourceDetails javaPlatform = null;
        DiscoveredResourceDetails nativePlatform = null;
        for (DiscoveredResourceDetails discoveredPlatform : allDiscoveredPlatforms) {
            // We know the Java resource type in the descriptor is named "Java".
            if (discoveredPlatform.getResourceType().getName().equalsIgnoreCase("Java")) {
                javaPlatform = discoveredPlatform;
            } else {
                nativePlatform = discoveredPlatform;
            }
        }

        // In most cases, we will have both (since we support most platforms natively),
        // so use the native platform if we have it; if not, fall back to the Java platform.
        DiscoveredResourceDetails platformToUse = (nativePlatform != null) ? nativePlatform : javaPlatform;

        // Build our actual platform resource now that we've discovered it.
        Resource platform = createNewResource(platformToUse);
        platform.setAgent(this.agent);

        return platform;
    }

    /**
     * If for some reason the platform plugin is not available, this method can be called to add a "dummy" platform
     * resource. This is normally only used during tests.
     * @return A dummy platform for testing purposes only.
     */
    private Resource getTestPlatform() {
        ResourceType type = PluginContainer.getInstance().getPluginManager().getMetadataManager().addTestPlatformType();
        if (this.platform != null && this.platform.getResourceType() == type) {
            return this.platform;
        }
        Resource platform = new Resource("testkey" + configuration.getContainerName(), "testplatform", type);
        platform.setUuid(UUID.randomUUID().toString());
        platform.setAgent(this.agent);
        return platform;
    }

    public void synchronizeInventory(ResourceSyncInfo syncInfo) {
        log.info("Synchronizing local inventory with Server inventory for Resource [" + syncInfo.getId()
            + "] and its descendants...");

        // Get the latest resource data rooted at the given id.
        synchInventory(syncInfo);
        performServiceScan(syncInfo.getId()); // NOTE: This will block (the initial scan blocks).
    }

    private void syncSchedulesRecursively(Resource resource) {
        if (resource.getInventoryStatus() == InventoryStatus.COMMITTED) {
            if (resource.getResourceType().getCategory() == ResourceCategory.PLATFORM) {
                // Get and schedule the latest measurement schedules rooted at the given id.
                // This should include disabled schedules to make sure that previously enabled schedules are shut off.
                Set<ResourceMeasurementScheduleRequest> scheduleRequests = configuration.getServerServices()
                    .getMeasurementServerService().getLatestSchedulesForResourceId(resource.getId(), false);
                installSchedules(scheduleRequests);

                // performing syncing of the children schedules in one fell swoop
                Set<Integer> childrenIds = new HashSet<Integer>();
                for (Resource child : new HashSet<Resource>(resource.getChildResources())) {
                    childrenIds.add(child.getId());
                }
                scheduleRequests = configuration.getServerServices().getMeasurementServerService()
                    .getLatestSchedulesForResourceIds(childrenIds, true);
                installSchedules(scheduleRequests);
            } else {
                Set<ResourceMeasurementScheduleRequest> scheduleRequests = configuration.getServerServices()
                    .getMeasurementServerService().getLatestSchedulesForResourceId(resource.getId(), true);
                installSchedules(scheduleRequests);
            }
        }
    }

    private void syncSchedules(Set<Resource> resources) {
        if (log.isDebugEnabled()) {
            log.debug("syncSchedules(Set<Resource>) for resources: " + resources);
        }

        if (resources.isEmpty()) {
            return;
        }

        Set<Integer> committedResourceIds = new HashSet<Integer>();
        for (Resource resource : resources) {
            if (resource.getInventoryStatus() == InventoryStatus.COMMITTED) {
                committedResourceIds.add(resource.getId());
            }
        }

        Set<ResourceMeasurementScheduleRequest> scheduleRequests = configuration.getServerServices()
            .getMeasurementServerService().getLatestSchedulesForResourceIds(committedResourceIds, false);
        installSchedules(scheduleRequests);
    }

    private void postProcessNewlyCommittedResources(Set<Resource> resources) {
        if (log.isDebugEnabled()) {
            log.debug("Post-processing newly committed resources: " + resources);
        }

        if (resources.isEmpty()) {
            return;
        }

        Set<Integer> newlyCommittedResourceIds = new HashSet<Integer>();
        for (Resource resource : resources) {
            if (resource.getInventoryStatus() == InventoryStatus.COMMITTED) {
                newlyCommittedResourceIds.add(resource.getId());
            }
        }
        Set<ResourceMeasurementScheduleRequest> schedules = configuration.getServerServices()
            .getDiscoveryServerService().postProcessNewlyCommittedResources(newlyCommittedResourceIds);
        installSchedules(schedules);
    }

    private void installSchedules(Set<ResourceMeasurementScheduleRequest> scheduleRequests) {
        if (PluginContainer.getInstance().getMeasurementManager() != null) {
            PluginContainer.getInstance().getMeasurementManager().scheduleCollection(scheduleRequests);
        } else {
            // MeasurementManager hasn't yet been started (or is unavailable due to locking)
            // rhq-980 Adding defensive logging to report any issues installing schedules.            
            log.info("MeasurementManager not available, persisting but not yet scheduling schedule requests.");
            for (ResourceMeasurementScheduleRequest resourceRequest : scheduleRequests) {
                if (log.isDebugEnabled()) {
                    log.debug("MeasurementManager unavailable, resource [" + resourceRequest.getResourceId()
                        + "] will have its schedules persisted but not scheduled");
                }
                ResourceContainer resourceContainer = getResourceContainer(resourceRequest.getResourceId());
                resourceContainer.setMeasurementSchedule(resourceRequest.getMeasurementSchedules());
            }
        }
    }

    /**
     * Calling this method will immediately perform an availability check on all inventories resources. The availability
     * checks will be made asynchronously; this method will not block.
     *
     * @param sendFullReport if <code>true</code>, the availability report that is sent will contain availability
     *                       records for all resources; if <code>false</code> the report will only contain records for
     *                       those resources whose availability changed from their last known state.
     */
    private void performAvailabilityChecks(boolean sendFullReport) {
        if (sendFullReport) {
            availabilityExecutor.sendFullReportNextTime();
        }

        availabilityThreadPoolExecutor.schedule((Runnable) availabilityExecutor, 0, TimeUnit.MILLISECONDS);
    }

    /**
     * Instructs the inventory manager to notify the specified listener of inventory change events.
     *
     * @param listener instance to notify of change events
     */
    public void addInventoryEventListener(InventoryEventListener listener) {
        synchronized (this.inventoryEventListeners) {
            this.inventoryEventListeners.add(listener);
        }
    }

    /**
     * Removes the specified listener from notification of inventory change events.
     *
     * @param listener instance to remove from event notification
     */
    public void removeInventoryEventListener(InventoryEventListener listener) {
        synchronized (this.inventoryEventListeners) {
            this.inventoryEventListeners.remove(listener);
        }
    }

    /** 
     * @return true if the inventory manager failed to merge the upgrade requests with the server during startup.
     */
    public boolean hasUpgradeMergeFailed() {
        return resourceUpgradeDelegate.hasUpgradeMergeFailed();
    }

    /**
     * Always use this before accessing the event listeners because this ensures
     * thread safety.
     * 
     * @return all inventory event listeners
     */
    private Set<InventoryEventListener> getInventoryEventListeners() {
        synchronized (this.inventoryEventListeners) {
            return new HashSet<InventoryEventListener>(this.inventoryEventListeners);
        }
    }

    /**
     * Notifies all inventory listeners that the specified resources have been added to the inventory.
     *
     * @param resources resources that were added to trigger this event; will not fire an event if this is <code>
     *                  null</code>
     */
    void fireResourcesAdded(Set<Resource> resources) {
        if (resources == null) {
            return;
        }

        Set<InventoryEventListener> iteratorSafeListeners = getInventoryEventListeners();
        for (InventoryEventListener listener : iteratorSafeListeners) {
            // Catch anything to make sure we don't stop firing to other listeners
            try {
                listener.resourcesAdded(resources);
            } catch (Throwable t) {
                log.error("Error while invoking resources added event on listener", t);
            }
        }
    }

    void fireResourceActivated(Resource resource) {
        if ((resource == null) || (resource.getId() == 0)) {
            if (log.isDebugEnabled()) {
                log.debug("Not firing activated event for resource: " + resource);
            }
            return;
        }

        if (log.isDebugEnabled()) {
            log.debug("Firing activated for resource: " + resource);
        }

        Set<InventoryEventListener> iteratorSafeListeners = getInventoryEventListeners();
        for (InventoryEventListener listener : iteratorSafeListeners) {
            // Catch anything to make sure we don't stop firing to other listeners
            try {
                listener.resourceActivated(resource);
            } catch (Throwable t) {
                log.error("Error while invoking resource activated event on listener", t);
            }
        }
        return;
    }

    private void fireResourceDeactivated(Resource resource) {
        if ((resource == null) || (resource.getId() == 0)) {
            if (log.isDebugEnabled()) {
                log.debug("Not firing deactivated event for resource: " + resource);
            }
            return;
        }

        if (log.isDebugEnabled()) {
            log.debug("Firing deactivated for resource: " + resource);
        }

        Set<InventoryEventListener> iteratorSafeListeners = getInventoryEventListeners();
        for (InventoryEventListener listener : iteratorSafeListeners) {
            // Catch anything to make sure we don't stop firing to other listeners
            try {
                listener.resourceDeactivated(resource);
            } catch (Throwable t) {
                log.error("Error while invoking resource deactivated event on listener", t);
            }
        }
        return;
    }

    /**
     * Notifies all inventory listeners that the specified resources have been removed from the inventory.
     *
     * @param resources resources that were removed to trigger this event; will not fire an event if this is <code>
     *                  null</code>
     */
    void fireResourcesRemoved(Set<Resource> resources) {
        if (resources == null) {
            return;
        }

        Set<InventoryEventListener> iteratorSafeListeners = getInventoryEventListeners();
        for (InventoryEventListener listener : iteratorSafeListeners) {
            // Catch anything to make sure we don't stop firing to other listeners
            try {
                listener.resourcesRemoved(resources);
            } catch (Throwable t) {
                log.error("Error while invoking resources removed event on listener", t);
            }
        }
    }

    public void enableServiceScans(int serverResourceId, Configuration config) {
        throw new UnsupportedOperationException("not implemented yet"); // TODO: Implement this method.
    }

    public void disableServiceScans(int serverResourceId) {
        throw new UnsupportedOperationException("not implemented yet"); // TODO: Implement this method.
    }

    @NotNull
    Set<Resource> executeComponentDiscovery(ResourceType resourceType, ResourceDiscoveryComponent discoveryComponent,
        ResourceContainer parentContainer, List<ProcessScanResult> processScanResults) {

        ResourceContext parentResourceContext = parentContainer.getResourceContext();
        ResourceComponent parentComponent = parentContainer.getResourceComponent();
        Resource parentResource = parentContainer.getResource();

        long startTime = System.currentTimeMillis();
        log.debug("Executing discovery for [" + resourceType.getName() + "] Resources...");
        Set<Resource> newResources;
        try {
            ResourceDiscoveryContext context = new ResourceDiscoveryContext(resourceType, parentComponent,
                parentResourceContext, SystemInfoFactory.createSystemInfo(), processScanResults,
                Collections.EMPTY_LIST, this.configuration.getContainerName(),
                this.configuration.getPluginContainerDeployment());
            newResources = new HashSet<Resource>();
            try {
                Set<DiscoveredResourceDetails> discoveredResources = invokeDiscoveryComponent(parentContainer,
                    discoveryComponent, context);
                if ((discoveredResources != null) && (!discoveredResources.isEmpty())) {
                    IdentityHashMap<Configuration, DiscoveredResourceDetails> pluginConfigObjects = new IdentityHashMap<Configuration, DiscoveredResourceDetails>();
                    for (DiscoveredResourceDetails discoveredResource : discoveredResources) {
                        if (discoveredResource == null) {
                            throw new IllegalStateException("Plugin error: Discovery class "
                                + discoveryComponent.getClass().getName()
                                + " returned a Set containing one or more null items.");
                        }
                        if (!discoveredResource.getResourceType().equals(resourceType)) {
                            throw new IllegalStateException("Plugin error: Discovery class "
                                + discoveryComponent.getClass().getName()
                                + " returned a DiscoveredResourceDetails with an incorrect ResourceType (was "
                                + discoveredResource.getResourceType().getName() + " but should have been "
                                + resourceType.getName());
                        }
                        if (null != pluginConfigObjects
                            .put(discoveredResource.getPluginConfiguration(), discoveredResource)) {
                            throw new IllegalStateException("The plugin component "
                                + discoveryComponent.getClass().getName()
                                + " returned multiple resources that point to the same plugin configuration object on the "
                                + "resource type [" + resourceType + "]. This is not allowed, please use "
                                + "ResoureDiscoveryContext.getDefaultPluginConfiguration() "
                                + "for each discovered resource.");
                        }
                        Resource newResource = InventoryManager.createNewResource(discoveredResource);
                        newResources.add(newResource);
                    }
                }
            } catch (DiscoverySuspendedException e) {
                //ok, the discovery is suspended for this resource type under this parent.
                //but we can continue the discovery in the child resource types of the existing resources.
                //we can therefore pretend that the discovery returned the existing resources so that
                //we can recurse into their children up in the call-chain.
                for(Resource existingResource : parentResource.getChildResources()) {
                    if (resourceType.equals(existingResource.getResourceType())) {
                        newResources.add(existingResource);
                    }
                }
            }
        } catch (Throwable e) {
            // TODO GH: Add server/parent - up/down semantics so this won't happen just because a server is not up
            long elapsedTime = System.currentTimeMillis() - startTime;
            log.warn("Failure during discovery for [" + resourceType.getName() + "] Resources - failed after "
                + elapsedTime + " ms.", e);
            return Collections.EMPTY_SET;
        }

        long elapsedTime = System.currentTimeMillis() - startTime;
        if (elapsedTime > 20000)
            log.info("Discovery for [" + resourceType.getName() + "] resources took [" + elapsedTime + "] ms");
        else
            log.debug("Discovery for [" + resourceType.getName() + "] resources completed in [" + elapsedTime + "] ms");
        return newResources;
    }

    @Nullable
    private EventContext getEventContext(Resource resource) {
        EventContext eventContext;
        if (resource.getResourceType().getEventDefinitions() != null
            && !resource.getResourceType().getEventDefinitions().isEmpty()) {
            eventContext = new EventContextImpl(resource);
        } else {
            eventContext = null;
        }
        return eventContext;
    }

    private OperationContext getOperationContext(Resource resource) {
        if (resource.getResourceType().getOperationDefinitions() == null
            || resource.getResourceType().getOperationDefinitions().isEmpty()) {
            return null;
        }

        if (resource.getId() == 0) {
            log.warn("RESOURCE ID IS 0! Operation features may not work - resource needs to be synced with server");
        }

        OperationManager operationManager = PluginContainer.getInstance().getOperationManager();
        OperationServices operationServices = new OperationServicesAdapter(operationManager);
        OperationContext operationContext = new OperationContextImpl(resource.getId(), operationServices);
        return operationContext;
    }

    private ContentContext getContentContext(Resource resource) {
        ResourceType resourceType = resource.getResourceType();
        boolean hasPackageTypes = (resourceType.getPackageTypes() != null && !resourceType.getPackageTypes().isEmpty());
        boolean hasContentBasedCreatableChildren = false;
        if (resourceType.getChildResourceTypes() != null) {
            for (ResourceType childResourceType : resourceType.getChildResourceTypes()) {
                if (childResourceType.isCreatable()
                    && childResourceType.getCreationDataType() == ResourceCreationDataType.CONTENT) {
                    hasContentBasedCreatableChildren = true;
                    break;
                }
            }
        }
        // Only give the ResourceComponent a ContentContext if its metadata says it actually needs one.
        if (!hasPackageTypes && !hasContentBasedCreatableChildren) {
            return null;
        }
        if (resource.getId() == 0) {
            log.warn("RESOURCE ID IS 0! Content features may not work - Resource needs to be synced with server");
        }
        ContentServices contentManager = PluginContainer.getInstance().getContentManager();
        //noinspection UnnecessaryLocalVariable
        ContentContext contentContext = new ContentContextImpl(resource.getId(), contentManager);
        return contentContext;
    }

    private ResourceComponent<?> createTestPlatformComponent() {
        return new ResourceComponent() {
            public AvailabilityType getAvailability() {
                return AvailabilityType.UP;
            }

            public void start(ResourceContext context) {
            }

            public void stop() {
            }
        };
    }

    private void updateResourceVersion(Resource resource, String version) {
        String existingVersion = resource.getVersion();
        boolean versionChanged = (existingVersion != null) ? !existingVersion.equals(version) : version != null;
        if (versionChanged) {
            if (log.isDebugEnabled()) {
                log.debug("Discovery reported that version of [" + resource + "] changed from [" + existingVersion
                    + "] to [" + version + "]");
            }
            boolean versionShouldBeUpdated = resource.getInventoryStatus() != InventoryStatus.COMMITTED
                || updateResourceVersionOnServer(resource, version);
            if (versionShouldBeUpdated) {
                resource.setVersion(version);
                log.info("Version of [" + resource + "] changed from [" + existingVersion + "] to [" + version + "]");
            }
        }
    }

    private boolean updateResourceVersionOnServer(Resource resource, String newVersion) {
        boolean versionUpdated = false;
        ServerServices serverServices = this.configuration.getServerServices();
        if (serverServices != null) {
            try {
                DiscoveryServerService discoveryServerService = serverServices.getDiscoveryServerService();
                discoveryServerService.updateResourceVersion(resource.getId(), newVersion);
                // Only update the version in local inventory if the server sync succeeded, otherwise we won't know
                // to try again the next time this method is called.
                versionUpdated = true;
                if (log.isDebugEnabled()) {
                    log.debug("New version for [" + resource + "] (" + newVersion
                        + ") was successfully synced to the Server.");
                }
            } catch (Exception e) {
                log.error("Failed to sync-to-Server new version for [" + resource + "]");
            }
            // TODO: It would be cool to publish a Resource-version-changed Event here. (ips, 02/29/08)
        } else {
            if (log.isDebugEnabled()) {
                log.debug("Sync-to-Server of new version for [" + resource
                    + "] cannot be done, because Plugin Container is not connected to Server.");
            }
        }
        return versionUpdated;
    }

    private void processSyncInfo(ResourceSyncInfo syncInfo, Set<Resource> syncedResources,
        Set<Integer> unknownResourceIds, Set<Integer> modifiedResourceIds, Set<Integer> deletedResourceIds,
        Set<Resource> newlyCommittedResources) {
        if (InventoryStatus.DELETED == syncInfo.getInventoryStatus()) {
            // A previously deleted resource still being reported by the server. Support for this option can
            // be removed if the server is ever modified to not report deleted resources. It is happening currently
            // because deleted resources are kept to support resource history. The deleted resources are rightfully not
            // in the PC inventory, and so must be handled separately, and not as unknown resources.
            deletedResourceIds.add(syncInfo.getId());
        } else {
            ResourceContainer container = this.resourceContainers.get(syncInfo.getUuid());
            if (container == null) {
                // Either a manually added Resource or just something we haven't discovered.
                unknownResourceIds.add(syncInfo.getId());
                log.info("Got unknown resource: " + syncInfo.getId());
            } else {
                Resource resource = container.getResource();

                if (resource.getInventoryStatus() != InventoryStatus.COMMITTED
                    && syncInfo.getInventoryStatus() == InventoryStatus.COMMITTED) {
                    newlyCommittedResources.add(resource);
                }

                if (resource.getId() == 0) {
                    // This must be a Resource we just reported to the server. Just update its id, mtime, and status.
                    resource.setId(syncInfo.getId());
                    resource.setMtime(syncInfo.getMtime());
                    resource.setInventoryStatus(syncInfo.getInventoryStatus());
                    refreshResourceComponentState(container, true);
                    syncedResources.add(resource);
                } else {
                    // It's a resource that was already synced at least once.
                    if (resource.getId() != syncInfo.getId()) {
                        // This really should never happen, but check for it just to be bulletproof.
                        log.error("PC Resource id (" + resource.getId() + ") does not match Server Resource id ("
                            + syncInfo.getId() + ") for Resource with uuid " + resource.getUuid() + ": " + resource);
                        modifiedResourceIds.add(syncInfo.getId());
                    }
                    // See if it's been modified on the Server since the last time we synced.
                    else if (resource.getMtime() < syncInfo.getMtime()) {
                        modifiedResourceIds.add(resource.getId());
                    } else {
                        // Only try to start up the component if the Resource has *not* been modified on the Server.
                        // Otherwise, hold off until we've synced the Resource with the Server.
                        refreshResourceComponentState(container, false);
                    }
                }

                // Recurse...
                for (ResourceSyncInfo childSyncInfo : syncInfo.getChildSyncInfos()) {
                    processSyncInfo(childSyncInfo, syncedResources, unknownResourceIds, modifiedResourceIds,
                        deletedResourceIds, newlyCommittedResources);
                }
            }
        }
    }

    private void mergeModifiedResources(Set<Integer> modifiedResourceIds) {
        if (log.isDebugEnabled()) {
            log.debug("Merging [" + modifiedResourceIds.size() + "] modified Resources into local inventory...");
        }
        Set<Resource> modifiedResources = configuration.getServerServices().getDiscoveryServerService()
            .getResources(modifiedResourceIds, false);
        syncSchedules(modifiedResources); // RHQ-792, mtime is the indicator that schedules should be sync'ed too
        for (Resource modifiedResource : modifiedResources) {
            mergeResource(modifiedResource);
        }
    }

    private void mergeUnknownResources(Set<Integer> unknownResourceIds) {
        if (log.isDebugEnabled()) {
            log.debug("Merging [" + unknownResourceIds.size()
                + "] unknown Resources and their descendants into local inventory...");
        }

        if (!unknownResourceIds.isEmpty()) {
            PluginMetadataManager pmm = this.pluginManager.getMetadataManager();

            Set<Resource> unknownResources = configuration.getServerServices().getDiscoveryServerService()
                .getResources(unknownResourceIds, true);

            Set<Resource> toBeIgnored = new HashSet<Resource>();

            for (Resource unknownResource : unknownResources) {
                ResourceType resourceType = pmm.getType(unknownResource.getResourceType());
                if (resourceType != null) {
                    mergeResource(unknownResource);
                    syncSchedulesRecursively(unknownResource);
                } else {
                    toBeIgnored.add(unknownResource);
                    if (log.isDebugEnabled()) {
                        log.debug("During an inventory sync, the server gave us resource [" + unknownResource
                            + "] but its type is disabled in the agent; ignoring it");
                    }
                }
            }

            unknownResources.removeAll(toBeIgnored);
        }
        return;
    }

    private void print(Resource resourceTreeNode, int level) {
        StringBuilder builder = new StringBuilder();
        for (int i = 0; i < level; i++) {
            builder.append("   ");
        }
        log.info(builder.toString() + resourceTreeNode.getId() + " " + resourceTreeNode.getUuid());
        for (Resource child : resourceTreeNode.getChildResources()) {
            print(child, level + 1);
        }
    }

    private void mergeResource(Resource resource) {
        if (log.isDebugEnabled()) {
            log.debug("Merging [" + resource + "] into local inventory...");
        }
        Resource passedResource = resource; // always keep a reference to the passed resource
        Resource parentResource;
        if (resource.getParentResource() != null) {
            ResourceContainer parentResourceContainer = getResourceContainer(resource.getParentResource());
            if (parentResourceContainer == null) {
                parentResourceContainer = getResourceContainer(resource.getParentResource().getId());
            }
            if (parentResourceContainer != null)
                parentResource = parentResourceContainer.getResource();
            else
                parentResource = null; // TODO right thing to do? Or directly return?
        } else {
            parentResource = null;
        }
        Resource existingResource = findMatchingChildResource(resource, parentResource);
        if (parentResource == null && existingResource == null) {
            // This should never happen, but add a check so we'll know if it ever does.
            log.error("Existing platform [" + this.platform + "] has different Resource type and/or Resource key than "
                + "platform in Server inventory: " + resource);
        }
        ResourceContainer resourceContainer;
        boolean pluginConfigUpdated = false;
        this.inventoryLock.writeLock().lock();
        try {
            if (existingResource != null) {
                // First grab the existing Resource's container, so we can reuse it.
                resourceContainer = this.resourceContainers.remove(existingResource.getUuid());
                if (resourceContainer != null) {
                    this.resourceContainers.put(resource.getUuid(), resourceContainer);
                }
                if (parentResource != null) {
                    // It's critical to remove the existing Resource from the parent's child Set if the UUID has
                    // changed (i.e. altering the hashCode of an item in a Set == BAD), so just always remove it.
                    parentResource.removeChildResource(existingResource);
                }
                // Now merge the new Resource into the existing Resource...
                pluginConfigUpdated = mergeResource(resource, existingResource);
                resource = existingResource;
            }

            if (parentResource != null) {
                parentResource.addChildResource(resource);
            } else {
                this.platform = resource;
            }

            // Replace the stripped-down ResourceType that came from the Server with the full ResourceType - it's
            // critical to do this before refreshing the state (i.e. calling start on the ResourceComponent)
            // and critical to do this before initializing the container (since its needed for the classloader creation).
            ResourceType fullResourceType = this.pluginManager.getMetadataManager().getType(resource.getResourceType());
            if (fullResourceType == null) {
                log.error("Unable to merge Resource " + resource + " - its type is unknown - perhaps the ["
                    + resource.getResourceType().getPlugin()
                    + "] plugin jar was manually removed from the Server's rhq-plugins dir?");
                return;
            }
            resource.setResourceType(fullResourceType);

            resourceContainer = initResourceContainer(resource);

        } finally {
            this.inventoryLock.writeLock().unlock();
        }

        refreshResourceComponentState(resourceContainer, pluginConfigUpdated);

        // Recurse... wrap in new HashSet to avoid CMEs
        Set<Resource> childResources = new HashSet<Resource>(passedResource.getChildResources());
        for (Resource childResource : childResources) {
            mergeResource(childResource);
        }
    }

    private boolean mergeResource(Resource sourceResource, Resource targetResource) {
        if (targetResource.getId() != 0 && targetResource.getId() != sourceResource.getId()) {
            log.warn("Id for " + targetResource + " changed from [" + targetResource.getId() + "] to ["
                + sourceResource.getId() + "].");
        }
        targetResource.setId(sourceResource.getId());
        targetResource.setUuid(sourceResource.getUuid());
        if (!targetResource.getResourceKey().equals(sourceResource.getResourceKey())) {
            log.warn("Resource key for " + targetResource + " changed from [" + targetResource.getResourceKey()
                + "] to [" + sourceResource.getResourceKey() + "].");
        }
        targetResource.setResourceKey(sourceResource.getResourceKey());
        targetResource.setResourceType(sourceResource.getResourceType());
        targetResource.setMtime(sourceResource.getMtime());
        targetResource.setInventoryStatus(sourceResource.getInventoryStatus());
        boolean pluginConfigUpdated = (!targetResource.getPluginConfiguration().equals(
            sourceResource.getPluginConfiguration()));
        targetResource.setPluginConfiguration(sourceResource.getPluginConfiguration());
        targetResource.setName(sourceResource.getName());
        targetResource.setDescription(sourceResource.getDescription());
        targetResource.setLocation(sourceResource.getLocation());
        return pluginConfigUpdated;
    }

    private void purgeObsoleteResources(Set<String> allUuids) {
        // Remove previously synchronized Resources that no longer exist in the Server's inventory...
        log.debug("Purging obsolete Resources...");
        if (this.resourceContainers == null) {
            log.debug("No containers present, immediately returning ..");
            return;
        }
        this.inventoryLock.writeLock().lock();
        try {
            int removedResources = 0;
            /*
             * use a separate map for iterating, so that later calls to resourceContainers.remove(ResourceContainer)
             * can be called later without throwing ConcurrentModificationException
             */
            Map<String, ResourceContainer> mapForIterating = new HashMap<String, ResourceContainer>(
                this.resourceContainers);
            for (String uuid : mapForIterating.keySet()) {
                if (!allUuids.contains(uuid)) {
                    ResourceContainer resourceContainer = this.resourceContainers.get(uuid);
                    if (resourceContainer != null) {
                        Resource resource = resourceContainer.getResource();
                        // Only purge stuff that was synchronized at some point. Other stuff may just be newly discovered.
                        if (resource.getId() != 0) {
                            uninventoryResource(resource.getId());
                            removedResources++;
                        }
                    } else {
                        log.debug("No container found for uuid: " + uuid);
                    }
                }
            }
            if (log.isDebugEnabled()) {
                log.debug("Purged [" + removedResources + "] obsolete Resources.");
            }
        } finally {
            this.inventoryLock.writeLock().unlock();
        }
    }

    private void refreshResourceComponentState(ResourceContainer container, boolean pluginConfigUpdated) {
        Resource resource = container.getResource();
        switch (resource.getInventoryStatus()) {
        case COMMITTED: {
            try {
                if (pluginConfigUpdated) {
                    deactivateResource(resource);
                }
                activateResource(resource, container, pluginConfigUpdated);
            } catch (InvalidPluginConfigurationException ipce) {
                handleInvalidPluginConfigurationResourceError(resource, ipce);
                log.warn("Cannot start component for " + resource
                    + " from synchronized merge due to invalid plugin config: " + ipce.getLocalizedMessage());
            } catch (Exception e) {
                log.error("Failed to start component for " + resource + " from synchronized merge.", e);
            }
            break;
        }
        }

        container.setSynchronizationState(ResourceContainer.SynchronizationState.SYNCHRONIZED);
    }

    private void upgradeResources() {
        try {

            if (!configuration.isInsideAgent()) {
                log.debug("Skipping resource upgrade in embedded mode.");
                return;
            }

            log.debug("Executing resource upgrade.");

            boolean syncResult = handleReport(new InventoryReport(getAgent()));
            if (!syncResult) {
                log.warn("Resource upgrade failed to sync up the inventory with the server.");
                return;
            }

            upgradeResource(getPlatform());

            log.debug("Sending the upgrade requests to the server.");
            resourceUpgradeDelegate.sendRequests();

            resourceUpgradeDelegate.disable();

            log.debug("Resource upgrade finished.");
        } catch (Throwable t) {
            log.error("Resource upgrade failed with an exception.", t);
        }
    }

    private void upgradeResource(Resource resource) {
        ResourceContainer container = getResourceContainer(resource);
        if (container != null) {
            if (container.getResourceComponentState() == ResourceComponentState.STARTED) {
                try {
                    if (resourceUpgradeDelegate.processAndQueue(container)) {
                        for (Resource child : resource.getChildResources()) {
                            upgradeResource(child);
                        }
                    }
                } catch (PluginContainerException e) {
                    log.error("Exception thrown while upgrading [" + resource + "].", e);
                }
            } else {
                String message = "The resource container for resource [" + resource
                    + "] wasn't started while upgrading.";

                if (resource.getChildResources().isEmpty()) {
                    log.info(message
                        + " If this is the first time the plugin container starts up and has completely empty inventory, you can ignore this message.");
                } else {
                    log.error(message
                        + " This can potentially cause the discovery to find resources logically equivalent to already "
                        + "existing resources if the corresponding plugins support upgrade for that particular resource type.");
                }
            }
        } else {
            log.error("Resource container not initialized for resource [" + resource
                + "] during upgrade. This should not happen.");
        }
    }

    /**
     * Method to create new ResourceTypes within the agent
     */
    public void createNewResourceType(Set<ResourceType> resourceTypes) {

        if (log.isDebugEnabled()) {
            log.info("<InventoryManager>.createNewResourceType() called");
            log.info("Set<ResourceType> was given with " + resourceTypes.size() + " Elements");
        }
        //Get DiscoveryServerService object to enable communication to the remote server
        DiscoveryServerService serverService = configuration.getServerServices().getDiscoveryServerService();

        if (serverService != null) {

            try {
                //Pass Set<ResourceType> to the server and do persistence there
                serverService.addNewResourceType(resourceTypes);

                //Add new ResourceTypes to the local inventory of the IM too
                for (ResourceType childType : resourceTypes) {
                    if (log.isDebugEnabled()) {
                        log.info("Current child ResourceType: " + childType.getName());
                    }
                    Set<ResourceType> parentTypes = childType.getParentResourceTypes();

                    for (ResourceType parentType : parentTypes) {
                        if (log.isDebugEnabled()) {
                            log.info("Current parent ResourceType where child type will be added: "
                                + parentType.getName());
                        }
                        //Hang the new child ResourceType in the tree
                        parentType.addChildResourceType(childType);
                    }
                }

            } catch (Exception e) {
                log.error(e);
            }
        }
    }

    /**
     * That class implements a listener that gets called when the resource got activated
     * @author hrupp
     *
     */
    class ResourceGotActivatedListener implements InventoryEventListener {

        public void resourceActivated(Resource resource) {
            if (resource != null && resource.getId() > 0) {
                if (log.isDebugEnabled()) {
                    log.debug("Resource got finally activated, cleaning out config errors: " + resource);
                }

                DiscoveryServerService serverService = configuration.getServerServices().getDiscoveryServerService();
                if (serverService != null) {
                    serverService.clearResourceConfigError(resource.getId());
                }
            }
            removeInventoryEventListener(this);
        }

        public void resourceDeactivated(Resource resource) {
            // nothing to do
        }

        public void resourcesAdded(Set<Resource> resources) {
            // nothing to do
        }

        public void resourcesRemoved(Set<Resource> resources) {
            // nothing to do
        }
    }
}<|MERGE_RESOLUTION|>--- conflicted
+++ resolved
@@ -258,16 +258,13 @@
                     configuration.getServerDiscoveryInitialDelay(), configuration.getServerDiscoveryPeriod(),
                     TimeUnit.SECONDS);
 
-<<<<<<< HEAD
                 // After an initial delay (20s by default), periodically run a service discovery scan (every 1d by default).
                 inventoryThreadPoolExecutor.scheduleWithFixedDelay(serviceScanExecutor,
                     configuration.getServiceDiscoveryInitialDelay(), configuration.getServiceDiscoveryPeriod(),
                     TimeUnit.SECONDS);
-=======
                 //Call ScheduledThreadPoolExecutor for type ChildResourceTypeDiscoveryRunner
                 // After an initial delay (20s by default), periodically run a service discovery scan (every 1minute).
                 inventoryThreadPoolExecutor.scheduleWithFixedDelay(childDiscoveryRunner, 20L, 60L, TimeUnit.SECONDS);
->>>>>>> 82d70854
             }
         } finally {
             inventoryLock.writeLock().unlock();
