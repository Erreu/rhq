/*
 * RHQ Management Platform
 * Copyright (C) 2005-2008 Red Hat, Inc.
 * All rights reserved.
 *
 * This program is free software; you can redistribute it and/or modify
 * it under the terms of the GNU General Public License, version 2, as
 * published by the Free Software Foundation, and/or the GNU Lesser
 * General Public License, version 2.1, also as published by the Free
 * Software Foundation.
 *
 * This program is distributed in the hope that it will be useful,
 * but WITHOUT ANY WARRANTY; without even the implied warranty of
 * MERCHANTABILITY or FITNESS FOR A PARTICULAR PURPOSE. See the
 * GNU General Public License and the GNU Lesser General Public License
 * for more details.
 *
 * You should have received a copy of the GNU General Public License
 * and the GNU Lesser General Public License along with this program;
 * if not, write to the Free Software Foundation, Inc.,
 * 51 Franklin Street, Fifth Floor, Boston, MA 02110-1301, USA.
 */
package org.rhq.core.pc.configuration;

import org.apache.commons.logging.Log;
import org.apache.commons.logging.LogFactory;
import org.apache.maven.artifact.versioning.ComparableVersion;
import org.rhq.core.clientapi.agent.PluginContainerException;
import org.rhq.core.clientapi.agent.configuration.ConfigurationAgentService;
import org.rhq.core.clientapi.agent.configuration.ConfigurationUpdateRequest;
import org.rhq.core.clientapi.server.configuration.ConfigurationServerService;
import org.rhq.core.clientapi.server.configuration.ConfigurationUpdateResponse;
import org.rhq.core.domain.configuration.Configuration;
import org.rhq.core.domain.configuration.Property;
import org.rhq.core.domain.configuration.RawConfiguration;
import org.rhq.core.domain.resource.ResourceType;
import org.rhq.core.pc.ContainerService;
import org.rhq.core.pc.PluginContainer;
import org.rhq.core.pc.PluginContainerConfiguration;
import org.rhq.core.pc.agent.AgentService;
import org.rhq.core.pc.util.ComponentService;
import org.rhq.core.pc.util.ComponentUtil;
import org.rhq.core.pc.util.FacetLockType;
import org.rhq.core.pc.util.LoggingThreadFactory;
import org.rhq.core.pluginapi.configuration.ConfigurationFacet;
import org.rhq.core.pluginapi.configuration.ResourceConfigurationFacet;

import java.util.LinkedList;
import java.util.Queue;
import java.util.Set;
import java.util.concurrent.Callable;
import java.util.concurrent.ExecutorService;
import java.util.concurrent.ScheduledExecutorService;
import java.util.concurrent.ScheduledThreadPoolExecutor;
import java.util.concurrent.TimeUnit;

/**
 * Manages configuration of all resources across all plugins.
 *
 * <p>This is an agent service; its interface is made remotely accessible if this is deployed within the agent.</p>
 *
 * @author Jason Dobies
 */
public class ConfigurationManager extends AgentService implements ContainerService, ConfigurationAgentService {
    private final Log log = LogFactory.getLog(ConfigurationManager.class);

    private static final String SENDER_THREAD_POOL_NAME = "ConfigurationManager.threadpool";

    private static final int FACET_METHOD_TIMEOUT = 60 * 1000; // 60 seconds

    private static final ComparableVersion NON_LEGACY_VERSION = new ComparableVersion("2.1");

    private PluginContainerConfiguration pluginContainerConfiguration;
    private ScheduledExecutorService threadPool;

    private ComponentService componentService;

    private ConfigManagementFactory configMgmtFactory;

    public ConfigurationManager() {
        super(ConfigurationAgentService.class);
    }

    public void initialize() {
        LoggingThreadFactory threadFactory = new LoggingThreadFactory(SENDER_THREAD_POOL_NAME, true);
        threadPool = new ScheduledThreadPoolExecutor(1, threadFactory);

        ConfigurationCheckExecutor configurationChecker = new ConfigurationCheckExecutor(this,
            getConfigurationServerService(), PluginContainer.getInstance().getInventoryManager());

        if (pluginContainerConfiguration.getConfigurationDiscoveryPeriod() > 0
            && pluginContainerConfiguration.isInsideAgent()) {
            threadPool.scheduleAtFixedRate(configurationChecker, pluginContainerConfiguration
                .getConfigurationDiscoveryInitialDelay(), pluginContainerConfiguration
                .getConfigurationDiscoveryPeriod(), TimeUnit.SECONDS);
        }
    }

    public void shutdown() {
        threadPool.shutdown();
    }

    public void setConfiguration(PluginContainerConfiguration configuration) {
        pluginContainerConfiguration = configuration;
    }

    public void setComponentService(ComponentService componentService) {
        this.componentService = componentService;
    }

    public void setConfigManagementFactory(ConfigManagementFactory factory) {
        configMgmtFactory = factory;
    }

    public void updateResourceConfiguration(ConfigurationUpdateRequest request) {
        ConfigurationServerService configurationServerService = getConfigurationServerService();

        try {
            ConfigManagement configMgmt = configMgmtFactory.getStrategy(request.getResourceId());
            ResourceType resourceType = componentService.getResourceType(request.getResourceId());

            Runnable runnable = new UpdateResourceConfigurationRunner(configurationServerService, resourceType,
                configMgmt, request);
            getThreadPool().submit(runnable);
        } catch (PluginContainerException e) {
            log.error("Failed to submit config update task. Cause: " + e);

            if (configurationServerService != null) {
                ConfigurationUpdateResponse error;

                error = new ConfigurationUpdateResponse(request.getConfigurationUpdateId(), request.getConfiguration(),
                    e);

                configurationServerService.completeConfigurationUpdate(error);
            }
        }

        return;
    }

    public ConfigurationUpdateResponse executeUpdateResourceConfigurationImmediately(ConfigurationUpdateRequest request)
        throws PluginContainerException {
        ConfigurationUpdateResponse response;

        try {
            ConfigurationServerService configurationServerService = getConfigurationServerService();
            ResourceType resourceType = getResourceType(request.getResourceId());

            ConfigManagement configMgmt = new LegacyConfigManagement();
            configMgmt.setComponentService(componentService);

            Callable<ConfigurationUpdateResponse> runner;

            runner = new UpdateResourceConfigurationRunner(configurationServerService, resourceType, configMgmt,
                request);

            response = getThreadPool().submit(runner).get();
        } catch (Exception e) {
            throw new PluginContainerException("Error occurred in delete resource thread", e);
        }

        return response;
    }

    public Configuration merge(Configuration configuration, int resourceId, boolean fromStructured)
        throws PluginContainerException {

        // TODO Throw an exception if the resource does not support structured and raw

        boolean daemonOnly = true;
        boolean onlyIfStarted = true;

        ResourceConfigurationFacet facet = componentService.getComponent(resourceId, ResourceConfigurationFacet.class,
            FacetLockType.READ, FACET_METHOD_TIMEOUT, daemonOnly, onlyIfStarted);

        if (fromStructured) {
            mergedStructuredIntoRaws(configuration, facet);
        } else {
            mergeRawsIntoStructured(configuration, facet);
        }

        return configuration;
    }

    private void mergeRawsIntoStructured(Configuration configuration, ResourceConfigurationFacet facet) {
        Configuration structuredConfig = facet.loadStructuredConfiguration();

        if (structuredConfig != null) {
            prepareConfigForMergeIntoStructured(configuration, structuredConfig);

            for (RawConfiguration rawConfig : configuration.getRawConfigurations()) {
                structuredConfig.addRawConfiguration(rawConfig);
                facet.mergeStructuredConfiguration(rawConfig, configuration);
            }
        }
    }

    private void prepareConfigForMergeIntoStructured(Configuration config, Configuration latestStructured) {
        config.getAllProperties().clear();
        for (Property property : latestStructured.getProperties()) {
            config.put(property);
        }
    }

    private void mergedStructuredIntoRaws(Configuration configuration, ResourceConfigurationFacet facet) {
        Set<RawConfiguration> rawConfigs = facet.loadRawConfigurations();

        if (rawConfigs == null) {
            return;
        }

        prepareConfigForMergeIntoRaws(configuration, rawConfigs);

        Queue<RawConfiguration> queue = new LinkedList<RawConfiguration>(rawConfigs);

        while (!queue.isEmpty()) {
            RawConfiguration originalRaw = queue.poll();
            RawConfiguration mergedRaw = facet.mergeRawConfiguration(configuration, originalRaw);

            if (mergedRaw != null) {
                updateRawConfig(configuration, originalRaw, mergedRaw);
            }
        }
    }

    private void prepareConfigForMergeIntoRaws(Configuration config, Set<RawConfiguration> latestRaws) {
        config.getRawConfigurations().clear();
        for (RawConfiguration raw : latestRaws) {
            config.addRawConfiguration(raw);
        }
    }

    private void updateRawConfig(Configuration configuration, RawConfiguration originalRaw, RawConfiguration mergedRaw) {

        configuration.removeRawConfiguration(originalRaw);
        configuration.addRawConfiguration(mergedRaw);
    }

    public Configuration loadResourceConfiguration(int resourceId) throws PluginContainerException {

        ConfigManagement loadConfig = configMgmtFactory.getStrategy(resourceId);
        Configuration configuration = null;

        try {
            configuration = loadConfig.executeLoad(resourceId);
        } catch (Throwable t) {
            throw new PluginContainerException(createErrorMsg(resourceId, "An exception was thrown."), t);
        }

        if (configuration == null) {
            throw new PluginContainerException(createErrorMsg(resourceId, "returned a null Configuration."));
        }

        return configuration;
    }

    private String createErrorMsg(int resourceId, String msg) throws PluginContainerException {
        ResourceType resourceType = componentService.getResourceType(resourceId);

        return "Plugin Error: Resource Component for [" + resourceType.getName() + "] Resource with id [" + resourceId
            + "]: " + msg;
    }

    //    public Configuration loadResourceConfiguration(int resourceId) throws PluginContainerException {
    //        ResourceType resourceType = getResourceType(resourceId);
    //        ConfigurationFacet configComponent = getConfigurationFacet(resourceId, FacetLockType.READ);
    //        try {
    //            Configuration configuration = configComponent.loadResourceConfiguration();
    //            if (configuration == null) {
    //                throw new PluginContainerException("Plugin Error: Resource Component for [" + resourceType.getName()
    //                        + "] Resource with id [" + resourceId + "] returned a null Configuration.");
    //            }
    //
    //            // If the plugin didn't already set the notes field, set it to something useful.
    //            if (configuration.getNotes() == null) {
    //                configuration.setNotes("Resource config for " + resourceType.getName() + " Resource w/ id " + resourceId);
    //            }
    //
    //            ConfigurationDefinition configurationDefinition = resourceType.getResourceConfigurationDefinition();
    //
    //            // Normalize and validate the config.
    //            ConfigurationUtility.normalizeConfiguration(configuration, configurationDefinition);
    //            List<String> errorMessages = ConfigurationUtility.validateConfiguration(configuration,
    //                configurationDefinition);
    //            for (String errorMessage : errorMessages) {
    //                log.warn("Plugin Error: Invalid " + resourceType.getName() + " Resource configuration returned by "
    //                    + resourceType.getPlugin() + " plugin - " + errorMessage);
    //            }
    //
    //            return configuration;
    //        } catch (Throwable t) {
    //            //noinspection ThrowableInstanceNeverThrown
    //            throw new PluginContainerException("Cannot load Resource configuration for [" + resourceId + "]",
    //                new WrappedRemotingException(t));
    //        }
    //    }

    /**
     * Returns a thread pool that this object will use when asychronously executing configuration operations on a
     * component.
     *
     * @return a thread pool this object will use
     */
    protected ExecutorService getThreadPool() {
        return threadPool;
    }

    /**
     * This setter is here to provide a test hook
     *
     * @param threadPool A fake object such as a mock
     */
    void setThreadPool(ScheduledExecutorService threadPool) {
        this.threadPool = threadPool;
    }

    /**
     * Given a resource ID, this obtains that resource's ConfigurationFacet interface. If it does not support the
     * configuration facet, an exception is thrown.
     *
     * @param  resourceId identifies the resource whose facet is to be returned
     * @param  lockType   how access to the facet is synchronized
     * @return the resource's configuration facet component
     *
     * @throws PluginContainerException on error
     */
    protected ConfigurationFacet getConfigurationFacet(int resourceId, FacetLockType lockType)
        throws PluginContainerException {
        boolean daemonThread = (lockType != FacetLockType.WRITE);
        return ComponentUtil.getComponent(resourceId, ConfigurationFacet.class, lockType, FACET_METHOD_TIMEOUT,
            daemonThread, true);
    }

    /**
     * Given a resource ID, this obtains that resource's type.
     *
     * @param  resourceId identifies the resource whose type is to be returned
     *
     * @return the resource's type, if known
     *
     * @throws PluginContainerException if cannot determine the resource's type
     */
    protected ResourceType getResourceType(int resourceId) throws PluginContainerException {
        return ComponentUtil.getResourceType(resourceId);
    }

    /**
     * If this manager can talk to a server-side {@link ConfigurationServerService}, a proxy to that service is
     * returned.
     *
     * @return the server-side proxy; <code>null</code> if this manager doesn't have a server to talk to
     */
    protected ConfigurationServerService getConfigurationServerService() {
        if (pluginContainerConfiguration.getServerServices() != null) {
            return pluginContainerConfiguration.getServerServices().getConfigurationServerService();
        }

        return null;
    }

    public void validate(Configuration configuration, int resourceId, boolean isStructured)
<<<<<<< HEAD
    throws PluginContainerException {
        boolean daemonOnly = true;
        boolean onlyIfStarted = true;
        ResourceConfigurationFacet facet = componentService.getComponent(resourceId, ResourceConfigurationFacet.class,
            FacetLockType.READ, FACET_METHOD_TIMEOUT, daemonOnly, onlyIfStarted);
=======
        throws PluginContainerException {
        boolean daemonOnly = true;
        boolean onlyIfStarted = true;
        ResourceConfigurationFacet facet = componentService.getComponent(resourceId, ResourceConfigurationFacet.class,
									 FacetLockType.READ, FACET_METHOD_TIMEOUT, daemonOnly, onlyIfStarted);
>>>>>>> 56e8acf1
        if (isStructured) {
            return;
        } else {
            StringBuilder  errorMessage = null;
<<<<<<< HEAD
            try{
                for (RawConfiguration rawConfiguration : configuration.getRawConfigurations()) {
                    try {
                        facet.validateRawConfiguration(rawConfiguration);
                    } catch (IllegalArgumentException e) {
                        if (null == errorMessage){
                            errorMessage = new StringBuilder();
                        }
                        errorMessage.append("file " + rawConfiguration.getPath() +" failed validation with " + e.getMessage()+".  "  );                  
                    }
                }
            }catch(Throwable t){
                errorMessage = new StringBuilder();
                errorMessage.append("configuation validation failed with" + t.getMessage()+".  "  );                
                    }
=======
            
            for (RawConfiguration rawConfiguration : configuration.getRawConfigurations()) {
                try {
                    facet.validateRawConfiguration(rawConfiguration);
                } catch (Exception e) {
                    if (null == errorMessage){
                        errorMessage = new StringBuilder();
                    }
                    errorMessage.append("file " + rawConfiguration.getPath() +" failed validation with " + e.getMessage()+".  "  );
                  
                } 
>>>>>>> 56e8acf1
                if (null != errorMessage){
                    throw new PluginContainerException(errorMessage.toString());
                }
            }
        }
    }
<<<<<<< HEAD
=======
}
>>>>>>> 56e8acf1
<|MERGE_RESOLUTION|>--- conflicted
+++ resolved
@@ -359,24 +359,16 @@
     }
 
     public void validate(Configuration configuration, int resourceId, boolean isStructured)
-<<<<<<< HEAD
     throws PluginContainerException {
         boolean daemonOnly = true;
         boolean onlyIfStarted = true;
         ResourceConfigurationFacet facet = componentService.getComponent(resourceId, ResourceConfigurationFacet.class,
             FacetLockType.READ, FACET_METHOD_TIMEOUT, daemonOnly, onlyIfStarted);
-=======
-        throws PluginContainerException {
-        boolean daemonOnly = true;
-        boolean onlyIfStarted = true;
-        ResourceConfigurationFacet facet = componentService.getComponent(resourceId, ResourceConfigurationFacet.class,
-									 FacetLockType.READ, FACET_METHOD_TIMEOUT, daemonOnly, onlyIfStarted);
->>>>>>> 56e8acf1
         if (isStructured) {
             return;
         } else {
             StringBuilder  errorMessage = null;
-<<<<<<< HEAD
+
             try{
                 for (RawConfiguration rawConfiguration : configuration.getRawConfigurations()) {
                     try {
@@ -391,27 +383,10 @@
             }catch(Throwable t){
                 errorMessage = new StringBuilder();
                 errorMessage.append("configuation validation failed with" + t.getMessage()+".  "  );                
-                    }
-=======
-            
-            for (RawConfiguration rawConfiguration : configuration.getRawConfigurations()) {
-                try {
-                    facet.validateRawConfiguration(rawConfiguration);
-                } catch (Exception e) {
-                    if (null == errorMessage){
-                        errorMessage = new StringBuilder();
-                    }
-                    errorMessage.append("file " + rawConfiguration.getPath() +" failed validation with " + e.getMessage()+".  "  );
-                  
-                } 
->>>>>>> 56e8acf1
-                if (null != errorMessage){
-                    throw new PluginContainerException(errorMessage.toString());
-                }
-            }
-        }
-    }
-<<<<<<< HEAD
-=======
-}
->>>>>>> 56e8acf1
+	    }
+	    if (null != errorMessage){
+		throw new PluginContainerException(errorMessage.toString());
+	    }
+	}
+    }
+}