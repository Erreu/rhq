/*
 * RHQ Management Platform
 * Copyright (C) 2005-2008 Red Hat, Inc.
 * All rights reserved.
 *
 * This program is free software; you can redistribute it and/or modify
 * it under the terms of the GNU General Public License, version 2, as
 * published by the Free Software Foundation, and/or the GNU Lesser
 * General Public License, version 2.1, also as published by the Free
 * Software Foundation.
 *
 * This program is distributed in the hope that it will be useful,
 * but WITHOUT ANY WARRANTY; without even the implied warranty of
 * MERCHANTABILITY or FITNESS FOR A PARTICULAR PURPOSE. See the
 * GNU General Public License and the GNU Lesser General Public License
 * for more details.
 *
 * You should have received a copy of the GNU General Public License
 * and the GNU Lesser General Public License along with this program;
 * if not, write to the Free Software Foundation, Inc.,
 * 51 Franklin Street, Fifth Floor, Boston, MA 02110-1301, USA.
 */
package org.rhq.core.pc.configuration;

import java.util.LinkedList;
import java.util.Queue;
import java.util.Set;
import java.util.concurrent.Callable;
import java.util.concurrent.ExecutorService;
import java.util.concurrent.ScheduledExecutorService;
import java.util.concurrent.ScheduledThreadPoolExecutor;
import java.util.concurrent.TimeUnit;

import org.apache.commons.logging.Log;
import org.apache.commons.logging.LogFactory;

import org.rhq.core.clientapi.agent.PluginContainerException;
import org.rhq.core.clientapi.agent.configuration.ConfigurationAgentService;
import org.rhq.core.clientapi.agent.configuration.ConfigurationUpdateRequest;
import org.rhq.core.clientapi.server.configuration.ConfigurationServerService;
import org.rhq.core.clientapi.server.configuration.ConfigurationUpdateResponse;
import org.rhq.core.domain.configuration.Configuration;
import org.rhq.core.domain.configuration.Property;
import org.rhq.core.domain.configuration.RawConfiguration;
import org.rhq.core.domain.resource.ResourceType;
import org.rhq.core.pc.ContainerService;
import org.rhq.core.pc.PluginContainer;
import org.rhq.core.pc.PluginContainerConfiguration;
import org.rhq.core.pc.agent.AgentService;
import org.rhq.core.pc.util.ComponentService;
import org.rhq.core.pc.util.ComponentUtil;
import org.rhq.core.pc.util.FacetLockType;
import org.rhq.core.pc.util.LoggingThreadFactory;
import org.rhq.core.pluginapi.configuration.ConfigurationFacet;
import org.rhq.core.pluginapi.configuration.ResourceConfigurationFacet;
import org.rhq.core.system.SystemInfoFactory;

<<<<<<< HEAD
=======
import org.rhq.core.util.exception.WrappedRemotingException;

>>>>>>> d882f208
/**
 * Manages configuration of all resources across all plugins.
 *
 * <p>This is an agent service; its interface is made remotely accessible if this is deployed within the agent.</p>
 *
 * @author Jason Dobies
 */
public class ConfigurationManager extends AgentService implements ContainerService, ConfigurationAgentService {
    private final Log log = LogFactory.getLog(ConfigurationManager.class);

    private static final String SENDER_THREAD_POOL_NAME = "ConfigurationManager.threadpool";

    private static final int FACET_METHOD_TIMEOUT = 60 * 1000; // 60 seconds

    private PluginContainerConfiguration pluginContainerConfiguration;
    private ScheduledExecutorService threadPool;

    private ComponentService componentService;

    private ConfigManagementFactory configMgmtFactory;

    public ConfigurationManager() {
        super(ConfigurationAgentService.class);
    }

    public void initialize() {
        LoggingThreadFactory threadFactory = new LoggingThreadFactory(SENDER_THREAD_POOL_NAME, true);
        threadPool = new ScheduledThreadPoolExecutor(1, threadFactory);

        ConfigurationCheckExecutor configurationChecker = new ConfigurationCheckExecutor(this,
            getConfigurationServerService(), PluginContainer.getInstance().getInventoryManager());

        if (pluginContainerConfiguration.getConfigurationDiscoveryPeriod() > 0
            && pluginContainerConfiguration.isInsideAgent()) {
            threadPool.scheduleAtFixedRate(configurationChecker, pluginContainerConfiguration
                .getConfigurationDiscoveryInitialDelay(), pluginContainerConfiguration
                .getConfigurationDiscoveryPeriod(), TimeUnit.SECONDS);
        }
    }

    public void shutdown() {
        threadPool.shutdown();
    }

    public void setConfiguration(PluginContainerConfiguration configuration) {
        pluginContainerConfiguration = configuration;
    }

    public void setComponentService(ComponentService componentService) {
        this.componentService = componentService;
    }

    public void setConfigManagementFactory(ConfigManagementFactory factory) {
        configMgmtFactory = factory;
    }

    public void updateResourceConfiguration(ConfigurationUpdateRequest request) {
        ConfigurationServerService configurationServerService = getConfigurationServerService();

        try {
            ConfigManagement configMgmt = configMgmtFactory.getStrategy(request.getResourceId());
            ResourceType resourceType = componentService.getResourceType(request.getResourceId());

            Runnable runnable = new UpdateResourceConfigurationRunner(configurationServerService, resourceType,
                configMgmt, request);
            getThreadPool().submit(runnable);
        } catch (PluginContainerException e) {
            log.error("Failed to submit config update task. Cause: " + e);

            if (configurationServerService != null) {
                ConfigurationUpdateResponse error;

                error = new ConfigurationUpdateResponse(request.getConfigurationUpdateId(), request.getConfiguration(),
                    e);

                configurationServerService.completeConfigurationUpdate(error);
            }
        }

        return;
    }

    public ConfigurationUpdateResponse executeUpdateResourceConfigurationImmediately(ConfigurationUpdateRequest request)
        throws PluginContainerException {
        ConfigurationUpdateResponse response;

        try {
            ConfigurationServerService configurationServerService = getConfigurationServerService();
            ResourceType resourceType = getResourceType(request.getResourceId());

            ConfigManagement configMgmt = new LegacyConfigManagement();
            configMgmt.setComponentService(componentService);

            Callable<ConfigurationUpdateResponse> runner;

            runner = new UpdateResourceConfigurationRunner(configurationServerService, resourceType, configMgmt,
                request);

            response = getThreadPool().submit(runner).get();
        } catch (Exception e) {
            throw new PluginContainerException("Error occurred in delete resource thread", e);
        }

        return response;
    }

    public Configuration merge(Configuration configuration, int resourceId, boolean fromStructured)
        throws PluginContainerException {

        // TODO Throw an exception if the resource does not support structured and raw

        boolean daemonOnly = true;
        boolean onlyIfStarted = true;

        ResourceConfigurationFacet facet = componentService.getComponent(resourceId, ResourceConfigurationFacet.class,
            FacetLockType.READ, FACET_METHOD_TIMEOUT, daemonOnly, onlyIfStarted);

        if (fromStructured) {
            mergedStructuredIntoRaws(configuration, facet);
        } else {
            mergeRawsIntoStructured(configuration, facet);
        }

        return configuration;
    }

    private void mergeRawsIntoStructured(Configuration configuration, ResourceConfigurationFacet facet) {
        Configuration structuredConfig = facet.loadStructuredConfiguration();

<<<<<<< HEAD
        TemplateEngine templateEngine = SystemInfoFactory.fetchTemplateEngine();

=======
>>>>>>> d882f208
        if (structuredConfig != null) {
            prepareConfigForMergeIntoStructured(configuration, structuredConfig);

            for (RawConfiguration rawConfig : configuration.getRawConfigurations()) {
                String contents = rawConfig.getContents();
                rawConfig.setContents(contents);
<<<<<<< HEAD

=======
>>>>>>> d882f208
                structuredConfig.addRawConfiguration(rawConfig);
                facet.mergeStructuredConfiguration(rawConfig, configuration);
            }
        }
    }

    private void prepareConfigForMergeIntoStructured(Configuration config, Configuration latestStructured) {
        config.getAllProperties().clear();
        for (Property property : latestStructured.getProperties()) {
            config.put(property);
        }
    }

    private void mergedStructuredIntoRaws(Configuration configuration, ResourceConfigurationFacet facet) {
        Set<RawConfiguration> rawConfigs = facet.loadRawConfigurations();

        if (rawConfigs == null) {
            return;
        }

        prepareConfigForMergeIntoRaws(configuration, rawConfigs);

        Queue<RawConfiguration> queue = new LinkedList<RawConfiguration>(rawConfigs);
        TemplateEngine templateEngine = SystemInfoFactory.fetchTemplateEngine();

        while (!queue.isEmpty()) {
            RawConfiguration originalRaw = queue.poll();
            RawConfiguration mergedRaw = facet.mergeRawConfiguration(configuration, originalRaw);
            if (mergedRaw != null) {
                //TODO bypass validation of structured config for template values
<<<<<<< HEAD
                mergedRaw.setContents(templateEngine.replaceTokens(mergedRaw.getContents()));
=======
                mergedRaw.setContents(mergedRaw.getContents());
>>>>>>> d882f208
                updateRawConfig(configuration, originalRaw, mergedRaw);
            }
        }
    }

    private void prepareConfigForMergeIntoRaws(Configuration config, Set<RawConfiguration> latestRaws) {
        config.getRawConfigurations().clear();
        for (RawConfiguration raw : latestRaws) {
            config.addRawConfiguration(raw);
        }
    }

    private void updateRawConfig(Configuration configuration, RawConfiguration originalRaw, RawConfiguration mergedRaw) {

        configuration.removeRawConfiguration(originalRaw);
        configuration.addRawConfiguration(mergedRaw);
    }

    public Configuration loadResourceConfiguration(int resourceId) throws PluginContainerException {

        ConfigManagement loadConfig = configMgmtFactory.getStrategy(resourceId);
        Configuration configuration = null;

        try {
            configuration = loadConfig.executeLoad(resourceId);
        } catch (Throwable t) {
            throw new PluginContainerException(createErrorMsg(resourceId, "An exception was thrown."), t);
        }

        if (configuration == null) {
            throw new PluginContainerException(createErrorMsg(resourceId, "returned a null Configuration."));
        }

        return configuration;
    }

    private String createErrorMsg(int resourceId, String msg) throws PluginContainerException {
        ResourceType resourceType = componentService.getResourceType(resourceId);

        return "Plugin Error: Resource Component for [" + resourceType.getName() + "] Resource with id [" + resourceId
            + "]: " + msg;
    }

    /**
     * Returns a thread pool that this object will use when asychronously executing configuration operations on a
     * component.
     *
     * @return a thread pool this object will use
     */
    protected ExecutorService getThreadPool() {
        return threadPool;
    }

    /**
     * This setter is here to provide a test hook
     *
     * @param threadPool A fake object such as a mock
     */
    void setThreadPool(ScheduledExecutorService threadPool) {
        this.threadPool = threadPool;
    }

    /**
     * Given a resource ID, this obtains that resource's ConfigurationFacet interface. If it does not support the
     * configuration facet, an exception is thrown.
     *
     * @param  resourceId identifies the resource whose facet is to be returned
     * @param  lockType   how access to the facet is synchronized
     * @return the resource's configuration facet component
     *
     * @throws PluginContainerException on error
     */
    protected ConfigurationFacet getConfigurationFacet(int resourceId, FacetLockType lockType)
        throws PluginContainerException {
        boolean daemonThread = (lockType != FacetLockType.WRITE);
        return ComponentUtil.getComponent(resourceId, ConfigurationFacet.class, lockType, FACET_METHOD_TIMEOUT,
            daemonThread, true);
    }

    /**
     * Given a resource ID, this obtains that resource's type.
     *
     * @param  resourceId identifies the resource whose type is to be returned
     *
     * @return the resource's type, if known
     *
     * @throws PluginContainerException if cannot determine the resource's type
     */
    protected ResourceType getResourceType(int resourceId) throws PluginContainerException {
        return ComponentUtil.getResourceType(resourceId);
    }

    /**
     * If this manager can talk to a server-side {@link ConfigurationServerService}, a proxy to that service is
     * returned.
     *
     * @return the server-side proxy; <code>null</code> if this manager doesn't have a server to talk to
     */
    protected ConfigurationServerService getConfigurationServerService() {
        if (pluginContainerConfiguration.getServerServices() != null) {
            return pluginContainerConfiguration.getServerServices().getConfigurationServerService();
        }

        return null;
    }

<<<<<<< HEAD
    public void validate(Configuration configuration, int resourceId, boolean isStructured)
        throws PluginContainerException {
=======
    public Configuration validate(Configuration configuration, int resourceId, boolean isStructured)
        throws PluginContainerException {

        boolean success = true;

>>>>>>> d882f208
        boolean daemonOnly = true;
        boolean onlyIfStarted = true;
        ResourceConfigurationFacet facet = componentService.getComponent(resourceId, ResourceConfigurationFacet.class,
            FacetLockType.READ, FACET_METHOD_TIMEOUT, daemonOnly, onlyIfStarted);
        if (isStructured) {
            try {
                facet.validateStructuredConfiguration(configuration);
            } catch (IllegalArgumentException e) {
                success = false;
            } catch (Throwable t) {
                throw new PluginContainerException(t.getMessage(), t);
            }
        } else {
<<<<<<< HEAD
            StringBuilder errorMessage = null;

            try {
                for (RawConfiguration rawConfiguration : configuration.getRawConfigurations()) {
                    try {
                        facet.validateRawConfiguration(rawConfiguration);
                    } catch (IllegalArgumentException e) {
                        if (null == errorMessage) {
                            errorMessage = new StringBuilder();
                        }
                        errorMessage.append("file " + rawConfiguration.getPath() + " failed validation with "
                            + e.getMessage() + ".");
                    }
                }
            } catch (Throwable t) {
                errorMessage = new StringBuilder();
                errorMessage.append("configuation validation failed with" + t.getMessage() + ".");
            }
            if (null != errorMessage) {
                throw new PluginContainerException(errorMessage.toString());
            }
        }
=======
            for (RawConfiguration rawConfiguration : configuration.getRawConfigurations()) {
                try {
                    facet.validateRawConfiguration(rawConfiguration);
                } catch (IllegalArgumentException e) {
                    success = false;
                    rawConfiguration.errorMessage = e.getMessage();
                } catch (Throwable t) {
                    success = false;
                    rawConfiguration.errorMessage = t.getMessage();
                }
            }
        }
        return success ?  null: configuration;
>>>>>>> d882f208
    }
}<|MERGE_RESOLUTION|>--- conflicted
+++ resolved
@@ -55,11 +55,8 @@
 import org.rhq.core.pluginapi.configuration.ResourceConfigurationFacet;
 import org.rhq.core.system.SystemInfoFactory;
 
-<<<<<<< HEAD
-=======
 import org.rhq.core.util.exception.WrappedRemotingException;
 
->>>>>>> d882f208
 /**
  * Manages configuration of all resources across all plugins.
  *
@@ -189,21 +186,12 @@
     private void mergeRawsIntoStructured(Configuration configuration, ResourceConfigurationFacet facet) {
         Configuration structuredConfig = facet.loadStructuredConfiguration();
 
-<<<<<<< HEAD
-        TemplateEngine templateEngine = SystemInfoFactory.fetchTemplateEngine();
-
-=======
->>>>>>> d882f208
         if (structuredConfig != null) {
             prepareConfigForMergeIntoStructured(configuration, structuredConfig);
 
             for (RawConfiguration rawConfig : configuration.getRawConfigurations()) {
                 String contents = rawConfig.getContents();
                 rawConfig.setContents(contents);
-<<<<<<< HEAD
-
-=======
->>>>>>> d882f208
                 structuredConfig.addRawConfiguration(rawConfig);
                 facet.mergeStructuredConfiguration(rawConfig, configuration);
             }
@@ -227,18 +215,13 @@
         prepareConfigForMergeIntoRaws(configuration, rawConfigs);
 
         Queue<RawConfiguration> queue = new LinkedList<RawConfiguration>(rawConfigs);
-        TemplateEngine templateEngine = SystemInfoFactory.fetchTemplateEngine();
 
         while (!queue.isEmpty()) {
             RawConfiguration originalRaw = queue.poll();
             RawConfiguration mergedRaw = facet.mergeRawConfiguration(configuration, originalRaw);
             if (mergedRaw != null) {
                 //TODO bypass validation of structured config for template values
-<<<<<<< HEAD
-                mergedRaw.setContents(templateEngine.replaceTokens(mergedRaw.getContents()));
-=======
                 mergedRaw.setContents(mergedRaw.getContents());
->>>>>>> d882f208
                 updateRawConfig(configuration, originalRaw, mergedRaw);
             }
         }
@@ -345,16 +328,11 @@
         return null;
     }
 
-<<<<<<< HEAD
-    public void validate(Configuration configuration, int resourceId, boolean isStructured)
-        throws PluginContainerException {
-=======
     public Configuration validate(Configuration configuration, int resourceId, boolean isStructured)
         throws PluginContainerException {
 
         boolean success = true;
 
->>>>>>> d882f208
         boolean daemonOnly = true;
         boolean onlyIfStarted = true;
         ResourceConfigurationFacet facet = componentService.getComponent(resourceId, ResourceConfigurationFacet.class,
@@ -368,30 +346,6 @@
                 throw new PluginContainerException(t.getMessage(), t);
             }
         } else {
-<<<<<<< HEAD
-            StringBuilder errorMessage = null;
-
-            try {
-                for (RawConfiguration rawConfiguration : configuration.getRawConfigurations()) {
-                    try {
-                        facet.validateRawConfiguration(rawConfiguration);
-                    } catch (IllegalArgumentException e) {
-                        if (null == errorMessage) {
-                            errorMessage = new StringBuilder();
-                        }
-                        errorMessage.append("file " + rawConfiguration.getPath() + " failed validation with "
-                            + e.getMessage() + ".");
-                    }
-                }
-            } catch (Throwable t) {
-                errorMessage = new StringBuilder();
-                errorMessage.append("configuation validation failed with" + t.getMessage() + ".");
-            }
-            if (null != errorMessage) {
-                throw new PluginContainerException(errorMessage.toString());
-            }
-        }
-=======
             for (RawConfiguration rawConfiguration : configuration.getRawConfigurations()) {
                 try {
                     facet.validateRawConfiguration(rawConfiguration);
@@ -405,6 +359,5 @@
             }
         }
         return success ?  null: configuration;
->>>>>>> d882f208
     }
 }