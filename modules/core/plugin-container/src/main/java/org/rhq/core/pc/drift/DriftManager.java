/*
 * RHQ Management Platform
 * Copyright (C) 2011 Red Hat, Inc.
 * All rights reserved.
 *
 * This program is free software; you can redistribute it and/or modify
 * it under the terms of the GNU General Public License as published by
 * the Free Software Foundation version 2 of the License.
 *
 * This program is distributed in the hope that it will be useful,
 * but WITHOUT ANY WARRANTY; without even the implied warranty of
 * MERCHANTABILITY or FITNESS FOR A PARTICULAR PURPOSE. See the
 * GNU General Public License for more details.
 *
 * You should have received a copy of the GNU General Public License
 * along with this program; if not, write to the Free Software
 * Foundation, Inc., 675 Mass Ave, Cambridge, MA 02139, USA.
 */

package org.rhq.core.pc.drift;

import static org.rhq.common.drift.FileEntry.addedFileEntry;
import static org.rhq.common.drift.FileEntry.changedFileEntry;
import static org.rhq.common.drift.FileEntry.removedFileEntry;
import static org.rhq.core.domain.drift.DriftChangeSetCategory.COVERAGE;
import static org.rhq.core.domain.drift.DriftChangeSetCategory.DRIFT;
import static org.rhq.core.domain.drift.DriftComplianceStatus.OUT_OF_COMPLIANCE_NO_BASEDIR;

import java.io.BufferedInputStream;
import java.io.BufferedOutputStream;
import java.io.File;
import java.io.FileInputStream;
import java.io.FileNotFoundException;
import java.io.FileOutputStream;
import java.io.FilenameFilter;
import java.io.IOException;
import java.util.List;
import java.util.concurrent.ScheduledThreadPoolExecutor;
import java.util.concurrent.TimeUnit;
import java.util.zip.ZipEntry;
import java.util.zip.ZipOutputStream;

import org.apache.commons.logging.Log;
import org.apache.commons.logging.LogFactory;

import org.rhq.common.drift.ChangeSetWriter;
import org.rhq.common.drift.Headers;
import org.rhq.core.clientapi.agent.drift.DriftAgentService;
import org.rhq.core.clientapi.server.drift.DriftServerService;
import org.rhq.core.domain.configuration.Configuration;
import org.rhq.core.domain.drift.Drift;
import org.rhq.core.domain.drift.DriftDefinition;
import org.rhq.core.domain.drift.DriftFile;
import org.rhq.core.domain.drift.DriftSnapshot;
import org.rhq.core.domain.resource.Resource;
import org.rhq.core.pc.ContainerService;
import org.rhq.core.pc.PluginContainer;
import org.rhq.core.pc.PluginContainerConfiguration;
import org.rhq.core.pc.agent.AgentService;
import org.rhq.core.pc.inventory.InventoryManager;
import org.rhq.core.pc.inventory.ResourceContainer;
import org.rhq.core.pc.measurement.MeasurementManager;
import org.rhq.core.util.file.FileUtil;
import org.rhq.core.util.stream.StreamUtil;

public class DriftManager extends AgentService implements DriftAgentService, DriftClient, ContainerService {

    private final Log log = LogFactory.getLog(DriftManager.class);

    private PluginContainerConfiguration pluginContainerConfiguration;

    private File changeSetsDir;

    private ScheduledThreadPoolExecutor driftThreadPool;

    private ScheduleQueue schedulesQueue = new ScheduleQueueImpl();

    private ChangeSetManager changeSetMgr;

    private boolean initialized;

    public DriftManager() {
        super(DriftAgentService.class);
    }

    @Override
    public void setConfiguration(PluginContainerConfiguration configuration) {
        pluginContainerConfiguration = configuration;
        changeSetsDir = new File(pluginContainerConfiguration.getDataDirectory(), "changesets");
        changeSetsDir.mkdir();
    }

    public boolean isInitialized() {
        return initialized;
    }

    @Override
    public void initialize() {
        long initStartTime = System.currentTimeMillis();
        changeSetsDir.mkdir();
        changeSetMgr = new ChangeSetManagerImpl(changeSetsDir);

        DriftDetector driftDetector = new DriftDetector();
        driftDetector.setScheduleQueue(schedulesQueue);
        driftDetector.setChangeSetManager(changeSetMgr);
        driftDetector.setDriftClient(this);

        InventoryManager inventoryMgr = PluginContainer.getInstance().getInventoryManager();
        long startTime = System.currentTimeMillis();
        initSchedules(inventoryMgr.getPlatform(), inventoryMgr);
        long endTime = System.currentTimeMillis();

        if (log.isInfoEnabled()) {
            log.info("Finished initializing drift detection schedules in " + (endTime - startTime) + " ms");
        }

        scanForContentToResend();
        purgeDeletedDriftDefDirs();

        driftThreadPool = new ScheduledThreadPoolExecutor(5);

        long initialDelay = pluginContainerConfiguration.getDriftDetectionInitialDelay();
        long period = pluginContainerConfiguration.getDriftDetectionPeriod();
        if (period > 0) {
            // note that drift detection is globally disabled if the detection period is 0 or less
            driftThreadPool.scheduleAtFixedRate(driftDetector, initialDelay, period, TimeUnit.SECONDS);
        } else {
            log.info("Drift detection has been globally disabled as per plugin container configuration");
        }

        initialized = true;
        long initEndTime = System.currentTimeMillis();
        if (log.isInfoEnabled()) {
            log.info("Finished initialization in " + (initEndTime - initStartTime) + " ms");
        }
    }

    private void initSchedules(Resource r, InventoryManager inventoryMgr) {
        if (r.getId() == 0) {
            log.debug("Will not reschedule drift detection for " + r + ". It is not sync'ed yet.");
            return;
        }

        ResourceContainer container = inventoryMgr.getResourceContainer(r.getId());
        if (container == null) {
            log.debug("No resource container found for " + r + ". Unable to reschedule drift detection schedules.");
            return;
        }

        log.debug("Rescheduling drift detection for " + r);
        for (DriftDefinition d : container.getDriftDefinitions()) {
            try {
                syncWithServer(r, d);
                schedulesQueue.addSchedule(new DriftDetectionSchedule(r.getId(), d));

            } catch (Throwable t) {
                // catch throwable, don't prevent agent startup just due to a bad definition
                log.error("Failed to sync with server for " + toString(r.getId(), d) + ". Drift detection will not be "
                    + "scheduled.", t);
            }
        }

        for (Resource child : r.getChildResources()) {
            initSchedules(child, inventoryMgr);
        }
    }

    private void syncWithServer(Resource resource, DriftDefinition driftDefinition) throws IOException {
        Headers headers = createHeaders(resource.getId(), driftDefinition);
        if (!changeSetMgr.changeSetExists(resource.getId(), headers)) {
            log.info("No snapshot found for " + toString(resource.getId(), driftDefinition)
                + ". Downloading snapshot from server");
            DriftServerService driftServer = pluginContainerConfiguration.getServerServices().getDriftServerService();

            DriftSnapshot snapshot = driftServer.getCurrentSnapshot(driftDefinition.getId());

            if (snapshot.getVersion() == -1) {
                // A version of -1 indicates that no change sets have been reported
                // for this definition. This can occur when a user creates a
                // drift definition while the agent is offline for example. At
                // this point we just return and allow the agent to generate the
                // initial snapshot file.
                if (log.isDebugEnabled()) {
                    log.debug("The server does not have any change sets for "
                        + toString(resource.getId(), driftDefinition) + ". An initial snapshot needs to be generated.");
                }
                return;
            }

            headers.setVersion(snapshot.getVersion());

            log.info("Preparing to write snapshot at version " + snapshot.getVersion() + " to disk for "
                + toString(resource.getId(), driftDefinition));
            File currentSnapshotFile = changeSetMgr
                .findChangeSet(resource.getId(), driftDefinition.getName(), COVERAGE);
            writeSnapshotToFile(snapshot, currentSnapshotFile, headers);

            if (driftDefinition.isPinned()) {
                log.debug(driftDefinition + " is pinned. Fetching pinned snapshot...");
                // The pinned snapshot is always the initial change set and only the initial
                // change set.
                DriftSnapshot pinnedSnapshot = driftServer.getSnapshot(driftDefinition.getId(), 0, 0);
                Headers pinnedHeaders = createHeaders(resource.getId(), driftDefinition);
                File pinnedSnapshotFile = new File(currentSnapshotFile.getParent(), "snapshot.pinned");
                log.info("Preparing to write pinned snapshot to disk for "
                    + toString(resource.getId(), driftDefinition));
                writeSnapshotToFile(pinnedSnapshot, pinnedSnapshotFile, pinnedHeaders);

                if (snapshot.getVersion() > 0) {
                    // Drift was previously reported. We will fetch a snapshot of the
                    // latest change set and write that to disk so that we avoid reporting
                    // drift that has already been reported to the server.
                    DriftSnapshot deltaSnapshot = driftServer.getSnapshot(driftDefinition.getId(), snapshot
                        .getVersion(), snapshot.getVersion());
                    File deltaFile = new File(currentSnapshotFile.getParentFile(), "drift-changeset.txt");
                    Headers deltaHeaders = createHeaders(resource.getId(), driftDefinition);
                    deltaHeaders.setVersion(snapshot.getVersion());
                    deltaHeaders.setType(DRIFT);
                    writeSnapshotToFile(deltaSnapshot, deltaFile, deltaHeaders);
                }
            }
        }
    }

    private void purgeDeletedDriftDefDirs() {
        log.info("Checking for deleted drift definitions");
        for (File resourceDir : changeSetsDir.listFiles()) {
            int resourceId = Integer.parseInt(resourceDir.getName());
            for (File defDir : resourceDir.listFiles()) {
                DriftDefinition driftDef = new DriftDefinition(new Configuration());
                driftDef.setName(defDir.getName());
                if (!schedulesQueue.contains(resourceId, driftDef)) {
                    log.info("Detected deleted drift definition, DriftDefinition[name: " + driftDef.getName()
                        + ", resourceId: " + resourceId + "]");
                    log.info("Deleting drift definition directory " + defDir.getPath());
                    FileUtil.purge(defDir, true);
                }
            }
        }
    }

    /**
     * Scans the changesets directory for any change set content zip files. This method
     * assumes that any content zip files found have not been received or persisted by the
     * server. Each content zip file is resent to the server.
     */
    public void scanForContentToResend() {
        log.info("Scanning for change set content to resend...");
        for (File resourceDir : changeSetsDir.listFiles()) {
            for (File defDir : resourceDir.listFiles()) {
                for (File contentZipFile : defDir.listFiles(new ZipFileNameFilter("content_"))) {
                    if (log.isDebugEnabled()) {
                        log.debug("Resending " + contentZipFile.getPath());
                    }
                    sendContentZipFile(Integer.parseInt(resourceDir.getName()), defDir.getName(), contentZipFile);
                }
            }
        }
    }

    /**
     * This method is provided as a test hook.
     *
     * @param changeSetMgr
     */
    void setChangeSetMgr(ChangeSetManager changeSetMgr) {
        this.changeSetMgr = changeSetMgr;
    }

    /**
     * This method is provided as a test hook.
     * @return The schedule queue
     */
    public ScheduleQueue getSchedulesQueue() {
        return schedulesQueue;
    }

    @Override
    public void shutdown() {
        driftThreadPool.shutdown();
        driftThreadPool = null;

        schedulesQueue.clear();
        schedulesQueue = null;

        changeSetMgr = null;
    }

    @Override
    public void sendChangeSetToServer(DriftDetectionSummary detectionSummary) {
        int resourceId = detectionSummary.getSchedule().getResourceId();
        DriftDefinition driftDefinition = detectionSummary.getSchedule().getDriftDefinition();

        if (!schedulesQueue.contains(resourceId, driftDefinition)) {
            return;
        }

        File changeSetFile;
        if (detectionSummary.getType() == COVERAGE) {
            changeSetFile = detectionSummary.getNewSnapshot();
        } else {
            changeSetFile = detectionSummary.getDriftChangeSet();
        }
        if (changeSetFile == null) {
            log.warn("changeset[resourceId: " + resourceId + ", driftDefinition: " + driftDefinition.getName()
                + "] was not found. Cancelling request to send change set " + "to server");
            return;
        }

        DriftServerService driftServer = pluginContainerConfiguration.getServerServices().getDriftServerService();

        String fileName = "changeset_" + System.currentTimeMillis() + ".zip";
        final File zipFile = new File(changeSetFile.getParentFile(), fileName);

        try {
            ZipOutputStream stream = new ZipOutputStream(new BufferedOutputStream(new FileOutputStream(zipFile)));
            FileInputStream fis = new FileInputStream(changeSetFile);
            stream.putNextEntry(new ZipEntry(changeSetFile.getName()));
            StreamUtil.copy(fis, stream, true);
        } catch (IOException e) {
            zipFile.delete();
            throw new DriftDetectionException("Failed to create change set zip file " + zipFile.getPath(), e);
            //        } finally {
            //            try {
            //                if (stream != null) {
            //                    stream.close();
            //                }
            //            } catch (IOException e) {
            //                log.warn("An error occurred while trying to close change set zip file output stream", e);
            //            }
        }

        try {
            driftServer.sendChangesetZip(resourceId, zipFile.length(), remoteInputStream(new BufferedInputStream(
                new FileInputStream(zipFile))));
        } catch (IOException e) {
            throw new DriftDetectionException("Failed to set change set for " + toString(resourceId, driftDefinition)
                + " to server");
        } catch (RuntimeException e) {
            throw new DriftDetectionException("Failed to set change set for " + toString(resourceId, driftDefinition)
                + " to server");
        }
    }

    @Override
    public void sendChangeSetContentToServer(int resourceId, String driftDefinitionName, final File contentDir) {
        ZipOutputStream stream = null;
        try {
            String timestamp = Long.toString(System.currentTimeMillis());
            String contentFileName = "content_" + timestamp + ".zip";
            final File zipFile = new File(contentDir.getParentFile(), contentFileName);
            stream = new ZipOutputStream(new BufferedOutputStream(new FileOutputStream(zipFile)));

            for (File file : contentDir.listFiles()) {
                FileInputStream fis = new FileInputStream(file);
                try {
                    stream.putNextEntry(new ZipEntry(file.getName()));
                    StreamUtil.copy(fis, stream, false);
                } finally {
                    fis.close();
                }
            }
            stream.close();
            stream = null;
            sendContentZipFile(resourceId, driftDefinitionName, zipFile);
        } catch (IOException e) {
            log.error("An error occurred while trying to send content for changeset[resourceId: " + resourceId
                + ", driftDefinition: " + driftDefinitionName + "]", e);
        } finally {
            if (stream != null) {
                try {
                    stream.close();
                } catch (IOException e) {
                }
            }
        }

        for (File file : contentDir.listFiles()) {
            if (!file.delete()) {
                log.warn("Unable to clean up content directory. Failed to delete " + file.getPath());
            }
        }
    }

    private void sendContentZipFile(int resourceId, String driftDefName, File contentZipFile) {
        try {
            int startIndex = "content_".length();
            int endIndex = contentZipFile.getName().indexOf(".");
            String token = contentZipFile.getName().substring(startIndex, endIndex);

            DriftServerService driftServer = pluginContainerConfiguration.getServerServices().getDriftServerService();
            driftServer.sendFilesZip(resourceId, driftDefName, token, contentZipFile.length(),
                remoteInputStream(new BufferedInputStream(new FileInputStream(contentZipFile))));
        } catch (FileNotFoundException e) {
            log.error("An error occurred while trying to send change set content zip file " + contentZipFile.getPath()
                + " to server.", e);
        }
    }

    @Override
    public void repeatChangeSet(int resourceId, String driftDefName, int version) {
        DriftServerService driftServer = pluginContainerConfiguration.getServerServices().getDriftServerService();
        driftServer.repeatChangeSet(resourceId, driftDefName, version);
    }

    @Override
    public void detectDrift(int resourceId, DriftDefinition driftDefinition) {
        if (log.isInfoEnabled()) {
            log.info("Received request to schedule drift detection immediately for [resourceId: " + resourceId
                + ", driftDefinitionId: " + driftDefinition.getId() + ", driftDefinitionName: "
                + driftDefinition.getName() + "]");
        }

        DriftDetectionSchedule schedule = schedulesQueue.remove(resourceId, driftDefinition);
        if (schedule == null) {
            log.warn("No schedule found in the queue for [resourceId: " + resourceId + ", driftDefinitionId: "
                + driftDefinition.getId() + ", driftDefinitionName: " + driftDefinition.getName() + "]. No "
                + " work will be scheduled.");
            return;
        }
        log.debug("Resetting " + schedule + " for immediate detection.");
        schedule.resetSchedule();
        boolean queueUpdated = schedulesQueue.addSchedule(schedule);

        if (queueUpdated) {
            if (log.isDebugEnabled()) {
                log.debug(schedule + " has been added to " + schedulesQueue + " for immediate detection.");
            }
        } else {
            log.warn("Failed to add " + schedule + " to " + schedulesQueue + " for immediate detection.");
        }
    }

    @Override
    public void scheduleDriftDetection(int resourceId, DriftDefinition driftDefinition) {
        DriftDetectionSchedule schedule = new DriftDetectionSchedule(resourceId, driftDefinition);
        if (log.isInfoEnabled()) {
            log.info("Scheduling drift detection for " + schedule);
        }
        boolean added = schedulesQueue.addSchedule(schedule);

        if (added) {
            if (log.isDebugEnabled()) {
                log.debug(schedule + " has been added to " + schedulesQueue);
            }
            ResourceContainer container = getInventoryManager().getResourceContainer(resourceId);
            if (container != null) {
                container.addDriftDefinition(driftDefinition);
            }
        } else {
            log.warn("Failed to add " + schedule + " to " + schedulesQueue);
        }
    }

    @Override
    public boolean requestDriftFiles(int resourceId, Headers headers, List<? extends DriftFile> driftFiles) {
        if (log.isInfoEnabled()) {
            log.info("Server is requesting files for [resourceId: " + resourceId + ", driftDefinitionId: "
                + headers.getDriftDefinitionId() + ", driftDefinitionName: " + headers.getDriftDefinitionName() + "]");
        }
        DriftFilesSender sender = new DriftFilesSender();
        sender.setResourceId(resourceId);
        sender.setDriftClient(this);
        sender.setDriftFiles(driftFiles);
        sender.setHeaders(headers);
        sender.setChangeSetManager(changeSetMgr);

        driftThreadPool.execute(sender);

        return true;
    }

    @Override
    public void unscheduleDriftDetection(final int resourceId, final DriftDefinition driftDefinition) {
        log.info("Received request to unschedule drift detection for [resourceId:" + resourceId
            + ", driftDefinitionId: " + driftDefinition.getId() + ", driftDefinitionName: " + driftDefinition.getName()
            + "].");

        DriftDetectionSchedule schedule = schedulesQueue.removeAndExecute(resourceId, driftDefinition, new Runnable() {
            @Override
            public void run() {
                File resourceDir = new File(changeSetsDir, Integer.toString(resourceId));
                File changeSetDir = new File(resourceDir, driftDefinition.getName());
                FileUtil.purge(changeSetDir, true);

                log.debug("Removed change set directory " + changeSetDir.getAbsolutePath());
            }
        });
        if (schedule != null) {
            ResourceContainer container = getInventoryManager().getResourceContainer(resourceId);
            if (container != null) {
                container.removeDriftDefinition(schedule.getDriftDefinition());
            }
        }

        if (log.isDebugEnabled()) {
            log.debug("Removed " + schedule + " from the queue " + schedulesQueue);
        }

    }

    @Override
    public void updateDriftDetection(int resourceId, DriftDefinition driftDefinition) {
        log.info("Recived request to update schedule for " + toString(resourceId, driftDefinition));

        DriftDetectionSchedule updatedSchedule = schedulesQueue.update(resourceId, driftDefinition);
        if (updatedSchedule == null) {
            updatedSchedule = new DriftDetectionSchedule(resourceId, driftDefinition);
            if (log.isInfoEnabled()) {
                log.info("No matching schedule was found in the queue. This must be a request to add a new "
                    + "schedule. Adding " + updatedSchedule + " to " + schedulesQueue);
            }
            boolean added = schedulesQueue.addSchedule(updatedSchedule);
            if (added) {
                if (log.isDebugEnabled()) {
                    log.debug(updatedSchedule + " has been added to " + schedulesQueue);
                }
            } else {
                log.warn("Failed to add " + updatedSchedule + " to " + schedulesQueue);
            }
        } else {
            if (log.isDebugEnabled()) {
                log.debug(updatedSchedule + " has been updated and added back to " + schedulesQueue);
            } else if (log.isInfoEnabled()) {
                log.info(updatedSchedule + " has been updated.");
            }

            if (!updatedSchedule.getDriftDefinition().isPinned()) {
                unpinDefinition(updatedSchedule);
            }
        }

        InventoryManager inventoryMgr = PluginContainer.getInstance().getInventoryManager();
        ResourceContainer container = inventoryMgr.getResourceContainer(resourceId);
        if (container != null) {
            container.addDriftDefinition(driftDefinition);
        }
    }

    private void unpinDefinition(final DriftDetectionSchedule schedule) {
        if (log.isDebugEnabled()) {
            log.debug("Unpinning definition for " + toString(schedule.getResourceId(), schedule.getDriftDefinition()));
        }
        schedulesQueue.removeAndExecute(schedule.getResourceId(), schedule.getDriftDefinition(), new Runnable() {
            @Override
            public void run() {
                File currentSnapshot = changeSetMgr.findChangeSet(schedule.getResourceId(), schedule
                    .getDriftDefinition().getName(), COVERAGE);
                File pinnedSnapshot = new File(currentSnapshot.getParentFile(), "snapshot.pinned");
                pinnedSnapshot.delete();

                if (log.isDebugEnabled()) {
                    log.debug("Deleted pinned snapshot file " + pinnedSnapshot.getPath());
                }

                schedulesQueue.addSchedule(schedule);
            }
        });
    }

    @Override
    public void updateDriftDetection(int resourceId, DriftDefinition driftDef, DriftSnapshot driftSnapshot) {
        File currentSnapshot = changeSetMgr.findChangeSet(resourceId, driftDef.getName(), COVERAGE);
        File pinnedSnapshot = new File(currentSnapshot.getParentFile(), "snapshot.pinned");
        Headers headers = createHeaders(resourceId, driftDef);

        try {
            writeSnapshotToFile(driftSnapshot, currentSnapshot, headers);
        } catch (IOException e) {
            log.error("An error occurred while writing snapshot file [" + currentSnapshot.getPath() + "] to disk", e);
            // TODO do we need to report the error to the server?
            currentSnapshot.delete();
            return;
        }

        try {
            StreamUtil.copy(new BufferedInputStream(new FileInputStream(currentSnapshot)), new BufferedOutputStream(
                new FileOutputStream(pinnedSnapshot)), true);
        } catch (IOException e) {
            log.error("An error occurred while writing snapshot file [" + pinnedSnapshot.getPath() + "] to disk", e);
            currentSnapshot.delete();
            pinnedSnapshot.delete();
            return;
        }

        updateDriftDetection(resourceId, driftDef);
    }

    @Override
    public void reportMissingBaseDir(int resourceId, DriftDefinition driftDefinition) {
        if (log.isDebugEnabled()) {
            log.debug("Reporting to server missing base directory for " + toString(resourceId, driftDefinition));
        }
        DriftServerService driftServer = pluginContainerConfiguration.getServerServices().getDriftServerService();
        driftServer.updateCompliance(resourceId, driftDefinition.getName(), OUT_OF_COMPLIANCE_NO_BASEDIR);
    }

    @Override
    public void pinSnapshot(final int resourceId, final String defName, final DriftSnapshot snapshot) {
        // When we pin a snapshot for an existing drift definition, we reset. We delete the
        // detection schedule and create a new schedule. We reset because the pinned
        // snapshot is always set to version zero.

        if (log.isInfoEnabled()) {
            log.info("Pinning snapshot for " + toString(resourceId, defName));
        }

        final DriftDetectionSchedule schedule = schedulesQueue.find(resourceId, defName);
        if (schedule == null) {
            if (log.isDebugEnabled()) {
                log.debug("Unable to pin snapshot for " + toString(resourceId, defName) + " - no detection schedule "
                    + "found.");
            }
            return;
        }
        DriftDefinition driftDef = schedule.getDriftDefinition();
        driftDef.setPinned(true);
        unscheduleDriftDetection(resourceId, driftDef);
        updateDriftDetection(resourceId, driftDef, snapshot);
    }

    @Override
    public void ackChangeSet(int resourceId, String defName) {
        log
            .info("Received server change set ack for [resourceId: " + resourceId + ", driftDefinition:" + defName
                + "]");

        File resourceDir = new File(changeSetsDir, Integer.toString(resourceId));
        File changeSetDir = new File(resourceDir, defName);

        if (!changeSetDir.exists()) {
            log.warn("Cannot complete acknowledgement. Change set directory " + changeSetDir.getPath()
                + " does not exist.");
            return;
        }

        try {
            File snapshot = changeSetMgr.findChangeSet(resourceId, defName, COVERAGE);
            if (null == snapshot) {
                log.warn("Cannot complete acknowledgement. Could not find coverage changeset for [" + resourceId + ","
                    + defName + "].");
                return;
            }

            File previousSnapshot = new File(snapshot.getParentFile(), snapshot.getName() + ".previous");
            previousSnapshot.delete();

        } finally {
            deleteZipFiles(changeSetDir, "changeset_");
        }
    }

    @Override
    public void ackChangeSetContent(int resourceId, String driftDefName, String token) {
        log.info("Received server change set content ack for [resourceId: " + resourceId + ", driftDefinitionName: "
            + driftDefName + "]");

        File resourceDir = new File(changeSetsDir, Integer.toString(resourceId));
        File changeSetDir = new File(resourceDir, driftDefName);

        if (!changeSetDir.exists()) {
            log.warn("Cannot complete acknowledgement. Change set directory " + changeSetDir.getPath()
                + " does not exist.");
            return;
        }

        deleteZipFiles(changeSetDir, "content_" + token);
    }

    private void deleteZipFiles(File dir, final String prefix) {
        for (File file : dir.listFiles(new ZipFileNameFilter(prefix))) {
            file.delete();
        }
    }

    /**
     * Given a drift definition, this examines the def and its associated resource to determine where exactly
     * the base directory is that should be monitoried.
     *
     * @param resourceId The id of the resource to which the def belongs
     * @param driftDefinition describes what is to be monitored for drift
     *
     * @return absolute directory location where the drift def base directory is referring
     */
    @Override
    public File getAbsoluteBaseDirectory(int resourceId, DriftDefinition driftDefinition) {

        // get the resource entity stored in our local inventory
        InventoryManager im = getInventoryManager();
        ResourceContainer container = im.getResourceContainer(resourceId);
        Resource resource = container.getResource();

        // find out the type of base location that is specified by the drift def
        DriftDefinition.BaseDirectory baseDir = driftDefinition.getBasedir();
        if (baseDir == null) {
            throw new IllegalArgumentException("Base directory is null for drift definition ["
                + driftDefinition.getName() + "]");
        }

        // based on the type of base location, determine the root base directory
        String baseDirValueName = baseDir.getValueName(); // the name we look up in the given context
        String baseLocation;
        switch (baseDir.getValueContext()) {
        case fileSystem: {
            baseLocation = baseDirValueName; // the value name IS the absolute directory name
            if (baseLocation == null || baseLocation.trim().length() == 0) {
                baseLocation = File.separator; // paranoia, if not specified, assume the top root directory
            }
            break;
        }
        case pluginConfiguration: {
            baseLocation = resource.getPluginConfiguration().getSimpleValue(baseDirValueName, null);
            if (baseLocation == null) {
                throw new IllegalArgumentException("Cannot determine the bundle base deployment location - "
                    + "there is no plugin configuration setting for [" + baseDirValueName + "]");
            }
            break;
        }
        case resourceConfiguration: {
            baseLocation = resource.getResourceConfiguration().getSimpleValue(baseDirValueName, null);
            if (baseLocation == null) {
                throw new IllegalArgumentException("Cannot determine the bundle base deployment location - "
                    + "there is no resource configuration setting for [" + baseDirValueName + "]");
            }
            break;
        }
        case measurementTrait: {
            baseLocation = getMeasurementManager().getTraitValue(container, baseDirValueName);
            if (baseLocation == null) {
                throw new IllegalArgumentException("Cannot obtain trait [" + baseDirValueName + "] for resource ["
                    + resource.getName() + "]");
            }
            break;
        }
        default: {
            throw new IllegalArgumentException("Unknown location context: " + baseDir.getValueContext());
        }
        }

        File destDir = new File(baseLocation);

        if (!destDir.isAbsolute()) {
            throw new IllegalArgumentException("The base location path specified by [" + baseDirValueName
                + "] in the context [" + baseDir.getValueContext() + "] did not resolve to an absolute path ["
                + destDir.getPath() + "] so there is no way to know what directory to monitor for drift");
        }

        return destDir;
    }

    /**
     * Returns the manager that can provide data on the inventory. This is a separate protected method
     * so we can extend our manger class to have a mock manager for testing.
     *
     * @return the inventory manager
     */
    protected InventoryManager getInventoryManager() {
        return PluginContainer.getInstance().getInventoryManager();
    }

    /**
     * Returns the manager that can provide data on the measurements/metrics. This is a separate protected method
     * so we can extend our manger class to have a mock manager for testing.
     *
     * @return the inventory manager
     */
    protected MeasurementManager getMeasurementManager() {
        return PluginContainer.getInstance().getMeasurementManager();
    }

    private void writeSnapshotToFile(DriftSnapshot snapshot, File file, Headers headers) throws IOException {
        ChangeSetWriter writer = changeSetMgr.getChangeSetWriter(file, headers);
        try {
            for (Drift<?, ?> drift : snapshot.getDriftInstances()) {
                switch (drift.getCategory()) {
                case FILE_ADDED:
                    writer.write(addedFileEntry(drift.getPath(), drift.getNewDriftFile().getHashId(), -1L, -1L));
                    break;
                case FILE_CHANGED:
<<<<<<< HEAD
                    writer.write(changedFileEntry(drift.getPath(), drift.getOldDriftFile().getHashId(),
                        drift.getNewDriftFile().getHashId(), -1L, -1L));
=======
                    writer.write(changedFileEntry(drift.getPath(), drift.getOldDriftFile().getHashId(), drift
                        .getNewDriftFile().getHashId()));
>>>>>>> e8db9a19
                    break;
                default: // FILE_REMOVED
                    writer.write(removedFileEntry(drift.getPath(), drift.getOldDriftFile().getHashId()));
                }
            }
        } finally {
            writer.close();
        }
    }

    private String toString(int resourceId, DriftDefinition d) {
        return "DriftDefinition[id: " + d.getId() + ", name: " + d.getName() + ", resourceId: " + resourceId + "]";
    }

    private String toString(int resourceId, String defName) {
        return "[resourceId: " + resourceId + ", driftDefintionName: " + defName + "]";
    }

    private Headers createHeaders(int resourceId, DriftDefinition driftDef) {
        Headers headers = new Headers();
        headers.setResourceId(resourceId);
        headers.setDriftDefinitionId(driftDef.getId());
        headers.setType(COVERAGE);
        headers.setDriftDefinitionName(driftDef.getName());
        headers.setBasedir(getAbsoluteBaseDirectory(resourceId, driftDef).getAbsolutePath());
        return headers;
    }

    private static class ZipFileNameFilter implements FilenameFilter {
        private String prefix;

        public ZipFileNameFilter(String prefix) {
            this.prefix = prefix;
        }

        @Override
        public boolean accept(File dir, String name) {
            return name.startsWith(prefix) && name.endsWith(".zip");
        }
    }
}<|MERGE_RESOLUTION|>--- conflicted
+++ resolved
@@ -777,13 +777,8 @@
                     writer.write(addedFileEntry(drift.getPath(), drift.getNewDriftFile().getHashId(), -1L, -1L));
                     break;
                 case FILE_CHANGED:
-<<<<<<< HEAD
                     writer.write(changedFileEntry(drift.getPath(), drift.getOldDriftFile().getHashId(),
                         drift.getNewDriftFile().getHashId(), -1L, -1L));
-=======
-                    writer.write(changedFileEntry(drift.getPath(), drift.getOldDriftFile().getHashId(), drift
-                        .getNewDriftFile().getHashId()));
->>>>>>> e8db9a19
                     break;
                 default: // FILE_REMOVED
                     writer.write(removedFileEntry(drift.getPath(), drift.getOldDriftFile().getHashId()));
