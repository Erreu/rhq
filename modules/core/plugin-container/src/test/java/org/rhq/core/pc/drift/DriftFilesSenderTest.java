--- conflicted
+++ resolved
@@ -19,30 +19,10 @@
 
 package org.rhq.core.pc.drift;
 
-<<<<<<< HEAD
-=======
 import static org.rhq.common.drift.FileEntry.addedFileEntry;
 import static org.rhq.core.domain.drift.DriftChangeSetCategory.COVERAGE;
 import static org.testng.Assert.assertEquals;
 import static org.testng.Assert.assertTrue;
-
-import java.io.File;
-import java.util.ArrayList;
-import java.util.List;
-
-import org.testng.annotations.BeforeMethod;
-import org.testng.annotations.Test;
-
->>>>>>> 638de1b7
-import org.rhq.common.drift.ChangeSetWriter;
-import org.rhq.common.drift.Headers;
-import org.rhq.core.domain.drift.DriftChangeSetCategory;
-import org.rhq.core.domain.drift.DriftFile;
-import org.rhq.core.domain.drift.JPADriftFile;
-import org.rhq.core.util.ZipUtil;
-import org.rhq.test.AssertUtils;
-import org.testng.annotations.BeforeMethod;
-import org.testng.annotations.Test;
 
 import java.io.File;
 import java.io.FilenameFilter;
@@ -53,6 +33,17 @@
 import java.util.zip.ZipEntry;
 import java.util.zip.ZipInputStream;
 
+import org.testng.annotations.BeforeMethod;
+import org.testng.annotations.Test;
+
+import org.rhq.common.drift.ChangeSetWriter;
+import org.rhq.common.drift.Headers;
+import org.rhq.core.domain.drift.DriftChangeSetCategory;
+import org.rhq.core.domain.drift.DriftFile;
+import org.rhq.core.domain.drift.JPADriftFile;
+import org.rhq.core.util.ZipUtil;
+import org.rhq.test.AssertUtils;
+
 public class DriftFilesSenderTest extends DriftTest {
 
     DriftClientTestStub driftClient;
@@ -106,10 +97,10 @@
         Headers headers = createHeaders(driftDefName, COVERAGE);
 
         ChangeSetWriter writer = changeSetMgr.getChangeSetWriter(resourceId(), headers);
-        writer.write(addedFileEntry("conf/server-1.conf", server1ConfHash, server1Conf.lastModified(),
-            server1Conf.length()));
-        writer.write(addedFileEntry("conf/server-2.conf", server2ConfHash, server2Conf.lastModified(),
-            server2Conf.length()));
+        writer.write(addedFileEntry("conf/server-1.conf", server1ConfHash, server1Conf.lastModified(), server1Conf
+            .length()));
+        writer.write(addedFileEntry("conf/server-2.conf", server2ConfHash, server2Conf.lastModified(), server2Conf
+            .length()));
         writer.close();
 
         sender.setDriftFiles(driftFiles(server1ConfHash, server2ConfHash));
@@ -141,14 +132,14 @@
         Headers headers = createHeaders(driftDefName, COVERAGE);
 
         ChangeSetWriter writer = changeSetMgr.getChangeSetWriter(resourceId(), headers);
-        writer.write(addedFileEntry("conf/server-1.conf", server1ConfHash, server1Conf.lastModified(),
-            server1Conf.length()));
-        writer.write(addedFileEntry("conf/server-2.conf", server2ConfHash, server2Conf.lastModified(),
-            server2Conf.length()));
-        writer.write(addedFileEntry("lib/server-1.jar", server1JarHash, server1Jar.lastModified(),
-            server1Jar.length()));
-        writer.write(addedFileEntry("lib/server-2.jar", server2JarHash, server2Jar.lastModified(),
-            server2Jar.length()));
+        writer.write(addedFileEntry("conf/server-1.conf", server1ConfHash, server1Conf.lastModified(), server1Conf
+            .length()));
+        writer.write(addedFileEntry("conf/server-2.conf", server2ConfHash, server2Conf.lastModified(), server2Conf
+            .length()));
+        writer
+            .write(addedFileEntry("lib/server-1.jar", server1JarHash, server1Jar.lastModified(), server1Jar.length()));
+        writer
+            .write(addedFileEntry("lib/server-2.jar", server2JarHash, server2Jar.lastModified(), server2Jar.length()));
         writer.close();
 
         // Note that the order of the drift files is random. When the server sends a request
@@ -177,17 +168,16 @@
         Headers headers = createHeaders(driftDefName, COVERAGE);
 
         ChangeSetWriter writer = changeSetMgr.getChangeSetWriter(resourceId(), headers);
-        writer.write(addedFileEntry("conf/server-1.conf", server1ConfHash, server1Conf.lastModified(),
-            server1Conf.length()));
-        writer.write(addedFileEntry("conf/server-2.conf", server2ConfHash, server2Conf.lastModified(),
-            server2Conf.length()));
+        writer.write(addedFileEntry("conf/server-1.conf", server1ConfHash, server1Conf.lastModified(), server1Conf
+            .length()));
+        writer.write(addedFileEntry("conf/server-2.conf", server2ConfHash, server2Conf.lastModified(), server2Conf
+            .length()));
         writer.close();
 
         // It is possible that the server can request a file that has been deleted since it
         // it was initially detected during drift detection.
         server1Conf.delete();
 
-
         sender.setDriftFiles(driftFiles(server1ConfHash, server2ConfHash));
         sender.setHeaders(headers);
         sender.run();
@@ -197,7 +187,7 @@
     }
 
     @Test
-     public void doNotSendEmptyZipFileToServer() throws Exception {
+    public void doNotSendEmptyZipFileToServer() throws Exception {
         String driftDefName = "empty_content_test";
 
         File confDir = mkdir(resourceDir, "conf");
@@ -218,7 +208,7 @@
         sender.run();
 
         assertEquals(driftClient.getSendChangeSetContentInvocationCount(), 0,
-                "Do not call DriftClient to send content to server when there is no content to send.");
+            "Do not call DriftClient to send content to server when there is no content to send.");
         assertContentFileExists(changeSetDir(driftDefName));
     }
 
@@ -240,7 +230,7 @@
         });
 
         AssertUtils.assertCollectionEqualsNoOrder(Arrays.asList(expectedFileNames), actualFileNames,
-                "The content file " + contentFile.getPath() + " does not contain the correct entries");
+            "The content file " + contentFile.getPath() + " does not contain the correct entries");
     }
 
     private File[] getContentFiles(File changeSetDir) {
@@ -263,8 +253,8 @@
      */
     void assertFileCopiedToContentDir(File contentDir, String fileHash) {
         File file = new File(contentDir, fileHash);
-        assertTrue(file.exists(), "Expected to find file named " + file.getName() + " in content directory " +
-            contentDir.getPath() + ". The SHA-256 hash should be used as the file name.");
+        assertTrue(file.exists(), "Expected to find file named " + file.getName() + " in content directory "
+            + contentDir.getPath() + ". The SHA-256 hash should be used as the file name.");
     }
 
     Headers createHeaders(String configName, DriftChangeSetCategory type) {
