--- conflicted
+++ resolved
@@ -579,11 +579,7 @@
         schedule.resetSchedule();
         detector.run();
 
-<<<<<<< HEAD
-        File driftChangeSet = changeSet(config.getName(), DRIFT);
-=======
         File driftChangeSet = changeSet(def.getName(), DRIFT);
->>>>>>> 2537cbdd
         List<FileEntry> driftEntries = asList(changedFileEntry("conf/server-1.conf", oldServer1Hash, newServer1Hash));
 
         // verify that the drift change set was generated
@@ -592,11 +588,7 @@
         assertFileEntriesMatch("The drift change set does not match the expected values", driftEntries, driftChangeSet);
 
         // verify that the coverage change set was updated
-<<<<<<< HEAD
-        File coverageChangeSet = changeSet(config.getName(), COVERAGE);
-=======
         File coverageChangeSet = changeSet(def.getName(), COVERAGE);
->>>>>>> 2537cbdd
         List<FileEntry> coverageEntries = asList(changedFileEntry("conf/server-1.conf", oldServer1Hash, newServer1Hash));
 
         assertHeaderEquals(coverageChangeSet, createHeaders(def, COVERAGE, 1));
