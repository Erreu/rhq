--- conflicted
+++ resolved
@@ -3390,8 +3390,32 @@
                 <schema-createSequence name="RHQ_OPERATION_SCHEDULE_ID_SEQ" initial="10001"/>
             </schemaSpec>
 
-<<<<<<< HEAD
+
+            <!-- BZ 644328 -->
             <schemaSpec version="2.108">
+                <schema-addColumn table="RHQ_RESOURCE_TYPE" column="BUNDLE_CONFIG_ID" columnType="INTEGER" />
+                <schema-directSQL>
+                    <statement desc="Creating RHQ_RESOURCE_TYPE foreign key relation to RHQ_CONFIG for bundle config">
+                        ALTER TABLE RHQ_RESOURCE_TYPE
+                        ADD CONSTRAINT RHQ_RT_BUNDLE_CONFIG_ID_FK
+                        FOREIGN KEY (BUNDLE_CONFIG_ID)
+                        REFERENCES RHQ_CONFIG (ID)
+                    </statement>
+                </schema-directSQL>
+            </schemaSpec>
+
+            <!-- BZ 644328 -->
+            <schemaSpec version="2.109">
+                <schema-addColumn table="RHQ_BUNDLE_DESTINATION" column="DEST_BASE_DIR_NAME" columnType="VARCHAR2" precision="200" />
+                <schema-directSQL>
+                    <statement desc="Pointing all bundle destinations to the platform type's Root File System dest base dir">
+                        UPDATE RHQ_BUNDLE_DESTINATION SET DEST_BASE_DIR_NAME = 'Root File System'
+                    </statement>
+                </schema-directSQL>
+                <schema-alterColumn table="RHQ_BUNDLE_DESTINATION" column="DEST_BASE_DIR_NAME" nullable="FALSE"/>
+            </schemaSpec>
+
+            <schemaSpec version="2.110">
                 <schema-directSQL>
                     <statement desc="Creating table RHQ_PROP_DEF_OPT_SRC">
                         CREATE TABLE RHQ_PROP_DEF_OPT_SRC ( ID INTEGER PRIMARY KEY )
@@ -3420,32 +3444,6 @@
                 </schema-directSQL>
                 <schema-createSequence name="rhq_config_prop_def_opt_src_id_seq" initial="10001" />
             </schemaSpec>
-=======
-            <!-- BZ 644328 -->
-            <schemaSpec version="2.108">
-                <schema-addColumn table="RHQ_RESOURCE_TYPE" column="BUNDLE_CONFIG_ID" columnType="INTEGER" />
-                <schema-directSQL>
-                    <statement desc="Creating RHQ_RESOURCE_TYPE foreign key relation to RHQ_CONFIG for bundle config">
-                        ALTER TABLE RHQ_RESOURCE_TYPE
-                        ADD CONSTRAINT RHQ_RT_BUNDLE_CONFIG_ID_FK
-                        FOREIGN KEY (BUNDLE_CONFIG_ID)
-                        REFERENCES RHQ_CONFIG (ID)
-                    </statement>
-                </schema-directSQL>
-            </schemaSpec>
-
-            <!-- BZ 644328 -->
-            <schemaSpec version="2.109">
-                <schema-addColumn table="RHQ_BUNDLE_DESTINATION" column="DEST_BASE_DIR_NAME" columnType="VARCHAR2" precision="200" />
-                <schema-directSQL>
-                    <statement desc="Pointing all bundle destinations to the platform type's Root File System dest base dir">
-                        UPDATE RHQ_BUNDLE_DESTINATION SET DEST_BASE_DIR_NAME = 'Root File System'
-                    </statement>
-                </schema-directSQL>
-                <schema-alterColumn table="RHQ_BUNDLE_DESTINATION" column="DEST_BASE_DIR_NAME" nullable="FALSE"/>
-            </schemaSpec>
-
->>>>>>> 04f721e8
         </dbupgrade>
     </target>
 </project>