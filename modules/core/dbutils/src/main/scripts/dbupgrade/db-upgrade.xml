<project name="db-upgrade" default="upgrade" basedir=".">

<!--
    This target upgrades a database schema. The parameters that it accepts are: jdbc.url = the jdbc url of the database
    to upgrade jdbc.user = the user to connect to the database as jdbc.password = the database user's password
    target.schema.version = the schema version to upgrade to. If this is omitted then the schema is upgraded to the
    latest version. This target assumes that the taskdefs for the dbupgrade ant task have already been defined.
 -->

  <target name="upgrade">

    <echo>
      DB Upgrade:
      JDBC URL: ${jdbc.url}
      JDBC User: ${jdbc.user}
      Update Version: ${target.schema.version}
    </echo>

    <dbupgrade jdbcUrl="${jdbc.url}"
               jdbcUser="${jdbc.user}"
               jdbcPassword="${jdbc.password}"
               valueColumn="PROPERTY_VALUE"
               table="RHQ_SYSTEM_CONFIG"
               keyColumn="PROPERTY_KEY"
               keyMatch="DB_SCHEMA_VERSION"
               targetSchemaVersion="${target.schema.version}">

      <schemaSpec version="2.0">
        <!-- Empty initial schema to avoid install failure on default latest schema version -->
      </schemaSpec>

      <schemaSpec version="2.1">
        <!--
          Keep the columnType VARCHAR2, but increase size; (see note for RHQ_ALERT_CONDITION table in alert-schema.xml for more info)
       -->
        <schema-alterColumn table="RHQ_ALERT_CONDITION" column="OPTION_STATUS" columnType="VARCHAR2" precision="256" />
      </schemaSpec>

      <schemaSpec version="2.2">
        <!-- RHQ-481 make resource names longer -->
        <schema-alterColumn table="RHQ_RESOURCE" column="NAME" columnType="VARCHAR2" precision="500" />
      </schemaSpec>

      <schemaSpec version="2.3">
        <!-- RHQ-666 - Don't require resource name at creation time -->
        <schema-alterColumn table="RHQ_CREATE_RES_HIST" column="CREATED_RESOURCE_NAME" columnType="VARCHAR2" precision="500" />
      </schemaSpec>

      <!-- RHQ-669 - Add metadata to package type to indicate architecture support -->
      <schemaSpec version="2.4">
        <schema-addColumn table="RHQ_PACKAGE_TYPE" column="SUPPORTS_ARCHITECTURE" columnType="BOOLEAN" />

        <schema-directSQL>
          <statement targetDBVendor="postgresql" desc="Updating existing package types with default for SUPPORTS_ARCHITECTURE flag">
            UPDATE RHQ_PACKAGE_TYPE SET SUPPORTS_ARCHITECTURE = FALSE
            </statement>
          <statement targetDBVendor="oracle" desc="Updating existing package types with default for SUPPORTS_ARCHITECTURE flag">
            UPDATE RHQ_PACKAGE_TYPE SET SUPPORTS_ARCHITECTURE = 0
            </statement>
        </schema-directSQL>

        <schema-alterColumn table="RHQ_PACKAGE_TYPE" column="SUPPORTS_ARCHITECTURE" nullable="FALSE" />
      </schemaSpec>

      <!-- RHQ-176 - Add notes column to content requests -->
      <schemaSpec version="2.5">
        <schema-addColumn table="RHQ_CONTENT_REQ" column="NOTES" columnType="VARCHAR2" precision="512" />
      </schemaSpec>

      <!-- rhq-488 - RHQ High Availability / Failover Support -->
      <schemaSpec version="2.6">

        <!-- RHQ_AFFINITY_GROUP -->
        <schema-directSQL>
          <statement desc="Creating table RHQ_AFFINITY_GROUP">
            CREATE TABLE RHQ_AFFINITY_GROUP ( ID INTEGER )
          </statement>
        </schema-directSQL>
        <schema-alterColumn table="RHQ_AFFINITY_GROUP" column="ID" nullable="FALSE" />
        <schema-createSequence name="RHQ_AFFINITY_GROUP_ID_SEQ" initial="10001" />
        <schema-directSQL>
          <statement desc="Creating primary key for RHQ_AFFINITY_GROUP">
            ALTER TABLE RHQ_AFFINITY_GROUP ADD PRIMARY KEY ( ID )
          </statement>
        </schema-directSQL>
        <schema-addColumn table="RHQ_AFFINITY_GROUP" column="NAME" columnType="VARCHAR2" precision="255" />
        <schema-alterColumn table="RHQ_AFFINITY_GROUP" column="NAME" nullable="FALSE" />

        <!-- RHQ_SERVER -->
        <schema-directSQL>
          <statement desc="Creating table RHQ_SERVER">
            CREATE TABLE RHQ_SERVER ( ID INTEGER )
          </statement>
        </schema-directSQL>
        <schema-alterColumn table="RHQ_SERVER" column="ID" nullable="FALSE" />
        <schema-createSequence name="RHQ_SERVER_ID_SEQ" initial="10001" />
        <schema-directSQL>
          <statement desc="Creating primary key for RHQ_SERVER">
            ALTER TABLE RHQ_SERVER ADD PRIMARY KEY ( ID )
          </statement>
        </schema-directSQL>
        <schema-addColumn table="RHQ_SERVER" column="NAME" columnType="VARCHAR2" precision="255" />
        <schema-alterColumn table="RHQ_SERVER" column="NAME" nullable="FALSE" />
        <schema-addColumn table="RHQ_SERVER" column="ADDRESS" columnType="VARCHAR2" precision="255" />
        <schema-alterColumn table="RHQ_SERVER" column="ADDRESS" nullable="FALSE" />
        <schema-addColumn table="RHQ_SERVER" column="PORT" columnType="INTEGER" />
        <schema-alterColumn table="RHQ_SERVER" column="PORT" nullable="FALSE" />
        <schema-addColumn table="RHQ_SERVER" column="SECURE_PORT" columnType="INTEGER" />
        <schema-alterColumn table="RHQ_SERVER" column="SECURE_PORT" nullable="FALSE" />
        <schema-addColumn table="RHQ_SERVER" column="CTIME" columnType="LONG" />
        <schema-alterColumn table="RHQ_SERVER" column="CTIME" nullable="FALSE" />
        <schema-addColumn table="RHQ_SERVER" column="AFFINITY_GROUP_ID" columnType="INTEGER" />
        <schema-directSQL>
          <statement desc="Creating RHQ_SERVER foreign key relation to RHQ_AFFINITY_GROUP">
            ALTER TABLE RHQ_SERVER
            ADD CONSTRAINT RHQ_SERVER_AG_ID_FK
            FOREIGN KEY (AFFINITY_GROUP_ID)
            REFERENCES RHQ_AFFINITY_GROUP (ID)
          </statement>
        </schema-directSQL>

        <!-- RHQ_AGENT modifications -->
        <schema-addColumn table="RHQ_AGENT" column="AFFINITY_GROUP_ID" columnType="INTEGER" />
        <schema-directSQL>
          <statement desc="Creating RHQ_AGENT foreign key relation to RHQ_AFFINITY_GROUP">
            ALTER TABLE RHQ_AGENT
            ADD CONSTRAINT RHQ_AGENT_AG_ID_FK
            FOREIGN KEY (AFFINITY_GROUP_ID)
            REFERENCES RHQ_AFFINITY_GROUP (ID)
          </statement>
        </schema-directSQL>
        <schema-addColumn table="RHQ_AGENT" column="SERVER_ID" columnType="INTEGER" />
        <schema-directSQL>
          <statement desc="Creating RHQ_AGENT foreign key relation to RHQ_SERVER">
            ALTER TABLE RHQ_AGENT
            ADD CONSTRAINT RHQ_AGENT_SERVER_ID_FK
            FOREIGN KEY (SERVER_ID)
            REFERENCES RHQ_SERVER (ID)
          </statement>
        </schema-directSQL>

        <!-- RHQ_PARTITION_EVENT -->
        <schema-directSQL>
          <statement desc="Creating table RHQ_PARTITION_EVENT">
            CREATE TABLE RHQ_PARTITION_EVENT ( ID INTEGER )
          </statement>
        </schema-directSQL>
        <schema-alterColumn table="RHQ_PARTITION_EVENT" column="ID" nullable="FALSE" />
        <schema-createSequence name="RHQ_PARTITION_EVENT_ID_SEQ" initial="10001" />
        <schema-directSQL>
          <statement desc="Creating primary key for RHQ_PARTITION_EVENT">
            ALTER TABLE RHQ_PARTITION_EVENT ADD PRIMARY KEY ( ID )
          </statement>
        </schema-directSQL>
        <schema-addColumn table="RHQ_PARTITION_EVENT" column="SUBJECT_NAME" columnType="VARCHAR2" precision="255" />
        <schema-alterColumn table="RHQ_PARTITION_EVENT" column="SUBJECT_NAME" nullable="FALSE" />
        <schema-addColumn table="RHQ_PARTITION_EVENT" column="EVENT_TYPE" columnType="VARCHAR2" precision="50" />
        <schema-alterColumn table="RHQ_PARTITION_EVENT" column="EVENT_TYPE" nullable="FALSE" />
        <schema-addColumn table="RHQ_PARTITION_EVENT" column="CTIME" columnType="LONG" />
        <schema-alterColumn table="RHQ_PARTITION_EVENT" column="CTIME" nullable="FALSE" />

        <!-- RHQ_PARTITION_DETAILS -->
        <schema-directSQL>
          <statement desc="Creating table RHQ_PARTITION_DETAILS">
            CREATE TABLE RHQ_PARTITION_DETAILS ( ID INTEGER )
          </statement>
        </schema-directSQL>
        <schema-alterColumn table="RHQ_PARTITION_DETAILS" column="ID" nullable="FALSE" />
        <schema-createSequence name="RHQ_PARTITION_DETAILS_ID_SEQ" initial="10001" />
        <schema-directSQL>
          <statement desc="Creating primary key for RHQ_PARTITION_DETAILS">
            ALTER TABLE RHQ_PARTITION_DETAILS ADD PRIMARY KEY ( ID )
          </statement>
        </schema-directSQL>
        <schema-addColumn table="RHQ_PARTITION_DETAILS" column="PARTITION_EVENT_ID" columnType="INTEGER" />
        <schema-alterColumn table="RHQ_PARTITION_DETAILS" column="PARTITION_EVENT_ID" nullable="FALSE" />
        <schema-directSQL>
          <statement desc="Creating RHQ_PARTITION_DETAILS foreign key relation to RHQ_PARTITION_EVENT">
            ALTER TABLE RHQ_PARTITION_DETAILS
            ADD CONSTRAINT RHQ_PD_EVENT_ID_FK
            FOREIGN KEY (PARTITION_EVENT_ID)
            REFERENCES RHQ_PARTITION_EVENT (ID)
          </statement>
        </schema-directSQL>
        <schema-addColumn table="RHQ_PARTITION_DETAILS" column="AGENT_ID" columnType="INTEGER" />
        <schema-alterColumn table="RHQ_PARTITION_DETAILS" column="AGENT_ID" nullable="FALSE" />
        <schema-directSQL>
          <statement desc="Creating RHQ_PARTITION_DETAILS foreign key relation to RHQ_AGENT">
            ALTER TABLE RHQ_PARTITION_DETAILS
            ADD CONSTRAINT RHQ_PD_AGENT_ID_FK
            FOREIGN KEY (AGENT_ID)
            REFERENCES RHQ_AGENT (ID)
          </statement>
        </schema-directSQL>
        <schema-addColumn table="RHQ_PARTITION_DETAILS" column="SERVER_ID" columnType="INTEGER" />
        <schema-alterColumn table="RHQ_PARTITION_DETAILS" column="SERVER_ID" nullable="FALSE" />
        <schema-directSQL>
          <statement desc="Creating RHQ_PARTITION_DETAILS foreign key relation to RHQ_SERVER">
            ALTER TABLE RHQ_PARTITION_DETAILS
            ADD CONSTRAINT RHQ_PD_SERVER_ID_FK
            FOREIGN KEY (SERVER_ID)
            REFERENCES RHQ_SERVER (ID)
          </statement>
        </schema-directSQL>

        <!-- RHQ_FAILOVER_LIST -->
        <schema-directSQL>
          <statement desc="Creating table RHQ_FAILOVER_LIST">
            CREATE TABLE RHQ_FAILOVER_LIST ( ID INTEGER )
          </statement>
        </schema-directSQL>
        <schema-alterColumn table="RHQ_FAILOVER_LIST" column="ID" nullable="FALSE" />
        <schema-createSequence name="RHQ_FAILOVER_LIST_ID_SEQ" initial="10001" />
        <schema-directSQL>
          <statement desc="Creating primary key for RHQ_FAILOVER_LIST">
            ALTER TABLE RHQ_FAILOVER_LIST ADD PRIMARY KEY ( ID )
          </statement>
        </schema-directSQL>
        <schema-addColumn table="RHQ_FAILOVER_LIST" column="PARTITION_EVENT_ID" columnType="INTEGER" />
        <schema-alterColumn table="RHQ_FAILOVER_LIST" column="PARTITION_EVENT_ID" nullable="FALSE" />
        <schema-directSQL>
          <statement desc="Creating RHQ_FAILOVER_LIST foreign key relation to RHQ_PARTITION_EVENT">
            ALTER TABLE RHQ_FAILOVER_LIST
            ADD CONSTRAINT RHQ_FL_EVENT_ID_FK
            FOREIGN KEY (PARTITION_EVENT_ID)
            REFERENCES RHQ_PARTITION_EVENT (ID)
          </statement>
        </schema-directSQL>
        <schema-addColumn table="RHQ_FAILOVER_LIST" column="AGENT_ID" columnType="INTEGER" />
        <schema-alterColumn table="RHQ_FAILOVER_LIST" column="AGENT_ID" nullable="FALSE" />
        <schema-directSQL>
          <statement desc="Creating RHQ_FAILOVER_LIST foreign key relation to RHQ_AGENT">
            ALTER TABLE RHQ_FAILOVER_LIST
            ADD CONSTRAINT RHQ_FL_AGENT_ID_FK
            FOREIGN KEY (AGENT_ID)
            REFERENCES RHQ_AGENT (ID)
          </statement>
        </schema-directSQL>
        <schema-addColumn table="RHQ_FAILOVER_LIST" column="CTIME" columnType="LONG" />
        <schema-alterColumn table="RHQ_FAILOVER_LIST" column="CTIME" nullable="FALSE" />

        <!-- RHQ_FAILOVER_DETAILS -->
        <schema-directSQL>
          <statement desc="Creating table RHQ_FAILOVER_DETAILS">
            CREATE TABLE RHQ_FAILOVER_DETAILS ( ID INTEGER )
          </statement>
        </schema-directSQL>
        <schema-alterColumn table="RHQ_FAILOVER_DETAILS" column="ID" nullable="FALSE" />
        <schema-createSequence name="RHQ_FAILOVER_DETAILS_ID_SEQ" initial="10001" />
        <schema-directSQL>
          <statement desc="Creating primary key for RHQ_FAILOVER_DETAILS">
            ALTER TABLE RHQ_FAILOVER_DETAILS ADD PRIMARY KEY ( ID )
          </statement>
        </schema-directSQL>
        <schema-addColumn table="RHQ_FAILOVER_DETAILS" column="FAILOVER_LIST_ID" columnType="INTEGER" />
        <schema-alterColumn table="RHQ_FAILOVER_DETAILS" column="FAILOVER_LIST_ID" nullable="FALSE" />
        <schema-directSQL>
          <statement desc="Creating RHQ_FAILOVER_DETAILS foreign key relation to FAILOVER_LIST_ID">
            ALTER TABLE RHQ_FAILOVER_DETAILS
            ADD CONSTRAINT RHQ_FD_FAILOVER_LIST_ID_FK
            FOREIGN KEY (FAILOVER_LIST_ID)
            REFERENCES RHQ_FAILOVER_LIST (ID)
          </statement>
        </schema-directSQL>
        <schema-addColumn table="RHQ_FAILOVER_DETAILS" column="SERVER_ID" columnType="INTEGER" />
        <schema-alterColumn table="RHQ_FAILOVER_DETAILS" column="SERVER_ID" nullable="FALSE" />
        <schema-directSQL>
          <statement desc="Creating RHQ_FAILOVER_DETAILS foreign key relation to RHQ_SERVER">
            ALTER TABLE RHQ_FAILOVER_DETAILS
            ADD CONSTRAINT RHQ_FD_SERVER_ID_FK
            FOREIGN KEY (SERVER_ID)
            REFERENCES RHQ_SERVER (ID)
          </statement>
        </schema-directSQL>
        <schema-addColumn table="RHQ_FAILOVER_DETAILS" column="CTIME" columnType="LONG" />
        <schema-alterColumn table="RHQ_FAILOVER_DETAILS" column="CTIME" nullable="FALSE" />

      </schemaSpec>

      <schemaSpec version="2.7">
        <schema-addColumn table="RHQ_AGENT" column="STATUS" columnType="INTEGER" />
        <schema-directSQL>
          <statement desc="Updating existing agents with default STATUS flag">
            UPDATE RHQ_AGENT SET STATUS = 0
          </statement>
        </schema-directSQL>
        <schema-alterColumn table="RHQ_AGENT" column="STATUS" default="0" />
      </schemaSpec>

      <schemaSpec version="2.8">
        <schema-addColumn table="RHQ_SERVER" column="OPERATION_MODE" columnType="VARCHAR2" precision="32" />
        <schema-directSQL>
          <statement desc="Updating existing servers with default OPERATION_MODE flag">
            UPDATE RHQ_SERVER SET OPERATION_MODE = 'NORMAL'
          </statement>
        </schema-directSQL>
        <schema-alterColumn table="RHQ_SERVER" column="OPERATION_MODE" nullable="FALSE" />

        <schema-directSQL>
          <statement desc="Creating RHQ_SERVER unique constraint on NAME">
            CREATE UNIQUE INDEX rhq_server_name_unique ON rhq_server (name)
          </statement>
        </schema-directSQL>
      </schemaSpec>

      <schemaSpec version="2.9">
        <schema-addColumn table="RHQ_FAILOVER_DETAILS" column="ORDINAL" columnType="INTEGER" />
      </schemaSpec>

      <schemaSpec version="2.10">
        <schema-deleteColumn table="RHQ_FAILOVER_DETAILS" column="CTIME" />
      </schemaSpec>

      <schemaSpec version="2.11">
        <schema-alterColumn table="RHQ_ALERT_NOTIFICATION" column="ALERT_DEFINITION_ID" nullable="TRUE" />
      </schemaSpec>

      <schemaSpec version="2.12">
        <schema-deleteColumn table="RHQ_SERVER" column="PORT" />
        <schema-deleteColumn table="RHQ_SERVER" column="SECURE_PORT" />

        <schema-addColumn table="RHQ_SERVER" column="BIND_PORT" columnType="INTEGER" />
        <schema-directSQL>
          <statement desc="Updating existing servers with default BIND_PORT=7080">
            UPDATE RHQ_SERVER SET BIND_PORT = 7080
          </statement>
        </schema-directSQL>
        <schema-alterColumn table="RHQ_SERVER" column="BIND_PORT" nullable="FALSE" />

        <schema-addColumn table="RHQ_SERVER" column="TRANSPORT" columnType="VARCHAR2" precision="32" />
        <schema-directSQL>
          <statement desc="Updating existing servers with default TRANSPORT=servlet">
            UPDATE RHQ_SERVER SET TRANSPORT = 'servlet'
          </statement>
        </schema-directSQL>
        <schema-alterColumn table="RHQ_SERVER" column="TRANSPORT" nullable="FALSE" />

        <schema-addColumn table="RHQ_SERVER" column="TRANSPORT_PARAMS" columnType="VARCHAR2" precision="512" />
        <schema-directSQL>
          <statement
            desc="Updating existing servers with default TRANSPORT_PARAMS=/jboss-remoting-servlet-invoker/ServerInvokerServlet">
            UPDATE RHQ_SERVER SET TRANSPORT_PARAMS = '/jboss-remoting-servlet-invoker/ServerInvokerServlet'
          </statement>
        </schema-directSQL>
        <schema-alterColumn table="RHQ_SERVER" column="TRANSPORT_PARAMS" nullable="FALSE" />

        <schema-addColumn table="RHQ_SERVER" column="COMPUTE_POWER" columnType="INTEGER" />
        <schema-directSQL>
          <statement desc="Updating existing servers with default COMPUTE_POWER=1">
            UPDATE RHQ_SERVER SET COMPUTE_POWER = 1
          </statement>
        </schema-directSQL>
        <schema-alterColumn table="RHQ_SERVER" column="COMPUTE_POWER" nullable="FALSE" />

      </schemaSpec>

      <schemaSpec version="2.13">
        <schema-deleteColumn table="RHQ_SERVER" column="BIND_PORT" />
        <schema-deleteColumn table="RHQ_SERVER" column="TRANSPORT" />
        <schema-deleteColumn table="RHQ_SERVER" column="TRANSPORT_PARAMS" />

        <schema-addColumn table="RHQ_SERVER" column="PORT" columnType="INTEGER" />
        <schema-directSQL>
          <statement desc="Updating existing servers with default PORT=7080">
            UPDATE RHQ_SERVER SET PORT = 7080
          </statement>
        </schema-directSQL>
        <schema-alterColumn table="RHQ_SERVER" column="PORT" nullable="FALSE" />
        <schema-addColumn table="RHQ_SERVER" column="SECURE_PORT" columnType="INTEGER" />
        <schema-directSQL>
          <statement desc="Updating existing servers with default SECURE_PORT=7443">
            UPDATE RHQ_SERVER SET SECURE_PORT = 7443
          </statement>
        </schema-directSQL>
        <schema-alterColumn table="RHQ_SERVER" column="SECURE_PORT" nullable="FALSE" />
      </schemaSpec>

      <!-- RHQ-720 - Add read_only column to alert definitions table -->
      <schemaSpec version="2.14">
        <schema-addColumn table="RHQ_ALERT_DEFINITION" column="READ_ONLY" columnType="BOOLEAN" />

        <schema-directSQL>
          <statement targetDBVendor="postgresql" desc="Updating existing alert definitions with default for READ_ONLY flag">
            UPDATE RHQ_ALERT_DEFINITION SET READ_ONLY = FALSE
          </statement>
          <statement targetDBVendor="oracle" desc="Updating existing alert definitions with default for READ_ONLY flag">
            UPDATE RHQ_ALERT_DEFINITION SET READ_ONLY = 0
          </statement>
        </schema-directSQL>

        <schema-directSQL>
          <statement targetDBVendor="postgresql" desc="Setting alert definition READ_ONLY DEFAULT">
            ALTER TABLE RHQ_ALERT_DEFINITION ALTER COLUMN READ_ONLY SET DEFAULT FALSE
          </statement>
          <statement targetDBVendor="oracle" desc="Setting alert definition READ_ONLY DEFAULT">
            ALTER TABLE RHQ_ALERT_DEFINITION MODIFY READ_ONLY DEFAULT 0
          </statement>
        </schema-directSQL>

        <schema-alterColumn table="RHQ_ALERT_DEFINITION" column="READ_ONLY" nullable="FALSE" />
      </schemaSpec>

      <schemaSpec version="2.15">
        <schema-addColumn table="RHQ_PARTITION_EVENT" column="EXECUTION_STATUS" columnType="VARCHAR2" precision="32" />
        <schema-directSQL>
          <statement desc="Updating existing partition events with default EXECUTION_STATUS=COMPLETED">
            UPDATE RHQ_PARTITION_EVENT SET EXECUTION_STATUS = 'COMPLETED'
          </statement>
        </schema-directSQL>
        <schema-alterColumn table="RHQ_PARTITION_EVENT" column="EXECUTION_STATUS" nullable="FALSE" />
      </schemaSpec>

      <schemaSpec version="2.16">
        <schema-addColumn table="RHQ_PARTITION_DETAILS" column="AGENT_NAME"  columnType="VARCHAR2" precision="255" />
        <schema-addColumn table="RHQ_PARTITION_DETAILS" column="SERVER_NAME" columnType="VARCHAR2" precision="255" />

        <schema-directSQL>
          <statement desc="Updating existing partition events details with default AGENT_NAME">
            UPDATE RHQ_PARTITION_DETAILS SET AGENT_NAME = 'UNKNOWN'
          </statement>
        </schema-directSQL>
        <schema-directSQL>
          <statement desc="Updating existing partition events details with known agents">
            UPDATE RHQ_PARTITION_DETAILS
            SET AGENT_NAME = ( SELECT RHQ_AGENT.NAME
                                 FROM RHQ_AGENT
                                WHERE RHQ_AGENT.ID = RHQ_PARTITION_DETAILS.AGENT_ID )
          </statement>
        </schema-directSQL>

        <schema-directSQL>
          <statement desc="Updating existing partition events details with default SERVER_NAME">
            UPDATE RHQ_PARTITION_DETAILS SET SERVER_NAME = 'UNKNOWN'
          </statement>
        </schema-directSQL>
        <schema-directSQL>
          <statement desc="Updating existing partition events details with known servers">
            UPDATE RHQ_PARTITION_DETAILS
            SET SERVER_NAME = ( SELECT RHQ_SERVER.NAME
                                  FROM RHQ_SERVER
                                 WHERE RHQ_SERVER.ID = RHQ_PARTITION_DETAILS.SERVER_ID )
          </statement>
        </schema-directSQL>

        <schema-deleteColumn table="RHQ_PARTITION_DETAILS" column="AGENT_ID" />
        <schema-deleteColumn table="RHQ_PARTITION_DETAILS" column="SERVER_ID" />
      </schemaSpec>

      <!-- RHQ-786 - Add read_only column to alert definitions table -->
      <schemaSpec version="2.17">
        <schema-addColumn table="RHQ_ALERT" column="RECOVERY_ID" columnType="INTEGER" />

        <schema-directSQL>
          <statement desc="Updating existing alerts with default for recovery_id">
            UPDATE RHQ_ALERT SET RECOVERY_ID = 0
          </statement>
        </schema-directSQL>

        <schema-alterColumn table="RHQ_ALERT" column="RECOVERY_ID" nullable="FALSE" />

        <schema-addColumn table="RHQ_ALERT" column="WILL_RECOVER" columnType="BOOLEAN" />

        <schema-directSQL>
          <statement targetDBVendor="postgresql" desc="Updating existing alerts with default for WILL_RECOVER flag">
            UPDATE RHQ_ALERT SET WILL_RECOVER = FALSE
          </statement>
          <statement targetDBVendor="oracle" desc="Updating existing alerts with default for WILL_RECOVER flag">
            UPDATE RHQ_ALERT SET WILL_RECOVER = 0
          </statement>
        </schema-directSQL>

        <schema-directSQL>
          <statement targetDBVendor="postgresql" desc="Setting alert WILL_RECOVER DEFAULT">
            ALTER TABLE RHQ_ALERT ALTER COLUMN WILL_RECOVER SET DEFAULT FALSE
          </statement>
          <statement targetDBVendor="oracle" desc="Setting alert WILL_RECOVER DEFAULT">
            ALTER TABLE RHQ_ALERT MODIFY WILL_RECOVER DEFAULT 0
          </statement>
        </schema-directSQL>

        <schema-alterColumn table="RHQ_ALERT" column="WILL_RECOVER" nullable="FALSE" />
      </schemaSpec>

      <schemaSpec version="2.18">
        <schema-addColumn table="RHQ_PARTITION_EVENT" column="EVENT_DETAIL" columnType="VARCHAR2" precision="512" />

        <schema-addColumn table="RHQ_SERVER" column="MTIME" columnType="LONG" />
        <schema-directSQL>
          <statement desc="Updating existing servers with default MTIME=CTIME">
            UPDATE RHQ_SERVER SET MTIME = CTIME
          </statement>
        </schema-directSQL>
        <schema-alterColumn table="RHQ_SERVER" column="MTIME" nullable="FALSE" />
      </schemaSpec>

      <schemaSpec version="2.19">
        <schema-addColumn table="RHQ_AGENT" column="LAST_AVAILABILITY_REPORT_LONG" columnType="LONG" />
        <schema-directSQL>
          <statement targetDBVendor="postgresql" desc="Converting RHQ_AGENT.LAST_AVAILABILITY_REPORT timestamp to long">
            UPDATE RHQ_AGENT
            SET LAST_AVAILABILITY_REPORT_LONG =
            EXTRACT ( EPOCH FROM LAST_AVAILABILITY_REPORT )
            WHERE LAST_AVAILABILITY_REPORT IS NOT NULL
          </statement>
          <statement targetDBVendor="oracle" desc="Converting RHQ_AGENT.LAST_AVAILABILITY_REPORT timestamp to long">
            UPDATE RHQ_AGENT
            SET LAST_AVAILABILITY_REPORT_LONG = 1000 *
            (
            extract(day from (LAST_AVAILABILITY_REPORT at time zone 'UTC' - timestamp '1970-01-01 00:00:00
            +00:00'))*86400+
            extract(hour from (LAST_AVAILABILITY_REPORT at time zone 'UTC' - timestamp '1970-01-01 00:00:00 +00:00'))*3600+
            extract(minute from (LAST_AVAILABILITY_REPORT at time zone 'UTC' - timestamp '1970-01-01 00:00:00 +00:00'))*60+
            extract(second from (LAST_AVAILABILITY_REPORT at time zone 'UTC' - timestamp '1970-01-01 00:00:00 +00:00'))
            )
            WHERE
            LAST_AVAILABILITY_REPORT IS NOT NULL
          </statement>
        </schema-directSQL>
        <schema-deleteColumn table="RHQ_AGENT" column="LAST_AVAILABILITY_REPORT" />
        <schema-directSQL>
          <statement desc="Renaming new RHQ_AGENT.LAST_AVAILABILITY_REPORT column to match old schema expectations">
            ALTER TABLE RHQ_AGENT
            RENAME COLUMN LAST_AVAILABILITY_REPORT_LONG
            TO
            LAST_AVAILABILITY_REPORT
          </statement>
        </schema-directSQL>
      </schemaSpec>

      <schemaSpec version="2.20">
        <schema-addColumn table="RHQ_ALERT_DAMPEN_EVENT" column="EVENT_TIMESTAMP_LONG" columnType="LONG" />
        <schema-directSQL>
          <statement targetDBVendor="postgresql" desc="Converting RHQ_ALERT_DAMPEN_EVENT.EVENT_TIMESTAMP timestamp to long">
            UPDATE RHQ_ALERT_DAMPEN_EVENT
            SET EVENT_TIMESTAMP_LONG =
            EXTRACT ( EPOCH FROM EVENT_TIMESTAMP )
            WHERE EVENT_TIMESTAMP IS NOT NULL
          </statement>
          <statement targetDBVendor="oracle" desc="Converting RHQ_ALERT_DAMPEN_EVENT.EVENT_TIMESTAMP timestamp to long">
            UPDATE RHQ_ALERT_DAMPEN_EVENT
            SET EVENT_TIMESTAMP_LONG = 1000
            *
            ( extract(day from (EVENT_TIMESTAMP at time zone 'UTC' - timestamp '1970-01-01 00:00:00 +00:00'))*86400+
            extract(hour from (EVENT_TIMESTAMP at time zone 'UTC' - timestamp '1970-01-01 00:00:00 +00:00'))*3600+
            extract(minute from (EVENT_TIMESTAMP at time zone 'UTC' - timestamp '1970-01-01 00:00:00 +00:00'))*60+
            extract(second from (EVENT_TIMESTAMP at time zone 'UTC' - timestamp '1970-01-01 00:00:00 +00:00'))
            )
            WHERE
            EVENT_TIMESTAMP IS NOT NULL
          </statement>
        </schema-directSQL>
        <schema-deleteColumn table="RHQ_ALERT_DAMPEN_EVENT" column="EVENT_TIMESTAMP" />
        <schema-directSQL>
          <statement desc="Renaming new RHQ_ALERT_DAMPEN_EVENT.EVENT_TIMESTAMP column to match old schema expectations">
            ALTER TABLE RHQ_ALERT_DAMPEN_EVENT
            RENAME COLUMN EVENT_TIMESTAMP_LONG
            TO
            EVENT_TIMESTAMP
          </statement>
        </schema-directSQL>
      </schemaSpec>

      <schemaSpec version="2.21">
        <schema-addColumn table="RHQ_EVENT" column="TIMESTAMP_LONG" columnType="LONG" />
        <schema-addColumn table="RHQ_EVENT" column="ACK_TIME_LONG" columnType="LONG" />
        <schema-directSQL>
          <statement targetDBVendor="postgresql" desc="Converting RHQ_EVENT.TIMESTAMP timestamp to long">
            UPDATE RHQ_EVENT
            SET TIMESTAMP_LONG = EXTRACT ( EPOCH FROM TIMESTAMP )
            WHERE TIMESTAMP IS NOT NULL
          </statement>
          <statement targetDBVendor="postgresql" desc="Converting RHQ_EVENT.ACK_TIME timestamp to long">
            UPDATE RHQ_EVENT
            SET ACK_TIME_LONG = EXTRACT ( EPOCH FROM ACK_TIME )
            WHERE ACK_TIME IS NOT NULL
          </statement>
          <statement targetDBVendor="oracle" desc="Converting RHQ_EVENT.TIMESTAMP timestamp to long">
            UPDATE RHQ_EVENT
            SET TIMESTAMP_LONG = 1000 *
            ( extract(day
            from (TIMESTAMP at time zone 'UTC' - timestamp '1970-01-01 00:00:00 +00:00'))*86400+
            extract(hour from (TIMESTAMP at time zone 'UTC' - timestamp '1970-01-01 00:00:00 +00:00'))*3600+
            extract(minute from (TIMESTAMP at time zone 'UTC' - timestamp '1970-01-01 00:00:00 +00:00'))*60+
            extract(second from (TIMESTAMP at time zone 'UTC' - timestamp '1970-01-01 00:00:00 +00:00'))
            )
            WHERE TIMESTAMP IS NOT NULL
          </statement>
          <statement targetDBVendor="oracle" desc="Converting RHQ_EVENT.ACK_TIME timestamp to long">
            UPDATE RHQ_EVENT
            SET ACK_TIME_LONG = 1000 *
            ( extract(day from
            (ACK_TIME at time zone 'UTC' - timestamp '1970-01-01 00:00:00 +00:00'))*86400+
            extract(hour from (ACK_TIME at time zone 'UTC' - timestamp '1970-01-01 00:00:00 +00:00'))*3600+
            extract(minute from (ACK_TIME at time zone 'UTC' - timestamp '1970-01-01 00:00:00 +00:00'))*60+
            extract(second from (ACK_TIME at time zone 'UTC' - timestamp '1970-01-01 00:00:00 +00:00'))
            )
            WHERE ACK_TIME IS NOT NULL
          </statement>
        </schema-directSQL>
        <schema-deleteColumn table="RHQ_EVENT" column="TIMESTAMP" />
        <schema-deleteColumn table="RHQ_EVENT" column="ACK_TIME" />
        <schema-directSQL>
          <statement desc="Renaming new RHQ_EVENT.TIMESTAMP column to match old schema expectations">
            ALTER TABLE RHQ_EVENT
            RENAME COLUMN TIMESTAMP_LONG
            TO TIMESTAMP
          </statement>
          <statement desc="Renaming new RHQ_EVENT.ACK_TIME column to match old schema expectations">
            ALTER TABLE RHQ_EVENT
            RENAME COLUMN ACK_TIME_LONG
            TO ACK_TIME
          </statement>
        </schema-directSQL>
      </schemaSpec>

      <schemaSpec version="2.22">
        <!-- RHQ_CONTENT_SOURCE timestamp to long conversion -->
        <schema-addColumn table="RHQ_CONTENT_SOURCE" column="CREATION_TIME_LONG" columnType="LONG" />
        <schema-addColumn table="RHQ_CONTENT_SOURCE" column="LAST_MODIFIED_TIME_LONG" columnType="LONG" />
        <schema-directSQL>
          <statement targetDBVendor="postgresql" desc="Converting RHQ_CONTENT_SOURCE.CREATION_TIME timestamp to long">
            UPDATE RHQ_CONTENT_SOURCE
            SET CREATION_TIME_LONG =
            EXTRACT ( EPOCH FROM CREATION_TIME )
            WHERE CREATION_TIME IS NOT NULL
          </statement>
          <statement targetDBVendor="postgresql" desc="Converting RHQ_CONTENT_SOURCE.LAST_MODIFIED_TIME timestamp to long">
            UPDATE RHQ_CONTENT_SOURCE
            SET LAST_MODIFIED_TIME_LONG =
            EXTRACT ( EPOCH FROM LAST_MODIFIED_TIME )
            WHERE LAST_MODIFIED_TIME IS NOT NULL
          </statement>
          <statement targetDBVendor="oracle" desc="Converting RHQ_CONTENT_SOURCE.CREATION_TIME timestamp to long">
            UPDATE RHQ_CONTENT_SOURCE
            SET CREATION_TIME_LONG = 1000 *
            (
            extract(day from (CREATION_TIME at time zone 'UTC' - timestamp '1970-01-01 00:00:00 +00:00'))*86400+
            extract(hour from (CREATION_TIME at time zone 'UTC' - timestamp '1970-01-01 00:00:00 +00:00'))*3600+
            extract(minute from (CREATION_TIME at time zone 'UTC' - timestamp '1970-01-01 00:00:00 +00:00'))*60+
            extract(second from (CREATION_TIME at time zone 'UTC' - timestamp '1970-01-01 00:00:00 +00:00'))
            )
            WHERE
            CREATION_TIME IS NOT NULL
          </statement>
          <statement targetDBVendor="oracle" desc="Converting RHQ_CONTENT_SOURCE.LAST_MODIFIED_TIME timestamp to long">
            UPDATE RHQ_CONTENT_SOURCE
            SET LAST_MODIFIED_TIME_LONG = 1000
            *
            ( extract(day from (LAST_MODIFIED_TIME at time zone 'UTC' - timestamp '1970-01-01 00:00:00 +00:00'))*86400+
            extract(hour from (LAST_MODIFIED_TIME at time zone 'UTC' - timestamp '1970-01-01 00:00:00 +00:00'))*3600+
            extract(minute from (LAST_MODIFIED_TIME at time zone 'UTC' - timestamp '1970-01-01 00:00:00 +00:00'))*60+
            extract(second from (LAST_MODIFIED_TIME at time zone 'UTC' - timestamp '1970-01-01 00:00:00 +00:00'))
            )
            WHERE
            LAST_MODIFIED_TIME IS NOT NULL
          </statement>
        </schema-directSQL>
        <schema-deleteColumn table="RHQ_CONTENT_SOURCE" column="CREATION_TIME" />
        <schema-deleteColumn table="RHQ_CONTENT_SOURCE" column="LAST_MODIFIED_TIME" />
        <schema-directSQL>
          <statement desc="Renaming new RHQ_CONTENT_SOURCE.CREATION_TIME column to match old schema expectations">
            ALTER TABLE RHQ_CONTENT_SOURCE
            RENAME COLUMN CREATION_TIME_LONG
            TO CREATION_TIME
          </statement>
          <statement desc="Renaming new RHQ_CONTENT_SOURCE.LAST_MODIFIED_TIME column to match old schema expectations">
            ALTER TABLE RHQ_CONTENT_SOURCE
            RENAME COLUMN LAST_MODIFIED_TIME_LONG
            TO
            LAST_MODIFIED_TIME
          </statement>
        </schema-directSQL>

        <!-- RHQ_CHANNEL timestamp to long conversion -->
        <schema-addColumn table="RHQ_CHANNEL" column="CREATION_TIME_LONG" columnType="LONG" />
        <schema-addColumn table="RHQ_CHANNEL" column="LAST_MODIFIED_TIME_LONG" columnType="LONG" />
        <schema-directSQL>
          <statement targetDBVendor="postgresql" desc="Converting RHQ_CHANNEL.CREATION_TIME timestamp to long">
            UPDATE RHQ_CHANNEL
            SET CREATION_TIME_LONG = EXTRACT ( EPOCH FROM CREATION_TIME )
            WHERE CREATION_TIME IS NOT NULL
          </statement>
          <statement targetDBVendor="postgresql" desc="Converting RHQ_CHANNEL.LAST_MODIFIED_TIME timestamp to long">
            UPDATE RHQ_CHANNEL
            SET LAST_MODIFIED_TIME_LONG = EXTRACT
            ( EPOCH FROM LAST_MODIFIED_TIME )
            WHERE LAST_MODIFIED_TIME IS NOT NULL
          </statement>
          <statement targetDBVendor="oracle" desc="Converting RHQ_CHANNEL.CREATION_TIME timestamp to long">
            UPDATE RHQ_CHANNEL
            SET CREATION_TIME_LONG = 1000 *
            (
            extract(day from (CREATION_TIME at time zone 'UTC' - timestamp '1970-01-01 00:00:00 +00:00'))*86400+
            extract(hour from (CREATION_TIME at time zone 'UTC' - timestamp '1970-01-01 00:00:00 +00:00'))*3600+
            extract(minute from (CREATION_TIME at time zone 'UTC' - timestamp '1970-01-01 00:00:00 +00:00'))*60+
            extract(second from (CREATION_TIME at time zone 'UTC' - timestamp '1970-01-01 00:00:00 +00:00'))
            )
            WHERE
            CREATION_TIME IS NOT NULL
          </statement>
          <statement targetDBVendor="oracle" desc="Converting RHQ_CHANNEL.LAST_MODIFIED_TIME timestamp to long">
            UPDATE RHQ_CHANNEL
            SET LAST_MODIFIED_TIME_LONG = 1000 *
            (
            extract(day from (LAST_MODIFIED_TIME at time zone 'UTC' - timestamp '1970-01-01 00:00:00 +00:00'))*86400+
            extract(hour from (LAST_MODIFIED_TIME at time zone 'UTC' - timestamp '1970-01-01 00:00:00 +00:00'))*3600+
            extract(minute from (LAST_MODIFIED_TIME at time zone 'UTC' - timestamp '1970-01-01 00:00:00 +00:00'))*60+
            extract(second from (LAST_MODIFIED_TIME at time zone 'UTC' - timestamp '1970-01-01 00:00:00 +00:00'))
            )
            WHERE
            LAST_MODIFIED_TIME IS NOT NULL
          </statement>
        </schema-directSQL>
        <schema-deleteColumn table="RHQ_CHANNEL" column="CREATION_TIME" />
        <schema-deleteColumn table="RHQ_CHANNEL" column="LAST_MODIFIED_TIME" />
        <schema-directSQL>
          <statement desc="Renaming new RHQ_CHANNEL.CREATION_TIME column to match old schema expectations">
            ALTER TABLE RHQ_CHANNEL
            RENAME COLUMN CREATION_TIME_LONG
            TO CREATION_TIME
          </statement>
          <statement desc="Renaming new RHQ_CHANNEL.LAST_MODIFIED_TIME column to match old schema expectations">
            ALTER TABLE RHQ_CHANNEL
            RENAME COLUMN LAST_MODIFIED_TIME_LONG
            TO LAST_MODIFIED_TIME
          </statement>
        </schema-directSQL>

        <!-- RHQ_PACKAGE_VERSION timestamp to long conversion -->
        <schema-addColumn table="RHQ_PACKAGE_VERSION" column="FILE_CREATION_TIME_LONG" columnType="LONG" />
        <schema-directSQL>
          <statement targetDBVendor="postgresql" desc="Converting RHQ_PACKAGE_VERSION.FILE_CREATION_TIME timestamp to long">
            UPDATE RHQ_PACKAGE_VERSION
            SET FILE_CREATION_TIME_LONG =
            EXTRACT ( EPOCH FROM FILE_CREATION_TIME )
            WHERE FILE_CREATION_TIME IS NOT NULL
          </statement>
          <statement targetDBVendor="oracle" desc="Converting RHQ_PACKAGE_VERSION.FILE_CREATION_TIME timestamp to long">
            UPDATE RHQ_PACKAGE_VERSION
            SET FILE_CREATION_TIME_LONG = 1000
            *
            ( extract(day from (FILE_CREATION_TIME at time zone 'UTC' - timestamp '1970-01-01 00:00:00 +00:00'))*86400+
            extract(hour from (FILE_CREATION_TIME at time zone 'UTC' - timestamp '1970-01-01 00:00:00 +00:00'))*3600+
            extract(minute from (FILE_CREATION_TIME at time zone 'UTC' - timestamp '1970-01-01 00:00:00 +00:00'))*60+
            extract(second from (FILE_CREATION_TIME at time zone 'UTC' - timestamp '1970-01-01 00:00:00 +00:00'))
            )
            WHERE
            FILE_CREATION_TIME IS NOT NULL
         </statement>
        </schema-directSQL>
        <schema-deleteColumn table="RHQ_PACKAGE_VERSION" column="FILE_CREATION_TIME" />
        <schema-directSQL>
          <statement desc="Renaming new RHQ_PACKAGE_VERSION.FILE_CREATION_TIME column to match old schema expectations">
            ALTER TABLE RHQ_PACKAGE_VERSION
            RENAME COLUMN FILE_CREATION_TIME_LONG
            TO
            FILE_CREATION_TIME
          </statement>
        </schema-directSQL>

        <!-- RHQ_INSTALLED_PACKAGE timestamp to long conversion -->
        <schema-addColumn table="RHQ_INSTALLED_PACKAGE" column="INSTALLATION_TIME_LONG" columnType="LONG" />
        <schema-directSQL>
          <statement targetDBVendor="postgresql" desc="Converting RHQ_INSTALLED_PACKAGE.INSTALLATION_TIME timestamp to long">
            UPDATE RHQ_INSTALLED_PACKAGE
            SET INSTALLATION_TIME_LONG = EXTRACT ( EPOCH FROM INSTALLATION_TIME )
            WHERE INSTALLATION_TIME IS NOT NULL
          </statement>
          <statement targetDBVendor="oracle" desc="Converting RHQ_INSTALLED_PACKAGE.INSTALLATION_TIME timestamp to long">
            UPDATE RHQ_INSTALLED_PACKAGE
            SET INSTALLATION_TIME_LONG =
            1000 *
            ( extract(day from (INSTALLATION_TIME at time zone 'UTC' - timestamp '1970-01-01 00:00:00
            +00:00'))*86400+
            extract(hour from (INSTALLATION_TIME at time zone 'UTC' - timestamp '1970-01-01 00:00:00 +00:00'))*3600+
            extract(minute from (INSTALLATION_TIME at time zone 'UTC' - timestamp '1970-01-01 00:00:00 +00:00'))*60+
            extract(second from (INSTALLATION_TIME at time zone 'UTC' - timestamp '1970-01-01 00:00:00 +00:00'))
            )
            WHERE INSTALLATION_TIME IS
            NOT NULL
          </statement>
        </schema-directSQL>
        <schema-deleteColumn table="RHQ_INSTALLED_PACKAGE" column="INSTALLATION_TIME" />
        <schema-directSQL>
          <statement desc="Renaming new RHQ_INSTALLED_PACKAGE.INSTALLATION_TIME column to match old schema expectations">
            ALTER TABLE RHQ_INSTALLED_PACKAGE
            RENAME COLUMN INSTALLATION_TIME_LONG
            TO
            INSTALLATION_TIME
          </statement>
        </schema-directSQL>

        <!-- RHQ_INSTALLED_PKG_HIST timestamp to long conversion -->
        <schema-addColumn table="RHQ_INSTALLED_PKG_HIST" column="HISTORY_TIMESTAMP_LONG" columnType="LONG" />
        <schema-directSQL>
          <statement targetDBVendor="postgresql" desc="Converting RHQ_INSTALLED_PKG_HIST.HISTORY_TIMESTAMP timestamp to long">
            UPDATE RHQ_INSTALLED_PKG_HIST
            SET HISTORY_TIMESTAMP_LONG = EXTRACT ( EPOCH FROM HISTORY_TIMESTAMP )
            WHERE HISTORY_TIMESTAMP IS NOT NULL
          </statement>
          <statement targetDBVendor="oracle" desc="Converting RHQ_INSTALLED_PKG_HIST.HISTORY_TIMESTAMP timestamp to long">
            UPDATE RHQ_INSTALLED_PKG_HIST
            SET HISTORY_TIMESTAMP_LONG =
            1000 *
            ( extract(day from (HISTORY_TIMESTAMP at time zone 'UTC' - timestamp '1970-01-01 00:00:00
            +00:00'))*86400+
            extract(hour from (HISTORY_TIMESTAMP at time zone 'UTC' - timestamp '1970-01-01 00:00:00 +00:00'))*3600+
            extract(minute from (HISTORY_TIMESTAMP at time zone 'UTC' - timestamp '1970-01-01 00:00:00 +00:00'))*60+
            extract(second from (HISTORY_TIMESTAMP at time zone 'UTC' - timestamp '1970-01-01 00:00:00 +00:00'))
            )
            WHERE HISTORY_TIMESTAMP IS
            NOT NULL
          </statement>
        </schema-directSQL>
        <schema-deleteColumn table="RHQ_INSTALLED_PKG_HIST" column="HISTORY_TIMESTAMP" />
        <schema-directSQL>
          <statement desc="Renaming new RHQ_INSTALLED_PKG_HIST.HISTORY_TIMESTAMP column to match old schema expectations">
            ALTER TABLE RHQ_INSTALLED_PKG_HIST
            RENAME COLUMN HISTORY_TIMESTAMP_LONG
            TO
            HISTORY_TIMESTAMP
          </statement>
        </schema-directSQL>
      </schemaSpec>

      <schemaSpec version="2.23">
        <schema-addColumn table="RHQ_MEASUREMENT_SCHED" column="MTIME_LONG" columnType="LONG" />
        <schema-directSQL>
          <statement targetDBVendor="postgresql" desc="Converting RHQ_MEASUREMENT_SCHED.MTIME timestamp to long">
            UPDATE RHQ_MEASUREMENT_SCHED
            SET MTIME_LONG = EXTRACT ( EPOCH FROM MTIME )
            WHERE MTIME IS NOT NULL
          </statement>
          <statement targetDBVendor="oracle" desc="Converting RHQ_MEASUREMENT_SCHED.MTIME timestamp to long">
            UPDATE RHQ_MEASUREMENT_SCHED
            SET MTIME_LONG = 1000 *
            (
            extract(day from (MTIME at time zone 'UTC' - timestamp '1970-01-01 00:00:00 +00:00'))*86400+
            extract(hour from (MTIME at time zone 'UTC' - timestamp '1970-01-01 00:00:00 +00:00'))*3600+
            extract(minute from (MTIME at time zone 'UTC' - timestamp '1970-01-01 00:00:00 +00:00'))*60+
            extract(second from (MTIME at time zone 'UTC' - timestamp '1970-01-01 00:00:00 +00:00'))
            )
            WHERE MTIME IS NOT NULL
         </statement>
        </schema-directSQL>
        <schema-deleteColumn table="RHQ_MEASUREMENT_SCHED" column="MTIME" />
        <schema-directSQL>
          <statement desc="Renaming new RHQ_MEASUREMENT_SCHED.MTIME column to match old schema expectations">
            ALTER TABLE RHQ_MEASUREMENT_SCHED
            RENAME COLUMN MTIME_LONG
            TO MTIME
          </statement>
        </schema-directSQL>
      </schemaSpec>

      <schemaSpec version="2.24">
        <schema-directSQL>
          <statement desc="Creating RHQ_MEASUREMENT_BLINE index on SCHEDULE_ID">
            CREATE INDEX rhq_meas_baseline_sid_idx ON rhq_measurement_bline (schedule_id)
          </statement>
        </schema-directSQL>
      </schemaSpec>

      <schemaSpec version="2.25">
        <schema-dropTable table="RHQ_MEASUREMENT_OOB" />
        <schema-dropSequence name="rhq_measurement_oob_id_seq" />
      </schemaSpec>

      <schemaSpec version="2.26">
        <schema-directSQL>
          <statement desc="Unscheduling auto-baseline job from Quartz - removing trigger">
            DELETE FROM rhq_qrtz_triggers
            WHERE trigger_name='org.rhq.enterprise.server.scheduler.jobs.AutoBaselineCalculationJob'
          </statement>
          <statement desc="Unscheduling auto-baseline job from Quartz - removing simple trigger">
            DELETE FROM rhq_qrtz_simple_triggers
            WHERE trigger_name='org.rhq.enterprise.server.scheduler.jobs.AutoBaselineCalculationJob'
          </statement>
          <statement desc="Unscheduling auto-baseline job from Quartz - removing job details">
            DELETE FROM rhq_qrtz_job_details
            WHERE job_name='org.rhq.enterprise.server.scheduler.jobs.AutoBaselineCalculationJob'
          </statement>
        </schema-directSQL>
      </schemaSpec>

      <schemaSpec version="2.27">
        <schema-directSQL>
          <statement desc="Adding Agent Max Quiet Time Allowed system configuration setting">
            INSERT INTO rhq_system_config (id, property_key, property_value, default_property_value)
            VALUES (52, 'AGENT_MAX_QUIET_TIME_ALLOWED', '120000', '120000')
          </statement>
        </schema-directSQL>
      </schemaSpec>

      <schemaSpec version="2.28">
        <schema-directSQL>
          <statement desc="Adding Enable Agent Auto Update system configuration setting">
            INSERT INTO rhq_system_config (id, property_key, property_value, default_property_value)
            VALUES (53, 'ENABLE_AGENT_AUTO_UPDATE', 'true', 'true')
          </statement>
        </schema-directSQL>
      </schemaSpec>

      <schemaSpec version="2.29">
        <schema-directSQL>
          <statement desc="Adding Trait Purge system configuration setting">
            INSERT INTO rhq_system_config (id, property_key, property_value, default_property_value)
            VALUES (54, 'TRAIT_PURGE', '31536000000', '31536000000')
          </statement>
          <statement desc="Adding Avail Purge system configuration setting">
            INSERT INTO rhq_system_config (id, property_key, property_value, default_property_value)
            VALUES (55, 'AVAILABILITY_PURGE', '31536000000', '31536000000')
          </statement>
        </schema-directSQL>
      </schemaSpec>

      <schemaSpec version="2.30">
        <!-- RHQ_RESOURCE_AVAIL -->
        <schema-directSQL>
          <statement desc="Creating table RHQ_RESOURCE_AVAIL">
            CREATE TABLE RHQ_RESOURCE_AVAIL ( ID INTEGER )
          </statement>
        </schema-directSQL>
        <schema-alterColumn table="RHQ_RESOURCE_AVAIL" column="ID" nullable="FALSE" />
        <schema-createSequence name="RHQ_RESOURCE_AVAIL_ID_SEQ" initial="10001" />
        <schema-directSQL>
          <statement desc="Creating primary key for RHQ_RESOURCE_AVAIL">
            ALTER TABLE RHQ_RESOURCE_AVAIL ADD CONSTRAINT RHQ_RES_AVAIL_ID_PK PRIMARY KEY ( ID )
          </statement>
        </schema-directSQL>
        <schema-addColumn table="RHQ_RESOURCE_AVAIL" column="RESOURCE_ID" columnType="INTEGER" />
        <schema-alterColumn table="RHQ_RESOURCE_AVAIL" column="RESOURCE_ID" nullable="FALSE" />
        <schema-directSQL>
          <statement desc="Creating RHQ_RESOURCE_AVAIL foreign key relation to RHQ_RESOURCE">
            ALTER TABLE RHQ_RESOURCE_AVAIL
            ADD CONSTRAINT RHQ_RES_AVAIL_RES_ID_FK
            FOREIGN KEY (
            RESOURCE_ID )
            REFERENCES RHQ_RESOURCE ( ID )
            ON DELETE CASCADE
          </statement>
        </schema-directSQL>
        <schema-addColumn table="RHQ_RESOURCE_AVAIL" column="AVAILABILITY_TYPE" columnType="SMALLINT" />
        <schema-directSQL>
          <statement targetDBVendor="oracle" desc="Inserting known, current availability data into RHQ_RESOURCE_AVAIL">
            INSERT INTO RHQ_RESOURCE_AVAIL ( ID, RESOURCE_ID,
            AVAILABILITY_TYPE )
            SELECT RHQ_RESOURCE_AVAIL_ID_SEQ.NEXTVAL, RES.ID, AVAIL.AVAILABILITY_TYPE
            FROM
            RHQ_RESOURCE RES
            LEFT JOIN RHQ_AVAILABILITY AVAIL ON AVAIL.RESOURCE_ID = RES.ID
            WHERE AVAIL.START_TIME = (
            SELECT MAX( A.START_TIME )
            FROM RHQ_AVAILABILITY A
            WHERE A.RESOURCE_ID = RES.ID )
          </statement>
          <statement targetDBVendor="postgresql" desc="Inserting known, current availability data into RHQ_RESOURCE_AVAIL">
            INSERT INTO RHQ_RESOURCE_AVAIL ( ID, RESOURCE_ID,
            AVAILABILITY_TYPE )
            SELECT nextval('RHQ_RESOURCE_AVAIL_ID_SEQ'::text), RES.ID, AVAIL.AVAILABILITY_TYPE
            FROM
            RHQ_RESOURCE RES
            LEFT JOIN RHQ_AVAILABILITY AVAIL ON AVAIL.RESOURCE_ID = RES.ID
            WHERE AVAIL.START_TIME = (
            SELECT MAX( A.START_TIME )
            FROM RHQ_AVAILABILITY A
            WHERE A.RESOURCE_ID = RES.ID )
          </statement>
        </schema-directSQL>
      </schemaSpec>

      <schemaSpec version="2.31">
        <!-- The following three columns support backing groups for resource clusters -->
        <schema-addColumn table="RHQ_RESOURCE_GROUP" column="CLUSTER_RESOURCE_GROUP_ID" columnType="INTEGER" />
        <schema-directSQL>
          <statement desc="Creating RHQ_RESOURCE_GROUP foreign key relation to RHQ_RESOURCE_GROUP for resource cluster groups">
            ALTER TABLE RHQ_RESOURCE_GROUP
            ADD CONSTRAINT RHQ_RESOURCE_GROUP_ID_FK
            FOREIGN KEY (CLUSTER_RESOURCE_GROUP_ID)
            REFERENCES RHQ_RESOURCE_GROUP (ID)
          </statement>
        </schema-directSQL>

        <schema-addColumn table="RHQ_RESOURCE_GROUP" column="CLUSTER_KEY" columnType="VARCHAR2" precision="4000" />

        <schema-addColumn table="RHQ_RESOURCE_GROUP" column="VISIBLE" columnType="BOOLEAN" />

        <schema-directSQL>
          <statement targetDBVendor="postgresql" desc="Updating existing resource groups with default for VISIBLE  flag">
            UPDATE RHQ_RESOURCE_GROUP SET VISIBLE = TRUE
          </statement>
          <statement targetDBVendor="oracle" desc="Updating existing resource groups with default for VISIBLE  flag">
            UPDATE RHQ_RESOURCE_GROUP SET VISIBLE = 1
          </statement>
        </schema-directSQL>

        <!-- The following constraint change forces cascade delete of config_update if the parent config is deleted -->
        <schema-directSQL>
          <statement targetDBVendor="postgresql" desc="Dropping RHQ_CONFIG_UPDATE foreign key relation to RHQ_CONFIG">
            ALTER TABLE rhq_config_update DROP CONSTRAINT rhq_config_update_configuration_id_fkey;
          </statement>
          <!-- the following PL/SQL is necessary since we have to deal with generated constraint names in the ora dbs -->
          <statement targetDBVendor="oracle" desc="Dropping RHQ_CONFIG_UPDATE foreign key relation to RHQ_CONFIG">
            DECLARE
            CURSOR c IS
            SELECT uc.constraint_name con
            FROM user_constraints uc, user_cons_columns ucc
            WHERE uc.table_name = 'RHQ_CONFIG_UPDATE'AND
            uc.constraint_type = 'R' AND
            uc.table_name = ucc.table_name AND
            uc.constraint_name = ucc.constraint_name AND
            ucc.column_name = 'CONFIGURATION_ID'
            ;
            alter_string VARCHAR2(500);
            BEGIN
            FOR r IN c LOOP
            alter_string := 'ALTER TABLE RHQ_CONFIG_UPDATE DROP CONSTRAINT ' || r.con;
            EXECUTE IMMEDIATE alter_string;
            END LOOP;
            END;
          </statement>
          <statement desc="Creating new RHQ_CONFIG_UPDATE foreign key relation to RHQ_CONFIG">
            ALTER TABLE RHQ_CONFIG_UPDATE
            ADD CONSTRAINT fk_config_update_config_1 FOREIGN KEY(configuration_id)
            REFERENCES rhq_config ( id )
            ON DELETE CASCADE
          </statement>

        </schema-directSQL>

      </schemaSpec>

      <schemaSpec version="2.32">
        <!--
          Remove the ClusterManagerJob from the Quartz tables. It has been renamed. Note that deleting the job removes
          other rows by cascade delete.
        -->
        <schema-directSQL>
          <statement desc="Remove the ClusterManagerJob from the Quartz tables. It has been renamed.">
            DELETE FROM rhq_qrtz_job_details WHERE job_name =
            'org.rhq.enterprise.server.scheduler.jobs.ClusterManagerJob'
          </statement>
        </schema-directSQL>

      </schemaSpec>

      <schemaSpec version="2.33">
        <schema-deleteColumn table="RHQ_EVENT" column="ACK_TIME" />
        <schema-deleteColumn table="RHQ_EVENT" column="ACK_USER" />
      </schemaSpec>

      <!-- delete all constant data no longer used -->
      <schemaSpec version="2.34">
        <schema-directSQL>
          <statement desc="Removing configuration data property no longer used">
            DELETE FROM rhq_system_config
            WHERE property_key = 'CAM_DATA_PURGE_RAW'
          </statement>
          <statement desc="Removing configuration data property no longer used">
            DELETE FROM rhq_system_config
            WHERE property_key = 'CAM_MULTICAST_ADDRESS'
          </statement>
          <statement desc="Removing configuration data property no longer used">
            DELETE FROM rhq_system_config
            WHERE property_key = 'CAM_MULTICAST_PORT'
          </statement>
          <statement desc="Removing configuration data property no longer used">
            DELETE FROM rhq_system_config
            WHERE property_key = 'DATA_STORE_ALL'
          </statement>
        </schema-directSQL>
      </schemaSpec>

      <schemaSpec version="2.35">
        <!-- Remove RHQ_RESOURCE_GROUP.CLUSTER_KEY added in 2.31. This value will instead be the group name -->
        <schema-deleteColumn table="RHQ_RESOURCE_GROUP" column="CLUSTER_KEY" />
        <!-- Increase RHQ_RESOURCE_GROUP.NAME to accomodate the potentially large cluster key values -->
        <schema-alterColumn table="RHQ_RESOURCE_GROUP" column="NAME" columnType="VARCHAR2" precision="4000" />
      </schemaSpec>

      <schemaSpec version="2.36">
        <schema-directSQL>
          <statement desc="Deleting unique constraint on RHQ_MEASUREMENT_DEF">
            DROP INDEX RHQ_METRIC_DEF_KEY_IDX
          </statement>
        </schema-directSQL>
        <schema-deleteColumn table="RHQ_MEASUREMENT_DEF" column="PER_MINUTE" />
        <schema-addColumn table="RHQ_MEASUREMENT_DEF" column="RAW_NUMERIC_TYPE" columnType="SMALLINT" />
        <schema-directSQL>
          <statement desc="Populating values for new column RHQ_MEASUREMENT_DEF.RAW_NUMERIC_TYPE">
            UPDATE RHQ_MEASUREMENT_DEF md
            SET RAW_NUMERIC_TYPE = (SELECT NUMERIC_TYPE FROM RHQ_MEASUREMENT_DEF
                                     WHERE NAME = md.NAME AND RESOURCE_TYPE_ID = md.RESOURCE_TYPE_ID AND (NUMERIC_TYPE = 1 OR NUMERIC_TYPE = 2))
            WHERE NUMERIC_TYPE = 0
          </statement>
        </schema-directSQL>
        <schema-directSQL>
          <statement desc="Creating unique index on RHQ_MEASUREMENT_DEF (RESOURCE_TYPE_ID, NAME, RAW_NUMERIC_TYPE)">
            CREATE UNIQUE INDEX RHQ_METRIC_DEF_KEY_IDX ON RHQ_MEASUREMENT_DEF (RESOURCE_TYPE_ID, NAME, RAW_NUMERIC_TYPE)
          </statement>
        </schema-directSQL>
      </schemaSpec>

      <schemaSpec version="2.37">
        <schema-addColumn table="RHQ_GROUP_DEF" column="CALC_INTERVAL" columnType="LONG" />
        <schema-directSQL>
          <statement desc="Defaulting all group definition recalculation intervals">
            UPDATE RHQ_GROUP_DEF SET CALC_INTERVAL = 0
          </statement>
        </schema-directSQL>
      </schemaSpec>

      <schemaSpec version="2.38">
        <!-- Keep these with the same columnType=VARCHAR2, but increase size -->
        <schema-alterColumn table="RHQ_CONTENT_SOURCE" column="NAME" columnType="VARCHAR2" precision="200" />

        <schema-alterColumn table="RHQ_CONTENT_SOURCE_TYPE" column="NAME" columnType="VARCHAR2" precision="200" />

        <schema-directSQL>
          <statement desc="Removing obsolete content source sync jobs">
            DELETE FROM RHQ_QRTZ_CRON_TRIGGERS WHERE TRIGGER_GROUP = 'syncContentSource'
          </statement>
          <statement>
            DELETE FROM RHQ_QRTZ_JOB_DETAILS WHERE JOB_GROUP = 'syncContentSource'
          </statement>
          <statement>
            DELETE FROM RHQ_QRTZ_SIMPLE_TRIGGERS WHERE TRIGGER_GROUP = 'syncContentSource'
          </statement>
          <statement>
            DELETE FROM RHQ_QRTZ_TRIGGERS WHERE TRIGGER_GROUP = 'syncContentSource'
          </statement>
          <statement>
            DELETE FROM RHQ_QRTZ_FIRED_TRIGGERS WHERE TRIGGER_GROUP = 'syncContentSource'
          </statement>
        </schema-directSQL>
      </schemaSpec>

      <schemaSpec version="2.39">
        <!-- add a new table for OOBs -->
        <schema-directSQL>
          <statement desc="Creating table RHQ_MEASUREMENT_OOB">
            CREATE TABLE RHQ_MEASUREMENT_OOB ( SCHEDULE_ID INTEGER )
          </statement>
        </schema-directSQL>
        <schema-alterColumn table="RHQ_MEASUREMENT_OOB" column="SCHEDULE_ID" nullable="FALSE" />
        <schema-addColumn table="RHQ_MEASUREMENT_OOB" column="TIME_STAMP" columnType="LONG" />
        <schema-alterColumn table="RHQ_MEASUREMENT_OOB" column="TIME_STAMP" nullable="FALSE" />
        <schema-directSQL>
          <statement desc="Creating primary key for RHQ_MEASUREMENT_OOB">
            ALTER TABLE RHQ_MEASUREMENT_OOB ADD CONSTRAINT rhq_meas_oob_id_t_pk PRIMARY KEY ( TIME_STAMP, SCHEDULE_ID )
          </statement>
        </schema-directSQL>
        <schema-directSQL>
          <statement desc="Creating RHQ_MEASUREMENT_OOB foreign key relation to RHQ_MEASUREMENT_SCHED">
            ALTER TABLE RHQ_MEASUREMENT_OOB
            ADD CONSTRAINT RHQ_M_OOB_M_SCHED_ID_FK
            FOREIGN KEY ( SCHEDULE_ID )
            REFERENCES RHQ_MEASUREMENT_SCHED ( ID )
            ON DELETE CASCADE
          </statement>
        </schema-directSQL>

        <schema-addColumn table="RHQ_MEASUREMENT_OOB" column="OOB_COUNT" columnType="INTEGER" />
        <schema-alterColumn table="RHQ_MEASUREMENT_OOB" column="OOB_COUNT" nullable="FALSE" />
        <schema-addColumn table="RHQ_MEASUREMENT_OOB" column="OOB_FACTOR" columnType="INTEGER" />
        <schema-alterColumn table="RHQ_MEASUREMENT_OOB" column="OOB_FACTOR" nullable="FALSE" />
      </schemaSpec>

      <schemaSpec version="2.40">
        <schema-directSQL>
          <statement desc="Changing the default event purge time in system configuration to 2 weeks">
            UPDATE RHQ_SYSTEM_CONFIG SET PROPERTY_VALUE = '1209600000' WHERE PROPERTY_KEY = 'EVENT_PURGE'
          </statement>
        </schema-directSQL>
      </schemaSpec>

      <schemaSpec version="2.41">
        <schema-addColumn table="RHQ_PLUGIN" column="CONTENT" columnType="BLOB" />
      </schemaSpec>

      <schemaSpec version="2.42">
        <schema-addColumn table="RHQ_PLUGIN" column="MTIME" columnType="LONG" />
        <schema-directSQL>
          <statement desc="Setting the plugin modified times to the same as created times">
            UPDATE RHQ_PLUGIN SET MTIME = CTIME
          </statement>
        </schema-directSQL>
        <schema-alterColumn table="RHQ_PLUGIN" column="MTIME" nullable="FALSE" />
      </schemaSpec>

      <schemaSpec version="2.43">
        <schema-deleteColumn table="RHQ_MEASUREMENT_OOB" column="OOB_COUNT" />
      </schemaSpec>

      <!-- RHQ 1448 -->
      <schemaSpec version="2.44">
        <schema-directSQL>
          <statement desc="Creating index on RHQ_MEAS_DATA_NUM_R00 (SCHEDULE_ID)">
            CREATE INDEX RHQ_MEAS_DATA_R00_SID_IDX ON RHQ_MEAS_DATA_NUM_R00 (schedule_id)
           </statement>
          <statement desc="Creating index on RHQ_MEAS_DATA_NUM_R01 (SCHEDULE_ID)">
            CREATE INDEX RHQ_MEAS_DATA_R01_SID_IDX ON RHQ_MEAS_DATA_NUM_R01 (schedule_id)
          </statement>
          <statement desc="Creating index on RHQ_MEAS_DATA_NUM_R02 (SCHEDULE_ID)">
            CREATE INDEX RHQ_MEAS_DATA_R02_SID_IDX ON RHQ_MEAS_DATA_NUM_R02 (schedule_id)
          </statement>
          <statement desc="Creating index on RHQ_MEAS_DATA_NUM_R03 (SCHEDULE_ID)">
            CREATE INDEX RHQ_MEAS_DATA_R03_SID_IDX ON RHQ_MEAS_DATA_NUM_R03 (schedule_id)
          </statement>
          <statement desc="Creating index on RHQ_MEAS_DATA_NUM_R04 (SCHEDULE_ID)">
            CREATE INDEX RHQ_MEAS_DATA_R04_SID_IDX ON RHQ_MEAS_DATA_NUM_R04 (schedule_id)
          </statement>
          <statement desc="Creating index on RHQ_MEAS_DATA_NUM_R05 (SCHEDULE_ID)">
            CREATE INDEX RHQ_MEAS_DATA_R05_SID_IDX ON RHQ_MEAS_DATA_NUM_R05 (schedule_id)
          </statement>
          <statement desc="Creating index on RHQ_MEAS_DATA_NUM_R06 (SCHEDULE_ID)">
            CREATE INDEX RHQ_MEAS_DATA_R06_SID_IDX ON RHQ_MEAS_DATA_NUM_R06 (schedule_id)
          </statement>
          <statement desc="Creating index on RHQ_MEAS_DATA_NUM_R07 (SCHEDULE_ID)">
            CREATE INDEX RHQ_MEAS_DATA_R07_SID_IDX ON RHQ_MEAS_DATA_NUM_R07 (schedule_id)
          </statement>
          <statement desc="Creating index on RHQ_MEAS_DATA_NUM_R08 (SCHEDULE_ID)">
            CREATE INDEX RHQ_MEAS_DATA_R08_SID_IDX ON RHQ_MEAS_DATA_NUM_R08 (schedule_id)
          </statement>
          <statement desc="Creating index on RHQ_MEAS_DATA_NUM_R09 (SCHEDULE_ID)">
            CREATE INDEX RHQ_MEAS_DATA_R09_SID_IDX ON RHQ_MEAS_DATA_NUM_R09 (schedule_id)
          </statement>
          <statement desc="Creating index on RHQ_MEAS_DATA_NUM_R10 (SCHEDULE_ID)">
            CREATE INDEX RHQ_MEAS_DATA_R10_SID_IDX ON RHQ_MEAS_DATA_NUM_R10 (schedule_id)
          </statement>
          <statement desc="Creating index on RHQ_MEAS_DATA_NUM_R11 (SCHEDULE_ID)">
            CREATE INDEX RHQ_MEAS_DATA_R11_SID_IDX ON RHQ_MEAS_DATA_NUM_R11 (schedule_id)
          </statement>
          <statement desc="Creating index on RHQ_MEAS_DATA_NUM_R12 (SCHEDULE_ID)">
            CREATE INDEX RHQ_MEAS_DATA_R12_SID_IDX ON RHQ_MEAS_DATA_NUM_R12 (schedule_id)
          </statement>
          <statement desc="Creating index on RHQ_MEAS_DATA_NUM_R13 (SCHEDULE_ID)">
            CREATE INDEX RHQ_MEAS_DATA_R13_SID_IDX ON RHQ_MEAS_DATA_NUM_R13 (schedule_id)
          </statement>
          <statement desc="Creating index on RHQ_MEAS_DATA_NUM_R14 (SCHEDULE_ID)">
            CREATE INDEX RHQ_MEAS_DATA_R14_SID_IDX ON RHQ_MEAS_DATA_NUM_R14 (schedule_id)
          </statement>
        </schema-directSQL>
      </schemaSpec>

      <schemaSpec version="2.45">
        <schema-addColumn table="RHQ_SERVER" column="STATUS" columnType="INTEGER" />
        <schema-directSQL>
          <statement desc="Updating existing servers with default STATUS flag">
            UPDATE RHQ_SERVER SET STATUS = 0
          </statement>
        </schema-directSQL>
        <schema-alterColumn table="RHQ_SERVER" column="STATUS" default="0" />
      </schemaSpec>

      <schemaSpec version="2.46">
        <schema-alterColumn table="RHQ_MEASUREMENT_DATA_TRAIT" column="VALUE" columnType="VARCHAR2" precision="4000" />
      </schemaSpec>

      <schemaSpec version="2.47">
        <schema-directSQL>
          <statement desc="Removing stale row no longer needed for baseline computations">
            DELETE FROM RHQ_SYSTEM_CONFIG WHERE PROPERTY_KEY = 'CAM_BASELINE_LASTTIME'
          </statement>
        </schema-directSQL>
      </schemaSpec>

      <schemaSpec version="2.48">
        <schema-addColumn table="RHQ_RESOURCE_GROUP" column="CLUSTER_KEY" columnType="VARCHAR2" precision="4000" />
      </schemaSpec>

      <schemaSpec version="2.49">
        <schema-directSQL>
          <statement desc="Remove old data from rhq_measurement_oob">
            truncate table rhq_measurement_oob
          </statement>
        </schema-directSQL>
        <schema-directSQL>
          <statement desc="Remove the composite primary key">
            ALTER TABLE rhq_measurement_oob DROP CONSTRAINT rhq_meas_oob_id_t_pk
          </statement>
          <statement desc="Introduce a primary key on schedule_id only">
            ALTER TABLE rhq_measurement_oob ADD CONSTRAINT RHQ_MEAS_OOB_ID_PK PRIMARY KEY (schedule_id)
          </statement>
        </schema-directSQL>
        <schema-directSQL>
          <statement desc="Creating table RHQ_MEASUREMENT_OOB_tmp">
            CREATE TABLE RHQ_MEASUREMENT_OOB_TMP ( SCHEDULE_ID INTEGER )
          </statement>
        </schema-directSQL>
        <schema-alterColumn table="RHQ_MEASUREMENT_OOB_TMP" column="SCHEDULE_ID" nullable="FALSE" />
        <schema-addColumn table="RHQ_MEASUREMENT_OOB_TMP" column="TIME_STAMP" columnType="LONG" />
        <schema-alterColumn table="RHQ_MEASUREMENT_OOB_TMP" column="TIME_STAMP" nullable="FALSE" />
        <schema-directSQL>
          <statement desc="Creating primary key for RHQ_MEASUREMENT_OOB_TMP">
            ALTER TABLE RHQ_MEASUREMENT_OOB_TMP ADD CONSTRAINT rhq_meas_oob_t_s_pk PRIMARY KEY ( SCHEDULE_ID )
          </statement>
        </schema-directSQL>
        <schema-addColumn table="RHQ_MEASUREMENT_OOB_TMP" column="OOB_FACTOR" columnType="INTEGER" />
        <schema-alterColumn table="RHQ_MEASUREMENT_OOB_TMP" column="OOB_FACTOR" nullable="FALSE" />
      </schemaSpec>

      <schemaSpec version="2.50">
        <schema-directSQL>
          <statement desc="Creating index on RHQ_RESOURCE_ERROR.RESOURCE_ID">
            CREATE INDEX RHQ_RES_ERROR_IDX_RES_ID ON RHQ_RESOURCE_ERROR (RESOURCE_ID)
          </statement>
        </schema-directSQL>
      </schemaSpec>

      <schemaSpec version="2.51">
        <schema-addColumn table="RHQ_QRTZ_TRIGGERS" column="PRIORITY" columnType="INTEGER" />
        <schema-addColumn table="RHQ_QRTZ_FIRED_TRIGGERS" column="PRIORITY" columnType="INTEGER" />
      </schemaSpec>

      <schemaSpec version="2.52">
        <schema-directSQL>
          <statement desc="Deleting unique name constraint on RHQ_RESOURCE_GROUP">
            DROP INDEX RHQ_RES_GROUP_NAME
          </statement>
        </schema-directSQL>
        <schema-directSQL>
          <statement desc="Deleting unique name constraint on RHQ_RESOURCE_GROUP">
            CREATE INDEX RHQ_RES_GROUP_NAME ON RHQ_RESOURCE_GROUP (name)
          </statement>
        </schema-directSQL>
      </schemaSpec>

      <schemaSpec version="2.53">
        <schema-addColumn table="RHQ_AGENT" column="BACKFILLED" columnType="BOOLEAN" />
        <schema-directSQL>
          <statement targetDBVendor="postgresql" desc="Updating backfilled bit for all agents">
            UPDATE RHQ_AGENT SET BACKFILLED = FALSE
          </statement>
          <statement targetDBVendor="oracle" desc="Updating backfilled bit for all agents">
            UPDATE RHQ_AGENT SET BACKFILLED = 0
          </statement>
        </schema-directSQL>
        <schema-alterColumn table="RHQ_AGENT" column="BACKFILLED" nullable="FALSE" />
      </schemaSpec>

      <schemaSpec version="2.54">
        <schema-directSQL>
          <statement desc="Updating Agent Max Quiet Time Allowed system configuration setting">
            UPDATE rhq_system_config SET property_value = '900000' WHERE property_key =
            'AGENT_MAX_QUIET_TIME_ALLOWED'
          </statement>
        </schema-directSQL>
      </schemaSpec>

      <schemaSpec version="2.55">
        <schema-directSQL>
          <statement desc="Creating index on TIME_STAMP column of RHQ_MEASUREMENT_DATA_NUM_1H">
            CREATE INDEX RHQ_MEAS_DATA_1H_TIME_IDX ON RHQ_MEASUREMENT_DATA_NUM_1H(TIME_STAMP)
          </statement>
          <statement desc="Creating index on TIME_STAMP column of RHQ_MEASUREMENT_DATA_NUM_6H">
            CREATE INDEX RHQ_MEAS_DATA_6H_TIME_IDX ON RHQ_MEASUREMENT_DATA_NUM_6H(TIME_STAMP)
          </statement>
        </schema-directSQL>
        <schema-directSQL>
          <statement desc="Creating index on RHQ_MEAS_DATA_NUM_R00 (TIME_STAMP)">
            CREATE INDEX RHQ_MEAS_DATA_R00_TS_IDX ON RHQ_MEAS_DATA_NUM_R00 (TIME_STAMP)
          </statement>
          <statement desc="Creating index on RHQ_MEAS_DATA_NUM_R01 (TIME_STAMP)">
            CREATE INDEX RHQ_MEAS_DATA_R01_TS_IDX ON RHQ_MEAS_DATA_NUM_R01 (TIME_STAMP)
          </statement>
          <statement desc="Creating index on RHQ_MEAS_DATA_NUM_R02 (TIME_STAMP)">
            CREATE INDEX RHQ_MEAS_DATA_R02_TS_IDX ON RHQ_MEAS_DATA_NUM_R02 (TIME_STAMP)
          </statement>
          <statement desc="Creating index on RHQ_MEAS_DATA_NUM_R03 (TIME_STAMP)">
            CREATE INDEX RHQ_MEAS_DATA_R03_TS_IDX ON RHQ_MEAS_DATA_NUM_R03 (TIME_STAMP)
          </statement>
          <statement desc="Creating index on RHQ_MEAS_DATA_NUM_R04 (TIME_STAMP)">
            CREATE INDEX RHQ_MEAS_DATA_R04_TS_IDX ON RHQ_MEAS_DATA_NUM_R04 (TIME_STAMP)
          </statement>
          <statement desc="Creating index on RHQ_MEAS_DATA_NUM_R05 (TIME_STAMP)">
            CREATE INDEX RHQ_MEAS_DATA_R05_TS_IDX ON RHQ_MEAS_DATA_NUM_R05 (TIME_STAMP)
          </statement>
          <statement desc="Creating index on RHQ_MEAS_DATA_NUM_R06 (TIME_STAMP)">
            CREATE INDEX RHQ_MEAS_DATA_R06_TS_IDX ON RHQ_MEAS_DATA_NUM_R06 (TIME_STAMP)
          </statement>
          <statement desc="Creating index on RHQ_MEAS_DATA_NUM_R07 (TIME_STAMP)">
            CREATE INDEX RHQ_MEAS_DATA_R07_TS_IDX ON RHQ_MEAS_DATA_NUM_R07 (TIME_STAMP)
          </statement>
          <statement desc="Creating index on RHQ_MEAS_DATA_NUM_R08 (TIME_STAMP)">
            CREATE INDEX RHQ_MEAS_DATA_R08_TS_IDX ON RHQ_MEAS_DATA_NUM_R08 (TIME_STAMP)
          </statement>
          <statement desc="Creating index on RHQ_MEAS_DATA_NUM_R09 (TIME_STAMP)">
            CREATE INDEX RHQ_MEAS_DATA_R09_TS_IDX ON RHQ_MEAS_DATA_NUM_R09 (TIME_STAMP)
          </statement>
          <statement desc="Creating index on RHQ_MEAS_DATA_NUM_R10 (TIME_STAMP)">
            CREATE INDEX RHQ_MEAS_DATA_R10_TS_IDX ON RHQ_MEAS_DATA_NUM_R10 (TIME_STAMP)
          </statement>
          <statement desc="Creating index on RHQ_MEAS_DATA_NUM_R11 (TIME_STAMP)">
            CREATE INDEX RHQ_MEAS_DATA_R11_TS_IDX ON RHQ_MEAS_DATA_NUM_R11 (TIME_STAMP)
          </statement>
          <statement desc="Creating index on RHQ_MEAS_DATA_NUM_R12 (TIME_STAMP)">
            CREATE INDEX RHQ_MEAS_DATA_R12_TS_IDX ON RHQ_MEAS_DATA_NUM_R12 (TIME_STAMP)
          </statement>
          <statement desc="Creating index on RHQ_MEAS_DATA_NUM_R13 (TIME_STAMP)">
            CREATE INDEX RHQ_MEAS_DATA_R13_TS_IDX ON RHQ_MEAS_DATA_NUM_R13 (TIME_STAMP)
          </statement>
          <statement desc="Creating index on RHQ_MEAS_DATA_NUM_R14 (TIME_STAMP)">
            CREATE INDEX RHQ_MEAS_DATA_R14_TS_IDX ON RHQ_MEAS_DATA_NUM_R14 (TIME_STAMP)
          </statement>
        </schema-directSQL>
      </schemaSpec>

      <schemaSpec version="2.56">
        <schema-directSQL>
          <statement desc="Dropping index on RHQ_MEAS_DATA_R00_SID_IDX">
            DROP INDEX RHQ_MEAS_DATA_R00_SID_IDX
          </statement>
          <statement desc="Dropping index on RHQ_MEAS_DATA_R01_SID_IDX">
            DROP INDEX RHQ_MEAS_DATA_R01_SID_IDX
          </statement>
          <statement desc="Dropping index on RHQ_MEAS_DATA_R02_SID_IDX">
            DROP INDEX RHQ_MEAS_DATA_R02_SID_IDX
          </statement>
          <statement desc="Dropping index on RHQ_MEAS_DATA_R03_SID_IDX">
            DROP INDEX RHQ_MEAS_DATA_R03_SID_IDX
          </statement>
          <statement desc="Dropping index on RHQ_MEAS_DATA_R04_SID_IDX">
            DROP INDEX RHQ_MEAS_DATA_R04_SID_IDX
          </statement>
          <statement desc="Dropping index on RHQ_MEAS_DATA_R05_SID_IDX">
            DROP INDEX RHQ_MEAS_DATA_R05_SID_IDX
          </statement>
          <statement desc="Dropping index on RHQ_MEAS_DATA_R06_SID_IDX">
            DROP INDEX RHQ_MEAS_DATA_R06_SID_IDX
          </statement>
          <statement desc="Dropping index on RHQ_MEAS_DATA_R07_SID_IDX">
            DROP INDEX RHQ_MEAS_DATA_R07_SID_IDX
          </statement>
          <statement desc="Dropping index on RHQ_MEAS_DATA_R08_SID_IDX">
            DROP INDEX RHQ_MEAS_DATA_R08_SID_IDX
          </statement>
          <statement desc="Dropping index on RHQ_MEAS_DATA_R09_SID_IDX">
            DROP INDEX RHQ_MEAS_DATA_R09_SID_IDX
          </statement>
          <statement desc="Dropping index on RHQ_MEAS_DATA_R10_SID_IDX">
            DROP INDEX RHQ_MEAS_DATA_R10_SID_IDX
          </statement>
          <statement desc="Dropping index on RHQ_MEAS_DATA_R11_SID_IDX">
            DROP INDEX RHQ_MEAS_DATA_R11_SID_IDX
          </statement>
          <statement desc="Dropping index on RHQ_MEAS_DATA_R12_SID_IDX">
            DROP INDEX RHQ_MEAS_DATA_R12_SID_IDX
          </statement>
          <statement desc="Dropping index on RHQ_MEAS_DATA_R13_SID_IDX">
            DROP INDEX RHQ_MEAS_DATA_R13_SID_IDX
          </statement>
          <statement desc="Dropping index on RHQ_MEAS_DATA_R14_SID_IDX">
            DROP INDEX RHQ_MEAS_DATA_R14_SID_IDX
          </statement>
        </schema-directSQL>
      </schemaSpec>

      <schemaSpec version="2.57">
        <schema-directSQL>
          <statement desc="Create index on RHQ_CONFIG_PROPERTY(PARENT_LIST_ID)">
            CREATE INDEX RHQ_CONFIG_PROP_idx_list_key ON RHQ_CONFIG_PROPERTY(PARENT_LIST_ID)
          </statement>
        </schema-directSQL>
      </schemaSpec>

      <schemaSpec version="2.58">
        <schema-addColumn table="RHQ_ALERT_DEFINITION" column="RESOURCE_GROUP_ID" columnType="INTEGER" />
        <schema-addColumn table="RHQ_ALERT_DEFINITION" column="GROUP_ALERT_DEF_ID" columnType="INTEGER" />
      </schemaSpec>

      <schemaSpec version="2.59">
        <schema-directSQL>
          <statement desc="Creating table RHQ_RAW_CONFIG">
            CREATE TABLE RHQ_RAW_CONFIG (ID INTEGER)
          </statement>
        </schema-directSQL>
        <schema-alterColumn table="RHQ_RAW_CONFIG" column="ID" columnType="INTEGER"  nullable="FALSE" />
        <schema-createSequence name="RHQ_RAW_CONFIG_ID_SEQ" initial="10001"/>
        <schema-directSQL>
          <statement desc="Creating primary key for RHQ_PARTITION_EVENT">
            ALTER TABLE RHQ_RAW_CONFIG ADD PRIMARY KEY (ID)
          </statement>
        </schema-directSQL>

        <schema-addColumn table="RHQ_RAW_CONFIG" column="CONFIG_ID" columnType="INTEGER"/>
        <schema-alterColumn table="RHQ_RAW_CONFIG" 
                            column="CONFIG_ID" 
                            columnType="INTEGER"
                            nullable="false"/>

        <schema-addColumn table="RHQ_RAW_CONFIG" column="PATH" columnType="VARCHAR2"/>
        <schema-alterColumn table="RHQ_RAW_CONFIG" 
                            column="PATH" 
                            columnType="VARCHAR2"
                            precision="512"/>

        <schema-addColumn table="RHQ_RAW_CONFIG" column="CONTENTS" columnType="BLOB"/>
        <schema-alterColumn table="RHQ_RAW_CONFIG" 
                            column="CONTENTS" 
                            columnType="BLOB"
                            nullable="false"/>

        <schema-addColumn table="RHQ_RAW_CONFIG" column="SHA256" columnType="VARCHAR2"/>
        <schema-alterColumn table="RHQ_RAW_CONFIG" 
                            column="SHA256" 
                            columnType="VARCHAR2"
                            precision="64" 
                            nullable="false"/>

        <schema-addColumn table="RHQ_RAW_CONFIG" column="CTIME" columnType="LONG"/>
        <schema-alterColumn table="RHQ_RAW_CONFIG" 
                            column="CTIME"  
                            columnType="LONG"
                            nullable="false"/>

        <schema-addColumn table="RHQ_RAW_CONFIG" column="MTIME" columnType="LONG"/>
        <schema-alterColumn table="RHQ_RAW_CONFIG" 
                            column="MTIME" 
                            columnType="LONG"
                            nullable="false"/>

        <schema-directSQL>
          <statement desc="Creating RHQ_RAW_CONFIG foreign key relation to RHQ_CONFIG">
            ALTER TABLE RHQ_RAW_CONFIG
            ADD CONSTRAINT RHQ_RAW_CONFIG_CONFIG_ID_FK
            FOREIGN KEY (CONFIG_ID)
            REFERENCES RHQ_CONFIG (ID)
          </statement>
        </schema-directSQL>

      </schemaSpec>

      <schemaSpec version="2.59.1">
        <schema-addColumn table="RHQ_PLUGIN" column="AMPS_VERSION" columnType="VARCHAR2"/>
        <schema-alterColumn table="RHQ_PLUGIN"
                            column="AMPS_VERSION"
                            columnType="VARCHAR2"
                            precision="16"/>
      </schemaSpec>

      <schemaSpec version="2.59.2">
        <schema-directSQL>
          <!-- RHN_CHANNEL => RHQ_REPO -->
          <statement>
            ALTER TABLE RHQ_CHANNEL RENAME TO RHQ_REPO
          </statement>
          <statement targetDBVendor="postgresql">
            ALTER TABLE RHQ_CHANNEL_ID_SEQ RENAME TO RHQ_REPO_ID_SEQ
          </statement>
          <statement targetDBVendor="oracle">
            RENAME RHQ_CHANNEL_ID_SEQ TO RHQ_REPO_ID_SEQ
          </statement>
          <statement>
            ALTER INDEX RHQ_CHANNEL_IDX
            RENAME TO RHQ_REPO_IDX
          </statement>
          <statement targetDBVendor="postgresql">
            ALTER TABLE RHQ_REPO
            DROP CONSTRAINT RHQ_CHANNEL_PKEY CASCADE
          </statement>
          <statement targetDBVendor="postgresql">
            ALTER TABLE RHQ_REPO
            ADD CONSTRAINT RHQ_REPO_PKEY PRIMARY KEY ( ID )
          </statement>
          <!-- RHQ_CHANNEL_CONTENT_SRC_MAP => RHQ_REPO_CONTENT_SRC_MAP -->
          <statement>
            ALTER TABLE RHQ_CHANNEL_CONTENT_SRC_MAP
              RENAME TO RHQ_REPO_CONTENT_SRC_MAP
          </statement>
          <statement>
            ALTER TABLE RHQ_REPO_CONTENT_SRC_MAP
              RENAME COLUMN CHANNEL_ID TO REPO_ID
          </statement>
          <statement>
            ALTER TABLE RHQ_REPO_CONTENT_SRC_MAP
            DROP CONSTRAINT RHQ_CHAN_CONTENT_SRC_MAP_KEY
          </statement>
          <statement>
            ALTER TABLE RHQ_REPO_CONTENT_SRC_MAP
            ADD CONSTRAINT RHQ_REPO_CONTENT_SRC_MAP_KEY
            PRIMARY KEY ( REPO_ID, CONTENT_SRC_ID )
          </statement>
          <statement targetDBVendor="postgresql">
            ALTER TABLE RHQ_REPO_CONTENT_SRC_MAP
            ADD CONSTRAINT RHQ_REPO_CONTENT_SRC_MAP_REPO_ID_FKEY
            FOREIGN KEY ( REPO_ID )
            REFERENCES RHQ_REPO ( ID )
          </statement>
          <statement targetDBVendor="postgresql">
            ALTER TABLE RHQ_REPO_CONTENT_SRC_MAP
            DROP CONSTRAINT RHQ_CHANNEL_CONTENT_SRC_MAP_CONTENT_SRC_ID_FKEY
          </statement>
          <statement targetDBVendor="postgresql">
            ALTER TABLE RHQ_REPO_CONTENT_SRC_MAP
            ADD CONSTRAINT RHQ_REPO_CONTENT_SRC_MAP_CONTENT_SRC_ID_FKEY
            FOREIGN KEY ( CONTENT_SRC_ID )
            REFERENCES RHQ_CONTENT_SOURCE( ID )
          </statement>

          <!-- RHQ_CHANNEL_PKG_VERSION_MAP => RHQ_REPO_PKG_VERSION_MAP -->
          <statement>
            ALTER TABLE RHQ_CHANNEL_PKG_VERSION_MAP
            RENAME TO RHQ_REPO_PKG_VERSION_MAP
          </statement>
          <statement>
            ALTER TABLE RHQ_REPO_PKG_VERSION_MAP
            RENAME COLUMN CHANNEL_ID TO REPO_ID
          </statement>
          <statement>
            ALTER TABLE RHQ_REPO_PKG_VERSION_MAP
            DROP CONSTRAINT RHQ_CHANNEL_PKG_VER_MAP_KEY
          </statement>
          <statement>
            ALTER TABLE RHQ_REPO_PKG_VERSION_MAP
            ADD CONSTRAINT RHQ_REPO_PKG_VER_MAP_KEY
            PRIMARY KEY ( REPO_ID, PACKAGE_VERSION_ID )
          </statement>
          <statement targetDBVendor="postgresql">
            ALTER TABLE RHQ_REPO_PKG_VERSION_MAP
            DROP CONSTRAINT RHQ_CHANNEL_PKG_VERSION_MAP_PACKAGE_VERSION_ID_FKEY
          </statement>
          <statement targetDBVendor="postgresql">
            ALTER TABLE RHQ_REPO_PKG_VERSION_MAP
            ADD CONSTRAINT RHQ_REPO_PKG_VERSION_MAP_PACKAGE_VERSION_ID_FKEY
            FOREIGN KEY ( PACKAGE_VERSION_ID )
            REFERENCES RHQ_PACKAGE_VERSION ( ID )
          </statement>
          <statement targetDBVendor="postgresql">
            ALTER TABLE RHQ_REPO_PKG_VERSION_MAP
            ADD CONSTRAINT RHQ_REPO_PKG_VERSION_MAP_REPO_ID_FKEY
            FOREIGN KEY ( REPO_ID )
            REFERENCES RHQ_REPO ( ID )
          </statement>

          <!-- RHQ_CHANNEL_RESOURCE_MAP => RHQ_REPO_RESOURCE_MAP -->
          <statement>
            ALTER TABLE RHQ_CHANNEL_RESOURCE_MAP
            RENAME TO RHQ_REPO_RESOURCE_MAP
          </statement>
          <statement>
            ALTER TABLE RHQ_REPO_RESOURCE_MAP
            RENAME COLUMN CHANNEL_ID TO REPO_ID
          </statement>
          <statement>
            ALTER TABLE RHQ_REPO_RESOURCE_MAP
            DROP CONSTRAINT RHQ_CHANNEL_RESOURCE_MAP_KEY
          </statement>
          <statement>
            ALTER TABLE RHQ_REPO_RESOURCE_MAP
            ADD CONSTRAINT RHQ_REPO_RESOURCE_MAP_KEY
            PRIMARY KEY ( REPO_ID, RESOURCE_ID )
          </statement>
          <statement targetDBVendor="postgresql">
            ALTER TABLE RHQ_REPO_RESOURCE_MAP
            DROP CONSTRAINT RHQ_CHANNEL_RESOURCE_MAP_RESOURCE_ID_FKEY
          </statement>
          <statement targetDBVendor="postgresql">
            ALTER TABLE RHQ_REPO_RESOURCE_MAP
            ADD CONSTRAINT RHQ_REPO_RESOURCE_MAP_RESOURCE_ID_FKEY
            FOREIGN KEY ( RESOURCE_ID )
            REFERENCES RHQ_RESOURCE ( ID )
          </statement>
          <statement targetDBVendor="postgresql">
            ALTER TABLE RHQ_REPO_RESOURCE_MAP
            ADD CONSTRAINT RHQ_REPO_RESOURCE_MAP_REPO_ID_FKEY
            FOREIGN KEY ( REPO_ID )
            REFERENCES RHQ_REPO ( ID )
          </statement>
        </schema-directSQL>

        <!-- RHQ_REPO_GROUP_TYPE -->
        <schema-createSequence name="RHQ_REPO_GROUP_TYPE_ID_SEQ" initial="10001" />
        <schema-directSQL>
          <statement>
            CREATE TABLE RHQ_REPO_GROUP_TYPE ( ID INTEGER PRIMARY KEY )
          </statement>
        </schema-directSQL>
        <schema-alterColumn table="RHQ_REPO_GROUP_TYPE" column="ID" nullable="false" />
        <schema-addColumn table="RHQ_REPO_GROUP_TYPE" column="NAME" precision="200" columnType="VARCHAR2" />
        <schema-alterColumn table="RHQ_REPO_GROUP_TYPE" column="NAME" nullable="false" />
        <schema-addColumn table="RHQ_REPO_GROUP_TYPE" column="DESCRIPTION" precision="500" columnType="VARCHAR2" />
        <schema-directSQL>
          <statement>
            INSERT INTO RHQ_REPO_GROUP_TYPE ( ID, NAME )
            VALUES ( 1, 'family' )
          </statement>
        </schema-directSQL>

        <!-- RHQ_REPO_GROUP -->
        <schema-createSequence name="RHQ_REPO_GROUP_ID_SEQ" initial="10001" />
        <schema-directSQL>
          <statement>
            CREATE TABLE RHQ_REPO_GROUP ( ID INTEGER PRIMARY KEY )
          </statement>
        </schema-directSQL>
        <schema-alterColumn table="RHQ_REPO_GROUP" column="ID" nullable="false" />
        <schema-addColumn table="RHQ_REPO_GROUP" column="NAME" precision="200" columnType="VARCHAR2" />
        <schema-alterColumn table="RHQ_REPO_GROUP" column="NAME" nullable="false" />
        <schema-addColumn table="RHQ_REPO_GROUP" column="DESCRIPTION" precision="500" columnType="VARCHAR2" />
        <schema-addColumn table="RHQ_REPO_GROUP" column="REPO_GROUP_TYPE_ID" columnType="INTEGER" />
        <schema-alterColumn table="RHQ_REPO_GROUP" column="REPO_GROUP_TYPE_ID" nullable="false" />
        <schema-directSQL>
          <statement targetDBVendor="postgresql">
            ALTER TABLE RHQ_REPO_GROUP
            ADD CONSTRAINT RHQ_REPO_GROUP_REPO_GROUP_TYPE_ID_FKEY
            FOREIGN KEY ( REPO_GROUP_TYPE_ID )
            REFERENCES RHQ_REPO_GROUP_TYPE ( ID )
          </statement>
          <statement targetDBVendor="oracle">
            ALTER TABLE RHQ_REPO_GROUP
            ADD FOREIGN KEY ( REPO_GROUP_TYPE_ID )
            REFERENCES RHQ_REPO_GROUP_TYPE ( ID )
          </statement>
          <statement targetDBVendor="postgresql">
            CREATE UNIQUE INDEX RHQ_REPO_GROUP_IDX
            ON RHQ_REPO_GROUP ( NAME, REPO_GROUP_TYPE_ID )
          </statement>
          <statement targetDBVendor="oracle">
            CREATE UNIQUE INDEX RHQ_REPO_GROUP_IDX
            ON RHQ_REPO_GROUP ( NAME, REPO_GROUP_TYPE_ID )
          </statement>
        </schema-directSQL>

        <!-- RHQ_REPO_REPO_GRP_MAP -->
        <schema-directSQL>
          <statement>
            CREATE TABLE RHQ_REPO_REPO_GRP_MAP ( REPO_ID INTEGER )
          </statement>
        </schema-directSQL>
        <schema-alterColumn table="RHQ_REPO_REPO_GRP_MAP" column="REPO_ID" nullable="false" />
        <schema-addColumn table="RHQ_REPO_REPO_GRP_MAP" column="REPO_GRP_ID" columnType="INTEGER" />
        <schema-alterColumn table="RHQ_REPO_REPO_GRP_MAP" column="REPO_GRP_ID" nullable="false" />
        <schema-addColumn table="RHQ_REPO_REPO_GRP_MAP" column="CTIME" columnType="LONG" />
        <schema-alterColumn table="RHQ_REPO_REPO_GRP_MAP" column="CTIME" nullable="false" />
        <schema-directSQL>
          <statement>
            ALTER TABLE RHQ_REPO_REPO_GRP_MAP
            ADD CONSTRAINT RHQ_REPO_REPO_GRP_MAP_KEY
            PRIMARY KEY ( REPO_ID, REPO_GRP_ID )
          </statement>
          <statement targetDBVendor="postgresql">
            ALTER TABLE RHQ_REPO_REPO_GRP_MAP
            ADD CONSTRAINT RHQ_REPO_REPO_GRP_MAP_REPO_ID_FKEY
            FOREIGN KEY ( REPO_ID )
            REFERENCES RHQ_REPO ( ID )
          </statement>
          <statement targetDBVendor="oracle">
            ALTER TABLE RHQ_REPO_REPO_GRP_MAP
            ADD FOREIGN KEY ( REPO_ID )
            REFERENCES RHQ_REPO ( ID )
          </statement>
          <statement targetDBVendor="postgresql">
            ALTER TABLE RHQ_REPO_REPO_GRP_MAP
            ADD CONSTRAINT RHQ_REPO_REPO_GRP_MAP_REPO_GRP_ID_FKEY
            FOREIGN KEY ( REPO_GRP_ID )
            REFERENCES RHQ_REPO_GROUP ( ID )
          </statement>
          <statement targetDBVendor="oracle">
            ALTER TABLE RHQ_REPO_REPO_GRP_MAP
            ADD FOREIGN KEY ( REPO_GRP_ID )
            REFERENCES RHQ_REPO_GROUP ( ID )
          </statement>
        </schema-directSQL>

        <!-- RHQ_REPO_RELATION_TYPE -->
        <schema-createSequence name="RHQ_REPO_RELATION_TYPE_ID_SEQ" initial="10001" />
        <schema-directSQL>
          <statement>
            CREATE TABLE RHQ_REPO_RELATION_TYPE ( ID INTEGER PRIMARY KEY )
          </statement>
        </schema-directSQL>
        <schema-alterColumn table="RHQ_REPO_RELATION_TYPE" column="ID" nullable="false" />
        <schema-addColumn table="RHQ_REPO_RELATION_TYPE" column="NAME" precision="200" columnType="VARCHAR2" />
        <schema-alterColumn table="RHQ_REPO_RELATION_TYPE" column="NAME" nullable="false" />
        <schema-addColumn table="RHQ_REPO_RELATION_TYPE" column="DESCRIPTION" precision="500" columnType="VARCHAR2" />
        <schema-directSQL>
          <statement>
            INSERT INTO
            RHQ_REPO_RELATION_TYPE ( ID, NAME )
            VALUES ( 1, 'parent' )
          </statement>
          <statement>
            INSERT INTO
            RHQ_REPO_RELATION_TYPE ( ID, NAME )
            VALUES ( 2, 'clone' )
          </statement>
        </schema-directSQL>

        <!-- RHQ_REPO_RELATION -->
        <schema-createSequence name="RHQ_REPO_RELATION_ID_SEQ" initial="10001" />
        <schema-directSQL>
          <statement>
            CREATE TABLE RHQ_REPO_RELATION ( ID INTEGER PRIMARY KEY )
          </statement>
        </schema-directSQL>
        <schema-alterColumn table="RHQ_REPO_RELATION" column="ID" nullable="false" />
        <schema-addColumn table="RHQ_REPO_RELATION" column="RELATED_REPO_ID" columnType="INTEGER" />
        <schema-alterColumn table="RHQ_REPO_RELATION" column="RELATED_REPO_ID" nullable="false" />
        <schema-addColumn table="RHQ_REPO_RELATION" column="REPO_RELATION_TYPE_ID" columnType="INTEGER" />
        <schema-alterColumn table="RHQ_REPO_RELATION" column="REPO_RELATION_TYPE_ID" nullable="false" />
        <schema-directSQL>
          <statement targetDBVendor="postgresql">
            ALTER TABLE RHQ_REPO_RELATION
            ADD CONSTRAINT RHQ_REPO_RELATION_RELATED_REPO_ID_FKEY
            FOREIGN KEY ( RELATED_REPO_ID )
            REFERENCES RHQ_REPO ( ID )
          </statement>
          <statement targetDBVendor="oracle">
            ALTER TABLE RHQ_REPO_RELATION
            ADD FOREIGN KEY ( RELATED_REPO_ID )
            REFERENCES RHQ_REPO ( ID )
          </statement>
          <statement targetDBVendor="postgresql">
            ALTER TABLE RHQ_REPO_RELATION
            ADD CONSTRAINT RHQ_REPO_RELATION_REPO_RELATION_TYPE_ID_FKEY
            FOREIGN KEY ( REPO_RELATION_TYPE_ID )
            REFERENCES RHQ_REPO_RELATION_TYPE ( ID )
          </statement>
          <statement targetDBVendor="oracle">
            ALTER TABLE RHQ_REPO_RELATION
            ADD FOREIGN KEY ( REPO_RELATION_TYPE_ID )
            REFERENCES RHQ_REPO_RELATION_TYPE ( ID )
          </statement>
        </schema-directSQL>

        <!-- RHQ_REPO_REPO_RELATION_MAP -->
        <schema-directSQL>
          <statement>
            CREATE TABLE RHQ_REPO_REPO_RELATION_MAP ( REPO_ID INTEGER )
          </statement>
        </schema-directSQL>
        <schema-alterColumn table="RHQ_REPO_REPO_RELATION_MAP" column="REPO_ID" nullable="false" />
        <schema-addColumn table="RHQ_REPO_REPO_RELATION_MAP" column="REPO_RELATION_ID" columnType="INTEGER" />
        <schema-alterColumn table="RHQ_REPO_REPO_RELATION_MAP" column="REPO_RELATION_ID" nullable="false" />
        <schema-addColumn table="RHQ_REPO_REPO_RELATION_MAP" column="CTIME" columnType="LONG" />
        <schema-alterColumn table="RHQ_REPO_REPO_RELATION_MAP" column="CTIME" nullable="false" />
        <schema-directSQL>
          <statement>
            ALTER TABLE RHQ_REPO_REPO_RELATION_MAP
            ADD CONSTRAINT RHQ_REPO_REPO_RELATION_MAP_KEY
            PRIMARY KEY ( REPO_ID, REPO_RELATION_ID )
          </statement>
          <statement targetDBVendor="postgresql">
            ALTER TABLE RHQ_REPO_REPO_RELATION_MAP
            ADD CONSTRAINT RHQ_REPO_REPO_RELATION_MAP_REPO_ID_FKEY
            FOREIGN KEY ( REPO_ID )
            REFERENCES RHQ_REPO ( ID )
          </statement>
          <statement targetDBVendor="oracle">
            ALTER TABLE RHQ_REPO_REPO_RELATION_MAP
            ADD FOREIGN KEY ( REPO_ID )
            REFERENCES RHQ_REPO ( ID )
          </statement>
          <statement targetDBVendor="postgresql">
            ALTER TABLE RHQ_REPO_REPO_RELATION_MAP
            ADD CONSTRAINT RHQ_REPO_REPO_RELATION_MAP_REPO_RELATION_ID_FKEY
            FOREIGN KEY ( REPO_RELATION_ID )
            REFERENCES RHQ_REPO_RELATION ( ID )
          </statement>
          <statement targetDBVendor="oracle">
            ALTER TABLE RHQ_REPO_REPO_RELATION_MAP
            ADD FOREIGN KEY ( REPO_RELATION_ID )
            REFERENCES RHQ_REPO_RELATION ( ID )
          </statement>
        </schema-directSQL>
      </schemaSpec>

      <schemaSpec version="2.61">
        <schema-directSQL>
          <statement desc="Creating table RHQ_KICKSTARTABLE_TREE">
            CREATE TABLE RHQ_KICKSTARTABLE_TREE ( ID INTEGER PRIMARY KEY )
          </statement>
        </schema-directSQL>
        <schema-alterColumn table="RHQ_KICKSTARTABLE_TREE" column="ID" nullable="false" columnType="INTEGER"/>
        <schema-addColumn table="RHQ_KICKSTARTABLE_TREE" column="LABEL" precision="64" columnType="VARCHAR2" />
        <schema-alterColumn table="RHQ_KICKSTARTABLE_TREE" column="LABEL" nullable="false" />
        <schema-addColumn table="RHQ_KICKSTARTABLE_TREE" column="BASE_PATH" precision="256" columnType="VARCHAR2" />
        <schema-alterColumn table="RHQ_KICKSTARTABLE_TREE" column="BASE_PATH" nullable="false" />
        <schema-addColumn table="RHQ_KICKSTARTABLE_TREE" column="LAST_MODIFIED" columnType="LONG" />
        <schema-alterColumn table="RHQ_KICKSTARTABLE_TREE" column="LAST_MODIFIED" nullable="false" />
        <schema-directSQL>
          <statement targetDBVendor="postgresql">
            CREATE UNIQUE INDEX RHQ_KICKSTART_IDX
            ON RHQ_KICKSTARTABLE_TREE ( LABEL, BASE_PATH )
          </statement>
          <statement targetDBVendor="oracle">
            CREATE UNIQUE INDEX RHQ_KICKSTART_IDX
            ON RHQ_KICKSTARTABLE_TREE ( LABEL, BASE_PATH )
          </statement>
        </schema-directSQL>

        <schema-directSQL>
          <statement desc="Creating table RHQ_REPO_KS_TREE">
            CREATE TABLE RHQ_REPO_KS_TREE ( REPO_ID INTEGER )
          </statement>
        </schema-directSQL>

        <schema-alterColumn table="RHQ_REPO_KS_TREE" column="REPO_ID" nullable="false" columnType="INTEGER"/>
        <schema-addColumn table="RHQ_REPO_KS_TREE" column="KICKSTART_TREE_ID" columnType="INTEGER" />
        <schema-alterColumn table="RHQ_REPO_KS_TREE" column="KICKSTART_TREE_ID" nullable="false" />
        <schema-addColumn table="RHQ_REPO_KS_TREE" column="LAST_MODIFIED" columnType="LONG" />
        <schema-alterColumn table="RHQ_REPO_KS_TREE" column="LAST_MODIFIED" nullable="false" />
        <schema-directSQL>
          <statement>
            ALTER TABLE RHQ_REPO_KS_TREE
            ADD CONSTRAINT RHQ_REPO_KS_MAP_KEY
            PRIMARY KEY ( REPO_ID, KICKSTART_TREE_ID )
          </statement>
          <statement targetDBVendor="postgresql">
            ALTER TABLE RHQ_REPO_KS_TREE
            ADD CONSTRAINT RHQ_KS_REPO_ID_FKEY
            FOREIGN KEY ( REPO_ID )
            REFERENCES RHQ_REPO ( ID )
          </statement>
          <statement targetDBVendor="oracle">
            ALTER TABLE RHQ_REPO_KS_TREE
            ADD FOREIGN KEY ( REPO_ID )
            REFERENCES RHQ_REPO ( ID )
          </statement>
          <statement targetDBVendor="postgresql">
            ALTER TABLE RHQ_REPO_KS_TREE
            ADD CONSTRAINT RHQ_REPO_KS_TREE_ID_FKEY
            FOREIGN KEY ( KICKSTART_TREE_ID )
            REFERENCES RHQ_KICKSTARTABLE_TREE ( ID )
          </statement>
          <statement targetDBVendor="oracle">
            ALTER TABLE RHQ_REPO_KS_TREE
            ADD FOREIGN KEY ( KICKSTART_TREE_ID )
            REFERENCES RHQ_KICKSTARTABLE_TREE ( ID )
          </statement>
        </schema-directSQL>
        <schema-directSQL>
          <statement>
            CREATE TABLE RHQ_DISTRIBUTION_TYPE ( ID INTEGER PRIMARY KEY )
          </statement>
        </schema-directSQL>
        <schema-alterColumn table="RHQ_DISTRIBUTION_TYPE" column="ID" nullable="false" />
        <schema-addColumn table="RHQ_DISTRIBUTION_TYPE" column="NAME" precision="200" columnType="VARCHAR2" />
        <schema-alterColumn table="RHQ_DISTRIBUTION_TYPE" column="NAME" nullable="false" />
        <schema-addColumn table="RHQ_DISTRIBUTION_TYPE" column="DESCRIPTION" precision="500" columnType="VARCHAR2" />
        <schema-directSQL>

          <statement>
            INSERT INTO
            RHQ_DISTRIBUTION_TYPE ( ID, NAME )
            VALUES ( 1, 'kickstart', 'Linux kickstart distribution' )
          </statement>
          <statement>
            INSERT INTO
            RHQ_DISTRIBUTION_TYPE ( ID, NAME )
            VALUES ( 2, 'jumpstart', 'solaris jumpstart distribution' )
          </statement>
        </schema-directSQL>
        <schema-directSQL>
          <statement targetDBVendor="oracle">
            ALTER TABLE RHQ_REPO_KS_TREE RENAME TO RHQ_REPO_DISTRIBUTION
          </statement>
          <statement targetDBVendor="postgresql">
            ALTER TABLE RHQ_REPO_KS_TREE RENAME TO RHQ_REPO_DISTRIBUTION
          </statement>
          <statement targetDBVendor="oracle">
            ALTER TABLE RHQ_KICKSTARTABLE_TREE RENAME TO RHQ_DISTRIBUTION
          </statement>
          <statement targetDBVendor="postgresql">
            ALTER TABLE RHQ_KICKSTARTABLE_TREE RENAME TO RHQ_DISTRIBUTION
          </statement>
          <statement targetDBVendor="oracle">
             ALTER TABLE  RHQ_REPO_DISTRIBUTION RENAME CONSTRAINT
             RHQ_REPO_KS_TREE_ID_FKEY TO  RHQ_REPO_DIST_ID_FKEY
          </statement>
          <statement targetDBVendor="postgresql">
             ALTER TABLE  RHQ_REPO_DISTRIBUTION RENAME CONSTRAINT
             RHQ_REPO_KS_TREE_ID_FKEY TO  RHQ_REPO_DIST_ID_FKEY
          </statement>
          <statement targetDBVendor="oracle">
             ALTER TABLE  RHQ_REPO_DISTRIBUTION RENAME CONSTRAINT
             RHQ_REPO_KS_MAP_KEY TO RHQ_REPO_DIST_MAP_KEY
          </statement>
          <statement targetDBVendor="postgresql">
             ALTER TABLE  RHQ_REPO_DISTRIBUTION RENAME CONSTRAINT
             RHQ_REPO_KS_MAP_KEY TO RHQ_REPO_DIST_MAP_KEY
          </statement>
          <statement targetDBVendor="oracle">
             ALTER INDEX RHQ_KICKSTART_IDX RENAME TO RHQ_DISTRIBUTION_IDX
          </statement>
          <statement targetDBVendor="postgresql">
             ALTER INDEX RHQ_KICKSTART_IDX RENAME TO RHQ_DISTRIBUTION_IDX
          </statement>
        </schema-directSQL>

        <schema-directSQL>
          <statement targetDBVendor="oracle">
            ALTER TABLE RHQ_DISTRIBUTION
            ADD CONSTRAINT RHQ_DIST_FKEY
            FOREIGN KEY ( DISTRIBUTION_TYPE_ID)
            REFERENCES RHQ_DISTRIBUTION_TYPE ( ID )
          </statement>
          <statement targetDBVendor="postgresql">
            ALTER TABLE RHQ_DISTRIBUTION
            ADD CONSTRAINT RHQ_DIST_FKEY
            FOREIGN KEY ( DISTRIBUTION_TYPE_ID)
            REFERENCES RHQ_DISTRIBUTION_TYPE ( ID )
          </statement>
        </schema-directSQL>
      </schemaSpec>

      <schemaSpec version="2.62">
        <schema-alterColumn
          table="RHQ_CONFIG_PROP_DEF"
          column="NAME"
          columnType="VARCHAR2"
          precision="255" />

        <schema-alterColumn
          table="RHQ_CONFIG_PROPERTY"
          column="NAME"
          columnType="VARCHAR2"
          precision="255" />
      </schemaSpec>


      <schemaSpec version="2.63">
          <schema-addColumn table="RHQ_REPO" column="IS_CANDIDATE" columnType="BOOLEAN"/>
          <schema-alterColumn table="RHQ_REPO" column="IS_CANDIDATE" nullable="false" />
      </schemaSpec>
    	
    	<!-- Generic tagging support -->
      <schemaSpec version="2.64">
    	<schema-createSequence name="RHQ_TAG_ID_SEQ" initial="10001" />
    	  <schema-directSQL>
    	    <statement>
    	      CREATE TABLE RHQ_TAG ( ID INTEGER PRIMARY KEY )
    	    </statement>
    	  </schema-directSQL>
    	 <schema-alterColumn table="RHQ_TAG" column="ID" nullable="false" />
    	 <schema-addColumn table="RHQ_TAG" column="NAME" precision="200" columnType="VARCHAR2" />
    	 <schema-alterColumn table="RHQ_TAG" column="NAME" nullable="false" />
    	 <schema-addColumn table="RHQ_TAG" column="DESCRIPTION" precision="500" columnType="VARCHAR2" />
      </schemaSpec>
    	
   	  <!-- Distribution Files -->
      <schemaSpec version="2.65">
      	 <schema-directSQL>
      	    <statement>
      	        CREATE TABLE RHQ_DISTRIBUTION_FILE ( DISTRIBUTION_ID INTEGER )
      	    </statement>
      	 </schema-directSQL>
      	 <schema-alterColumn table="RHQ_DISTRIBUTION_FILE" column="DISTRIBUTION_ID" nullable="false" />
      	 <schema-addColumn table="RHQ_DISTRIBUTION_FILE" column="RELATIVE_FILENAME" precision="256" columnType="VARCHAR2" />
      	 <schema-alterColumn table="RHQ_DISTRIBUTION_FILE" column="RELATIVE_FILENAME" nullable="false" />
      	 <schema-addColumn table="RHQ_DISTRIBUTION_FILE" column="MD5SUM" precision="64" columnType="VARCHAR2" />
      	 <schema-alterColumn table="RHQ_DISTRIBUTION_FILE" column="MD5SUM" nullable="false" />
      	 <schema-addColumn table="RHQ_DISTRIBUTION_FILE" column="LAST_MODIFIED" columnType="LONG" />
      	 <schema-alterColumn table="RHQ_DISTRIBUTION_FILE" column="LAST_MODIFIED" nullable="false" />
      	<schema-directSQL>
      	  <statement targetDBVendor="postgresql">
      	   CREATE UNIQUE INDEX RHQ_DISTRIBUTION_FILE_IDX
      	   ON RHQ_DISTRIBUTION_FILE ( DISTRIBUTION_ID, RELATIVE_FILENAME )
      	  </statement>
      	  <statement targetDBVendor="oracle">
      	   CREATE UNIQUE INDEX RHQ_DISTRIBUTION_FILE_IDX
      	   ON RHQ_DISTRIBUTION_FILE ( DISTRIBUTION_ID, RELATIVE_FILENAME )
      	  </statement>
      	</schema-directSQL>
      	<schema-directSQL>
      	 <statement targetDBVendor="oracle">
      	  ALTER TABLE RHQ_DISTRIBUTION_FILE
      	  ADD CONSTRAINT RHQ_DIST_FILE_FKEY
      	  FOREIGN KEY ( DISTRIBUTION_ID)
      	  REFERENCES RHQ_DISTRIBUTION ( ID )
      	 </statement>
      	 <statement targetDBVendor="postgresql">
      	  ALTER TABLE RHQ_DISTRIBUTION_FILE
      	  ADD CONSTRAINT RHQ_DIST_FILE_FKEY
      	  FOREIGN KEY ( DISTRIBUTION_ID)
      	  REFERENCES RHQ_DISTRIBUTION ( ID )
      	 </statement>
        </schema-directSQL>
      	
      </schemaSpec>


      <!-- RHQ_REPO_TAG_MAP -->
      <schemaSpec version="2.66">
        <schema-directSQL>
          <statement>
            CREATE TABLE RHQ_REPO_TAG_MAP ( REPO_ID INTEGER )
          </statement>
        </schema-directSQL>
        <schema-alterColumn table="RHQ_REPO_TAG_MAP" column="REPO_ID" nullable="false" />
        <schema-addColumn table="RHQ_REPO_TAG_MAP" column="TAG_ID" columnType="INTEGER" />
        <schema-alterColumn table="RHQ_REPO_TAG_MAP" column="TAG_ID" nullable="false" />
        <schema-directSQL>
          <statement>
            ALTER TABLE RHQ_REPO_TAG_MAP
            ADD CONSTRAINT RHQ_REPO_TAG_MAP_KEY
            PRIMARY KEY ( REPO_ID, TAG_ID )
          </statement>
          <statement targetDBVendor="postgresql">
            ALTER TABLE RHQ_REPO_TAG_MAP
            ADD CONSTRAINT RHQ_REPO_TAG_MAP_REPO_ID_FKEY
            FOREIGN KEY ( REPO_ID )
            REFERENCES RHQ_REPO ( ID )
          </statement>
          <statement targetDBVendor="oracle">
            ALTER TABLE RHQ_REPO_TAG_MAP
            ADD FOREIGN KEY ( REPO_ID )
            REFERENCES RHQ_REPO ( ID )
          </statement>
          <statement targetDBVendor="postgresql">
            ALTER TABLE RHQ_REPO_TAG_MAP
            ADD CONSTRAINT RHQ_REPO_TAG_MAP_TAG_ID_FKEY
            FOREIGN KEY ( TAG_ID )
            REFERENCES RHQ_TAG ( ID )
          </statement>
          <statement targetDBVendor="oracle">
            ALTER TABLE RHQ_REPO_TAG_MAP
            ADD FOREIGN KEY ( TAG_ID )
            REFERENCES RHQ_TAG ( ID )
          </statement>
        </schema-directSQL>
      </schemaSpec>

<<<<<<< HEAD
      <schemaSpec version="2.68">
      	<schema-createSequence name="RHQ_DISTRIBUTION_FILE_SEQ" initial="10001" />
        <schema-directSQL>
            <statement>
                ALTER TABLE RHQ_DISTRIBUTION_FILE DROP CONSTRAINT RHQ_DISTRIBUTION_FILE_PKEY
            </statement>
        </schema-directSQL>
        	
        <schema-addColumn table="RHQ_DISTRIBUTION_FILE" column="ID" columnType="INTEGER" />
        <schema-alterColumn table="RHQ_DISTRIBUTION_FILE" column="ID" nullable="false" />
      	
      	<schema-directSQL>	
        	<statement>
        		ALTER TABLE RHQ_DISTRIBUTION_FILE ALTER COLUMN ID SET DEFAULT NEXTVAL('RHQ_DISTRIBUTION_FILE_ID_SEQ')
            </statement>
        </schema-directSQL>
       </schemaSpec>
              
=======
      <!-- Add support for server-side plugins -->
      <schemaSpec version="2.66">
        <!-- add the new column that indicates if this is deployed on the SERVER or AGENT -->
        <schema-addColumn table="RHQ_PLUGIN" column="DEPLOYMENT" columnType="VARCHAR2" precision="8"/>
        <schema-directSQL>
          <statement desc="Updating existing plugins with default deployment of AGENT">
            UPDATE RHQ_PLUGIN SET DEPLOYMENT = 'AGENT'
          </statement>
        </schema-directSQL>
        <schema-alterColumn table="RHQ_PLUGIN" column="DEPLOYMENT" nullable="FALSE"/>

        <!-- add the new column that provides configuration to a plugin -->
        <schema-addColumn table="RHQ_PLUGIN" column="PLUGIN_CONFIG_ID" columnType="INTEGER" />
        <schema-directSQL>
          <statement desc="Creating RHQ_PLUGIN foreign key relation to RHQ_CONFIG for plugin config">
            ALTER TABLE RHQ_PLUGIN
            ADD CONSTRAINT RHQ_PLUGIN_P_CFG_ID_FKEY
            FOREIGN KEY (PLUGIN_CONFIG_ID)
            REFERENCES RHQ_CONFIG (ID)
          </statement>
        </schema-directSQL>

        <!-- add the new column that provides configuration to a plugin -->
        <schema-addColumn table="RHQ_PLUGIN" column="JOBS_CONFIG_ID" columnType="INTEGER" />
        <schema-directSQL>
          <statement desc="Creating RHQ_PLUGIN foreign key relation to RHQ_CONFIG for scheduled jobs">
            ALTER TABLE RHQ_PLUGIN
            ADD CONSTRAINT RHQ_PLUGIN_JOBS_CFG_ID_FKEY
            FOREIGN KEY (JOBS_CONFIG_ID)
            REFERENCES RHQ_CONFIG (ID)
          </statement>
        </schema-directSQL>
      </schemaSpec>
>>>>>>> 1d180bf7

    </dbupgrade>
  </target>
</project><|MERGE_RESOLUTION|>--- conflicted
+++ resolved
@@ -2122,7 +2122,6 @@
         </schema-directSQL>
       </schemaSpec>
 
-<<<<<<< HEAD
       <schemaSpec version="2.68">
       	<schema-createSequence name="RHQ_DISTRIBUTION_FILE_SEQ" initial="10001" />
         <schema-directSQL>
@@ -2141,9 +2140,8 @@
         </schema-directSQL>
        </schemaSpec>
               
-=======
       <!-- Add support for server-side plugins -->
-      <schemaSpec version="2.66">
+      <schemaSpec version="2.69">
         <!-- add the new column that indicates if this is deployed on the SERVER or AGENT -->
         <schema-addColumn table="RHQ_PLUGIN" column="DEPLOYMENT" columnType="VARCHAR2" precision="8"/>
         <schema-directSQL>
@@ -2175,7 +2173,6 @@
           </statement>
         </schema-directSQL>
       </schemaSpec>
->>>>>>> 1d180bf7
 
     </dbupgrade>
   </target>
