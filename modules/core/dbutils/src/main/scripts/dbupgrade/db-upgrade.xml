
<project name="db-upgrade" default="upgrade" basedir=".">

	<!--
    This target upgrades a database schema. The parameters that it accepts are: jdbc.url = the jdbc url of the database
    to upgrade jdbc.user = the user to connect to the database as jdbc.password = the database user's password
    target.schema.version = the schema version to upgrade to. If this is omitted then the schema is upgraded to the
    latest version. This target assumes that the taskdefs for the dbupgrade ant task have already been defined.
    -->

	<target name="upgrade">

		<echo>
            DB Upgrade:
            JDBC URL: ${jdbc.url}
            JDBC User: ${jdbc.user}
            Update Version: ${target.schema.version}
        </echo>

		<dbupgrade jdbcUrl="${jdbc.url}" jdbcUser="${jdbc.user}" jdbcPassword="${jdbc.password}" valueColumn="PROPERTY_VALUE" table="RHQ_SYSTEM_CONFIG" keyColumn="PROPERTY_KEY" keyMatch="DB_SCHEMA_VERSION" targetSchemaVersion="${target.schema.version}">

			<schemaSpec version="2.0">
				<!-- Empty initial schema to avoid install failure on default latest schema version -->
			</schemaSpec>

			<schemaSpec version="2.1">
				<!--
                    Keep the columnType VARCHAR2, but increase size; (see note for RHQ_ALERT_CONDITION table in alert-schema.xml for more info)
                -->
				<schema-alterColumn table="RHQ_ALERT_CONDITION" column="OPTION_STATUS" columnType="VARCHAR2" precision="256" />
			</schemaSpec>

			<schemaSpec version="2.2">
				<!-- RHQ-481 make resource names longer -->
				<schema-alterColumn table="RHQ_RESOURCE" column="NAME" columnType="VARCHAR2" precision="500" />
			</schemaSpec>

			<schemaSpec version="2.3">
				<!-- RHQ-666 - Don't require resource name at creation time -->
				<schema-alterColumn table="RHQ_CREATE_RES_HIST" column="CREATED_RESOURCE_NAME" columnType="VARCHAR2" precision="500" />
			</schemaSpec>

			<!-- RHQ-669 - Add metadata to package type to indicate architecture support -->
			<schemaSpec version="2.4">
				<schema-addColumn table="RHQ_PACKAGE_TYPE" column="SUPPORTS_ARCHITECTURE" columnType="BOOLEAN" />

				<schema-directSQL>
					<statement targetDBVendor="postgresql" desc="Updating existing package types with default for SUPPORTS_ARCHITECTURE flag">
                        UPDATE RHQ_PACKAGE_TYPE SET SUPPORTS_ARCHITECTURE = FALSE
                    </statement>
					<statement targetDBVendor="oracle" desc="Updating existing package types with default for SUPPORTS_ARCHITECTURE flag">
                        UPDATE RHQ_PACKAGE_TYPE SET SUPPORTS_ARCHITECTURE = 0
                    </statement>
				</schema-directSQL>

				<schema-alterColumn table="RHQ_PACKAGE_TYPE" column="SUPPORTS_ARCHITECTURE" nullable="FALSE" />
			</schemaSpec>

			<!-- RHQ-176 - Add notes column to content requests -->
			<schemaSpec version="2.5">
				<schema-addColumn table="RHQ_CONTENT_REQ" column="NOTES" columnType="VARCHAR2" precision="512" />
			</schemaSpec>

			<!-- rhq-488 - RHQ High Availability / Failover Support -->
			<schemaSpec version="2.6">

				<!-- RHQ_AFFINITY_GROUP -->
				<schema-directSQL>
					<statement desc="Creating table RHQ_AFFINITY_GROUP">
                        CREATE TABLE RHQ_AFFINITY_GROUP ( ID INTEGER )
                    </statement>
				</schema-directSQL>
				<schema-alterColumn table="RHQ_AFFINITY_GROUP" column="ID" nullable="FALSE" />
				<schema-createSequence name="RHQ_AFFINITY_GROUP_ID_SEQ" initial="10001" />
				<schema-directSQL>
					<statement desc="Creating primary key for RHQ_AFFINITY_GROUP">
                        ALTER TABLE RHQ_AFFINITY_GROUP ADD PRIMARY KEY ( ID )
                    </statement>
				</schema-directSQL>
				<schema-addColumn table="RHQ_AFFINITY_GROUP" column="NAME" columnType="VARCHAR2" precision="255" />
				<schema-alterColumn table="RHQ_AFFINITY_GROUP" column="NAME" nullable="FALSE" />

				<!-- RHQ_SERVER -->
				<schema-directSQL>
					<statement desc="Creating table RHQ_SERVER">
                        CREATE TABLE RHQ_SERVER ( ID INTEGER )
                    </statement>
				</schema-directSQL>
				<schema-alterColumn table="RHQ_SERVER" column="ID" nullable="FALSE" />
				<schema-createSequence name="RHQ_SERVER_ID_SEQ" initial="10001" />
				<schema-directSQL>
					<statement desc="Creating primary key for RHQ_SERVER">
                        ALTER TABLE RHQ_SERVER ADD PRIMARY KEY ( ID )
                    </statement>
				</schema-directSQL>
				<schema-addColumn table="RHQ_SERVER" column="NAME" columnType="VARCHAR2" precision="255" />
				<schema-alterColumn table="RHQ_SERVER" column="NAME" nullable="FALSE" />
				<schema-addColumn table="RHQ_SERVER" column="ADDRESS" columnType="VARCHAR2" precision="255" />
				<schema-alterColumn table="RHQ_SERVER" column="ADDRESS" nullable="FALSE" />
				<schema-addColumn table="RHQ_SERVER" column="PORT" columnType="INTEGER" />
				<schema-alterColumn table="RHQ_SERVER" column="PORT" nullable="FALSE" />
				<schema-addColumn table="RHQ_SERVER" column="SECURE_PORT" columnType="INTEGER" />
				<schema-alterColumn table="RHQ_SERVER" column="SECURE_PORT" nullable="FALSE" />
				<schema-addColumn table="RHQ_SERVER" column="CTIME" columnType="LONG" />
				<schema-alterColumn table="RHQ_SERVER" column="CTIME" nullable="FALSE" />
				<schema-addColumn table="RHQ_SERVER" column="AFFINITY_GROUP_ID" columnType="INTEGER" />
				<schema-directSQL>
					<statement desc="Creating RHQ_SERVER foreign key relation to RHQ_AFFINITY_GROUP">
                        ALTER TABLE RHQ_SERVER
                        ADD CONSTRAINT RHQ_SERVER_AG_ID_FK
                        FOREIGN KEY (AFFINITY_GROUP_ID)
                        REFERENCES RHQ_AFFINITY_GROUP (ID)
                    </statement>
				</schema-directSQL>

				<!-- RHQ_AGENT modifications -->
				<schema-addColumn table="RHQ_AGENT" column="AFFINITY_GROUP_ID" columnType="INTEGER" />
				<schema-directSQL>
					<statement desc="Creating RHQ_AGENT foreign key relation to RHQ_AFFINITY_GROUP">
                        ALTER TABLE RHQ_AGENT
                        ADD CONSTRAINT RHQ_AGENT_AG_ID_FK
                        FOREIGN KEY (AFFINITY_GROUP_ID)
                        REFERENCES RHQ_AFFINITY_GROUP (ID)
                    </statement>
				</schema-directSQL>
				<schema-addColumn table="RHQ_AGENT" column="SERVER_ID" columnType="INTEGER" />
				<schema-directSQL>
					<statement desc="Creating RHQ_AGENT foreign key relation to RHQ_SERVER">
                        ALTER TABLE RHQ_AGENT
                        ADD CONSTRAINT RHQ_AGENT_SERVER_ID_FK
                        FOREIGN KEY (SERVER_ID)
                        REFERENCES RHQ_SERVER (ID)
                    </statement>
				</schema-directSQL>

				<!-- RHQ_PARTITION_EVENT -->
				<schema-directSQL>
					<statement desc="Creating table RHQ_PARTITION_EVENT">
                        CREATE TABLE RHQ_PARTITION_EVENT ( ID INTEGER )
                    </statement>
				</schema-directSQL>
				<schema-alterColumn table="RHQ_PARTITION_EVENT" column="ID" nullable="FALSE" />
				<schema-createSequence name="RHQ_PARTITION_EVENT_ID_SEQ" initial="10001" />
				<schema-directSQL>
					<statement desc="Creating primary key for RHQ_PARTITION_EVENT">
                        ALTER TABLE RHQ_PARTITION_EVENT ADD PRIMARY KEY ( ID )
                    </statement>
				</schema-directSQL>
				<schema-addColumn table="RHQ_PARTITION_EVENT" column="SUBJECT_NAME" columnType="VARCHAR2" precision="255" />
				<schema-alterColumn table="RHQ_PARTITION_EVENT" column="SUBJECT_NAME" nullable="FALSE" />
				<schema-addColumn table="RHQ_PARTITION_EVENT" column="EVENT_TYPE" columnType="VARCHAR2" precision="50" />
				<schema-alterColumn table="RHQ_PARTITION_EVENT" column="EVENT_TYPE" nullable="FALSE" />
				<schema-addColumn table="RHQ_PARTITION_EVENT" column="CTIME" columnType="LONG" />
				<schema-alterColumn table="RHQ_PARTITION_EVENT" column="CTIME" nullable="FALSE" />

				<!-- RHQ_PARTITION_DETAILS -->
				<schema-directSQL>
					<statement desc="Creating table RHQ_PARTITION_DETAILS">
                        CREATE TABLE RHQ_PARTITION_DETAILS ( ID INTEGER )
                    </statement>
				</schema-directSQL>
				<schema-alterColumn table="RHQ_PARTITION_DETAILS" column="ID" nullable="FALSE" />
				<schema-createSequence name="RHQ_PARTITION_DETAILS_ID_SEQ" initial="10001" />
				<schema-directSQL>
					<statement desc="Creating primary key for RHQ_PARTITION_DETAILS">
                        ALTER TABLE RHQ_PARTITION_DETAILS ADD PRIMARY KEY ( ID )
                    </statement>
				</schema-directSQL>
				<schema-addColumn table="RHQ_PARTITION_DETAILS" column="PARTITION_EVENT_ID" columnType="INTEGER" />
				<schema-alterColumn table="RHQ_PARTITION_DETAILS" column="PARTITION_EVENT_ID" nullable="FALSE" />
				<schema-directSQL>
					<statement desc="Creating RHQ_PARTITION_DETAILS foreign key relation to RHQ_PARTITION_EVENT">
                        ALTER TABLE RHQ_PARTITION_DETAILS
                        ADD CONSTRAINT RHQ_PD_EVENT_ID_FK
                        FOREIGN KEY (PARTITION_EVENT_ID)
                        REFERENCES RHQ_PARTITION_EVENT (ID)
                    </statement>
				</schema-directSQL>
				<schema-addColumn table="RHQ_PARTITION_DETAILS" column="AGENT_ID" columnType="INTEGER" />
				<schema-alterColumn table="RHQ_PARTITION_DETAILS" column="AGENT_ID" nullable="FALSE" />
				<schema-directSQL>
					<statement desc="Creating RHQ_PARTITION_DETAILS foreign key relation to RHQ_AGENT">
                        ALTER TABLE RHQ_PARTITION_DETAILS
                        ADD CONSTRAINT RHQ_PD_AGENT_ID_FK
                        FOREIGN KEY (AGENT_ID)
                        REFERENCES RHQ_AGENT (ID)
                    </statement>
				</schema-directSQL>
				<schema-addColumn table="RHQ_PARTITION_DETAILS" column="SERVER_ID" columnType="INTEGER" />
				<schema-alterColumn table="RHQ_PARTITION_DETAILS" column="SERVER_ID" nullable="FALSE" />
				<schema-directSQL>
					<statement desc="Creating RHQ_PARTITION_DETAILS foreign key relation to RHQ_SERVER">
                        ALTER TABLE RHQ_PARTITION_DETAILS
                        ADD CONSTRAINT RHQ_PD_SERVER_ID_FK
                        FOREIGN KEY (SERVER_ID)
                        REFERENCES RHQ_SERVER (ID)
                    </statement>
				</schema-directSQL>

				<!-- RHQ_FAILOVER_LIST -->
				<schema-directSQL>
					<statement desc="Creating table RHQ_FAILOVER_LIST">
                        CREATE TABLE RHQ_FAILOVER_LIST ( ID INTEGER )
                    </statement>
				</schema-directSQL>
				<schema-alterColumn table="RHQ_FAILOVER_LIST" column="ID" nullable="FALSE" />
				<schema-createSequence name="RHQ_FAILOVER_LIST_ID_SEQ" initial="10001" />
				<schema-directSQL>
					<statement desc="Creating primary key for RHQ_FAILOVER_LIST">
                        ALTER TABLE RHQ_FAILOVER_LIST ADD PRIMARY KEY ( ID )
                    </statement>
				</schema-directSQL>
				<schema-addColumn table="RHQ_FAILOVER_LIST" column="PARTITION_EVENT_ID" columnType="INTEGER" />
				<schema-alterColumn table="RHQ_FAILOVER_LIST" column="PARTITION_EVENT_ID" nullable="FALSE" />
				<schema-directSQL>
					<statement desc="Creating RHQ_FAILOVER_LIST foreign key relation to RHQ_PARTITION_EVENT">
                        ALTER TABLE RHQ_FAILOVER_LIST
                        ADD CONSTRAINT RHQ_FL_EVENT_ID_FK
                        FOREIGN KEY (PARTITION_EVENT_ID)
                        REFERENCES RHQ_PARTITION_EVENT (ID)
                    </statement>
				</schema-directSQL>
				<schema-addColumn table="RHQ_FAILOVER_LIST" column="AGENT_ID" columnType="INTEGER" />
				<schema-alterColumn table="RHQ_FAILOVER_LIST" column="AGENT_ID" nullable="FALSE" />
				<schema-directSQL>
					<statement desc="Creating RHQ_FAILOVER_LIST foreign key relation to RHQ_AGENT">
                        ALTER TABLE RHQ_FAILOVER_LIST
                        ADD CONSTRAINT RHQ_FL_AGENT_ID_FK
                        FOREIGN KEY (AGENT_ID)
                        REFERENCES RHQ_AGENT (ID)
                    </statement>
				</schema-directSQL>
				<schema-addColumn table="RHQ_FAILOVER_LIST" column="CTIME" columnType="LONG" />
				<schema-alterColumn table="RHQ_FAILOVER_LIST" column="CTIME" nullable="FALSE" />

				<!-- RHQ_FAILOVER_DETAILS -->
				<schema-directSQL>
					<statement desc="Creating table RHQ_FAILOVER_DETAILS">
                        CREATE TABLE RHQ_FAILOVER_DETAILS ( ID INTEGER )
                    </statement>
				</schema-directSQL>
				<schema-alterColumn table="RHQ_FAILOVER_DETAILS" column="ID" nullable="FALSE" />
				<schema-createSequence name="RHQ_FAILOVER_DETAILS_ID_SEQ" initial="10001" />
				<schema-directSQL>
					<statement desc="Creating primary key for RHQ_FAILOVER_DETAILS">
                        ALTER TABLE RHQ_FAILOVER_DETAILS ADD PRIMARY KEY ( ID )
                    </statement>
				</schema-directSQL>
				<schema-addColumn table="RHQ_FAILOVER_DETAILS" column="FAILOVER_LIST_ID" columnType="INTEGER" />
				<schema-alterColumn table="RHQ_FAILOVER_DETAILS" column="FAILOVER_LIST_ID" nullable="FALSE" />
				<schema-directSQL>
					<statement desc="Creating RHQ_FAILOVER_DETAILS foreign key relation to FAILOVER_LIST_ID">
                        ALTER TABLE RHQ_FAILOVER_DETAILS
                        ADD CONSTRAINT RHQ_FD_FAILOVER_LIST_ID_FK
                        FOREIGN KEY (FAILOVER_LIST_ID)
                        REFERENCES RHQ_FAILOVER_LIST (ID)
                    </statement>
				</schema-directSQL>
				<schema-addColumn table="RHQ_FAILOVER_DETAILS" column="SERVER_ID" columnType="INTEGER" />
				<schema-alterColumn table="RHQ_FAILOVER_DETAILS" column="SERVER_ID" nullable="FALSE" />
				<schema-directSQL>
					<statement desc="Creating RHQ_FAILOVER_DETAILS foreign key relation to RHQ_SERVER">
                        ALTER TABLE RHQ_FAILOVER_DETAILS
                        ADD CONSTRAINT RHQ_FD_SERVER_ID_FK
                        FOREIGN KEY (SERVER_ID)
                        REFERENCES RHQ_SERVER (ID)
                    </statement>
				</schema-directSQL>
				<schema-addColumn table="RHQ_FAILOVER_DETAILS" column="CTIME" columnType="LONG" />
				<schema-alterColumn table="RHQ_FAILOVER_DETAILS" column="CTIME" nullable="FALSE" />

			</schemaSpec>

			<schemaSpec version="2.7">
				<schema-addColumn table="RHQ_AGENT" column="STATUS" columnType="INTEGER" />
				<schema-directSQL>
					<statement desc="Updating existing agents with default STATUS flag">
                        UPDATE RHQ_AGENT SET STATUS = 0
                    </statement>
				</schema-directSQL>
				<schema-alterColumn table="RHQ_AGENT" column="STATUS" default="0" />
			</schemaSpec>

			<schemaSpec version="2.8">
				<schema-addColumn table="RHQ_SERVER" column="OPERATION_MODE" columnType="VARCHAR2" precision="32" />
				<schema-directSQL>
					<statement desc="Updating existing servers with default OPERATION_MODE flag">
                        UPDATE RHQ_SERVER SET OPERATION_MODE = 'NORMAL'
                    </statement>
				</schema-directSQL>
				<schema-alterColumn table="RHQ_SERVER" column="OPERATION_MODE" nullable="FALSE" />

				<schema-directSQL>
					<statement desc="Creating RHQ_SERVER unique constraint on NAME">
                        CREATE UNIQUE INDEX rhq_server_name_unique ON rhq_server (name)
                    </statement>
				</schema-directSQL>
			</schemaSpec>

			<schemaSpec version="2.9">
				<schema-addColumn table="RHQ_FAILOVER_DETAILS" column="ORDINAL" columnType="INTEGER" />
			</schemaSpec>

			<schemaSpec version="2.10">
				<schema-deleteColumn table="RHQ_FAILOVER_DETAILS" column="CTIME" />
			</schemaSpec>

			<schemaSpec version="2.11">
				<schema-alterColumn table="RHQ_ALERT_NOTIFICATION" column="ALERT_DEFINITION_ID" nullable="TRUE" />
			</schemaSpec>

			<schemaSpec version="2.12">
				<schema-deleteColumn table="RHQ_SERVER" column="PORT" />
				<schema-deleteColumn table="RHQ_SERVER" column="SECURE_PORT" />

				<schema-addColumn table="RHQ_SERVER" column="BIND_PORT" columnType="INTEGER" />
				<schema-directSQL>
					<statement desc="Updating existing servers with default BIND_PORT=7080">
                        UPDATE RHQ_SERVER SET BIND_PORT = 7080
                    </statement>
				</schema-directSQL>
				<schema-alterColumn table="RHQ_SERVER" column="BIND_PORT" nullable="FALSE" />

				<schema-addColumn table="RHQ_SERVER" column="TRANSPORT" columnType="VARCHAR2" precision="32" />
				<schema-directSQL>
					<statement desc="Updating existing servers with default TRANSPORT=servlet">
                        UPDATE RHQ_SERVER SET TRANSPORT = 'servlet'
                    </statement>
				</schema-directSQL>
				<schema-alterColumn table="RHQ_SERVER" column="TRANSPORT" nullable="FALSE" />

				<schema-addColumn table="RHQ_SERVER" column="TRANSPORT_PARAMS" columnType="VARCHAR2" precision="512" />
				<schema-directSQL>
					<statement desc="Updating existing servers with default TRANSPORT_PARAMS=/jboss-remoting-servlet-invoker/ServerInvokerServlet">
                        UPDATE RHQ_SERVER SET TRANSPORT_PARAMS = '/jboss-remoting-servlet-invoker/ServerInvokerServlet'
                    </statement>
				</schema-directSQL>
				<schema-alterColumn table="RHQ_SERVER" column="TRANSPORT_PARAMS" nullable="FALSE" />

				<schema-addColumn table="RHQ_SERVER" column="COMPUTE_POWER" columnType="INTEGER" />
				<schema-directSQL>
					<statement desc="Updating existing servers with default COMPUTE_POWER=1">
                        UPDATE RHQ_SERVER SET COMPUTE_POWER = 1
                    </statement>
				</schema-directSQL>
				<schema-alterColumn table="RHQ_SERVER" column="COMPUTE_POWER" nullable="FALSE" />

			</schemaSpec>

			<schemaSpec version="2.13">
				<schema-deleteColumn table="RHQ_SERVER" column="BIND_PORT" />
				<schema-deleteColumn table="RHQ_SERVER" column="TRANSPORT" />
				<schema-deleteColumn table="RHQ_SERVER" column="TRANSPORT_PARAMS" />

				<schema-addColumn table="RHQ_SERVER" column="PORT" columnType="INTEGER" />
				<schema-directSQL>
					<statement desc="Updating existing servers with default PORT=7080">
                        UPDATE RHQ_SERVER SET PORT = 7080
                    </statement>
				</schema-directSQL>
				<schema-alterColumn table="RHQ_SERVER" column="PORT" nullable="FALSE" />
				<schema-addColumn table="RHQ_SERVER" column="SECURE_PORT" columnType="INTEGER" />
				<schema-directSQL>
					<statement desc="Updating existing servers with default SECURE_PORT=7443">
                        UPDATE RHQ_SERVER SET SECURE_PORT = 7443
                    </statement>
				</schema-directSQL>
				<schema-alterColumn table="RHQ_SERVER" column="SECURE_PORT" nullable="FALSE" />
			</schemaSpec>

			<!-- RHQ-720 - Add read_only column to alert definitions table -->
			<schemaSpec version="2.14">
				<schema-addColumn table="RHQ_ALERT_DEFINITION" column="READ_ONLY" columnType="BOOLEAN" />

				<schema-directSQL>
					<statement targetDBVendor="postgresql" desc="Updating existing alert definitions with default for READ_ONLY flag">
                        UPDATE RHQ_ALERT_DEFINITION SET READ_ONLY = FALSE
                    </statement>
					<statement targetDBVendor="oracle" desc="Updating existing alert definitions with default for READ_ONLY flag">
                        UPDATE RHQ_ALERT_DEFINITION SET READ_ONLY = 0
                    </statement>
				</schema-directSQL>

				<schema-directSQL>
					<statement targetDBVendor="postgresql" desc="Setting alert definition READ_ONLY DEFAULT">
                        ALTER TABLE RHQ_ALERT_DEFINITION ALTER COLUMN READ_ONLY SET DEFAULT FALSE
                    </statement>
					<statement targetDBVendor="oracle" desc="Setting alert definition READ_ONLY DEFAULT">
                        ALTER TABLE RHQ_ALERT_DEFINITION MODIFY READ_ONLY DEFAULT 0
                    </statement>
				</schema-directSQL>

				<schema-alterColumn table="RHQ_ALERT_DEFINITION" column="READ_ONLY" nullable="FALSE" />
			</schemaSpec>

			<schemaSpec version="2.15">
				<schema-addColumn table="RHQ_PARTITION_EVENT" column="EXECUTION_STATUS" columnType="VARCHAR2" precision="32" />
				<schema-directSQL>
					<statement desc="Updating existing partition events with default EXECUTION_STATUS=COMPLETED">
                        UPDATE RHQ_PARTITION_EVENT SET EXECUTION_STATUS = 'COMPLETED'
                    </statement>
				</schema-directSQL>
				<schema-alterColumn table="RHQ_PARTITION_EVENT" column="EXECUTION_STATUS" nullable="FALSE" />
			</schemaSpec>

			<schemaSpec version="2.16">
				<schema-addColumn table="RHQ_PARTITION_DETAILS" column="AGENT_NAME" columnType="VARCHAR2" precision="255" />
				<schema-addColumn table="RHQ_PARTITION_DETAILS" column="SERVER_NAME" columnType="VARCHAR2" precision="255" />

				<schema-directSQL>
					<statement desc="Updating existing partition events details with default AGENT_NAME">
                        UPDATE RHQ_PARTITION_DETAILS SET AGENT_NAME = 'UNKNOWN'
                    </statement>
				</schema-directSQL>
				<schema-directSQL>
					<statement desc="Updating existing partition events details with known agents">
                        UPDATE RHQ_PARTITION_DETAILS
                        SET AGENT_NAME = ( SELECT RHQ_AGENT.NAME
                                             FROM RHQ_AGENT
                                             WHERE RHQ_AGENT.ID = RHQ_PARTITION_DETAILS.AGENT_ID )
                    </statement>
				</schema-directSQL>

				<schema-directSQL>
					<statement desc="Updating existing partition events details with default SERVER_NAME">
                    UPDATE RHQ_PARTITION_DETAILS SET SERVER_NAME = 'UNKNOWN'
                  </statement>
				</schema-directSQL>
				<schema-directSQL>
					<statement desc="Updating existing partition events details with known servers">
                        UPDATE RHQ_PARTITION_DETAILS
                        SET SERVER_NAME = ( SELECT RHQ_SERVER.NAME
                                              FROM RHQ_SERVER
                                             WHERE RHQ_SERVER.ID = RHQ_PARTITION_DETAILS.SERVER_ID )
                    </statement>
				</schema-directSQL>

				<schema-deleteColumn table="RHQ_PARTITION_DETAILS" column="AGENT_ID" />
				<schema-deleteColumn table="RHQ_PARTITION_DETAILS" column="SERVER_ID" />
			</schemaSpec>

			<!-- RHQ-786 - Add read_only column to alert definitions table -->
			<schemaSpec version="2.17">
				<schema-addColumn table="RHQ_ALERT" column="RECOVERY_ID" columnType="INTEGER" />

				<schema-directSQL>
					<statement desc="Updating existing alerts with default for recovery_id">
                        UPDATE RHQ_ALERT SET RECOVERY_ID = 0
                    </statement>
				</schema-directSQL>

				<schema-alterColumn table="RHQ_ALERT" column="RECOVERY_ID" nullable="FALSE" />

				<schema-addColumn table="RHQ_ALERT" column="WILL_RECOVER" columnType="BOOLEAN" />

				<schema-directSQL>
					<statement targetDBVendor="postgresql" desc="Updating existing alerts with default for WILL_RECOVER flag">
                        UPDATE RHQ_ALERT SET WILL_RECOVER = FALSE
                    </statement>
					<statement targetDBVendor="oracle" desc="Updating existing alerts with default for WILL_RECOVER flag">
                        UPDATE RHQ_ALERT SET WILL_RECOVER = 0
                    </statement>
				</schema-directSQL>

				<schema-directSQL>
					<statement targetDBVendor="postgresql" desc="Setting alert WILL_RECOVER DEFAULT">
                        ALTER TABLE RHQ_ALERT ALTER COLUMN WILL_RECOVER SET DEFAULT FALSE
                    </statement>
					<statement targetDBVendor="oracle" desc="Setting alert WILL_RECOVER DEFAULT">
                        ALTER TABLE RHQ_ALERT MODIFY WILL_RECOVER DEFAULT 0
                    </statement>
				</schema-directSQL>

				<schema-alterColumn table="RHQ_ALERT" column="WILL_RECOVER" nullable="FALSE" />
			</schemaSpec>

			<schemaSpec version="2.18">
				<schema-addColumn table="RHQ_PARTITION_EVENT" column="EVENT_DETAIL" columnType="VARCHAR2" precision="512" />

				<schema-addColumn table="RHQ_SERVER" column="MTIME" columnType="LONG" />
				<schema-directSQL>
					<statement desc="Updating existing servers with default MTIME=CTIME">
                        UPDATE RHQ_SERVER SET MTIME = CTIME
                    </statement>
				</schema-directSQL>
				<schema-alterColumn table="RHQ_SERVER" column="MTIME" nullable="FALSE" />
			</schemaSpec>

			<schemaSpec version="2.19">
				<schema-addColumn table="RHQ_AGENT" column="LAST_AVAILABILITY_REPORT_LONG" columnType="LONG" />
				<schema-directSQL>
					<statement targetDBVendor="postgresql" desc="Converting RHQ_AGENT.LAST_AVAILABILITY_REPORT timestamp to long">
                        UPDATE RHQ_AGENT
                        SET LAST_AVAILABILITY_REPORT_LONG =
                        EXTRACT ( EPOCH FROM LAST_AVAILABILITY_REPORT )
                        WHERE LAST_AVAILABILITY_REPORT IS NOT NULL
                    </statement>
					<statement targetDBVendor="oracle" desc="Converting RHQ_AGENT.LAST_AVAILABILITY_REPORT timestamp to long">
                        UPDATE RHQ_AGENT
                        SET LAST_AVAILABILITY_REPORT_LONG = 1000 *
                        (
                        extract(day from (LAST_AVAILABILITY_REPORT at time zone 'UTC' - timestamp '1970-01-01 00:00:00
                        +00:00'))*86400+
                        extract(hour from (LAST_AVAILABILITY_REPORT at time zone 'UTC' - timestamp '1970-01-01 00:00:00 +00:00'))*3600+
                        extract(minute from (LAST_AVAILABILITY_REPORT at time zone 'UTC' - timestamp '1970-01-01 00:00:00 +00:00'))*60+
                        extract(second from (LAST_AVAILABILITY_REPORT at time zone 'UTC' - timestamp '1970-01-01 00:00:00 +00:00'))
                        )
                        WHERE
                        LAST_AVAILABILITY_REPORT IS NOT NULL
                    </statement>
				</schema-directSQL>
				<schema-deleteColumn table="RHQ_AGENT" column="LAST_AVAILABILITY_REPORT" />
				<schema-directSQL>
					<statement desc="Renaming new RHQ_AGENT.LAST_AVAILABILITY_REPORT column to match old schema expectations">
                        ALTER TABLE RHQ_AGENT
                        RENAME COLUMN LAST_AVAILABILITY_REPORT_LONG
                        TO
                        LAST_AVAILABILITY_REPORT
                    </statement>
				</schema-directSQL>
			</schemaSpec>

			<schemaSpec version="2.20">
				<schema-addColumn table="RHQ_ALERT_DAMPEN_EVENT" column="EVENT_TIMESTAMP_LONG" columnType="LONG" />
				<schema-directSQL>
					<statement targetDBVendor="postgresql" desc="Converting RHQ_ALERT_DAMPEN_EVENT.EVENT_TIMESTAMP timestamp to long">
                        UPDATE RHQ_ALERT_DAMPEN_EVENT
                        SET EVENT_TIMESTAMP_LONG =
                        EXTRACT ( EPOCH FROM EVENT_TIMESTAMP )
                        WHERE EVENT_TIMESTAMP IS NOT NULL
                    </statement>
					<statement targetDBVendor="oracle" desc="Converting RHQ_ALERT_DAMPEN_EVENT.EVENT_TIMESTAMP timestamp to long">
                        UPDATE RHQ_ALERT_DAMPEN_EVENT
                        SET EVENT_TIMESTAMP_LONG = 1000
                        *
                        ( extract(day from (EVENT_TIMESTAMP at time zone 'UTC' - timestamp '1970-01-01 00:00:00 +00:00'))*86400+
                        extract(hour from (EVENT_TIMESTAMP at time zone 'UTC' - timestamp '1970-01-01 00:00:00 +00:00'))*3600+
                        extract(minute from (EVENT_TIMESTAMP at time zone 'UTC' - timestamp '1970-01-01 00:00:00 +00:00'))*60+
                        extract(second from (EVENT_TIMESTAMP at time zone 'UTC' - timestamp '1970-01-01 00:00:00 +00:00'))
                        )
                        WHERE
                        EVENT_TIMESTAMP IS NOT NULL
                    </statement>
				</schema-directSQL>
				<schema-deleteColumn table="RHQ_ALERT_DAMPEN_EVENT" column="EVENT_TIMESTAMP" />
				<schema-directSQL>
					<statement desc="Renaming new RHQ_ALERT_DAMPEN_EVENT.EVENT_TIMESTAMP column to match old schema expectations">
                        ALTER TABLE RHQ_ALERT_DAMPEN_EVENT
                        RENAME COLUMN EVENT_TIMESTAMP_LONG
                        TO
                        EVENT_TIMESTAMP
                    </statement>
				</schema-directSQL>
			</schemaSpec>

			<schemaSpec version="2.21">
				<schema-addColumn table="RHQ_EVENT" column="TIMESTAMP_LONG" columnType="LONG" />
				<schema-addColumn table="RHQ_EVENT" column="ACK_TIME_LONG" columnType="LONG" />
				<schema-directSQL>
					<statement targetDBVendor="postgresql" desc="Converting RHQ_EVENT.TIMESTAMP timestamp to long">
                        UPDATE RHQ_EVENT
                        SET TIMESTAMP_LONG = EXTRACT ( EPOCH FROM TIMESTAMP )
                        WHERE TIMESTAMP IS NOT NULL
                    </statement>
					<statement targetDBVendor="postgresql" desc="Converting RHQ_EVENT.ACK_TIME timestamp to long">
                        UPDATE RHQ_EVENT
                        SET ACK_TIME_LONG = EXTRACT ( EPOCH FROM ACK_TIME )
                        WHERE ACK_TIME IS NOT NULL
                    </statement>
					<statement targetDBVendor="oracle" desc="Converting RHQ_EVENT.TIMESTAMP timestamp to long">
                        UPDATE RHQ_EVENT
                        SET TIMESTAMP_LONG = 1000 *
                        ( extract(day
                        from (TIMESTAMP at time zone 'UTC' - timestamp '1970-01-01 00:00:00 +00:00'))*86400+
                        extract(hour from (TIMESTAMP at time zone 'UTC' - timestamp '1970-01-01 00:00:00 +00:00'))*3600+
                        extract(minute from (TIMESTAMP at time zone 'UTC' - timestamp '1970-01-01 00:00:00 +00:00'))*60+
                        extract(second from (TIMESTAMP at time zone 'UTC' - timestamp '1970-01-01 00:00:00 +00:00'))
                        )
                        WHERE TIMESTAMP IS NOT NULL
                    </statement>
					<statement targetDBVendor="oracle" desc="Converting RHQ_EVENT.ACK_TIME timestamp to long">
                        UPDATE RHQ_EVENT
                        SET ACK_TIME_LONG = 1000 *
                        ( extract(day from
                        (ACK_TIME at time zone 'UTC' - timestamp '1970-01-01 00:00:00 +00:00'))*86400+
                        extract(hour from (ACK_TIME at time zone 'UTC' - timestamp '1970-01-01 00:00:00 +00:00'))*3600+
                        extract(minute from (ACK_TIME at time zone 'UTC' - timestamp '1970-01-01 00:00:00 +00:00'))*60+
                        extract(second from (ACK_TIME at time zone 'UTC' - timestamp '1970-01-01 00:00:00 +00:00'))
                        )
                        WHERE ACK_TIME IS NOT NULL
                    </statement>
				</schema-directSQL>
				<schema-deleteColumn table="RHQ_EVENT" column="TIMESTAMP" />
				<schema-deleteColumn table="RHQ_EVENT" column="ACK_TIME" />
				<schema-directSQL>
					<statement desc="Renaming new RHQ_EVENT.TIMESTAMP column to match old schema expectations">
                        ALTER TABLE RHQ_EVENT
                        RENAME COLUMN TIMESTAMP_LONG
                        TO TIMESTAMP
                    </statement>
					<statement desc="Renaming new RHQ_EVENT.ACK_TIME column to match old schema expectations">
                        ALTER TABLE RHQ_EVENT
                        RENAME COLUMN ACK_TIME_LONG
                        TO ACK_TIME
                    </statement>
				</schema-directSQL>
			</schemaSpec>

			<schemaSpec version="2.22">
				<!-- RHQ_CONTENT_SOURCE timestamp to long conversion -->
				<schema-addColumn table="RHQ_CONTENT_SOURCE" column="CREATION_TIME_LONG" columnType="LONG" />
				<schema-addColumn table="RHQ_CONTENT_SOURCE" column="LAST_MODIFIED_TIME_LONG" columnType="LONG" />
				<schema-directSQL>
					<statement targetDBVendor="postgresql" desc="Converting RHQ_CONTENT_SOURCE.CREATION_TIME timestamp to long">
                        UPDATE RHQ_CONTENT_SOURCE
                        SET CREATION_TIME_LONG =
                        EXTRACT ( EPOCH FROM CREATION_TIME )
                        WHERE CREATION_TIME IS NOT NULL
                    </statement>
					<statement targetDBVendor="postgresql" desc="Converting RHQ_CONTENT_SOURCE.LAST_MODIFIED_TIME timestamp to long">
                        UPDATE RHQ_CONTENT_SOURCE
                        SET LAST_MODIFIED_TIME_LONG =
                        EXTRACT ( EPOCH FROM LAST_MODIFIED_TIME )
                        WHERE LAST_MODIFIED_TIME IS NOT NULL
                    </statement>
					<statement targetDBVendor="oracle" desc="Converting RHQ_CONTENT_SOURCE.CREATION_TIME timestamp to long">
                        UPDATE RHQ_CONTENT_SOURCE
                        SET CREATION_TIME_LONG = 1000 *
                        (
                        extract(day from (CREATION_TIME at time zone 'UTC' - timestamp '1970-01-01 00:00:00 +00:00'))*86400+
                        extract(hour from (CREATION_TIME at time zone 'UTC' - timestamp '1970-01-01 00:00:00 +00:00'))*3600+
                        extract(minute from (CREATION_TIME at time zone 'UTC' - timestamp '1970-01-01 00:00:00 +00:00'))*60+
                        extract(second from (CREATION_TIME at time zone 'UTC' - timestamp '1970-01-01 00:00:00 +00:00'))
                        )
                        WHERE
                        CREATION_TIME IS NOT NULL
                    </statement>
					<statement targetDBVendor="oracle" desc="Converting RHQ_CONTENT_SOURCE.LAST_MODIFIED_TIME timestamp to long">
                        UPDATE RHQ_CONTENT_SOURCE
                        SET LAST_MODIFIED_TIME_LONG = 1000
                        *
                        ( extract(day from (LAST_MODIFIED_TIME at time zone 'UTC' - timestamp '1970-01-01 00:00:00 +00:00'))*86400+
                        extract(hour from (LAST_MODIFIED_TIME at time zone 'UTC' - timestamp '1970-01-01 00:00:00 +00:00'))*3600+
                        extract(minute from (LAST_MODIFIED_TIME at time zone 'UTC' - timestamp '1970-01-01 00:00:00 +00:00'))*60+
                        extract(second from (LAST_MODIFIED_TIME at time zone 'UTC' - timestamp '1970-01-01 00:00:00 +00:00'))
                        )
                        WHERE
                        LAST_MODIFIED_TIME IS NOT NULL
                    </statement>
				</schema-directSQL>
				<schema-deleteColumn table="RHQ_CONTENT_SOURCE" column="CREATION_TIME" />
				<schema-deleteColumn table="RHQ_CONTENT_SOURCE" column="LAST_MODIFIED_TIME" />
				<schema-directSQL>
					<statement desc="Renaming new RHQ_CONTENT_SOURCE.CREATION_TIME column to match old schema expectations">
                        ALTER TABLE RHQ_CONTENT_SOURCE
                        RENAME COLUMN CREATION_TIME_LONG
                        TO CREATION_TIME
                    </statement>
					<statement desc="Renaming new RHQ_CONTENT_SOURCE.LAST_MODIFIED_TIME column to match old schema expectations">
                        ALTER TABLE RHQ_CONTENT_SOURCE
                        RENAME COLUMN LAST_MODIFIED_TIME_LONG
                        TO
                        LAST_MODIFIED_TIME
                    </statement>
				</schema-directSQL>

				<!-- RHQ_CHANNEL timestamp to long conversion -->
				<schema-addColumn table="RHQ_CHANNEL" column="CREATION_TIME_LONG" columnType="LONG" />
				<schema-addColumn table="RHQ_CHANNEL" column="LAST_MODIFIED_TIME_LONG" columnType="LONG" />
				<schema-directSQL>
					<statement targetDBVendor="postgresql" desc="Converting RHQ_CHANNEL.CREATION_TIME timestamp to long">
                        UPDATE RHQ_CHANNEL
                        SET CREATION_TIME_LONG = EXTRACT ( EPOCH FROM CREATION_TIME )
                        WHERE CREATION_TIME IS NOT NULL
                    </statement>
					<statement targetDBVendor="postgresql" desc="Converting RHQ_CHANNEL.LAST_MODIFIED_TIME timestamp to long">
                        UPDATE RHQ_CHANNEL
                        SET LAST_MODIFIED_TIME_LONG = EXTRACT
                        ( EPOCH FROM LAST_MODIFIED_TIME )
                        WHERE LAST_MODIFIED_TIME IS NOT NULL
                    </statement>
					<statement targetDBVendor="oracle" desc="Converting RHQ_CHANNEL.CREATION_TIME timestamp to long">
                        UPDATE RHQ_CHANNEL
                        SET CREATION_TIME_LONG = 1000 *
                        (
                        extract(day from (CREATION_TIME at time zone 'UTC' - timestamp '1970-01-01 00:00:00 +00:00'))*86400+
                        extract(hour from (CREATION_TIME at time zone 'UTC' - timestamp '1970-01-01 00:00:00 +00:00'))*3600+
                        extract(minute from (CREATION_TIME at time zone 'UTC' - timestamp '1970-01-01 00:00:00 +00:00'))*60+
                        extract(second from (CREATION_TIME at time zone 'UTC' - timestamp '1970-01-01 00:00:00 +00:00'))
                        )
                        WHERE
                        CREATION_TIME IS NOT NULL
                    </statement>
					<statement targetDBVendor="oracle" desc="Converting RHQ_CHANNEL.LAST_MODIFIED_TIME timestamp to long">
                        UPDATE RHQ_CHANNEL
                        SET LAST_MODIFIED_TIME_LONG = 1000 *
                        (
                        extract(day from (LAST_MODIFIED_TIME at time zone 'UTC' - timestamp '1970-01-01 00:00:00 +00:00'))*86400+
                        extract(hour from (LAST_MODIFIED_TIME at time zone 'UTC' - timestamp '1970-01-01 00:00:00 +00:00'))*3600+
                        extract(minute from (LAST_MODIFIED_TIME at time zone 'UTC' - timestamp '1970-01-01 00:00:00 +00:00'))*60+
                        extract(second from (LAST_MODIFIED_TIME at time zone 'UTC' - timestamp '1970-01-01 00:00:00 +00:00'))
                        )
                        WHERE
                        LAST_MODIFIED_TIME IS NOT NULL
                    </statement>
				</schema-directSQL>
				<schema-deleteColumn table="RHQ_CHANNEL" column="CREATION_TIME" />
				<schema-deleteColumn table="RHQ_CHANNEL" column="LAST_MODIFIED_TIME" />
				<schema-directSQL>
					<statement desc="Renaming new RHQ_CHANNEL.CREATION_TIME column to match old schema expectations">
                        ALTER TABLE RHQ_CHANNEL
                        RENAME COLUMN CREATION_TIME_LONG
                        TO CREATION_TIME
                    </statement>
					<statement desc="Renaming new RHQ_CHANNEL.LAST_MODIFIED_TIME column to match old schema expectations">
                        ALTER TABLE RHQ_CHANNEL
                        RENAME COLUMN LAST_MODIFIED_TIME_LONG
                        TO LAST_MODIFIED_TIME
                    </statement>
				</schema-directSQL>

				<!-- RHQ_PACKAGE_VERSION timestamp to long conversion -->
				<schema-addColumn table="RHQ_PACKAGE_VERSION" column="FILE_CREATION_TIME_LONG" columnType="LONG" />
				<schema-directSQL>
					<statement targetDBVendor="postgresql" desc="Converting RHQ_PACKAGE_VERSION.FILE_CREATION_TIME timestamp to long">
                        UPDATE RHQ_PACKAGE_VERSION
                        SET FILE_CREATION_TIME_LONG =
                        EXTRACT ( EPOCH FROM FILE_CREATION_TIME )
                        WHERE FILE_CREATION_TIME IS NOT NULL
                    </statement>
					<statement targetDBVendor="oracle" desc="Converting RHQ_PACKAGE_VERSION.FILE_CREATION_TIME timestamp to long">
                        UPDATE RHQ_PACKAGE_VERSION
                        SET FILE_CREATION_TIME_LONG = 1000
                        *
                        ( extract(day from (FILE_CREATION_TIME at time zone 'UTC' - timestamp '1970-01-01 00:00:00 +00:00'))*86400+
                        extract(hour from (FILE_CREATION_TIME at time zone 'UTC' - timestamp '1970-01-01 00:00:00 +00:00'))*3600+
                        extract(minute from (FILE_CREATION_TIME at time zone 'UTC' - timestamp '1970-01-01 00:00:00 +00:00'))*60+
                        extract(second from (FILE_CREATION_TIME at time zone 'UTC' - timestamp '1970-01-01 00:00:00 +00:00'))
                        )
                        WHERE
                        FILE_CREATION_TIME IS NOT NULL
                   </statement>
				</schema-directSQL>
				<schema-deleteColumn table="RHQ_PACKAGE_VERSION" column="FILE_CREATION_TIME" />
				<schema-directSQL>
					<statement desc="Renaming new RHQ_PACKAGE_VERSION.FILE_CREATION_TIME column to match old schema expectations">
                        ALTER TABLE RHQ_PACKAGE_VERSION
                        RENAME COLUMN FILE_CREATION_TIME_LONG
                        TO
                        FILE_CREATION_TIME
                    </statement>
				</schema-directSQL>

				<!-- RHQ_INSTALLED_PACKAGE timestamp to long conversion -->
				<schema-addColumn table="RHQ_INSTALLED_PACKAGE" column="INSTALLATION_TIME_LONG" columnType="LONG" />
				<schema-directSQL>
					<statement targetDBVendor="postgresql" desc="Converting RHQ_INSTALLED_PACKAGE.INSTALLATION_TIME timestamp to long">
                        UPDATE RHQ_INSTALLED_PACKAGE
                        SET INSTALLATION_TIME_LONG = EXTRACT ( EPOCH FROM INSTALLATION_TIME )
                        WHERE INSTALLATION_TIME IS NOT NULL
                    </statement>
					<statement targetDBVendor="oracle" desc="Converting RHQ_INSTALLED_PACKAGE.INSTALLATION_TIME timestamp to long">
                        UPDATE RHQ_INSTALLED_PACKAGE
                        SET INSTALLATION_TIME_LONG =
                        1000 *
                        ( extract(day from (INSTALLATION_TIME at time zone 'UTC' - timestamp '1970-01-01 00:00:00
                        +00:00'))*86400+
                        extract(hour from (INSTALLATION_TIME at time zone 'UTC' - timestamp '1970-01-01 00:00:00 +00:00'))*3600+
                        extract(minute from (INSTALLATION_TIME at time zone 'UTC' - timestamp '1970-01-01 00:00:00 +00:00'))*60+
                        extract(second from (INSTALLATION_TIME at time zone 'UTC' - timestamp '1970-01-01 00:00:00 +00:00'))
                        )
                        WHERE INSTALLATION_TIME IS
                        NOT NULL
                    </statement>
				</schema-directSQL>
				<schema-deleteColumn table="RHQ_INSTALLED_PACKAGE" column="INSTALLATION_TIME" />
				<schema-directSQL>
					<statement desc="Renaming new RHQ_INSTALLED_PACKAGE.INSTALLATION_TIME column to match old schema expectations">
                        ALTER TABLE RHQ_INSTALLED_PACKAGE
                        RENAME COLUMN INSTALLATION_TIME_LONG
                        TO
                        INSTALLATION_TIME
                    </statement>
				</schema-directSQL>

				<!-- RHQ_INSTALLED_PKG_HIST timestamp to long conversion -->
				<schema-addColumn table="RHQ_INSTALLED_PKG_HIST" column="HISTORY_TIMESTAMP_LONG" columnType="LONG" />
				<schema-directSQL>
					<statement targetDBVendor="postgresql" desc="Converting RHQ_INSTALLED_PKG_HIST.HISTORY_TIMESTAMP timestamp to long">
                        UPDATE RHQ_INSTALLED_PKG_HIST
                        SET HISTORY_TIMESTAMP_LONG = EXTRACT ( EPOCH FROM HISTORY_TIMESTAMP )
                        WHERE HISTORY_TIMESTAMP IS NOT NULL
                    </statement>
					<statement targetDBVendor="oracle" desc="Converting RHQ_INSTALLED_PKG_HIST.HISTORY_TIMESTAMP timestamp to long">
                        UPDATE RHQ_INSTALLED_PKG_HIST
                        SET HISTORY_TIMESTAMP_LONG =
                        1000 *
                        ( extract(day from (HISTORY_TIMESTAMP at time zone 'UTC' - timestamp '1970-01-01 00:00:00
                        +00:00'))*86400+
                        extract(hour from (HISTORY_TIMESTAMP at time zone 'UTC' - timestamp '1970-01-01 00:00:00 +00:00'))*3600+
                        extract(minute from (HISTORY_TIMESTAMP at time zone 'UTC' - timestamp '1970-01-01 00:00:00 +00:00'))*60+
                        extract(second from (HISTORY_TIMESTAMP at time zone 'UTC' - timestamp '1970-01-01 00:00:00 +00:00'))
                        )
                        WHERE HISTORY_TIMESTAMP IS
                        NOT NULL
                    </statement>
				</schema-directSQL>
				<schema-deleteColumn table="RHQ_INSTALLED_PKG_HIST" column="HISTORY_TIMESTAMP" />
				<schema-directSQL>
					<statement desc="Renaming new RHQ_INSTALLED_PKG_HIST.HISTORY_TIMESTAMP column to match old schema expectations">
                        ALTER TABLE RHQ_INSTALLED_PKG_HIST
                        RENAME COLUMN HISTORY_TIMESTAMP_LONG
                        TO
                        HISTORY_TIMESTAMP
                    </statement>
				</schema-directSQL>
			</schemaSpec>

			<schemaSpec version="2.23">
				<schema-addColumn table="RHQ_MEASUREMENT_SCHED" column="MTIME_LONG" columnType="LONG" />
				<schema-directSQL>
					<statement targetDBVendor="postgresql" desc="Converting RHQ_MEASUREMENT_SCHED.MTIME timestamp to long">
                        UPDATE RHQ_MEASUREMENT_SCHED
                        SET MTIME_LONG = EXTRACT ( EPOCH FROM MTIME )
                        WHERE MTIME IS NOT NULL
                    </statement>
					<statement targetDBVendor="oracle" desc="Converting RHQ_MEASUREMENT_SCHED.MTIME timestamp to long">
                        UPDATE RHQ_MEASUREMENT_SCHED
                        SET MTIME_LONG = 1000 *
                        (
                        extract(day from (MTIME at time zone 'UTC' - timestamp '1970-01-01 00:00:00 +00:00'))*86400+
                        extract(hour from (MTIME at time zone 'UTC' - timestamp '1970-01-01 00:00:00 +00:00'))*3600+
                        extract(minute from (MTIME at time zone 'UTC' - timestamp '1970-01-01 00:00:00 +00:00'))*60+
                        extract(second from (MTIME at time zone 'UTC' - timestamp '1970-01-01 00:00:00 +00:00'))
                        )
                        WHERE MTIME IS NOT NULL
                   </statement>
				</schema-directSQL>
				<schema-deleteColumn table="RHQ_MEASUREMENT_SCHED" column="MTIME" />
				<schema-directSQL>
					<statement desc="Renaming new RHQ_MEASUREMENT_SCHED.MTIME column to match old schema expectations">
                        ALTER TABLE RHQ_MEASUREMENT_SCHED
                        RENAME COLUMN MTIME_LONG
                        TO MTIME
                    </statement>
				</schema-directSQL>
			</schemaSpec>

			<schemaSpec version="2.24">
				<schema-directSQL>
					<statement desc="Creating RHQ_MEASUREMENT_BLINE index on SCHEDULE_ID">
                        CREATE INDEX rhq_meas_baseline_sid_idx ON rhq_measurement_bline (schedule_id)
                    </statement>
				</schema-directSQL>
			</schemaSpec>

			<schemaSpec version="2.25">
				<schema-dropTable table="RHQ_MEASUREMENT_OOB" />
				<schema-dropSequence name="rhq_measurement_oob_id_seq" />
			</schemaSpec>

			<schemaSpec version="2.26">
				<schema-directSQL>
					<statement desc="Unscheduling auto-baseline job from Quartz - removing trigger">
                        DELETE FROM rhq_qrtz_triggers
                        WHERE trigger_name='org.rhq.enterprise.server.scheduler.jobs.AutoBaselineCalculationJob'
                    </statement>
					<statement desc="Unscheduling auto-baseline job from Quartz - removing simple trigger">
                        DELETE FROM rhq_qrtz_simple_triggers
                        WHERE trigger_name='org.rhq.enterprise.server.scheduler.jobs.AutoBaselineCalculationJob'
                    </statement>
					<statement desc="Unscheduling auto-baseline job from Quartz - removing job details">
                        DELETE FROM rhq_qrtz_job_details
                        WHERE job_name='org.rhq.enterprise.server.scheduler.jobs.AutoBaselineCalculationJob'
                    </statement>
				</schema-directSQL>
			</schemaSpec>

			<schemaSpec version="2.27">
				<schema-directSQL>
					<statement desc="Adding Agent Max Quiet Time Allowed system configuration setting">
                        INSERT INTO rhq_system_config (id, property_key, property_value, default_property_value)
                        VALUES (52, 'AGENT_MAX_QUIET_TIME_ALLOWED', '120000', '120000')
                    </statement>
				</schema-directSQL>
			</schemaSpec>

			<schemaSpec version="2.28">
				<schema-directSQL>
					<statement desc="Adding Enable Agent Auto Update system configuration setting">
                        INSERT INTO rhq_system_config (id, property_key, property_value, default_property_value)
                        VALUES (53, 'ENABLE_AGENT_AUTO_UPDATE', 'true', 'true')
                    </statement>
				</schema-directSQL>
			</schemaSpec>

			<schemaSpec version="2.29">
				<schema-directSQL>
					<statement desc="Adding Trait Purge system configuration setting">
                        INSERT INTO rhq_system_config (id, property_key, property_value, default_property_value)
                        VALUES (54, 'TRAIT_PURGE', '31536000000', '31536000000')
                    </statement>
					<statement desc="Adding Avail Purge system configuration setting">
                        INSERT INTO rhq_system_config (id, property_key, property_value, default_property_value)
                        VALUES (55, 'AVAILABILITY_PURGE', '31536000000', '31536000000')
                    </statement>
				</schema-directSQL>
			</schemaSpec>

			<schemaSpec version="2.30">
				<!-- RHQ_RESOURCE_AVAIL -->
				<schema-directSQL>
					<statement desc="Creating table RHQ_RESOURCE_AVAIL">
                        CREATE TABLE RHQ_RESOURCE_AVAIL ( ID INTEGER )
                    </statement>
				</schema-directSQL>
				<schema-alterColumn table="RHQ_RESOURCE_AVAIL" column="ID" nullable="FALSE" />
				<schema-createSequence name="RHQ_RESOURCE_AVAIL_ID_SEQ" initial="10001" />
				<schema-directSQL>
					<statement desc="Creating primary key for RHQ_RESOURCE_AVAIL">
                        ALTER TABLE RHQ_RESOURCE_AVAIL ADD CONSTRAINT RHQ_RES_AVAIL_ID_PK PRIMARY KEY ( ID )
                    </statement>
				</schema-directSQL>
				<schema-addColumn table="RHQ_RESOURCE_AVAIL" column="RESOURCE_ID" columnType="INTEGER" />
				<schema-alterColumn table="RHQ_RESOURCE_AVAIL" column="RESOURCE_ID" nullable="FALSE" />
				<schema-directSQL>
					<statement desc="Creating RHQ_RESOURCE_AVAIL foreign key relation to RHQ_RESOURCE">
                        ALTER TABLE RHQ_RESOURCE_AVAIL
                        ADD CONSTRAINT RHQ_RES_AVAIL_RES_ID_FK
                        FOREIGN KEY (
                        RESOURCE_ID )
                        REFERENCES RHQ_RESOURCE ( ID )
                        ON DELETE CASCADE
                    </statement>
				</schema-directSQL>
				<schema-addColumn table="RHQ_RESOURCE_AVAIL" column="AVAILABILITY_TYPE" columnType="SMALLINT" />
				<schema-directSQL>
					<statement targetDBVendor="oracle" desc="Inserting known, current availability data into RHQ_RESOURCE_AVAIL">
                        INSERT INTO RHQ_RESOURCE_AVAIL ( ID, RESOURCE_ID,
                        AVAILABILITY_TYPE )
                        SELECT RHQ_RESOURCE_AVAIL_ID_SEQ.NEXTVAL, RES.ID, AVAIL.AVAILABILITY_TYPE
                        FROM
                        RHQ_RESOURCE RES
                        LEFT JOIN RHQ_AVAILABILITY AVAIL ON AVAIL.RESOURCE_ID = RES.ID
                        WHERE AVAIL.START_TIME = (
                        SELECT MAX( A.START_TIME )
                        FROM RHQ_AVAILABILITY A
                        WHERE A.RESOURCE_ID = RES.ID )
                    </statement>
					<statement targetDBVendor="postgresql" desc="Inserting known, current availability data into RHQ_RESOURCE_AVAIL">
                        INSERT INTO RHQ_RESOURCE_AVAIL ( ID, RESOURCE_ID,
                        AVAILABILITY_TYPE )
                        SELECT nextval('RHQ_RESOURCE_AVAIL_ID_SEQ'::text), RES.ID, AVAIL.AVAILABILITY_TYPE
                        FROM
                        RHQ_RESOURCE RES
                        LEFT JOIN RHQ_AVAILABILITY AVAIL ON AVAIL.RESOURCE_ID = RES.ID
                        WHERE AVAIL.START_TIME = (
                        SELECT MAX( A.START_TIME )
                        FROM RHQ_AVAILABILITY A
                        WHERE A.RESOURCE_ID = RES.ID )
                    </statement>
				</schema-directSQL>
			</schemaSpec>

			<schemaSpec version="2.31">
				<!-- The following three columns support backing groups for resource clusters -->
				<schema-addColumn table="RHQ_RESOURCE_GROUP" column="CLUSTER_RESOURCE_GROUP_ID" columnType="INTEGER" />
				<schema-directSQL>
					<statement desc="Creating RHQ_RESOURCE_GROUP foreign key relation to RHQ_RESOURCE_GROUP for resource cluster groups">
                        ALTER TABLE RHQ_RESOURCE_GROUP
                        ADD CONSTRAINT RHQ_RESOURCE_GROUP_ID_FK
                        FOREIGN KEY (CLUSTER_RESOURCE_GROUP_ID)
                        REFERENCES RHQ_RESOURCE_GROUP (ID)
                    </statement>
				</schema-directSQL>

				<schema-addColumn table="RHQ_RESOURCE_GROUP" column="CLUSTER_KEY" columnType="VARCHAR2" precision="4000" />

				<schema-addColumn table="RHQ_RESOURCE_GROUP" column="VISIBLE" columnType="BOOLEAN" />

				<schema-directSQL>
					<statement targetDBVendor="postgresql" desc="Updating existing resource groups with default for VISIBLE  flag">
                        UPDATE RHQ_RESOURCE_GROUP SET VISIBLE = TRUE
                    </statement>
					<statement targetDBVendor="oracle" desc="Updating existing resource groups with default for VISIBLE  flag">
                        UPDATE RHQ_RESOURCE_GROUP SET VISIBLE = 1
                    </statement>
				</schema-directSQL>

				<!-- The following constraint change forces cascade delete of config_update if the parent config is deleted -->
				<schema-directSQL>
					<statement targetDBVendor="postgresql" desc="Dropping RHQ_CONFIG_UPDATE foreign key relation to RHQ_CONFIG">
                        ALTER TABLE rhq_config_update DROP CONSTRAINT rhq_config_update_configuration_id_fkey;
                    </statement>
					<!-- the following PL/SQL is necessary since we have to deal with generated constraint names in the ora dbs -->
					<statement targetDBVendor="oracle" desc="Dropping RHQ_CONFIG_UPDATE foreign key relation to RHQ_CONFIG">
                        DECLARE
                        CURSOR c IS
                        SELECT uc.constraint_name con
                        FROM user_constraints uc, user_cons_columns ucc
                        WHERE uc.table_name = 'RHQ_CONFIG_UPDATE'AND
                        uc.constraint_type = 'R' AND
                        uc.table_name = ucc.table_name AND
                        uc.constraint_name = ucc.constraint_name AND
                        ucc.column_name = 'CONFIGURATION_ID'
                        ;
                        alter_string VARCHAR2(500);
                        BEGIN
                        FOR r IN c LOOP
                        alter_string := 'ALTER TABLE RHQ_CONFIG_UPDATE DROP CONSTRAINT ' || r.con;
                        EXECUTE IMMEDIATE alter_string;
                        END LOOP;
                        END;
                    </statement>
					<statement desc="Creating new RHQ_CONFIG_UPDATE foreign key relation to RHQ_CONFIG">
                        ALTER TABLE RHQ_CONFIG_UPDATE
                        ADD CONSTRAINT fk_config_update_config_1 FOREIGN KEY(configuration_id)
                        REFERENCES rhq_config ( id )
                        ON DELETE CASCADE
                    </statement>

				</schema-directSQL>

			</schemaSpec>

			<schemaSpec version="2.32">
				<!--
                    Remove the ClusterManagerJob from the Quartz tables. It has been renamed. Note that deleting the job removes
                    other rows by cascade delete.
                -->
				<schema-directSQL>
					<statement desc="Remove the ClusterManagerJob from the Quartz tables. It has been renamed.">
                        DELETE FROM rhq_qrtz_job_details WHERE job_name =
                        'org.rhq.enterprise.server.scheduler.jobs.ClusterManagerJob'
                    </statement>
				</schema-directSQL>

			</schemaSpec>

			<schemaSpec version="2.33">
				<schema-deleteColumn table="RHQ_EVENT" column="ACK_TIME" />
				<schema-deleteColumn table="RHQ_EVENT" column="ACK_USER" />
			</schemaSpec>

			<!-- delete all constant data no longer used -->
			<schemaSpec version="2.34">
				<schema-directSQL>
					<statement desc="Removing configuration data property no longer used">
                        DELETE FROM rhq_system_config
                        WHERE property_key = 'CAM_DATA_PURGE_RAW'
                    </statement>
					<statement desc="Removing configuration data property no longer used">
                        DELETE FROM rhq_system_config
                        WHERE property_key = 'CAM_MULTICAST_ADDRESS'
                    </statement>
					<statement desc="Removing configuration data property no longer used">
                        DELETE FROM rhq_system_config
                        WHERE property_key = 'CAM_MULTICAST_PORT'
                    </statement>
					<statement desc="Removing configuration data property no longer used">
                        DELETE FROM rhq_system_config
                        WHERE property_key = 'DATA_STORE_ALL'
                    </statement>
				</schema-directSQL>
			</schemaSpec>

			<schemaSpec version="2.35">
				<!-- Remove RHQ_RESOURCE_GROUP.CLUSTER_KEY added in 2.31. This value will instead be the group name -->
				<schema-deleteColumn table="RHQ_RESOURCE_GROUP" column="CLUSTER_KEY" />
				<!-- Increase RHQ_RESOURCE_GROUP.NAME to accomodate the potentially large cluster key values -->
				<schema-alterColumn table="RHQ_RESOURCE_GROUP" column="NAME" columnType="VARCHAR2" precision="4000" />
			</schemaSpec>

			<schemaSpec version="2.36">
				<schema-directSQL>
					<statement desc="Deleting unique constraint on RHQ_MEASUREMENT_DEF">
                        DROP INDEX RHQ_METRIC_DEF_KEY_IDX
                    </statement>
				</schema-directSQL>
				<schema-deleteColumn table="RHQ_MEASUREMENT_DEF" column="PER_MINUTE" />
				<schema-addColumn table="RHQ_MEASUREMENT_DEF" column="RAW_NUMERIC_TYPE" columnType="SMALLINT" />
				<schema-directSQL>
					<statement desc="Populating values for new column RHQ_MEASUREMENT_DEF.RAW_NUMERIC_TYPE">
                        UPDATE RHQ_MEASUREMENT_DEF md
                        SET RAW_NUMERIC_TYPE = (SELECT NUMERIC_TYPE FROM RHQ_MEASUREMENT_DEF
                        WHERE NAME = md.NAME AND RESOURCE_TYPE_ID = md.RESOURCE_TYPE_ID AND (NUMERIC_TYPE = 1 OR NUMERIC_TYPE = 2))
                        WHERE NUMERIC_TYPE = 0
                    </statement>
				</schema-directSQL>
				<schema-directSQL>
					<statement desc="Creating unique index on RHQ_MEASUREMENT_DEF (RESOURCE_TYPE_ID, NAME, RAW_NUMERIC_TYPE)">
                        CREATE UNIQUE INDEX RHQ_METRIC_DEF_KEY_IDX ON RHQ_MEASUREMENT_DEF (RESOURCE_TYPE_ID, NAME, RAW_NUMERIC_TYPE)
                    </statement>
				</schema-directSQL>
			</schemaSpec>

			<schemaSpec version="2.37">
				<schema-addColumn table="RHQ_GROUP_DEF" column="CALC_INTERVAL" columnType="LONG" />
				<schema-directSQL>
					<statement desc="Defaulting all group definition recalculation intervals">
                        UPDATE RHQ_GROUP_DEF SET CALC_INTERVAL = 0
                    </statement>
				</schema-directSQL>
			</schemaSpec>

			<schemaSpec version="2.38">
				<!-- Keep these with the same columnType=VARCHAR2, but increase size -->
				<schema-alterColumn table="RHQ_CONTENT_SOURCE" column="NAME" columnType="VARCHAR2" precision="200" />

				<schema-alterColumn table="RHQ_CONTENT_SOURCE_TYPE" column="NAME" columnType="VARCHAR2" precision="200" />

				<schema-directSQL>
					<statement desc="Removing obsolete content source sync jobs">
                        DELETE FROM RHQ_QRTZ_CRON_TRIGGERS WHERE TRIGGER_GROUP = 'syncContentSource'
                    </statement>
					<statement>
                        DELETE FROM RHQ_QRTZ_JOB_DETAILS WHERE JOB_GROUP = 'syncContentSource'
                    </statement>
					<statement>
                        DELETE FROM RHQ_QRTZ_SIMPLE_TRIGGERS WHERE TRIGGER_GROUP = 'syncContentSource'
                    </statement>
					<statement>
                        DELETE FROM RHQ_QRTZ_TRIGGERS WHERE TRIGGER_GROUP = 'syncContentSource'
                    </statement>
					<statement>
                        DELETE FROM RHQ_QRTZ_FIRED_TRIGGERS WHERE TRIGGER_GROUP = 'syncContentSource'
                    </statement>
				</schema-directSQL>
			</schemaSpec>

			<schemaSpec version="2.39">
				<!-- add a new table for OOBs -->
				<schema-directSQL>
					<statement desc="Creating table RHQ_MEASUREMENT_OOB">
                        CREATE TABLE RHQ_MEASUREMENT_OOB ( SCHEDULE_ID INTEGER )
                    </statement>
				</schema-directSQL>
				<schema-alterColumn table="RHQ_MEASUREMENT_OOB" column="SCHEDULE_ID" nullable="FALSE" />
				<schema-addColumn table="RHQ_MEASUREMENT_OOB" column="TIME_STAMP" columnType="LONG" />
				<schema-alterColumn table="RHQ_MEASUREMENT_OOB" column="TIME_STAMP" nullable="FALSE" />
				<schema-directSQL>
					<statement desc="Creating primary key for RHQ_MEASUREMENT_OOB">
                        ALTER TABLE RHQ_MEASUREMENT_OOB ADD CONSTRAINT rhq_meas_oob_id_t_pk PRIMARY KEY ( TIME_STAMP, SCHEDULE_ID )
                    </statement>
				</schema-directSQL>
				<schema-directSQL>
					<statement desc="Creating RHQ_MEASUREMENT_OOB foreign key relation to RHQ_MEASUREMENT_SCHED">
                        ALTER TABLE RHQ_MEASUREMENT_OOB
                        ADD CONSTRAINT RHQ_M_OOB_M_SCHED_ID_FK
                        FOREIGN KEY ( SCHEDULE_ID )
                        REFERENCES RHQ_MEASUREMENT_SCHED ( ID )
                        ON DELETE CASCADE
                    </statement>
				</schema-directSQL>

				<schema-addColumn table="RHQ_MEASUREMENT_OOB" column="OOB_COUNT" columnType="INTEGER" />
				<schema-alterColumn table="RHQ_MEASUREMENT_OOB" column="OOB_COUNT" nullable="FALSE" />
				<schema-addColumn table="RHQ_MEASUREMENT_OOB" column="OOB_FACTOR" columnType="INTEGER" />
				<schema-alterColumn table="RHQ_MEASUREMENT_OOB" column="OOB_FACTOR" nullable="FALSE" />
			</schemaSpec>

			<schemaSpec version="2.40">
				<schema-directSQL>
					<statement desc="Changing the default event purge time in system configuration to 2 weeks">
                        UPDATE RHQ_SYSTEM_CONFIG SET PROPERTY_VALUE = '1209600000' WHERE PROPERTY_KEY = 'EVENT_PURGE'
                    </statement>
				</schema-directSQL>
			</schemaSpec>

			<schemaSpec version="2.41">
				<schema-addColumn table="RHQ_PLUGIN" column="CONTENT" columnType="BLOB" />
			</schemaSpec>

			<schemaSpec version="2.42">
				<schema-addColumn table="RHQ_PLUGIN" column="MTIME" columnType="LONG" />
				<schema-directSQL>
					<statement desc="Setting the plugin modified times to the same as created times">
                        UPDATE RHQ_PLUGIN SET MTIME = CTIME
                    </statement>
				</schema-directSQL>
				<schema-alterColumn table="RHQ_PLUGIN" column="MTIME" nullable="FALSE" />
			</schemaSpec>

			<schemaSpec version="2.43">
				<schema-deleteColumn table="RHQ_MEASUREMENT_OOB" column="OOB_COUNT" />
			</schemaSpec>

			<!-- RHQ 1448 -->
			<schemaSpec version="2.44">
				<schema-directSQL>
					<statement desc="Creating index on RHQ_MEAS_DATA_NUM_R00 (SCHEDULE_ID)">
                        CREATE INDEX RHQ_MEAS_DATA_R00_SID_IDX ON RHQ_MEAS_DATA_NUM_R00 (schedule_id)
                     </statement>
					<statement desc="Creating index on RHQ_MEAS_DATA_NUM_R01 (SCHEDULE_ID)">
                        CREATE INDEX RHQ_MEAS_DATA_R01_SID_IDX ON RHQ_MEAS_DATA_NUM_R01 (schedule_id)
                    </statement>
					<statement desc="Creating index on RHQ_MEAS_DATA_NUM_R02 (SCHEDULE_ID)">
                        CREATE INDEX RHQ_MEAS_DATA_R02_SID_IDX ON RHQ_MEAS_DATA_NUM_R02 (schedule_id)
                    </statement>
					<statement desc="Creating index on RHQ_MEAS_DATA_NUM_R03 (SCHEDULE_ID)">
                        CREATE INDEX RHQ_MEAS_DATA_R03_SID_IDX ON RHQ_MEAS_DATA_NUM_R03 (schedule_id)
                    </statement>
					<statement desc="Creating index on RHQ_MEAS_DATA_NUM_R04 (SCHEDULE_ID)">
                        CREATE INDEX RHQ_MEAS_DATA_R04_SID_IDX ON RHQ_MEAS_DATA_NUM_R04 (schedule_id)
                    </statement>
					<statement desc="Creating index on RHQ_MEAS_DATA_NUM_R05 (SCHEDULE_ID)">
                        CREATE INDEX RHQ_MEAS_DATA_R05_SID_IDX ON RHQ_MEAS_DATA_NUM_R05 (schedule_id)
                    </statement>
					<statement desc="Creating index on RHQ_MEAS_DATA_NUM_R06 (SCHEDULE_ID)">
                        CREATE INDEX RHQ_MEAS_DATA_R06_SID_IDX ON RHQ_MEAS_DATA_NUM_R06 (schedule_id)
                    </statement>
					<statement desc="Creating index on RHQ_MEAS_DATA_NUM_R07 (SCHEDULE_ID)">
                        CREATE INDEX RHQ_MEAS_DATA_R07_SID_IDX ON RHQ_MEAS_DATA_NUM_R07 (schedule_id)
                    </statement>
					<statement desc="Creating index on RHQ_MEAS_DATA_NUM_R08 (SCHEDULE_ID)">
                        CREATE INDEX RHQ_MEAS_DATA_R08_SID_IDX ON RHQ_MEAS_DATA_NUM_R08 (schedule_id)
                    </statement>
					<statement desc="Creating index on RHQ_MEAS_DATA_NUM_R09 (SCHEDULE_ID)">
                        CREATE INDEX RHQ_MEAS_DATA_R09_SID_IDX ON RHQ_MEAS_DATA_NUM_R09 (schedule_id)
                    </statement>
					<statement desc="Creating index on RHQ_MEAS_DATA_NUM_R10 (SCHEDULE_ID)">
                        CREATE INDEX RHQ_MEAS_DATA_R10_SID_IDX ON RHQ_MEAS_DATA_NUM_R10 (schedule_id)
                    </statement>
					<statement desc="Creating index on RHQ_MEAS_DATA_NUM_R11 (SCHEDULE_ID)">
                        CREATE INDEX RHQ_MEAS_DATA_R11_SID_IDX ON RHQ_MEAS_DATA_NUM_R11 (schedule_id)
                    </statement>
					<statement desc="Creating index on RHQ_MEAS_DATA_NUM_R12 (SCHEDULE_ID)">
                        CREATE INDEX RHQ_MEAS_DATA_R12_SID_IDX ON RHQ_MEAS_DATA_NUM_R12 (schedule_id)
                    </statement>
					<statement desc="Creating index on RHQ_MEAS_DATA_NUM_R13 (SCHEDULE_ID)">
                        CREATE INDEX RHQ_MEAS_DATA_R13_SID_IDX ON RHQ_MEAS_DATA_NUM_R13 (schedule_id)
                    </statement>
					<statement desc="Creating index on RHQ_MEAS_DATA_NUM_R14 (SCHEDULE_ID)">
                        CREATE INDEX RHQ_MEAS_DATA_R14_SID_IDX ON RHQ_MEAS_DATA_NUM_R14 (schedule_id)
                    </statement>
				</schema-directSQL>
			</schemaSpec>

			<schemaSpec version="2.45">
				<schema-addColumn table="RHQ_SERVER" column="STATUS" columnType="INTEGER" />
				<schema-directSQL>
					<statement desc="Updating existing servers with default STATUS flag">
                        UPDATE RHQ_SERVER SET STATUS = 0
                    </statement>
				</schema-directSQL>
				<schema-alterColumn table="RHQ_SERVER" column="STATUS" default="0" />
			</schemaSpec>

			<schemaSpec version="2.46">
				<schema-alterColumn table="RHQ_MEASUREMENT_DATA_TRAIT" column="VALUE" columnType="VARCHAR2" precision="4000" />
			</schemaSpec>

			<schemaSpec version="2.47">
				<schema-directSQL>
					<statement desc="Removing stale row no longer needed for baseline computations">
                        DELETE FROM RHQ_SYSTEM_CONFIG WHERE PROPERTY_KEY = 'CAM_BASELINE_LASTTIME'
                    </statement>
				</schema-directSQL>
			</schemaSpec>

			<schemaSpec version="2.48">
				<schema-addColumn table="RHQ_RESOURCE_GROUP" column="CLUSTER_KEY" columnType="VARCHAR2" precision="4000" />
			</schemaSpec>

			<schemaSpec version="2.49">
				<schema-directSQL>
					<statement desc="Remove old data from rhq_measurement_oob">
                        truncate table rhq_measurement_oob
                    </statement>
				</schema-directSQL>
				<schema-directSQL>
					<statement desc="Remove the composite primary key">
                        ALTER TABLE rhq_measurement_oob DROP CONSTRAINT rhq_meas_oob_id_t_pk
                    </statement>
					<statement desc="Introduce a primary key on schedule_id only">
                        ALTER TABLE rhq_measurement_oob ADD CONSTRAINT RHQ_MEAS_OOB_ID_PK PRIMARY KEY (schedule_id)
                    </statement>
				</schema-directSQL>
				<schema-directSQL>
					<statement desc="Creating table RHQ_MEASUREMENT_OOB_tmp">
                        CREATE TABLE RHQ_MEASUREMENT_OOB_TMP ( SCHEDULE_ID INTEGER )
                    </statement>
				</schema-directSQL>
				<schema-alterColumn table="RHQ_MEASUREMENT_OOB_TMP" column="SCHEDULE_ID" nullable="FALSE" />
				<schema-addColumn table="RHQ_MEASUREMENT_OOB_TMP" column="TIME_STAMP" columnType="LONG" />
				<schema-alterColumn table="RHQ_MEASUREMENT_OOB_TMP" column="TIME_STAMP" nullable="FALSE" />
				<schema-directSQL>
					<statement desc="Creating primary key for RHQ_MEASUREMENT_OOB_TMP">
                        ALTER TABLE RHQ_MEASUREMENT_OOB_TMP ADD CONSTRAINT rhq_meas_oob_t_s_pk PRIMARY KEY ( SCHEDULE_ID )
                    </statement>
				</schema-directSQL>
				<schema-addColumn table="RHQ_MEASUREMENT_OOB_TMP" column="OOB_FACTOR" columnType="INTEGER" />
				<schema-alterColumn table="RHQ_MEASUREMENT_OOB_TMP" column="OOB_FACTOR" nullable="FALSE" />
			</schemaSpec>

			<schemaSpec version="2.50">
				<schema-directSQL>
					<statement desc="Creating index on RHQ_RESOURCE_ERROR.RESOURCE_ID">
                        CREATE INDEX RHQ_RES_ERROR_IDX_RES_ID ON RHQ_RESOURCE_ERROR (RESOURCE_ID)
                    </statement>
				</schema-directSQL>
			</schemaSpec>

			<schemaSpec version="2.51">
				<schema-addColumn table="RHQ_QRTZ_TRIGGERS" column="PRIORITY" columnType="INTEGER" />
				<schema-addColumn table="RHQ_QRTZ_FIRED_TRIGGERS" column="PRIORITY" columnType="INTEGER" />
			</schemaSpec>

			<schemaSpec version="2.52">
				<schema-directSQL>
					<statement desc="Deleting unique name constraint on RHQ_RESOURCE_GROUP">
                        DROP INDEX RHQ_RES_GROUP_NAME
                    </statement>
				</schema-directSQL>
				<schema-directSQL>
					<statement desc="Deleting unique name constraint on RHQ_RESOURCE_GROUP">
                        CREATE INDEX RHQ_RES_GROUP_NAME ON RHQ_RESOURCE_GROUP (name)
                    </statement>
				</schema-directSQL>
			</schemaSpec>

			<schemaSpec version="2.53">
				<schema-addColumn table="RHQ_AGENT" column="BACKFILLED" columnType="BOOLEAN" />
				<schema-directSQL>
					<statement targetDBVendor="postgresql" desc="Updating backfilled bit for all agents">
                        UPDATE RHQ_AGENT SET BACKFILLED = FALSE
                    </statement>
					<statement targetDBVendor="oracle" desc="Updating backfilled bit for all agents">
                        UPDATE RHQ_AGENT SET BACKFILLED = 0
                    </statement>
				</schema-directSQL>
				<schema-alterColumn table="RHQ_AGENT" column="BACKFILLED" nullable="FALSE" />
			</schemaSpec>

			<schemaSpec version="2.54">
				<schema-directSQL>
					<statement desc="Updating Agent Max Quiet Time Allowed system configuration setting">
                        UPDATE rhq_system_config SET property_value = '900000' WHERE property_key =
                        'AGENT_MAX_QUIET_TIME_ALLOWED'
                    </statement>
				</schema-directSQL>
			</schemaSpec>

			<schemaSpec version="2.55">
				<schema-directSQL>
					<statement desc="Creating index on TIME_STAMP column of RHQ_MEASUREMENT_DATA_NUM_1H">
                        CREATE INDEX RHQ_MEAS_DATA_1H_TIME_IDX ON RHQ_MEASUREMENT_DATA_NUM_1H(TIME_STAMP)
                    </statement>
					<statement desc="Creating index on TIME_STAMP column of RHQ_MEASUREMENT_DATA_NUM_6H">
                        CREATE INDEX RHQ_MEAS_DATA_6H_TIME_IDX ON RHQ_MEASUREMENT_DATA_NUM_6H(TIME_STAMP)
                    </statement>
				</schema-directSQL>
				<schema-directSQL>
					<statement desc="Creating index on RHQ_MEAS_DATA_NUM_R00 (TIME_STAMP)">
                        CREATE INDEX RHQ_MEAS_DATA_R00_TS_IDX ON RHQ_MEAS_DATA_NUM_R00 (TIME_STAMP)
                    </statement>
					<statement desc="Creating index on RHQ_MEAS_DATA_NUM_R01 (TIME_STAMP)">
                        CREATE INDEX RHQ_MEAS_DATA_R01_TS_IDX ON RHQ_MEAS_DATA_NUM_R01 (TIME_STAMP)
                    </statement>
					<statement desc="Creating index on RHQ_MEAS_DATA_NUM_R02 (TIME_STAMP)">
                        CREATE INDEX RHQ_MEAS_DATA_R02_TS_IDX ON RHQ_MEAS_DATA_NUM_R02 (TIME_STAMP)
                    </statement>
					<statement desc="Creating index on RHQ_MEAS_DATA_NUM_R03 (TIME_STAMP)">
                        CREATE INDEX RHQ_MEAS_DATA_R03_TS_IDX ON RHQ_MEAS_DATA_NUM_R03 (TIME_STAMP)
                    </statement>
					<statement desc="Creating index on RHQ_MEAS_DATA_NUM_R04 (TIME_STAMP)">
                        CREATE INDEX RHQ_MEAS_DATA_R04_TS_IDX ON RHQ_MEAS_DATA_NUM_R04 (TIME_STAMP)
                    </statement>
					<statement desc="Creating index on RHQ_MEAS_DATA_NUM_R05 (TIME_STAMP)">
                        CREATE INDEX RHQ_MEAS_DATA_R05_TS_IDX ON RHQ_MEAS_DATA_NUM_R05 (TIME_STAMP)
                    </statement>
					<statement desc="Creating index on RHQ_MEAS_DATA_NUM_R06 (TIME_STAMP)">
                        CREATE INDEX RHQ_MEAS_DATA_R06_TS_IDX ON RHQ_MEAS_DATA_NUM_R06 (TIME_STAMP)
                    </statement>
					<statement desc="Creating index on RHQ_MEAS_DATA_NUM_R07 (TIME_STAMP)">
                        CREATE INDEX RHQ_MEAS_DATA_R07_TS_IDX ON RHQ_MEAS_DATA_NUM_R07 (TIME_STAMP)
                    </statement>
					<statement desc="Creating index on RHQ_MEAS_DATA_NUM_R08 (TIME_STAMP)">
                        CREATE INDEX RHQ_MEAS_DATA_R08_TS_IDX ON RHQ_MEAS_DATA_NUM_R08 (TIME_STAMP)
                    </statement>
					<statement desc="Creating index on RHQ_MEAS_DATA_NUM_R09 (TIME_STAMP)">
                        CREATE INDEX RHQ_MEAS_DATA_R09_TS_IDX ON RHQ_MEAS_DATA_NUM_R09 (TIME_STAMP)
                    </statement>
					<statement desc="Creating index on RHQ_MEAS_DATA_NUM_R10 (TIME_STAMP)">
                        CREATE INDEX RHQ_MEAS_DATA_R10_TS_IDX ON RHQ_MEAS_DATA_NUM_R10 (TIME_STAMP)
                    </statement>
					<statement desc="Creating index on RHQ_MEAS_DATA_NUM_R11 (TIME_STAMP)">
                        CREATE INDEX RHQ_MEAS_DATA_R11_TS_IDX ON RHQ_MEAS_DATA_NUM_R11 (TIME_STAMP)
                    </statement>
					<statement desc="Creating index on RHQ_MEAS_DATA_NUM_R12 (TIME_STAMP)">
                        CREATE INDEX RHQ_MEAS_DATA_R12_TS_IDX ON RHQ_MEAS_DATA_NUM_R12 (TIME_STAMP)
                    </statement>
					<statement desc="Creating index on RHQ_MEAS_DATA_NUM_R13 (TIME_STAMP)">
                        CREATE INDEX RHQ_MEAS_DATA_R13_TS_IDX ON RHQ_MEAS_DATA_NUM_R13 (TIME_STAMP)
                    </statement>
					<statement desc="Creating index on RHQ_MEAS_DATA_NUM_R14 (TIME_STAMP)">
                        CREATE INDEX RHQ_MEAS_DATA_R14_TS_IDX ON RHQ_MEAS_DATA_NUM_R14 (TIME_STAMP)
                    </statement>
				</schema-directSQL>
			</schemaSpec>

			<schemaSpec version="2.56">
				<schema-directSQL>
					<statement desc="Dropping index on RHQ_MEAS_DATA_R00_SID_IDX">
                        DROP INDEX RHQ_MEAS_DATA_R00_SID_IDX
                    </statement>
					<statement desc="Dropping index on RHQ_MEAS_DATA_R01_SID_IDX">
                        DROP INDEX RHQ_MEAS_DATA_R01_SID_IDX
                    </statement>
					<statement desc="Dropping index on RHQ_MEAS_DATA_R02_SID_IDX">
                        DROP INDEX RHQ_MEAS_DATA_R02_SID_IDX
                    </statement>
					<statement desc="Dropping index on RHQ_MEAS_DATA_R03_SID_IDX">
                        DROP INDEX RHQ_MEAS_DATA_R03_SID_IDX
                    </statement>
					<statement desc="Dropping index on RHQ_MEAS_DATA_R04_SID_IDX">
                        DROP INDEX RHQ_MEAS_DATA_R04_SID_IDX
                    </statement>
					<statement desc="Dropping index on RHQ_MEAS_DATA_R05_SID_IDX">
                        DROP INDEX RHQ_MEAS_DATA_R05_SID_IDX
                    </statement>
					<statement desc="Dropping index on RHQ_MEAS_DATA_R06_SID_IDX">
                        DROP INDEX RHQ_MEAS_DATA_R06_SID_IDX
                    </statement>
					<statement desc="Dropping index on RHQ_MEAS_DATA_R07_SID_IDX">
                        DROP INDEX RHQ_MEAS_DATA_R07_SID_IDX
                    </statement>
					<statement desc="Dropping index on RHQ_MEAS_DATA_R08_SID_IDX">
                        DROP INDEX RHQ_MEAS_DATA_R08_SID_IDX
                    </statement>
					<statement desc="Dropping index on RHQ_MEAS_DATA_R09_SID_IDX">
                        DROP INDEX RHQ_MEAS_DATA_R09_SID_IDX
                    </statement>
					<statement desc="Dropping index on RHQ_MEAS_DATA_R10_SID_IDX">
                        DROP INDEX RHQ_MEAS_DATA_R10_SID_IDX
                    </statement>
					<statement desc="Dropping index on RHQ_MEAS_DATA_R11_SID_IDX">
                        DROP INDEX RHQ_MEAS_DATA_R11_SID_IDX
                    </statement>
					<statement desc="Dropping index on RHQ_MEAS_DATA_R12_SID_IDX">
                        DROP INDEX RHQ_MEAS_DATA_R12_SID_IDX
                    </statement>
					<statement desc="Dropping index on RHQ_MEAS_DATA_R13_SID_IDX">
                        DROP INDEX RHQ_MEAS_DATA_R13_SID_IDX
                    </statement>
					<statement desc="Dropping index on RHQ_MEAS_DATA_R14_SID_IDX">
                        DROP INDEX RHQ_MEAS_DATA_R14_SID_IDX
                    </statement>
				</schema-directSQL>
			</schemaSpec>

			<schemaSpec version="2.57">
				<schema-directSQL>
					<statement desc="Create index on RHQ_CONFIG_PROPERTY(PARENT_LIST_ID)">
                        CREATE INDEX RHQ_CONFIG_PROP_idx_list_key ON RHQ_CONFIG_PROPERTY(PARENT_LIST_ID)
                    </statement>
				</schema-directSQL>
			</schemaSpec>

			<schemaSpec version="2.58">
				<schema-addColumn table="RHQ_ALERT_DEFINITION" column="RESOURCE_GROUP_ID" columnType="INTEGER" />
				<schema-addColumn table="RHQ_ALERT_DEFINITION" column="GROUP_ALERT_DEF_ID" columnType="INTEGER" />
			</schemaSpec>

			<schemaSpec version="2.59">
				<schema-directSQL>
					<statement desc="Changing default persistence mode to FILESYSTEM for new JBoss CSP content sources">
                      UPDATE rhq_content_source_type SET default_download_mode = 'FILESYSTEM'
                      WHERE id = 101
                   </statement>
					<statement desc="Changing persistence mode to FILESYSTEM on out-of-box JBoss CSP content source">
                      UPDATE rhq_content_source SET download_mode = 'FILESYSTEM'
                      WHERE id = 101 AND configuration_id =
                      (SELECT configuration_id FROM rhq_config_property WHERE id = 112 AND string_value IS null)
                   </statement>
				</schema-directSQL>
			</schemaSpec>

			<schemaSpec version="2.60">
				<schema-directSQL>
					<statement desc="Creating table RHQ_RAW_CONFIG">
                        CREATE TABLE RHQ_RAW_CONFIG (ID INTEGER)
                    </statement>
				</schema-directSQL>
				<schema-alterColumn table="RHQ_RAW_CONFIG" column="ID" columnType="INTEGER" nullable="FALSE" />
				<schema-createSequence name="RHQ_RAW_CONFIG_ID_SEQ" initial="10001" />
				<schema-directSQL>
					<statement desc="Creating primary key for RHQ_RAW_CONFIG">
                        ALTER TABLE RHQ_RAW_CONFIG ADD PRIMARY KEY (ID)
                    </statement>
				</schema-directSQL>

				<schema-addColumn table="RHQ_RAW_CONFIG" column="CONFIG_ID" columnType="INTEGER" />
				<schema-alterColumn table="RHQ_RAW_CONFIG" column="CONFIG_ID" columnType="INTEGER" nullable="false" />

				<schema-addColumn table="RHQ_RAW_CONFIG" column="PATH" columnType="VARCHAR2" />
				<schema-alterColumn table="RHQ_RAW_CONFIG" column="PATH" columnType="VARCHAR2" precision="512" />

				<schema-addColumn table="RHQ_RAW_CONFIG" column="CONTENTS" columnType="BLOB" />
				<schema-alterColumn table="RHQ_RAW_CONFIG" column="CONTENTS" columnType="CLOB" nullable="false" />

				<schema-addColumn table="RHQ_RAW_CONFIG" column="SHA256" columnType="VARCHAR2" />
				<schema-alterColumn table="RHQ_RAW_CONFIG" column="SHA256" columnType="VARCHAR2" precision="64" nullable="false" />

				<schema-addColumn table="RHQ_RAW_CONFIG" column="CTIME" columnType="LONG" />
				<schema-alterColumn table="RHQ_RAW_CONFIG" column="CTIME" columnType="LONG" nullable="false" />

				<schema-addColumn table="RHQ_RAW_CONFIG" column="MTIME" columnType="LONG" />
				<schema-alterColumn table="RHQ_RAW_CONFIG" column="MTIME" columnType="LONG" nullable="false" />

				<schema-directSQL>
					<statement desc="Creating RHQ_RAW_CONFIG foreign key relation to RHQ_CONFIG">
                        ALTER TABLE RHQ_RAW_CONFIG
                        ADD CONSTRAINT RHQ_RAW_CONFIG_CONFIG_ID_FK
                        FOREIGN KEY (CONFIG_ID)
                        REFERENCES RHQ_CONFIG (ID)
                    </statement>
				</schema-directSQL>

			</schemaSpec>

			<schemaSpec version="2.60.1">
				<schema-addColumn table="RHQ_PLUGIN" column="AMPS_VERSION" columnType="VARCHAR2" />
				<schema-alterColumn table="RHQ_PLUGIN" column="AMPS_VERSION" columnType="VARCHAR2" precision="16" />
			</schemaSpec>

			<schemaSpec version="2.60.2">
				<schema-directSQL>
					<!-- RHN_CHANNEL => RHQ_REPO -->
					<statement>
                        ALTER TABLE RHQ_CHANNEL RENAME TO RHQ_REPO
                    </statement>
					<statement targetDBVendor="postgresql">
                        ALTER TABLE RHQ_CHANNEL_ID_SEQ RENAME TO RHQ_REPO_ID_SEQ
                    </statement>
					<statement targetDBVendor="oracle">
                        RENAME RHQ_CHANNEL_ID_SEQ TO RHQ_REPO_ID_SEQ
                    </statement>
					<statement>
                        ALTER INDEX RHQ_CHANNEL_IDX
                        RENAME TO RHQ_REPO_IDX
                    </statement>
					<statement targetDBVendor="postgresql">
                        ALTER TABLE RHQ_REPO
                        DROP CONSTRAINT RHQ_CHANNEL_PKEY CASCADE
                    </statement>
					<statement targetDBVendor="postgresql">
                        ALTER TABLE RHQ_REPO
                        ADD CONSTRAINT RHQ_REPO_PKEY PRIMARY KEY ( ID )
                    </statement>
					<!-- RHQ_CHANNEL_CONTENT_SRC_MAP => RHQ_REPO_CONTENT_SRC_MAP -->
					<statement>
                        ALTER TABLE RHQ_CHANNEL_CONTENT_SRC_MAP
                        RENAME TO RHQ_REPO_CONTENT_SRC_MAP
                    </statement>
					<statement>
                        ALTER TABLE RHQ_REPO_CONTENT_SRC_MAP
                        RENAME COLUMN CHANNEL_ID TO REPO_ID
                    </statement>
					<statement>
                        ALTER TABLE RHQ_REPO_CONTENT_SRC_MAP
                        DROP CONSTRAINT RHQ_CHAN_CONTENT_SRC_MAP_KEY
                    </statement>
					<statement>
                        ALTER TABLE RHQ_REPO_CONTENT_SRC_MAP
                        ADD CONSTRAINT RHQ_REPO_CONTENT_SRC_MAP_KEY
                        PRIMARY KEY ( REPO_ID, CONTENT_SRC_ID )
                    </statement>
					<statement targetDBVendor="postgresql">
                        ALTER TABLE RHQ_REPO_CONTENT_SRC_MAP
                        ADD CONSTRAINT RHQ_REPO_CONTENT_SRC_MAP_REPO_ID_FKEY
                        FOREIGN KEY ( REPO_ID )
                        REFERENCES RHQ_REPO ( ID )
                    </statement>
					<statement targetDBVendor="postgresql">
                        ALTER TABLE RHQ_REPO_CONTENT_SRC_MAP
                        DROP CONSTRAINT RHQ_CHANNEL_CONTENT_SRC_MAP_CONTENT_SRC_ID_FKEY
                    </statement>
					<statement targetDBVendor="postgresql">
                        ALTER TABLE RHQ_REPO_CONTENT_SRC_MAP
                        ADD CONSTRAINT RHQ_REPO_CONTENT_SRC_MAP_CONTENT_SRC_ID_FKEY
                        FOREIGN KEY ( CONTENT_SRC_ID )
                        REFERENCES RHQ_CONTENT_SOURCE( ID )
                    </statement>

					<!-- RHQ_CHANNEL_PKG_VERSION_MAP => RHQ_REPO_PKG_VERSION_MAP -->
					<statement>
                        ALTER TABLE RHQ_CHANNEL_PKG_VERSION_MAP
                        RENAME TO RHQ_REPO_PKG_VERSION_MAP
                    </statement>
					<statement>
                        ALTER TABLE RHQ_REPO_PKG_VERSION_MAP
                        RENAME COLUMN CHANNEL_ID TO REPO_ID
                    </statement>
					<statement>
                        ALTER TABLE RHQ_REPO_PKG_VERSION_MAP
                        DROP CONSTRAINT RHQ_CHANNEL_PKG_VER_MAP_KEY
                    </statement>
					<statement>
                        ALTER TABLE RHQ_REPO_PKG_VERSION_MAP
                        ADD CONSTRAINT RHQ_REPO_PKG_VER_MAP_KEY
                        PRIMARY KEY ( REPO_ID, PACKAGE_VERSION_ID )
                    </statement>
					<statement targetDBVendor="postgresql">
                        ALTER TABLE RHQ_REPO_PKG_VERSION_MAP
                        DROP CONSTRAINT RHQ_CHANNEL_PKG_VERSION_MAP_PACKAGE_VERSION_ID_FKEY
                    </statement>
					<statement targetDBVendor="postgresql">
                        ALTER TABLE RHQ_REPO_PKG_VERSION_MAP
                        ADD CONSTRAINT RHQ_REPO_PKG_VERSION_MAP_PACKAGE_VERSION_ID_FKEY
                        FOREIGN KEY ( PACKAGE_VERSION_ID )
                        REFERENCES RHQ_PACKAGE_VERSION ( ID )
                    </statement>
					<statement targetDBVendor="postgresql">
                        ALTER TABLE RHQ_REPO_PKG_VERSION_MAP
                        ADD CONSTRAINT RHQ_REPO_PKG_VERSION_MAP_REPO_ID_FKEY
                        FOREIGN KEY ( REPO_ID )
                        REFERENCES RHQ_REPO ( ID )
                    </statement>

					<!-- RHQ_CHANNEL_RESOURCE_MAP => RHQ_REPO_RESOURCE_MAP -->
					<statement>
                        ALTER TABLE RHQ_CHANNEL_RESOURCE_MAP
                        RENAME TO RHQ_REPO_RESOURCE_MAP
                    </statement>
					<statement>
                        ALTER TABLE RHQ_REPO_RESOURCE_MAP
                        RENAME COLUMN CHANNEL_ID TO REPO_ID
                    </statement>
					<statement>
                        ALTER TABLE RHQ_REPO_RESOURCE_MAP
                        DROP CONSTRAINT RHQ_CHANNEL_RESOURCE_MAP_KEY
                    </statement>
					<statement>
                        ALTER TABLE RHQ_REPO_RESOURCE_MAP
                        ADD CONSTRAINT RHQ_REPO_RESOURCE_MAP_KEY
                        PRIMARY KEY ( REPO_ID, RESOURCE_ID )
                    </statement>
					<statement targetDBVendor="postgresql">
                        ALTER TABLE RHQ_REPO_RESOURCE_MAP
                        DROP CONSTRAINT RHQ_CHANNEL_RESOURCE_MAP_RESOURCE_ID_FKEY
                    </statement>
					<statement targetDBVendor="postgresql">
                        ALTER TABLE RHQ_REPO_RESOURCE_MAP
                        ADD CONSTRAINT RHQ_REPO_RESOURCE_MAP_RESOURCE_ID_FKEY
                        FOREIGN KEY ( RESOURCE_ID )
                        REFERENCES RHQ_RESOURCE ( ID )
                    </statement>
					<statement targetDBVendor="postgresql">
                        ALTER TABLE RHQ_REPO_RESOURCE_MAP
                        ADD CONSTRAINT RHQ_REPO_RESOURCE_MAP_REPO_ID_FKEY
                        FOREIGN KEY ( REPO_ID )
                        REFERENCES RHQ_REPO ( ID )
                    </statement>
				</schema-directSQL>

				<!-- RHQ_REPO_GROUP_TYPE -->
				<schema-createSequence name="RHQ_REPO_GROUP_TYPE_ID_SEQ" initial="10001" />
				<schema-directSQL>
					<statement>
                        CREATE TABLE RHQ_REPO_GROUP_TYPE ( ID INTEGER PRIMARY KEY )
                    </statement>
				</schema-directSQL>
				<schema-alterColumn table="RHQ_REPO_GROUP_TYPE" column="ID" nullable="false" />
				<schema-addColumn table="RHQ_REPO_GROUP_TYPE" column="NAME" precision="200" columnType="VARCHAR2" />
				<schema-alterColumn table="RHQ_REPO_GROUP_TYPE" column="NAME" nullable="false" />
				<schema-addColumn table="RHQ_REPO_GROUP_TYPE" column="DESCRIPTION" precision="500" columnType="VARCHAR2" />
				<schema-directSQL>
					<statement>
                        INSERT INTO RHQ_REPO_GROUP_TYPE ( ID, NAME )
                        VALUES ( 1, 'family' )
                    </statement>
				</schema-directSQL>

				<!-- RHQ_REPO_GROUP -->
				<schema-createSequence name="RHQ_REPO_GROUP_ID_SEQ" initial="10001" />
				<schema-directSQL>
					<statement>
                        CREATE TABLE RHQ_REPO_GROUP ( ID INTEGER PRIMARY KEY )
                    </statement>
				</schema-directSQL>
				<schema-alterColumn table="RHQ_REPO_GROUP" column="ID" nullable="false" />
				<schema-addColumn table="RHQ_REPO_GROUP" column="NAME" precision="200" columnType="VARCHAR2" />
				<schema-alterColumn table="RHQ_REPO_GROUP" column="NAME" nullable="false" />
				<schema-addColumn table="RHQ_REPO_GROUP" column="DESCRIPTION" precision="500" columnType="VARCHAR2" />
				<schema-addColumn table="RHQ_REPO_GROUP" column="REPO_GROUP_TYPE_ID" columnType="INTEGER" />
				<schema-alterColumn table="RHQ_REPO_GROUP" column="REPO_GROUP_TYPE_ID" nullable="false" />
				<schema-directSQL>
					<statement targetDBVendor="postgresql">
                        ALTER TABLE RHQ_REPO_GROUP
                        ADD CONSTRAINT RHQ_REPO_GROUP_REPO_GROUP_TYPE_ID_FKEY
                        FOREIGN KEY ( REPO_GROUP_TYPE_ID )
                        REFERENCES RHQ_REPO_GROUP_TYPE ( ID )
                    </statement>
					<statement targetDBVendor="oracle">
                        ALTER TABLE RHQ_REPO_GROUP
                        ADD FOREIGN KEY ( REPO_GROUP_TYPE_ID )
                        REFERENCES RHQ_REPO_GROUP_TYPE ( ID )
                    </statement>
					<statement targetDBVendor="postgresql">
                        CREATE UNIQUE INDEX RHQ_REPO_GROUP_IDX
                        ON RHQ_REPO_GROUP ( NAME, REPO_GROUP_TYPE_ID )
                    </statement>
					<statement targetDBVendor="oracle">
                        CREATE UNIQUE INDEX RHQ_REPO_GROUP_IDX
                        ON RHQ_REPO_GROUP ( NAME, REPO_GROUP_TYPE_ID )
                    </statement>
				</schema-directSQL>

				<!-- RHQ_REPO_REPO_GRP_MAP -->
				<schema-directSQL>
					<statement>
                        CREATE TABLE RHQ_REPO_REPO_GRP_MAP ( REPO_ID INTEGER )
                    </statement>
				</schema-directSQL>
				<schema-alterColumn table="RHQ_REPO_REPO_GRP_MAP" column="REPO_ID" nullable="false" />
				<schema-addColumn table="RHQ_REPO_REPO_GRP_MAP" column="REPO_GRP_ID" columnType="INTEGER" />
				<schema-alterColumn table="RHQ_REPO_REPO_GRP_MAP" column="REPO_GRP_ID" nullable="false" />
				<schema-addColumn table="RHQ_REPO_REPO_GRP_MAP" column="CTIME" columnType="LONG" />
				<schema-alterColumn table="RHQ_REPO_REPO_GRP_MAP" column="CTIME" nullable="false" />
				<schema-directSQL>
					<statement>
                        ALTER TABLE RHQ_REPO_REPO_GRP_MAP
                        ADD CONSTRAINT RHQ_REPO_REPO_GRP_MAP_KEY
                        PRIMARY KEY ( REPO_ID, REPO_GRP_ID )
                    </statement>
					<statement targetDBVendor="postgresql">
                        ALTER TABLE RHQ_REPO_REPO_GRP_MAP
                        ADD CONSTRAINT RHQ_REPO_REPO_GRP_MAP_REPO_ID_FKEY
                        FOREIGN KEY ( REPO_ID )
                        REFERENCES RHQ_REPO ( ID )
                    </statement>
					<statement targetDBVendor="oracle">
                        ALTER TABLE RHQ_REPO_REPO_GRP_MAP
                        ADD FOREIGN KEY ( REPO_ID )
                        REFERENCES RHQ_REPO ( ID )
                    </statement>
					<statement targetDBVendor="postgresql">
                        ALTER TABLE RHQ_REPO_REPO_GRP_MAP
                        ADD CONSTRAINT RHQ_REPO_REPO_GRP_MAP_REPO_GRP_ID_FKEY
                        FOREIGN KEY ( REPO_GRP_ID )
                        REFERENCES RHQ_REPO_GROUP ( ID )
                    </statement>
					<statement targetDBVendor="oracle">
                        ALTER TABLE RHQ_REPO_REPO_GRP_MAP
                        ADD FOREIGN KEY ( REPO_GRP_ID )
                        REFERENCES RHQ_REPO_GROUP ( ID )
                    </statement>
				</schema-directSQL>

				<!-- RHQ_REPO_RELATION_TYPE -->
				<schema-createSequence name="RHQ_REPO_RELATION_TYPE_ID_SEQ" initial="10001" />
				<schema-directSQL>
					<statement>
                        CREATE TABLE RHQ_REPO_RELATION_TYPE ( ID INTEGER PRIMARY KEY )
                    </statement>
				</schema-directSQL>
				<schema-alterColumn table="RHQ_REPO_RELATION_TYPE" column="ID" nullable="false" />
				<schema-addColumn table="RHQ_REPO_RELATION_TYPE" column="NAME" precision="200" columnType="VARCHAR2" />
				<schema-alterColumn table="RHQ_REPO_RELATION_TYPE" column="NAME" nullable="false" />
				<schema-addColumn table="RHQ_REPO_RELATION_TYPE" column="DESCRIPTION" precision="500" columnType="VARCHAR2" />
				<schema-directSQL>
					<statement>
                        INSERT INTO
                        RHQ_REPO_RELATION_TYPE ( ID, NAME )
                        VALUES ( 1, 'parent' )
                    </statement>
					<statement>
                        INSERT INTO
                        RHQ_REPO_RELATION_TYPE ( ID, NAME )
                        VALUES ( 2, 'clone' )
                    </statement>
				</schema-directSQL>

				<!-- RHQ_REPO_RELATION -->
				<schema-createSequence name="RHQ_REPO_RELATION_ID_SEQ" initial="10001" />
				<schema-directSQL>
					<statement>
                        CREATE TABLE RHQ_REPO_RELATION ( ID INTEGER PRIMARY KEY )
                    </statement>
				</schema-directSQL>
				<schema-alterColumn table="RHQ_REPO_RELATION" column="ID" nullable="false" />
				<schema-addColumn table="RHQ_REPO_RELATION" column="RELATED_REPO_ID" columnType="INTEGER" />
				<schema-alterColumn table="RHQ_REPO_RELATION" column="RELATED_REPO_ID" nullable="false" />
				<schema-addColumn table="RHQ_REPO_RELATION" column="REPO_RELATION_TYPE_ID" columnType="INTEGER" />
				<schema-alterColumn table="RHQ_REPO_RELATION" column="REPO_RELATION_TYPE_ID" nullable="false" />
				<schema-directSQL>
					<statement targetDBVendor="postgresql">
                        ALTER TABLE RHQ_REPO_RELATION
                        ADD CONSTRAINT RHQ_REPO_RELATION_RELATED_REPO_ID_FKEY
                        FOREIGN KEY ( RELATED_REPO_ID )
                        REFERENCES RHQ_REPO ( ID )
                    </statement>
					<statement targetDBVendor="oracle">
                        ALTER TABLE RHQ_REPO_RELATION
                        ADD FOREIGN KEY ( RELATED_REPO_ID )
                        REFERENCES RHQ_REPO ( ID )
                    </statement>
					<statement targetDBVendor="postgresql">
                        ALTER TABLE RHQ_REPO_RELATION
                        ADD CONSTRAINT RHQ_REPO_RELATION_REPO_RELATION_TYPE_ID_FKEY
                        FOREIGN KEY ( REPO_RELATION_TYPE_ID )
                        REFERENCES RHQ_REPO_RELATION_TYPE ( ID )
                    </statement>
					<statement targetDBVendor="oracle">
                        ALTER TABLE RHQ_REPO_RELATION
                        ADD FOREIGN KEY ( REPO_RELATION_TYPE_ID )
                        REFERENCES RHQ_REPO_RELATION_TYPE ( ID )
                    </statement>
				</schema-directSQL>

				<!-- RHQ_REPO_REPO_RELATION_MAP -->
				<schema-directSQL>
					<statement>
                        CREATE TABLE RHQ_REPO_REPO_RELATION_MAP ( REPO_ID INTEGER )
                    </statement>
				</schema-directSQL>
				<schema-alterColumn table="RHQ_REPO_REPO_RELATION_MAP" column="REPO_ID" nullable="false" />
				<schema-addColumn table="RHQ_REPO_REPO_RELATION_MAP" column="REPO_RELATION_ID" columnType="INTEGER" />
				<schema-alterColumn table="RHQ_REPO_REPO_RELATION_MAP" column="REPO_RELATION_ID" nullable="false" />
				<schema-addColumn table="RHQ_REPO_REPO_RELATION_MAP" column="CTIME" columnType="LONG" />
				<schema-alterColumn table="RHQ_REPO_REPO_RELATION_MAP" column="CTIME" nullable="false" />
				<schema-directSQL>
					<statement>
                        ALTER TABLE RHQ_REPO_REPO_RELATION_MAP
                        ADD CONSTRAINT RHQ_REPO_REPO_RELATION_MAP_KEY
                        PRIMARY KEY ( REPO_ID, REPO_RELATION_ID )
                    </statement>
					<statement targetDBVendor="postgresql">
                        ALTER TABLE RHQ_REPO_REPO_RELATION_MAP
                        ADD CONSTRAINT RHQ_REPO_REPO_RELATION_MAP_REPO_ID_FKEY
                        FOREIGN KEY ( REPO_ID )
                        REFERENCES RHQ_REPO ( ID )
                    </statement>
					<statement targetDBVendor="oracle">
                        ALTER TABLE RHQ_REPO_REPO_RELATION_MAP
                        ADD FOREIGN KEY ( REPO_ID )
                        REFERENCES RHQ_REPO ( ID )
                    </statement>
					<statement targetDBVendor="postgresql">
                        ALTER TABLE RHQ_REPO_REPO_RELATION_MAP
                        ADD CONSTRAINT RHQ_REPO_REPO_RELATION_MAP_REPO_RELATION_ID_FKEY
                        FOREIGN KEY ( REPO_RELATION_ID )
                        REFERENCES RHQ_REPO_RELATION ( ID )
                    </statement>
					<statement targetDBVendor="oracle">
                        ALTER TABLE RHQ_REPO_REPO_RELATION_MAP
                        ADD FOREIGN KEY ( REPO_RELATION_ID )
                        REFERENCES RHQ_REPO_RELATION ( ID )
                    </statement>
				</schema-directSQL>
			</schemaSpec>

			<schemaSpec version="2.61">
				<schema-directSQL>
					<statement>
                        CREATE TABLE RHQ_DISTRIBUTION_TYPE ( ID INTEGER PRIMARY KEY )
                     </statement>
				</schema-directSQL>
				<schema-alterColumn table="RHQ_DISTRIBUTION_TYPE" column="ID" nullable="false" />
				<schema-addColumn table="RHQ_DISTRIBUTION_TYPE" column="NAME" precision="200" columnType="VARCHAR2" />
				<schema-alterColumn table="RHQ_DISTRIBUTION_TYPE" column="NAME" nullable="false" />
				<schema-addColumn table="RHQ_DISTRIBUTION_TYPE" column="DESCRIPTION" precision="500" columnType="VARCHAR2" />
				<schema-directSQL>
					<statement>
                        INSERT INTO
                        RHQ_DISTRIBUTION_TYPE ( ID, NAME, DESCRIPTION )
                        VALUES ( 1, 'kickstart', 'Linux kickstart distribution' )
                     </statement>
					<statement>
                        INSERT INTO
                        RHQ_DISTRIBUTION_TYPE ( ID, NAME, DESCRIPTION )
                        VALUES ( 2, 'jumpstart', 'solaris jumpstart distribution' )
                     </statement>
				</schema-directSQL>

				<schema-directSQL>
					<statement desc="Creating table RHQ_DISTRIBUTION">
                        CREATE TABLE RHQ_DISTRIBUTION ( ID INTEGER PRIMARY KEY )
                    </statement>
				</schema-directSQL>
				<schema-addColumn table="RHQ_DISTRIBUTION" column="DISTRIBUTION_TYPE_ID" columnType="INTEGER" />
				<schema-alterColumn table="RHQ_DISTRIBUTION" column="DISTRIBUTION_TYPE_ID" nullable="false" />
				<schema-addColumn table="RHQ_DISTRIBUTION" column="LABEL" precision="64" columnType="VARCHAR2" />
				<schema-alterColumn table="RHQ_DISTRIBUTION" column="LABEL" nullable="false" />
				<schema-addColumn table="RHQ_DISTRIBUTION" column="BASE_PATH" precision="256" columnType="VARCHAR2" />
				<schema-alterColumn table="RHQ_DISTRIBUTION" column="BASE_PATH" nullable="false" />
				<schema-addColumn table="RHQ_DISTRIBUTION" column="LAST_MODIFIED" columnType="LONG" />
				<schema-alterColumn table="RHQ_DISTRIBUTION" column="LAST_MODIFIED" nullable="false" />
				<schema-directSQL>
					<statement>
                        CREATE UNIQUE INDEX RHQ_DISTRIBUTION_IDX ON RHQ_DISTRIBUTION ( LABEL, BASE_PATH )
                    </statement>
				</schema-directSQL>
				<schema-directSQL>
					<statement targetDBVendor="postgresql">
                        ALTER TABLE RHQ_DISTRIBUTION
                        ADD CONSTRAINT RHQ_DIST_TYPE_FKEY
                        FOREIGN KEY ( DISTRIBUTION_TYPE_ID )
                        REFERENCES RHQ_DISTRIBUTION_TYPE ( ID )
                     </statement>
					<statement targetDBVendor="oracle">
                        ALTER TABLE RHQ_DISTRIBUTION
                        ADD FOREIGN KEY ( DISTRIBUTION_TYPE_ID )
                        REFERENCES RHQ_DISTRIBUTION_TYPE ( ID )
                     </statement>
				</schema-directSQL>

				<schema-directSQL>
					<statement desc="Creating table RHQ_REPO_DISTRIBUTION">
                        CREATE TABLE RHQ_REPO_DISTRIBUTION ( REPO_ID INTEGER )
                    </statement>
				</schema-directSQL>
				<schema-alterColumn table="RHQ_REPO_DISTRIBUTION" column="REPO_ID" nullable="false" />
				<schema-addColumn table="RHQ_REPO_DISTRIBUTION" column="DISTRIBUTION_ID" columnType="INTEGER" />
				<schema-alterColumn table="RHQ_REPO_DISTRIBUTION" column="DISTRIBUTION_ID" nullable="false" />
				<schema-addColumn table="RHQ_REPO_DISTRIBUTION" column="LAST_MODIFIED" columnType="LONG" />
				<schema-alterColumn table="RHQ_REPO_DISTRIBUTION" column="LAST_MODIFIED" nullable="false" />
				<schema-directSQL>
					<statement>
                        ALTER TABLE RHQ_REPO_DISTRIBUTION ADD CONSTRAINT RHQ_REPO_DIST_MAP_KEY
                        PRIMARY KEY ( REPO_ID, DISTRIBUTION_ID )
                    </statement>

					<statement targetDBVendor="postgresql">
                        ALTER TABLE RHQ_REPO_DISTRIBUTION
                        ADD CONSTRAINT RHQ_REPO_DIST_REPO_ID_FKEY
                        FOREIGN KEY ( REPO_ID )
                        REFERENCES RHQ_REPO ( ID )
                    </statement>
					<statement targetDBVendor="oracle">
                        ALTER TABLE RHQ_REPO_DISTRIBUTION
                        ADD FOREIGN KEY ( REPO_ID )
                        REFERENCES RHQ_REPO ( ID )
                    </statement>

					<statement targetDBVendor="postgresql">
                        ALTER TABLE RHQ_REPO_DISTRIBUTION
                        ADD CONSTRAINT RHQ_REPO_DIST_DIST_ID_FKEY
                        FOREIGN KEY ( DISTRIBUTION_ID )
                        REFERENCES RHQ_DISTRIBUTION ( ID )
                    </statement>
					<statement targetDBVendor="oracle">
                        ALTER TABLE RHQ_REPO_DISTRIBUTION
                        ADD FOREIGN KEY ( DISTRIBUTION_ID )
                        REFERENCES RHQ_DISTRIBUTION ( ID )
                    </statement>
				</schema-directSQL>
			</schemaSpec>

			<schemaSpec version="2.62">
				<schema-alterColumn table="RHQ_CONFIG_PROP_DEF" column="NAME" columnType="VARCHAR2" precision="255" />

				<schema-alterColumn table="RHQ_CONFIG_PROPERTY" column="NAME" columnType="VARCHAR2" precision="255" />
			</schemaSpec>

			<schemaSpec version="2.62.2">
				<schema-addColumn table="RHQ_CONFIG_DEF" column="CONFIG_FORMAT" columnType="VARCHAR2" />
				<schema-alterColumn table="RHQ_CONFIG_DEF" column="CONFIG_FORMAT" precision="32" nullable="true" />
			</schemaSpec>

			<schemaSpec version="2.63">
				<schema-addColumn table="RHQ_REPO" column="IS_CANDIDATE" columnType="BOOLEAN" />

				<schema-directSQL>
					<statement targetDBVendor="postgresql">
                        UPDATE RHQ_REPO SET IS_CANDIDATE = FALSE
                     </statement>
					<statement targetDBVendor="oracle">
                        UPDATE RHQ_REPO SET IS_CANDIDATE = 0
                     </statement>
				</schema-directSQL>

				<schema-alterColumn table="RHQ_REPO" column="IS_CANDIDATE" nullable="false" />
			</schemaSpec>

			<!-- Generic tagging support -->
			<schemaSpec version="2.64">
				<schema-createSequence name="RHQ_TAG_ID_SEQ" initial="10001" />
				<schema-directSQL>
					<statement>
                        CREATE TABLE RHQ_TAG ( ID INTEGER PRIMARY KEY )
                    </statement>
				</schema-directSQL>
				<schema-alterColumn table="RHQ_TAG" column="ID" nullable="false" />
				<schema-addColumn table="RHQ_TAG" column="NAME" precision="200" columnType="VARCHAR2" />
				<schema-alterColumn table="RHQ_TAG" column="NAME" nullable="false" />
				<schema-addColumn table="RHQ_TAG" column="DESCRIPTION" precision="500" columnType="VARCHAR2" />
			</schemaSpec>

			<!-- Distribution Files -->
			<schemaSpec version="2.65">
				<schema-directSQL>
					<statement>
                        CREATE TABLE RHQ_DISTRIBUTION_FILE ( DISTRIBUTION_ID INTEGER )
                    </statement>
				</schema-directSQL>
				<schema-alterColumn table="RHQ_DISTRIBUTION_FILE" column="DISTRIBUTION_ID" nullable="false" />
				<schema-addColumn table="RHQ_DISTRIBUTION_FILE" column="RELATIVE_FILENAME" precision="256" columnType="VARCHAR2" />
				<schema-alterColumn table="RHQ_DISTRIBUTION_FILE" column="RELATIVE_FILENAME" nullable="false" />
				<schema-addColumn table="RHQ_DISTRIBUTION_FILE" column="MD5SUM" precision="64" columnType="VARCHAR2" />
				<schema-alterColumn table="RHQ_DISTRIBUTION_FILE" column="MD5SUM" nullable="false" />
				<schema-addColumn table="RHQ_DISTRIBUTION_FILE" column="LAST_MODIFIED" columnType="LONG" />
				<schema-alterColumn table="RHQ_DISTRIBUTION_FILE" column="LAST_MODIFIED" nullable="false" />
				<schema-directSQL>
					<statement targetDBVendor="postgresql">
                        CREATE UNIQUE INDEX RHQ_DISTRIBUTION_FILE_IDX
                        ON RHQ_DISTRIBUTION_FILE ( DISTRIBUTION_ID, RELATIVE_FILENAME )
                    </statement>
					<statement targetDBVendor="oracle">
                        CREATE UNIQUE INDEX RHQ_DISTRIBUTION_FILE_IDX
                        ON RHQ_DISTRIBUTION_FILE ( DISTRIBUTION_ID, RELATIVE_FILENAME )
                    </statement>
				</schema-directSQL>
				<schema-directSQL>
					<statement targetDBVendor="oracle">
                        ALTER TABLE RHQ_DISTRIBUTION_FILE
                        ADD CONSTRAINT RHQ_DIST_FILE_FKEY
                        FOREIGN KEY ( DISTRIBUTION_ID)
                        REFERENCES RHQ_DISTRIBUTION ( ID )
                    </statement>
					<statement targetDBVendor="postgresql">
                        ALTER TABLE RHQ_DISTRIBUTION_FILE
                        ADD CONSTRAINT RHQ_DIST_FILE_FKEY
                        FOREIGN KEY ( DISTRIBUTION_ID)
                        REFERENCES RHQ_DISTRIBUTION ( ID )
                    </statement>
				</schema-directSQL>
			</schemaSpec>

			<!-- RHQ_REPO_TAG_MAP -->
			<schemaSpec version="2.66">
				<schema-directSQL>
					<statement>
                        CREATE TABLE RHQ_REPO_TAG_MAP ( REPO_ID INTEGER )
                    </statement>
				</schema-directSQL>
				<schema-alterColumn table="RHQ_REPO_TAG_MAP" column="REPO_ID" nullable="false" />
				<schema-addColumn table="RHQ_REPO_TAG_MAP" column="TAG_ID" columnType="INTEGER" />
				<schema-alterColumn table="RHQ_REPO_TAG_MAP" column="TAG_ID" nullable="false" />
				<schema-directSQL>
					<statement>
                        ALTER TABLE RHQ_REPO_TAG_MAP
                        ADD CONSTRAINT RHQ_REPO_TAG_MAP_KEY
                        PRIMARY KEY ( REPO_ID, TAG_ID )
                    </statement>
					<statement targetDBVendor="postgresql">
                        ALTER TABLE RHQ_REPO_TAG_MAP
                        ADD CONSTRAINT RHQ_REPO_TAG_MAP_REPO_ID_FKEY
                        FOREIGN KEY ( REPO_ID )
                        REFERENCES RHQ_REPO ( ID )
                    </statement>
					<statement targetDBVendor="oracle">
                        ALTER TABLE RHQ_REPO_TAG_MAP
                        ADD FOREIGN KEY ( REPO_ID )
                        REFERENCES RHQ_REPO ( ID )
                    </statement>
					<statement targetDBVendor="postgresql">
                        ALTER TABLE RHQ_REPO_TAG_MAP
                        ADD CONSTRAINT RHQ_REPO_TAG_MAP_TAG_ID_FKEY
                        FOREIGN KEY ( TAG_ID )
                        REFERENCES RHQ_TAG ( ID )
                    </statement>
					<statement targetDBVendor="oracle">
                        ALTER TABLE RHQ_REPO_TAG_MAP
                        ADD FOREIGN KEY ( TAG_ID )
                        REFERENCES RHQ_TAG ( ID )
                    </statement>
				</schema-directSQL>
			</schemaSpec>

			<schemaSpec version="2.68">
				<schema-createSequence name="RHQ_DISTRIBUTION_FILE_ID_SEQ" initial="10001" />

				<schema-addColumn table="RHQ_DISTRIBUTION_FILE" column="ID" columnType="INTEGER" />
				<schema-alterColumn table="RHQ_DISTRIBUTION_FILE" column="ID" nullable="false" />

				<schema-directSQL>
					<statement>
                        ALTER TABLE RHQ_DISTRIBUTION_FILE ALTER COLUMN ID SET DEFAULT NEXTVAL('RHQ_DISTRIBUTION_FILE_ID_SEQ')
                    </statement>
				</schema-directSQL>
			</schemaSpec>

			<!-- Add support for server-side plugins -->
			<schemaSpec version="2.69">
				<!-- add the new column that indicates if this is deployed on the SERVER or AGENT -->
				<schema-addColumn table="RHQ_PLUGIN" column="DEPLOYMENT" columnType="VARCHAR2" precision="8" />
				<schema-directSQL>
					<statement desc="Updating existing plugins with default deployment of AGENT">
                        UPDATE RHQ_PLUGIN SET DEPLOYMENT = 'AGENT'
                    </statement>
				</schema-directSQL>
				<schema-alterColumn table="RHQ_PLUGIN" column="DEPLOYMENT" nullable="FALSE" />

				<!-- add the new column that provides configuration to a plugin -->
				<schema-addColumn table="RHQ_PLUGIN" column="PLUGIN_CONFIG_ID" columnType="INTEGER" />
				<schema-directSQL>
					<statement desc="Creating RHQ_PLUGIN foreign key relation to RHQ_CONFIG for plugin config">
                        ALTER TABLE RHQ_PLUGIN
                        ADD CONSTRAINT RHQ_PLUGIN_P_CFG_ID_FKEY
                        FOREIGN KEY (PLUGIN_CONFIG_ID)
                        REFERENCES RHQ_CONFIG (ID)
                    </statement>
				</schema-directSQL>

				<!-- add the new column that provides configuration to a plugin -->
				<schema-addColumn table="RHQ_PLUGIN" column="JOBS_CONFIG_ID" columnType="INTEGER" />
				<schema-directSQL>
					<statement desc="Creating RHQ_PLUGIN foreign key relation to RHQ_CONFIG for scheduled jobs">
                        ALTER TABLE RHQ_PLUGIN
                        ADD CONSTRAINT RHQ_PLUGIN_JOBS_CFG_ID_FKEY
                        FOREIGN KEY (JOBS_CONFIG_ID)
                        REFERENCES RHQ_CONFIG (ID)
                    </statement>
				</schema-directSQL>

				<!-- Fix bug:538157 -->
				<schema-directSQL>
					<statement>
                        CREATE INDEX RHQ_REPO_PKG_VER_MAP_IDX
                        ON RHQ_REPO_PKG_VERSION_MAP ( PACKAGE_VERSION_ID )
                    </statement>
				</schema-directSQL>
			</schemaSpec>

			<schemaSpec version="2.69.1">
				<!-- add the new column that indicates if this is plugin has been deleted -->
				<schema-addColumn table="RHQ_PLUGIN" column="STATUS" columnType="VARCHAR2" precision="16" />
				<schema-directSQL>
					<statement desc="Updating existing plugins with status of INSTALLED">
                        UPDATE RHQ_PLUGIN SET STATUS = 'INSTALLED'
                    </statement>
				</schema-directSQL>
				<schema-alterColumn table="RHQ_PLUGIN" column="STATUS" nullable="FALSE" />
			</schemaSpec>

			<schemaSpec version="2.69.2">
				<!-- plugin names must be unique only if they are deployed on the same side (agent vs. server) -->
				<schema-directSQL>
					<statement desc="Dropping unique index on RHQ_PLUGIN (NAME)">
                        DROP INDEX RHQ_PLUGIN_NAME_IDX
                    </statement>
					<statement desc="Creating unique index on RHQ_PLUGIN (NAME, DEPLOYMENT) so server plugin names need not be unique with agent plugins">
                        CREATE UNIQUE INDEX RHQ_PLUGIN_NAME_DEPLOY_IDX ON RHQ_PLUGIN (NAME, DEPLOYMENT)
                    </statement>
				</schema-directSQL>
			</schemaSpec>

			<schemaSpec version="2.69.3">
				<!-- add the new column that indicates what type of plugin this is (e.g. alert, generic, content) - for server plugins only -->
				<schema-addColumn table="RHQ_PLUGIN" column="PTYPE" columnType="VARCHAR2" precision="200" />
			</schemaSpec>

			<schemaSpec version="2.70">
				<schema-addColumn table="RHQ_ALERT" column="ACK_TIME" columnType="LONG" />
				<schema-addColumn table="RHQ_ALERT" column="ACK_BY_ID" columnType="INTEGER" />
				<schema-directSQL>
					<statement>
                        ALTER TABLE RHQ_ALERT
                        ADD CONSTRAINT RHQ_ALERT_SUBJECT_ID_FKEY
                        FOREIGN KEY (ACK_BY_ID)
                        REFERENCES RHQ_SUBJECT(ID)
                    </statement>
				</schema-directSQL>
				<schema-addColumn table="RHQ_ALERT_NOTIFICATION" column="ALERT_SENDER_NAME" columnType="VARCHAR2" />
				<schema-addColumn table="RHQ_ALERT_NOTIFICATION" column="ALERT_CONFIG_ID" columnType="INTEGER" />
				<schema-directSQL>
					<statement>
                        ALTER TABLE RHQ_ALERT_NOTIFICATION
                        ADD CONSTRAINT RHQ_ALERT_CONFIG_ID_FKEY
                        FOREIGN KEY (ALERT_CONFIG_ID)
                        REFERENCES RHQ_CONFIG(ID)
                    </statement>
				</schema-directSQL>
			</schemaSpec>

			<schemaSpec version="2.70.1">
				<schema-directSQL>
					<statement>
                        CREATE TABLE RHQ_ALERT_NOTIF_TEMPL ( ID INTEGER )
                    </statement>
					<statement>
                        ALTER TABLE RHQ_ALERT_NOTIF_TEMPL
                        ADD CONSTRAINT RHQ_ALERT_NOTIF_TEMPL_KEY
                        PRIMARY KEY ( ID )
                    </statement>
				</schema-directSQL>
				<schema-addColumn table="RHQ_ALERT_NOTIF_TEMPL" column="CTIME" columnType="LONG" />
				<schema-alterColumn table="RHQ_ALERT_NOTIF_TEMPL" column="CTIME" nullable="false" />

				<schema-addColumn table="RHQ_ALERT_NOTIF_TEMPL" column="MTIME" columnType="LONG" />
				<schema-alterColumn table="RHQ_ALERT_NOTIF_TEMPL" column="MTIME" nullable="false" />

				<schema-addColumn table="RHQ_ALERT_NOTIF_TEMPL" column="NAME" precision="100" columnType="VARCHAR2" />
				<schema-alterColumn table="RHQ_ALERT_NOTIF_TEMPL" column="NAME" nullable="false" />

				<schema-addColumn table="RHQ_ALERT_NOTIF_TEMPL" column="DESCRIPTION" precision="250" columnType="VARCHAR2" />
			</schemaSpec>

			<!-- RHQ Advisory Representation -->
			<schemaSpec version="2.71">
				<schema-createSequence name="RHQ_ADVISORY_SEQ" initial="10001" />
				<schema-directSQL>
					<statement desc="Creating table RHQ_ADVISORY">
                        CREATE TABLE RHQ_ADVISORY ( ID INTEGER PRIMARY KEY )
                    </statement>
				</schema-directSQL>

				<schema-alterColumn table="RHQ_ADVISORY" column="ID" nullable="false" columnType="INTEGER" />
				<schema-addColumn table="RHQ_ADVISORY" column="ADVISORY" precision="64" columnType="VARCHAR2" />
				<schema-alterColumn table="RHQ_ADVISORY" column="ADVISORY" nullable="false" />
				<schema-addColumn table="RHQ_ADVISORY" column="ADVISORY_TYPE" precision="64" columnType="VARCHAR2" />
				<schema-alterColumn table="RHQ_ADVISORY" column="ADVISORY_TYPE" nullable="false" />
				<schema-addColumn table="RHQ_ADVISORY" column="ADVISORY_REL" precision="64" columnType="VARCHAR2" />
				<schema-addColumn table="RHQ_ADVISORY" column="ADVISORY_NAME" precision="64" columnType="VARCHAR2" />
				<schema-addColumn table="RHQ_ADVISORY" column="DESCRIPTION" precision="4000" columnType="VARCHAR2" />
				<schema-addColumn table="RHQ_ADVISORY" column="SYNOPSIS" precision="4000" columnType="VARCHAR2" />
				<schema-alterColumn table="RHQ_ADVISORY" column="SYNOPSIS" nullable="false" />
				<schema-addColumn table="RHQ_ADVISORY" column="TOPIC" precision="4000" columnType="VARCHAR2" />
				<schema-addColumn table="RHQ_ADVISORY" column="SOLUTION" precision="4000" columnType="VARCHAR2" />
				<schema-addColumn table="RHQ_ADVISORY" column="SEVERITY" precision="64" columnType="VARCHAR2" />
				<schema-addColumn table="RHQ_ADVISORY" column="ISSUE_DATE" columnType="LONG" />
				<schema-addColumn table="RHQ_ADVISORY" column="UPDATE_DATE" columnType="LONG" />
				<schema-addColumn table="RHQ_ADVISORY" column="CTIME" columnType="LONG" />
				<schema-alterColumn table="RHQ_ADVISORY" column="CTIME" nullable="false" />
				<schema-addColumn table="RHQ_ADVISORY" column="LAST_MODIFIED" columnType="LONG" />
				<schema-alterColumn table="RHQ_ADVISORY" column="LAST_MODIFIED" nullable="false" />

				<schema-directSQL>
					<statement>
                        CREATE UNIQUE INDEX RHQ_ADVISORY_NAME_UQ ON RHQ_ADVISORY ( ADVISORY_NAME )
                    </statement>
					<statement>
                        CREATE UNIQUE INDEX RHQ_ADVISORY_UQ ON RHQ_ADVISORY ( ADVISORY )
                    </statement>
					<statement>
                        CREATE INDEX RHQ_ADVISORY_UDATE_IDX ON RHQ_ADVISORY (UPDATE_DATE )
                    </statement>
				</schema-directSQL>

				<schema-createSequence name="RHQ_ADVISORY_PACKAGE_SEQ" initial="10001" />
				<schema-directSQL>
					<statement>
                        CREATE TABLE RHQ_ADVISORY_PACKAGE ( ID INTEGER PRIMARY KEY )
                    </statement>
				</schema-directSQL>
				<schema-alterColumn table="RHQ_ADVISORY_PACKAGE" column="ID" nullable="false" />
				<schema-addColumn table="RHQ_ADVISORY_PACKAGE" column="ADVISORY_ID" columnType="INTEGER" />
				<schema-alterColumn table="RHQ_ADVISORY_PACKAGE" column="ADVISORY_ID" nullable="false" />
				<schema-addColumn table="RHQ_ADVISORY_PACKAGE" column="PACKAGE_VERSION_ID" columnType="INTEGER" />
				<schema-alterColumn table="RHQ_ADVISORY_PACKAGE" column="PACKAGE_VERSION_ID" nullable="false" />
				<schema-addColumn table="RHQ_ADVISORY_PACKAGE" column="LAST_MODIFIED" columnType="LONG" />
				<schema-alterColumn table="RHQ_ADVISORY_PACKAGE" column="LAST_MODIFIED" nullable="false" />
				<schema-directSQL>
					<statement>
                        CREATE UNIQUE INDEX RHQ_ADVISORY_PACKAGE_UQ ON RHQ_ADVISORY_PACKAGE ( ADVISORY_ID, PACKAGE_VERSION_ID )
                    </statement>
					<statement>
                       ALTER TABLE RHQ_ADVISORY_PACKAGE
                       ADD CONSTRAINT RHQ_ADVISORY_FKEY
                       FOREIGN KEY ( ADVISORY_ID )
                       REFERENCES RHQ_ADVISORY ( ID )
                   </statement>
					<statement>
                        ALTER TABLE RHQ_ADVISORY_PACKAGE
                        ADD CONSTRAINT RHQ_PACKAGE_VERSION_FKEY
                        FOREIGN KEY ( PACKAGE_VERSION_ID )
                        REFERENCES RHQ_PACKAGE_VERSION ( ID )
                    </statement>
				</schema-directSQL>

				<schema-createSequence name="RHQ_CVE_SEQ" initial="101" />
				<schema-directSQL>
					<statement>
                        CREATE TABLE RHQ_CVE ( ID INTEGER PRIMARY KEY )
                    </statement>
				</schema-directSQL>
				<schema-alterColumn table="RHQ_CVE" column="ID" nullable="false" />
				<schema-addColumn table="RHQ_CVE" column="NAME" precision="64" columnType="VARCHAR2" />
				<schema-alterColumn table="RHQ_CVE" column="NAME" nullable="false" />

				<schema-directSQL>
					<statement>
                        CREATE TABLE RHQ_ADVISORY_CVE ( ID INTEGER PRIMARY KEY )
                    </statement>
				</schema-directSQL>
				<schema-alterColumn table="RHQ_ADVISORY_CVE" column="ID" nullable="false" />
				<schema-addColumn table="RHQ_ADVISORY_CVE" column="ADVISORY_ID" columnType="INTEGER" />
				<schema-alterColumn table="RHQ_ADVISORY_CVE" column="ADVISORY_ID" nullable="false" />
				<schema-addColumn table="RHQ_ADVISORY_CVE" column="CVE_ID" columnType="INTEGER" />
				<schema-alterColumn table="RHQ_ADVISORY_CVE" column="CVE_ID" nullable="false" />
				<schema-addColumn table="RHQ_ADVISORY_CVE" column="LAST_MODIFIED" columnType="LONG" />
				<schema-alterColumn table="RHQ_ADVISORY_CVE" column="LAST_MODIFIED" nullable="false" />
				<schema-directSQL>
					<statement>
                        CREATE UNIQUE INDEX RHQ_ADVISORY_CVE_UQ ON RHQ_ADVISORY_CVE ( ADVISORY_ID, CVE_ID )
                    </statement>
					<statement>
                        ALTER TABLE RHQ_ADVISORY_CVE
                        ADD CONSTRAINT RHQ_ADVISORY_FKEY
                        FOREIGN KEY ( ADVISORY_ID )
                        REFERENCES RHQ_ADVISORY ( ID )
                    </statement>
					<statement>
                       ALTER TABLE RHQ_ADVISORY_CVE
                       ADD CONSTRAINT RHQ_CVE_FKEY
                       FOREIGN KEY ( CVE_ID )
                       REFERENCES RHQ_CVE ( ID )
                   </statement>
				</schema-directSQL>

				<schema-createSequence name="RHQ_ADVISORY_BUGLIST_SEQ" initial="10001" />
				<schema-directSQL>
					<statement>
                        CREATE TABLE RHQ_ADVISORY_BUGLIST ( ID INTEGER PRIMARY KEY)
                    </statement>
				</schema-directSQL>

				<schema-alterColumn table="RHQ_ADVISORY_BUGLIST" column="ID" nullable="false" />
				<schema-addColumn table="RHQ_ADVISORY_BUGLIST" column="ADVISORY_ID" columnType="INTEGER" />
				<schema-alterColumn table="RHQ_ADVISORY_BUGLIST" column="ADVISORY_ID" nullable="false" />
				<schema-addColumn table="RHQ_ADVISORY_BUGLIST" column="BUG_ID" PRECISION="256" columnType="VARCHAR2" />
				<schema-alterColumn table="RHQ_ADVISORY_BUGLIST" column="BUG_ID" nullable="false" />
				<schema-addColumn table="RHQ_ADVISORY_BUGLIST" column="LAST_MODIFIED" columnType="LONG" />
				<schema-alterColumn table="RHQ_ADVISORY_BUGLIST" column="LAST_MODIFIED" nullable="false" />
				<schema-directSQL>
					<statement>
                       CREATE UNIQUE INDEX RHQ_ADVISORY_BUGLIST_UQ ON RHQ_ADVISORY_BUGLIST ( ADVISORY_ID, BUG_ID )
                   </statement>
					<statement>
                       ALTER TABLE RHQ_ADVISORY_BUGLIST
                       ADD CONSTRAINT RHQ_ADVISORY_FKEY
                       FOREIGN KEY ( ADVISORY_ID )
                       REFERENCES RHQ_ADVISORY ( ID )
                   </statement>
				</schema-directSQL>

				<schema-directSQL>
					<statement>
                        CREATE TABLE RHQ_REPO_ADVISORY ( REPO_ID INTEGER )
                    </statement>
				</schema-directSQL>
				<schema-alterColumn table="RHQ_REPO_ADVISORY" column="REPO_ID" nullable="false" />
				<schema-addColumn table="RHQ_REPO_ADVISORY" column="ADVISORY_ID" columnType="INTEGER" />
				<schema-alterColumn table="RHQ_REPO_ADVISORY" column="ADVISORY_ID" nullable="false" />
				<schema-addColumn table="RHQ_REPO_ADVISORY" column="LAST_MODIFIED" columnType="LONG" />
				<schema-alterColumn table="RHQ_REPO_ADVISORY" column="LAST_MODIFIED" nullable="false" />
				<schema-directSQL>
					<statement>
                        ALTER TABLE RHQ_REPO_ADVISORY
                        ADD CONSTRAINT RHQ_REPO_ADV_MAP_KEY
                        PRIMARY KEY ( REPO_ID, ADVISORY_ID )
                    </statement>
					<statement>
                        ALTER TABLE RHQ_REPO_ADVISORY
                        ADD CONSTRAINT RHQ_REPO_FKEY
                        FOREIGN KEY ( REPO_ID )
                        REFERENCES RHQ_REPO ( ID )
                    </statement>
					<statement>
                        ALTER TABLE RHQ_REPO_ADVISORY
                        ADD CONSTRAINT RHQ_ADVISORY_FKEY
                        FOREIGN KEY ( ADVISORY_ID )
                        REFERENCES RHQ_ADVISORY ( ID )
                    </statement>
				</schema-directSQL>
			</schemaSpec>

			<!-- Adding repo_sync support -->
			<schemaSpec version="2.72">
				<schema-createSequence name="RHQ_REPO_SYNC_ID_SEQ" initial="10001" />
				<schema-directSQL>
					<statement>
                        CREATE TABLE RHQ_REPO_SYNC ( ID INTEGER PRIMARY KEY )
                    </statement>
				</schema-directSQL>
				<schema-alterColumn table="RHQ_REPO_SYNC" column="ID" nullable="false" />
				<schema-addColumn table="RHQ_REPO_SYNC" column="STATUS" precision="16" columnType="VARCHAR2" />
				<schema-alterColumn table="RHQ_REPO_SYNC" column="STATUS" nullable="false" />
				<schema-addColumn table="RHQ_REPO_SYNC" column="START_TIME" columnType="INTEGER" />
				<schema-alterColumn table="RHQ_REPO_SYNC" column="START_TIME" nullable="false" />
				<schema-addColumn table="RHQ_REPO_SYNC" column="END_TIME" columnType="INTEGER" />
				<schema-addColumn table="RHQ_REPO_SYNC" column="RESULTS" columnType="LONGVARCHAR" />
				<schema-addColumn table="RHQ_REPO_SYNC" column="PERCENT_COMPLETE" columnType="LONG" />
				<schema-addColumn table="RHQ_REPO_SYNC" column="REPO_ID" columnType="INTEGER" />
				<schema-alterColumn table="RHQ_REPO_SYNC" column="REPO_ID" nullable="false" />
				<schema-directSQL>
					<statement desc="Creating RHQ_REPO_SYNC foreign key relation to RHQ_REPO for scheduled jobs">
                        ALTER TABLE RHQ_REPO_SYNC
                        ADD CONSTRAINT RHQ_REPO_SYNC_REPO_ID_FKEY
                        FOREIGN KEY (REPO_ID)
                        REFERENCES RHQ_REPO (ID)
                    </statement>
				</schema-directSQL>
			</schemaSpec>

			<schemaSpec version="2.75">
				<schema-addColumn table="RHQ_REPO" column="SYNC_SCHEDULE" columnType="VARCHAR2" precision="64" />
			</schemaSpec>

			<schemaSpec version="2.76">
				<schema-addColumn table="RHQ_CONFIG_PROP_DEF" column="DYNAMIC_TYPE" columnType="VARCHAR2" precision="20" />
				<schema-addColumn table="RHQ_CONFIG_PROP_DEF" column="DYNAMIC_KEY" columnType="VARCHAR2" precision="128" />
			</schemaSpec>

			<schemaSpec version="2.76.1">
				<!-- RHQ_BUNDLE_TYPE -->
				<schema-directSQL>
					<statement desc="Creating table RHQ_BUNDLE_TYPE">
                        CREATE TABLE RHQ_BUNDLE_TYPE ( ID INTEGER )
                    </statement>
				</schema-directSQL>
				<schema-alterColumn table="RHQ_BUNDLE_TYPE" column="ID" nullable="FALSE" />
				<schema-createSequence name="RHQ_BUNDLE_TYPE_ID_SEQ" initial="10001" />
				<schema-directSQL>
					<statement desc="Creating primary key for RHQ_BUNDLE_TYPE">
                        ALTER TABLE RHQ_BUNDLE_TYPE ADD PRIMARY KEY ( ID )
                    </statement>
				</schema-directSQL>
				<schema-addColumn table="RHQ_BUNDLE_TYPE" column="NAME" columnType="VARCHAR2" precision="200" />
				<schema-alterColumn table="RHQ_BUNDLE_TYPE" column="NAME" nullable="FALSE" />

				<!-- RHQ_BUNDLE -->
				<schema-directSQL>
					<statement desc="Creating table RHQ_BUNDLE">
                        CREATE TABLE RHQ_BUNDLE ( ID INTEGER )
                    </statement>
				</schema-directSQL>
				<schema-alterColumn table="RHQ_BUNDLE" column="ID" nullable="FALSE" />
				<schema-createSequence name="RHQ_BUNDLE_ID_SEQ" initial="10001" />
				<schema-directSQL>
					<statement desc="Creating primary key for RHQ_BUNDLE">
                        ALTER TABLE RHQ_BUNDLE ADD PRIMARY KEY ( ID )
                    </statement>
				</schema-directSQL>
				<schema-addColumn table="RHQ_BUNDLE" column="NAME" columnType="VARCHAR2" precision="200" />
				<schema-alterColumn table="RHQ_BUNDLE" column="NAME" nullable="FALSE" />
				<schema-addColumn table="RHQ_BUNDLE" column="BUNDLE_TYPE_ID" columnType="INTEGER" />
				<schema-alterColumn table="RHQ_BUNDLE" column="BUNDLE_TYPE_ID" nullable="FALSE" />
				<schema-directSQL>
					<statement desc="Creating RHQ_BUNDLE foreign key relation to RHQ_BUNDLE_TYPE">
                        ALTER TABLE RHQ_BUNDLE
                        ADD CONSTRAINT RHQ_BUNDLE_TYPE_ID_FK
                        FOREIGN KEY (BUNDLE_TYPE_ID)
                        REFERENCES RHQ_BUNDLE_TYPE (ID)
                    </statement>
				</schema-directSQL>

				<!-- RHQ_BUNDLE_VERSION -->
				<schema-directSQL>
					<statement desc="Creating table RHQ_BUNDLE_VERSION">
                        CREATE TABLE RHQ_BUNDLE_VERSION ( ID INTEGER )
                    </statement>
				</schema-directSQL>
				<schema-alterColumn table="RHQ_BUNDLE_VERSION" column="ID" nullable="FALSE" />
				<schema-createSequence name="RHQ_BUNDLE_VERSION_ID_SEQ" initial="10001" />
				<schema-directSQL>
					<statement desc="Creating primary key for RHQ_BUNDLE_VERSION">
                        ALTER TABLE RHQ_BUNDLE_VERSION ADD PRIMARY KEY ( ID )
                    </statement>
				</schema-directSQL>
				<schema-addColumn table="RHQ_BUNDLE_VERSION" column="NAME" columnType="VARCHAR2" precision="200" />
				<schema-alterColumn table="RHQ_BUNDLE_VERSION" column="NAME" nullable="FALSE" />
				<schema-addColumn table="RHQ_BUNDLE_VERSION" column="VERSION" columnType="VARCHAR2" precision="500" />
				<schema-alterColumn table="RHQ_BUNDLE_VERSION" column="VERSION" nullable="FALSE" />
				<schema-addColumn table="RHQ_BUNDLE_VERSION" column="ACTION" columnType="CLOB" />
				<schema-alterColumn table="RHQ_BUNDLE_VERSION" column="ACTION" nullable="FALSE" />
				<schema-addColumn table="RHQ_BUNDLE_VERSION" column="BUNDLE_ID" columnType="INTEGER" />
				<schema-alterColumn table="RHQ_BUNDLE_VERSION" column="BUNDLE_ID" nullable="FALSE" />
				<schema-directSQL>
					<statement desc="Creating RHQ_BUNDLE_VERSION foreign key relation to RHQ_BUNDLE">
                        ALTER TABLE RHQ_BUNDLE_VERSION
                        ADD CONSTRAINT RHQ_BUNDLE_ID_FK
                        FOREIGN KEY (BUNDLE_ID)
                        REFERENCES RHQ_BUNDLE (ID)
                    </statement>
				</schema-directSQL>
				<schema-addColumn table="RHQ_BUNDLE_VERSION" column="DISTRIBUTION_ID" columnType="INTEGER" />
				<schema-directSQL>
					<statement desc="Creating RHQ_BUNDLE_VERSION foreign key relation to RHQ_DISTRIBUTION">
                        ALTER TABLE RHQ_BUNDLE_VERSION
                        ADD CONSTRAINT RHQ_DISTRIBUTION_ID_FK
                        FOREIGN KEY (DISTRIBUTION_ID)
                        REFERENCES RHQ_DISTRIBUTION (ID)
                    </statement>
				</schema-directSQL>

				<!-- RHQ_BUNDLE_VERSION_REPO -->
				<schema-directSQL>
					<statement desc="Creating table RHQ_BUNDLE_VERSION_REPO">
                        CREATE TABLE RHQ_BUNDLE_VERSION_REPO ( BUNDLE_VERSION_ID INTEGER )
                    </statement>
				</schema-directSQL>
				<schema-alterColumn table="RHQ_BUNDLE_VERSION_REPO" column="BUNDLE_VERSION_ID" nullable="FALSE" />
				<schema-addColumn table="RHQ_BUNDLE_VERSION_REPO" column="REPO_ID" columnType="INTEGER" />
				<schema-alterColumn table="RHQ_BUNDLE_VERSION_REPO" column="REPO_ID" nullable="FALSE" />
				<schema-directSQL>
					<statement desc="Creating primary key for RHQ_BUNDLE_VERSION_REPO">
                        ALTER TABLE RHQ_BUNDLE_VERSION_REPO ADD PRIMARY KEY ( BUNDLE_VERSION_ID, REPO_ID )
                    </statement>
				</schema-directSQL>
				<schema-directSQL>
					<statement desc="Creating RHQ_BUNDLE_VERSION_REPO foreign key relation to RHQ_BUNDLE_VERSION">
                        ALTER TABLE RHQ_BUNDLE_VERSION_REPO
                        ADD CONSTRAINT RHQ_BUNDLE_VERSION_ID_FK
                        FOREIGN KEY (BUNDLE_VERSION_ID)
                        REFERENCES RHQ_BUNDLE_VERSION (ID)
                    </statement>
				</schema-directSQL>
				<schema-directSQL>
					<statement desc="Creating RHQ_BUNDLE_VERSION_REPO foreign key relation to RHQ_REPO">
                        ALTER TABLE RHQ_BUNDLE_VERSION_REPO
                        ADD CONSTRAINT RHQ_REPO_ID_FK
                        FOREIGN KEY (REPO_ID)
                        REFERENCES RHQ_REPO (ID)
                    </statement>
				</schema-directSQL>

				<!-- RHQ_BUNDLE_FILE -->
				<schema-directSQL>
					<statement desc="Creating table RHQ_BUNDLE_FILE">
                        CREATE TABLE RHQ_BUNDLE_FILE ( ID INTEGER )
                    </statement>
				</schema-directSQL>
				<schema-alterColumn table="RHQ_BUNDLE_FILE" column="ID" nullable="FALSE" />
				<schema-createSequence name="RHQ_BUNDLE_FILE_ID_SEQ" initial="10001" />
				<schema-directSQL>
					<statement desc="Creating primary key for RHQ_BUNDLE_FILE">
                        ALTER TABLE RHQ_BUNDLE_FILE ADD PRIMARY KEY ( ID )
                    </statement>
				</schema-directSQL>
				<schema-addColumn table="RHQ_BUNDLE_FILE" column="BUNDLE_VERSION_ID" columnType="INTEGER" />
				<schema-alterColumn table="RHQ_BUNDLE_FILE" column="BUNDLE_VERSION_ID" nullable="FALSE" />
				<schema-directSQL>
					<statement desc="Creating RHQ_BUNDLE_FILE foreign key relation to RHQ_BUNDLE_VERSION">
                        ALTER TABLE RHQ_BUNDLE_FILE
                        ADD CONSTRAINT RHQ_BUNDLE_VERSION_ID_FK
                        FOREIGN KEY (BUNDLE_VERSION_ID)
                        REFERENCES RHQ_BUNDLE_VERSION (ID)
                    </statement>
				</schema-directSQL>
				<schema-addColumn table="RHQ_BUNDLE_FILE" column="PACKAGE_VERSION_ID" columnType="INTEGER" />
				<schema-directSQL>
					<statement desc="Creating RHQ_BUNDLE_FILE foreign key relation to RHQ_PACKAGE_VERSION">
                        ALTER TABLE RHQ_BUNDLE_FILE
                        ADD CONSTRAINT RHQ_PACKAGE_VERSION_ID_FK
                        FOREIGN KEY (PACKAGE_VERSION_ID)
                        REFERENCES RHQ_PACKAGE_VERSION (ID)
                    </statement>
				</schema-directSQL>
				<schema-addColumn table="RHQ_BUNDLE_FILE" column="PACKAGE_ID" columnType="INTEGER" />
				<schema-directSQL>
					<statement desc="Creating RHQ_BUNDLE_FILE foreign key relation to RHQ_PACKAGE">
                        ALTER TABLE RHQ_BUNDLE_FILE
                        ADD CONSTRAINT RHQ_PACKAGE_ID_FK
                        FOREIGN KEY (PACKAGE_ID)
                        REFERENCES RHQ_PACKAGE (ID)
                    </statement>
				</schema-directSQL>

				<!-- RHQ_BUNDLE_CONFIG -->
				<schema-directSQL>
					<statement desc="Creating table RHQ_BUNDLE_CONFIG">
                        CREATE TABLE RHQ_BUNDLE_CONFIG ( ID INTEGER )
                    </statement>
				</schema-directSQL>
				<schema-alterColumn table="RHQ_BUNDLE_CONFIG" column="ID" nullable="FALSE" />
				<schema-createSequence name="RHQ_BUNDLE_CONFIG_ID_SEQ" initial="10001" />
				<schema-directSQL>
					<statement desc="Creating primary key for RHQ_BUNDLE_CONFIG">
                        ALTER TABLE RHQ_BUNDLE_CONFIG ADD PRIMARY KEY ( ID )
                    </statement>
				</schema-directSQL>
				<schema-addColumn table="RHQ_BUNDLE_CONFIG" column="CONFIG_ID" columnType="INTEGER" />
				<schema-directSQL>
					<statement desc="Creating RHQ_BUNDLE_CONFIG foreign key relation to RHQ_CONFIG">
                        ALTER TABLE RHQ_BUNDLE_CONFIG
                        ADD CONSTRAINT RHQ_CONFIG_ID_FK
                        FOREIGN KEY (CONFIG_ID)
                        REFERENCES RHQ_CONFIG (ID)
                    </statement>
				</schema-directSQL>
				<schema-addColumn table="RHQ_BUNDLE_CONFIG" column="BUNDLE_VERSION_ID" columnType="INTEGER" />
				<schema-directSQL>
					<statement desc="Creating RHQ_BUNDLE_CONFIG foreign key relation to RHQ_BUNDLE_VERSION">
                        ALTER TABLE RHQ_BUNDLE_CONFIG
                        ADD CONSTRAINT RHQ_BUNDLE_VERSION_ID_FK
                        FOREIGN KEY (BUNDLE_VERSION_ID)
                        REFERENCES RHQ_BUNDLE_VERSION (ID)
                    </statement>
				</schema-directSQL>
				<schema-addColumn table="RHQ_BUNDLE_CONFIG" column="BUNDLE_ID" columnType="INTEGER" />
				<schema-directSQL>
					<statement desc="Creating RHQ_BUNDLE_CONFIG foreign key relation to RHQ_BUNDLE">
                        ALTER TABLE RHQ_BUNDLE_CONFIG
                        ADD CONSTRAINT RHQ_BUNDLE_ID_FK
                        FOREIGN KEY (BUNDLE_ID)
                        REFERENCES RHQ_BUNDLE (ID)
                    </statement>
				</schema-directSQL>

				<!-- RHQ_BUNDLE_DEPLOYMENT -->
				<schema-directSQL>
					<statement desc="Creating table RHQ_BUNDLE_DEPLOYMENT">
                        CREATE TABLE RHQ_BUNDLE_DEPLOYMENT ( BUNDLE_CONFIG_ID INTEGER )
                    </statement>
				</schema-directSQL>
				<schema-alterColumn table="RHQ_BUNDLE_DEPLOYMENT" column="BUNDLE_CONFIG_ID" nullable="FALSE" />
				<schema-addColumn table="RHQ_BUNDLE_DEPLOYMENT" column="RESOURCE_ID" columnType="INTEGER" />
				<schema-alterColumn table="RHQ_BUNDLE_DEPLOYMENT" column="RESOURCE_ID" nullable="FALSE" />
				<schema-directSQL>
					<statement desc="Creating primary key for RHQ_BUNDLE_DEPLOYMENT">
                        ALTER TABLE RHQ_BUNDLE_DEPLOYMENT ADD PRIMARY KEY ( BUNDLE_CONFIG_ID, RESOURCE_ID )
                    </statement>
				</schema-directSQL>
				<schema-directSQL>
					<statement desc="Creating RHQ_BUNDLE_DEPLOYMENT foreign key relation to RHQ_BUNDLE_CONFIG">
                        ALTER TABLE RHQ_BUNDLE_DEPLOYMENT
                        ADD CONSTRAINT RHQ_BUNDLE_CONFIG_ID_FK
                        FOREIGN KEY (BUNDLE_CONFIG_ID)
                        REFERENCES RHQ_BUNDLE_CONFIG (ID)
                    </statement>
				</schema-directSQL>
				<schema-directSQL>
					<statement desc="Creating RHQ_BUNDLE_DEPLOYMENT foreign key relation to RHQ_RESOURCE">
                        ALTER TABLE RHQ_BUNDLE_DEPLOYMENT
                        ADD CONSTRAINT RHQ_RESOURCE_ID_FK
                        FOREIGN KEY (RESOURCE_ID)
                        REFERENCES RHQ_RESOURCE (ID)
                    </statement>
				</schema-directSQL>
			</schemaSpec>

			<schemaSpec version="2.77">
				<schema-addColumn table="RHQ_ALERT_NOTIFICATION" column="NOTIF_TEMPLATE_ID" columnType="INTEGER" />
				<schema-directSQL>
					<statement>
                        ALTER TABLE RHQ_ALERT_NOTIFICATION
                        ADD CONSTRAINT RHQ_NOTIF_TEMPL_ID_FKEY
                        FOREIGN KEY (NOTIF_TEMPLATE_ID)
                        REFERENCES RHQ_ALERT_NOTIF_TEMPL(ID)
                    </statement>
				</schema-directSQL>
			</schemaSpec>
			<schemaSpec version="2.77.1">
				<schema-createSequence name="RHQ_ALERT_NOTIF_TEMPL_ID_SEQ" initial="10001" />
			</schemaSpec>
			<schemaSpec version="2.77.2">
				<schema-deleteColumn table="RHQ_ALERT_NOTIFICATION" column="snmp_host" />
				<schema-deleteColumn table="RHQ_ALERT_NOTIFICATION" column="snmp_port" />
				<schema-deleteColumn table="RHQ_ALERT_NOTIFICATION" column="snmp_oid" />
				<schema-deleteColumn table="RHQ_ALERT_NOTIFICATION" column="email_address" />
			</schemaSpec>
			<schemaSpec version="2.77.3">
				<schema-deleteColumn table="RHQ_ALERT_NOTIFICATION" column="role_id" />
				<schema-deleteColumn table="RHQ_ALERT_NOTIFICATION" column="subject_id" />
			</schemaSpec>
			<schemaSpec version="2.77.4">
				<schema-deleteColumn table="RHQ_ALERT_NOTIF_LOG" column="roles" />
				<schema-deleteColumn table="RHQ_ALERT_NOTIF_LOG" column="subjects" />
				<schema-deleteColumn table="RHQ_ALERT_NOTIF_LOG" column="emails" />

				<schema-addColumn table="RHQ_ALERT_NOTIF_LOG" column="SENDER" columnType="VARCHAR2" precision="200" />
				<schema-addColumn table="RHQ_ALERT_NOTIF_LOG" column="RESULT_STATE" columnType="VARCHAR2" precision="20" />
				<schema-addColumn table="RHQ_ALERT_NOTIF_LOG" column="MESSAGE" columnType="VARCHAR2" precision="255" />
				<schema-addColumn table="RHQ_ALERT_NOTIF_LOG" column="ALL_EMAILS" columnType="VARCHAR2" precision="4000" />
				<schema-addColumn table="RHQ_ALERT_NOTIF_LOG" column="EMAILS_FAILED" columnType="VARCHAR2" precision="4000" />
			</schemaSpec>
			<schemaSpec version="2.77.5">
				<schema-directSQL>
					<statement>
                        DROP INDEX IF EXISTS RHQ_ALERT_IDX_ALERT
                    </statement>
					<statement>
                        CREATE INDEX RHQ_ALERT_IDX_ALERT ON RHQ_ALERT_NOTIF_LOG (alert_id)
                    </statement>
				</schema-directSQL>
			</schemaSpec>

			<schemaSpec version="2.78">
				<!-- Remove obsolete tables RHQ_BUNDLE_CONFIG and RHQ_BUNDLE_DEPLOYMENT (the latter by cascade) -->
				<schema-dropTable table="RHQ_BUNDLE_DEPLOYMENT" />
				<schema-dropTable table="RHQ_BUNDLE_CONFIG" />
				<schema-dropSequence name="rhq_bundle_config_id_seq" />

				<schema-addColumn table="RHQ_BUNDLE_VERSION" column="CONFIG_DEF_ID" columnType="INTEGER" />
				<schema-directSQL>
					<statement desc="Creating RHQ_BUNDLE_VERSION foreign key relation to RHQ_CONFIG_DEF">
                        ALTER TABLE RHQ_BUNDLE_VERSION
                        ADD CONSTRAINT RHQ_CONFIG_DEF_ID_FK
                        FOREIGN KEY (CONFIG_DEF_ID)
                        REFERENCES RHQ_CONFIG_DEF (ID)
                    </statement>
				</schema-directSQL>

				<schema-addColumn table="RHQ_BUNDLE_TYPE" column="RESOURCE_TYPE_ID" columnType="INTEGER" />
				<schema-directSQL>
					<statement desc="Creating RHQ_BUNDLE_TYPE foreign key relation to RHQ_RESOURCE_TYPE">
                        ALTER TABLE RHQ_BUNDLE_TYPE
                        ADD CONSTRAINT RHQ_RESOURCE_TYPE_ID_FK
                        FOREIGN KEY (RESOURCE_TYPE_ID)
                        REFERENCES RHQ_RESOURCE_TYPE (ID)
                    </statement>
				</schema-directSQL>

				<!-- RHQ_BUNDLE_DEPLOY_DEF -->
				<schema-directSQL>
					<statement desc="Creating table RHQ_BUNDLE_DEPLOY_DEF">
                       CREATE TABLE RHQ_BUNDLE_DEPLOY_DEF ( ID INTEGER )
                   </statement>
				</schema-directSQL>
				<schema-alterColumn table="RHQ_BUNDLE_DEPLOY_DEF" column="ID" nullable="FALSE" />
				<schema-createSequence name="RHQ_BUNDLE_DEPLOY_DEF_ID_SEQ" initial="10001" />
				<schema-directSQL>
					<statement desc="Creating primary key for RHQ_BUNDLE_DEPLOY_DEF">
                       ALTER TABLE RHQ_BUNDLE_DEPLOY_DEF ADD PRIMARY KEY ( ID )
                   </statement>
				</schema-directSQL>

				<schema-addColumn table="RHQ_BUNDLE_DEPLOY_DEF" column="NAME" columnType="VARCHAR2" precision="200" />
				<schema-alterColumn table="RHQ_BUNDLE_DEPLOY_DEF" column="NAME" nullable="FALSE" />
				<schema-addColumn table="RHQ_BUNDLE_DEPLOY_DEF" column="DESCRIPTION" columnType="VARCHAR2" precision="500" />
				<schema-addColumn table="RHQ_BUNDLE_DEPLOY_DEF" column="CTIME" columnType="LONG" />
				<schema-alterColumn table="RHQ_BUNDLE_DEPLOY_DEF" column="CTIME" nullable="FALSE" />
				<schema-addColumn table="RHQ_BUNDLE_DEPLOY_DEF" column="MTIME" columnType="LONG" />
				<schema-alterColumn table="RHQ_BUNDLE_DEPLOY_DEF" column="MTIME" nullable="FALSE" />
				<schema-addColumn table="RHQ_BUNDLE_DEPLOY_DEF" column="CONFIG_ID" columnType="INTEGER" />
				<schema-directSQL>
					<statement desc="Creating RHQ_BUNDLE_DEPLOY_DEF foreign key relation to RHQ_CONFIG">
                       ALTER TABLE RHQ_BUNDLE_DEPLOY_DEF
                       ADD CONSTRAINT RHQ_CONFIG_ID_FK
                       FOREIGN KEY (CONFIG_ID)
                       REFERENCES RHQ_CONFIG (ID)
                   </statement>
				</schema-directSQL>
				<schema-addColumn table="RHQ_BUNDLE_DEPLOY_DEF" column="ENFORCE_POLICY" columnType="BOOLEAN" />
				<schema-alterColumn table="RHQ_BUNDLE_DEPLOY_DEF" column="ENFORCE_POLICY" nullable="FALSE" />
				<schema-addColumn table="RHQ_BUNDLE_DEPLOY_DEF" column="ENFORCEMENT_INTERVAL" columnType="INTEGER" />
				<schema-addColumn table="RHQ_BUNDLE_DEPLOY_DEF" column="BUNDLE_VERSION_ID" columnType="INTEGER" />
				<schema-alterColumn table="RHQ_BUNDLE_DEPLOY_DEF" column="BUNDLE_VERSION_ID" nullable="FALSE" />
				<schema-directSQL>
					<statement desc="Creating RHQ_BUNDLE_DEPLOY_DEF foreign key relation to RHQ_BUNDLE_VERSION">
                       ALTER TABLE RHQ_BUNDLE_DEPLOY_DEF
                       ADD CONSTRAINT RHQ_BUNDLE_VERSION_ID_FK
                       FOREIGN KEY (BUNDLE_VERSION_ID)
                       REFERENCES RHQ_BUNDLE_VERSION (ID)
                   </statement>
				</schema-directSQL>
				<schema-addColumn table="RHQ_BUNDLE_DEPLOY_DEF" column="BUNDLE_ID" columnType="INTEGER" />
				<schema-directSQL>
					<statement desc="Creating RHQ_BUNDLE_DEPLOY_DEF foreign key relation to RHQ_BUNDLE">
                       ALTER TABLE RHQ_BUNDLE_DEPLOY_DEF
                       ADD CONSTRAINT RHQ_BUNDLE_ID_FK
                       FOREIGN KEY (BUNDLE_ID)
                       REFERENCES RHQ_BUNDLE (ID)
                   </statement>
				</schema-directSQL>

				<!-- RHQ_BUNDLE_DEPLOY -->
				<schema-directSQL>
					<statement desc="Creating table RHQ_BUNDLE_DEPLOY">
                       CREATE TABLE RHQ_BUNDLE_DEPLOY ( ID INTEGER )
                   </statement>
				</schema-directSQL>
				<schema-alterColumn table="RHQ_BUNDLE_DEPLOY" column="ID" nullable="FALSE" />
				<schema-createSequence name="RHQ_BUNDLE_DEPLOY_ID_SEQ" initial="10001" />
				<schema-directSQL>
					<statement desc="Creating primary key for RHQ_BUNDLE_DEPLOY">
                       ALTER TABLE RHQ_BUNDLE_DEPLOY ADD PRIMARY KEY ( ID )
                   </statement>
				</schema-directSQL>
				<schema-addColumn table="RHQ_BUNDLE_DEPLOY" column="BUNDLE_DEPLOY_DEF_ID" columnType="INTEGER" />
				<schema-alterColumn table="RHQ_BUNDLE_DEPLOY" column="BUNDLE_DEPLOY_DEF_ID" nullable="FALSE" />
				<schema-directSQL>
					<statement desc="Creating RHQ_BUNDLE_DEPLOY foreign key relation to BUNDLE_DEPLOY_DEF">
                       ALTER TABLE RHQ_BUNDLE_DEPLOY
                       ADD CONSTRAINT RHQ_BUNDLE_DEPLOY_DEF_ID_FK
                       FOREIGN KEY (BUNDLE_DEPLOY_DEF_ID)
                       REFERENCES RHQ_BUNDLE_DEPLOY_DEF (ID)
                   </statement>
				</schema-directSQL>
				<schema-addColumn table="RHQ_BUNDLE_DEPLOY" column="RESOURCE_ID" columnType="INTEGER" />
				<schema-alterColumn table="RHQ_BUNDLE_DEPLOY" column="RESOURCE_ID" nullable="FALSE" />
				<schema-directSQL>
					<statement desc="Creating RHQ_BUNDLE_DEPLOY foreign key relation to RESOURCE">
                       ALTER TABLE RHQ_BUNDLE_DEPLOY
                       ADD CONSTRAINT RHQ_RESOURCE_ID_FK
                       FOREIGN KEY (RESOURCE_ID)
                       REFERENCES RHQ_RESOURCE (ID)
                   </statement>
				</schema-directSQL>
				<schema-addColumn table="RHQ_BUNDLE_DEPLOY" column="CTIME" columnType="LONG" />
				<schema-alterColumn table="RHQ_BUNDLE_DEPLOY" column="CTIME" nullable="FALSE" />
				<schema-directSQL>
					<statement desc="Creating RHQ_BUNDLE_DEPLOY unique constraint on def-resource mapping">
                       CREATE UNIQUE INDEX RHQ_BUNDLE_DEPLOY_MAP_IX ON RHQ_BUNDLE_DEPLOY (BUNDLE_DEPLOY_DEF_ID, RESOURCE_ID)
                   </statement>
				</schema-directSQL>

				<!-- RHQ_BUNDLE_DEPLOY_HIST -->
				<schema-directSQL>
					<statement desc="Creating table RHQ_BUNDLE_DEPLOY_HIST">
                       CREATE TABLE RHQ_BUNDLE_DEPLOY_HIST ( ID INTEGER PRIMARY KEY )
                   </statement>
				</schema-directSQL>
				<schema-alterColumn table="RHQ_BUNDLE_DEPLOY_HIST" column="ID" nullable="FALSE" />
				<schema-createSequence name="RHQ_BUNDLE_DEPLOY_HIST_ID_SEQ" initial="10001" />
				<schema-directSQL>
					<statement desc="Creating primary key for RHQ_BUNDLE_DEPLOY_HIST">
                       ALTER TABLE RHQ_BUNDLE_DEPLOY_HIST ADD PRIMARY KEY ( ID )
                   </statement>
				</schema-directSQL>
				<schema-addColumn table="RHQ_BUNDLE_DEPLOY_HIST" column="BUNDLE_DEPLOY_ID" columnType="INTEGER" />
				<schema-alterColumn table="RHQ_BUNDLE_DEPLOY_HIST" column="BUNDLE_DEPLOY_ID" nullable="FALSE" />
				<schema-directSQL>
					<statement desc="Creating RHQ_BUNDLE_DEPLOY_HIST foreign key relation to BUNDLE_DEPLOY">
                       ALTER TABLE RHQ_BUNDLE_DEPLOY_HIST
                       ADD CONSTRAINT RHQ_BUNDLE_DEPLOY_ID_FK
                       FOREIGN KEY (BUNDLE_DEPLOY_ID)
                       REFERENCES RHQ_BUNDLE_DEPLOY (ID)
                   </statement>
				</schema-directSQL>
				<schema-addColumn table="RHQ_BUNDLE_DEPLOY_HIST" column="SUBJECT_NAME" columnType="VARCHAR2" precision="255" />
				<schema-addColumn table="RHQ_BUNDLE_DEPLOY_HIST" column="AUDIT_TIME" columnType="LONG" />
				<schema-alterColumn table="RHQ_BUNDLE_DEPLOY_HIST" column="AUDIT_TIME" nullable="FALSE" />
				<schema-addColumn table="RHQ_BUNDLE_DEPLOY_HIST" column="AUDIT_ACTION" columnType="VARCHAR2" precision="50" />
				<schema-alterColumn table="RHQ_BUNDLE_DEPLOY_HIST" column="AUDIT_ACTION" nullable="FALSE" />
				<schema-addColumn table="RHQ_BUNDLE_DEPLOY_HIST" column="AUDIT_MESSAGE" columnType="LONGVARCHAR" />

				<!-- Changes to RHQ_BUNDLE_FILE -->
				<schema-alterColumn table="RHQ_BUNDLE_FILE" column="PACKAGE_VERSION_ID" nullable="FALSE" />
			</schemaSpec>

			<schemaSpec version="2.78.1">
				<schema-addColumn table="RHQ_BUNDLE" column="REPO_ID" columnType="INTEGER" />
				<schema-alterColumn table="RHQ_BUNDLE" column="REPO_ID" nullable="FALSE" />
				<schema-directSQL>
					<statement desc="Creating RHQ_BUNDLE foreign key relation to RHQ_REPO">
                       ALTER TABLE RHQ_BUNDLE
                       ADD CONSTRAINT RHQ_REPO_ID_FK
                       FOREIGN KEY (REPO_ID)
                       REFERENCES RHQ_REPO (ID)
                   </statement>
				</schema-directSQL>
			</schemaSpec>

			<schemaSpec version="2.78.2">
				<schema-addColumn table="RHQ_BUNDLE" column="DESCRIPTION" columnType="VARCHAR2" precision="500" />
				<schema-addColumn table="RHQ_BUNDLE_VERSION" column="DESCRIPTION" columnType="VARCHAR2" precision="500" />
			</schemaSpec>

			<schemaSpec version="2.78.3">
				<schema-directSQL>
					<statement desc="Creating RHQ_BUNDLE_TYPE unique constraint">
                      CREATE UNIQUE INDEX RHQ_BUNDLE_TYPE_UNIQUE ON RHQ_BUNDLE_TYPE (name)
                  </statement>
				</schema-directSQL>

				<schema-directSQL>
					<statement desc="Creating RHQ_BUNDLE unique constraint">
                      CREATE UNIQUE INDEX RHQ_BUNDLE_UNIQUE ON RHQ_BUNDLE (bundle_type_id, name)
                  </statement>
				</schema-directSQL>

				<schema-directSQL>
					<statement desc="Creating RHQ_BUNDLE_VERSION unique constraint">
                      CREATE UNIQUE INDEX RHQ_BUNDLE_VERSION_UNIQUE ON RHQ_BUNDLE_VERSION (bundle_id, name, version)
                  </statement>
				</schema-directSQL>

				<schema-directSQL>
					<statement desc="Creating RHQ_BUNDLE_DEPLOY_DEF unique constraint">
                      CREATE UNIQUE INDEX RHQ_BUNDLE_DEPLOY_DEF_UNIQUE ON RHQ_BUNDLE_DEPLOY_DEF (bundle_version_id, name)
                  </statement>
				</schema-directSQL>
			</schemaSpec>

			<schemaSpec version="2.78.4">
				<schema-addColumn table="RHQ_BUNDLE_VERSION" column="VERSION_ORDER" columnType="INTEGER" />
				<schema-alterColumn table="RHQ_BUNDLE_VERSION" column="VERSION_ORDER" nullable="FALSE" />
			</schemaSpec>

			<schemaSpec version="2.78.5">
				<!-- RHQ_BUNDLE_GROUP_DEPLOY -->
				<schema-directSQL>
					<statement desc="Creating table RHQ_BUNDLE_GROUP_DEPLOY">
                      CREATE TABLE RHQ_BUNDLE_GROUP_DEPLOY ( ID INTEGER PRIMARY KEY )
                  </statement>
				</schema-directSQL>
				<schema-alterColumn table="RHQ_BUNDLE_GROUP_DEPLOY" column="ID" nullable="FALSE" />
				<schema-addColumn table="RHQ_BUNDLE_GROUP_DEPLOY" column="GROUP_ID" columnType="INTEGER" />
				<schema-alterColumn table="RHQ_BUNDLE_GROUP_DEPLOY" column="GROUP_ID" nullable="FALSE" />
				<schema-addColumn table="RHQ_BUNDLE_GROUP_DEPLOY" column="BUNDLE_DEPLOY_DEF_ID" columnType="INTEGER" />
				<schema-alterColumn table="RHQ_BUNDLE_GROUP_DEPLOY" column="BUNDLE_DEPLOY_DEF_ID" nullable="FALSE" />
				<schema-addColumn table="RHQ_BUNDLE_GROUP_DEPLOY" column="STATUS" columnType="VARCHAR2" precision="16" />
				<schema-alterColumn table="RHQ_BUNDLE_GROUP_DEPLOY" column="STATUS" nullable="FALSE" />
				<schema-addColumn table="RHQ_BUNDLE_GROUP_DEPLOY" column="ERROR_MESSAGE" columnType="LONGVARCHAR" />
				<schema-addColumn table="RHQ_BUNDLE_GROUP_DEPLOY" column="SUBJECT_NAME" columnType="VARCHAR2" precision="255" />
				<schema-alterColumn table="RHQ_BUNDLE_GROUP_DEPLOY" column="SUBJECT_NAME" nullable="FALSE" />
				<schema-addColumn table="RHQ_BUNDLE_GROUP_DEPLOY" column="CTIME" columnType="LONG" />
				<schema-alterColumn table="RHQ_BUNDLE_GROUP_DEPLOY" column="CTIME" nullable="FALSE" />
				<schema-addColumn table="RHQ_BUNDLE_GROUP_DEPLOY" column="MTIME" columnType="LONG" />
				<schema-alterColumn table="RHQ_BUNDLE_GROUP_DEPLOY" column="MTIME" nullable="FALSE" />
				<schema-directSQL>
					<statement desc="Creating RHQ_BUNDLE_GROUP_DEPLOY foreign key relation to RHQ_RESOURCE_GROUP">
                      ALTER TABLE RHQ_BUNDLE_GROUP_DEPLOY
                      ADD CONSTRAINT RHQ_RESOURCE_GROUP_ID_FK
                      FOREIGN KEY (GROUP_ID)
                      REFERENCES RHQ_RESOURCE_GROUP (ID)
                  </statement>
					<statement desc="Creating RHQ_BUNDLE_GROUP_DEPLOY foreign key relation to RHQ_BUNDLE_DEPLOY_DEF">
                     ALTER TABLE RHQ_BUNDLE_GROUP_DEPLOY
                     ADD CONSTRAINT RHQ_BUNDLE_DEPLOY_DEF_ID_FK
                     FOREIGN KEY (BUNDLE_DEPLOY_DEF_ID)
                     REFERENCES RHQ_BUNDLE_DEPLOY_DEF (ID)
                 </statement>
				</schema-directSQL>

				<schema-addColumn table="RHQ_BUNDLE_DEPLOY" column="BUNDLE_GROUP_DEPLOY_ID" columnType="INTEGER" />
				<schema-directSQL>
					<statement desc="Creating RHQ_BUNDLE_DEPLOY foreign key relation to RHQ_BUNDLE_GROUP_DEPLOY">
                      ALTER TABLE RHQ_BUNDLE_DEPLOY
                      ADD CONSTRAINT RHQ_BUNDLE_GROUP_DEPLOY_ID_FK
                      FOREIGN KEY (BUNDLE_GROUP_DEPLOY_ID)
                      REFERENCES RHQ_BUNDLE_GROUP_DEPLOY (ID)
                  </statement>
				</schema-directSQL>
			</schemaSpec>

			<schemaSpec version="2.78.6">
				<schema-addColumn table="RHQ_BUNDLE_DEPLOY" column="STATUS" columnType="VARCHAR2" precision="16" />
				<schema-alterColumn table="RHQ_BUNDLE_DEPLOY" column="STATUS" nullable="FALSE" />
			</schemaSpec>

			<schemaSpec version="2.78.7">
				<schema-addColumn table="RHQ_BUNDLE" column="PACKAGE_TYPE_ID" columnType="INTEGER" />
				<schema-alterColumn table="RHQ_BUNDLE" column="PACKAGE_TYPE_ID" nullable="FALSE" />
				<schema-directSQL>
					<statement desc="Creating RHQ_BUNDLE foreign key relation to RHQ_PACKAGE_TYPE">
                      ALTER TABLE RHQ_BUNDLE
                      ADD CONSTRAINT RHQ_PACKAGE_TYPE_ID_FK
                      FOREIGN KEY (PACKAGE_TYPE_ID)
                      REFERENCES RHQ_PACKAGE_TYPE (ID)
                  </statement>
				</schema-directSQL>
			</schemaSpec>

			<schemaSpec version="2.78.8">
				<schema-addColumn table="RHQ_BUNDLE_DEPLOY_HISTORY" column="AUDIT_STATUS" columnType="VARCHAR2" precision="16" />
				<schema-alterColumn table="RHQ_BUNDLE_DEPLOY_HISTORY" column="AUDIT_STATUS" nullable="FALSE" />
			</schemaSpec>

			<schemaSpec version="2.79">
				<schema-directSQL>
					<statement desc="Normalizing resource group descriptions">
                        UPDATE RHQ_RESOURCE_GROUP SET DESCRIPTION = NULL WHERE DESCRIPTION = ''
                     </statement>
				</schema-directSQL>
			</schemaSpec>

			<schemaSpec version="2.82">
				<schema-directSQL>
					<statement desc="Creating table RHQ_SAVED_SEARCH">
                        CREATE TABLE RHQ_SAVED_SEARCH ( ID INTEGER )
                    </statement>
				</schema-directSQL>
				<schema-directSQL>
					<statement desc="Creating primary key for RHQ_SAVED_SEARCH">
                        ALTER TABLE RHQ_SAVED_SEARCH ADD PRIMARY KEY ( ID )
                    </statement>
				</schema-directSQL>
				<schema-addColumn table="RHQ_SAVED_SEARCH" column="CONTEXT" columnType="VARCHAR2" precision="25" />
				<schema-alterColumn table="RHQ_SAVED_SEARCH" column="CONTEXT" nullable="FALSE" />

				<schema-addColumn table="RHQ_SAVED_SEARCH" column="NAME" columnType="VARCHAR2" precision="200" />
				<schema-addColumn table="RHQ_SAVED_SEARCH" column="DESCRIPTION" columnType="VARCHAR2" precision="500" />
				<schema-addColumn table="RHQ_SAVED_SEARCH" column="PATTERN" columnType="VARCHAR2" precision="1000" />
				<schema-alterColumn table="RHQ_SAVED_SEARCH" column="PATTERN" nullable="FALSE" />

				<schema-addColumn table="RHQ_SAVED_SEARCH" column="JPQL_TRANSLATION" columnType="VARCHAR2" precision="4000" />
				<schema-addColumn table="RHQ_SAVED_SEARCH" column="LAST_COMPUTE_TIME" columnType="LONG" />
				<schema-alterColumn table="RHQ_SAVED_SEARCH" column="LAST_COMPUTE_TIME" nullable="FALSE" />
				<schema-addColumn table="RHQ_SAVED_SEARCH" column="RESULT_COUNT" columnType="LONG" />

				<schema-addColumn table="RHQ_SAVED_SEARCH" column="SUBJECT_ID" columnType="INTEGER" />
				<schema-alterColumn table="RHQ_SAVED_SEARCH" column="SUBJECT_ID" nullable="FALSE" />
				<schema-addColumn table="RHQ_SAVED_SEARCH" column="GLOBAL" columnType="BOOLEAN" />
				<schema-alterColumn table="RHQ_SAVED_SEARCH" column="GLOBAL" nullable="FALSE" />

				<schema-directSQL>
					<statement targetDBVendor="postgresql" desc="Inserting global default saved search 'Downed Platforms'">
                        INSERT INTO rhq_saved_search (id, context, name, description, pattern, last_compute_time, subject_id, global)
                        VALUES (1, 'Resource', 'Downed Platforms', 'All downed machines across the entire enterprise', 'down platform', 0, 1, true)
                    </statement>
					<statement targetDBVendor="oracle" desc="Inserting global default saved search 'Downed Platforms'">
                        INSERT INTO rhq_saved_search (id, context, name, description, pattern, last_compute_time, subject_id, global)
                        VALUES (1, 'Resource', 'Downed Platforms', 'All downed machines across the entire enterprise', 'down platform', 0, 1, 1)
                    </statement>
				</schema-directSQL>
				<schema-directSQL>
					<statement targetDBVendor="postgresql" desc="Inserting global default saved search 'Downed Servers'">
                        INSERT INTO rhq_saved_search (id, context, name, description, pattern, last_compute_time, subject_id, global)
                        VALUES (2, 'Resource', 'Downed Servers', 'All downed servers across the entire enterprise', 'down server', 0, 1, true)
                    </statement>
					<statement targetDBVendor="oracle" desc="Inserting global default saved search 'Downed Servers'">
                        INSERT INTO rhq_saved_search (id, context, name, description, pattern, last_compute_time, subject_id, global)
                        VALUES (2, 'Resource', 'Downed Servers', 'All downed servers across the entire enterprise', 'down server', 0, 1, 1)
                    </statement>
				</schema-directSQL>
				<schema-directSQL targetDBVendor="postgresql">
					<statement desc="Change bytea column to oid in postgres.">
                        ALTER TABLE RHQ_PACKAGE_BITS ADD COLUMN NEWOID OID
                    </statement>
					<statement desc="Change bytea column to oid in postgres.">
                        UPDATE RHQ_PACKAGE_BITS t SET NEWOID = (
                        SELECT oid FROM (
                          SELECT oid, lowrite(lo_open(oid, 131072), t.bits)
                          FROM lo_create(0) o(oid)) x)
                    </statement>
					<statement desc="Change bytea column to oid in postgres.">
                        ALTER TABLE RHQ_PACKAGE_BITS DROP COLUMN BITS
                    </statement>
					<statement desc="Change bytea column to oid in postgres.">
                        ALTER TABLE RHQ_PACKAGE_BITS RENAME COLUMN NEWOID TO BITS  
                     </statement>
<<<<<<< HEAD
                </schema-directSQL>
            </schemaSpec>
            
            <schemaSpec version="2.83">
                <schema-addColumn table="RHQ_RESOURCE_TYPE" column="SUPPORTS_SUPPORT_FACET" columnType="BOOLEAN" />

                <schema-directSQL>
                    <statement targetDBVendor="postgresql">
                       UPDATE RHQ_RESOURCE_TYPE SET SUPPORTS_SUPPORT_FACET = FALSE
                    </statement>
                    <statement targetDBVendor="oracle">
                       UPDATE RHQ_RESOURCE_TYPE SET SUPPORTS_SUPPORT_FACET = 0
                    </statement>
                    <statement targetDBVendor="postgresql">                     
                       update RHQ_RESOURCE_TYPE set SUPPORTS_SUPPORT_FACET = true where exists
                       (select cd.id from RHQ_CONFIG_DEF cd inner join RHQ_CONFIG_PROP_DEF pd on cd.id=pd.config_def_id
                       where RHQ_RESOURCE_TYPE.PLUGIN_CONFIG_DEF_ID=cd.id and pd.name='snapshotLogEnabled')
                    </statement>
                    <statement targetDBVendor="oracle">
                       update RHQ_RESOURCE_TYPE set SUPPORTS_SUPPORT_FACET = 1 where exists
                       (select cd.id from RHQ_CONFIG_DEF cd inner join RHQ_CONFIG_PROP_DEF pd on cd.id=pd.config_def_id
                       where RHQ_RESOURCE_TYPE.PLUGIN_CONFIG_DEF_ID=cd.id and pd.name='snapshotLogEnabled')
                    </statement>                        
                </schema-directSQL>

                <schema-alterColumn table="RHQ_RESOURCE_TYPE" column="SUPPORTS_SUPPORT_FACET" nullable="false" />
            </schemaSpec>
            
        </dbupgrade>
    </target>
=======
				</schema-directSQL>
			</schemaSpec>


			<schemaSpec version="2.83"> 
				<!-- The following constraint change shortens the constraint name < 30 chars for Oracle. -->
				<schema-directSQL>                    
                    <statement targetDBVendor="postgresql" desc="Dropping RHQ_SUBJECT_ROLE_LDAP_MAP constraint RHQ_SUBJECT_ROLE_LDAP_MAPPING_KEY.">
                        ALTER TABLE RHQ_SUBJECT_ROLE_LDAP_MAP DROP CONSTRAINT RHQ_SUBJECT_ROLE_LDAP_MAPPING_KEY;
                    </statement>
					<!-- There is no PL/SQL update for ora dbs as the problematic statement could never be created on oracle, so nothing to fix. -->
					<statement targetDBVendor="postgresql" desc="Creating new RHQ_SUBJECT_ROLE_LDAP_MAP constraint RHQ_SUBJECT_ROLE_LDAP_MAP_KEY">
                        ALTER TABLE RHQ_SUBJECT_ROLE_LDAP_MAP 
                        ADD CONSTRAINT RHQ_SUBJECT_ROLE_LDAP_MAP_KEY 
                        PRIMARY KEY ( SUBJECT_ID, ROLE_ID )
                    </statement>
				</schema-directSQL>
			</schemaSpec>
		</dbupgrade>
	</target>
>>>>>>> caf7bf85
</project><|MERGE_RESOLUTION|>--- conflicted
+++ resolved
@@ -3024,38 +3024,6 @@
 					<statement desc="Change bytea column to oid in postgres.">
                         ALTER TABLE RHQ_PACKAGE_BITS RENAME COLUMN NEWOID TO BITS  
                      </statement>
-<<<<<<< HEAD
-                </schema-directSQL>
-            </schemaSpec>
-            
-            <schemaSpec version="2.83">
-                <schema-addColumn table="RHQ_RESOURCE_TYPE" column="SUPPORTS_SUPPORT_FACET" columnType="BOOLEAN" />
-
-                <schema-directSQL>
-                    <statement targetDBVendor="postgresql">
-                       UPDATE RHQ_RESOURCE_TYPE SET SUPPORTS_SUPPORT_FACET = FALSE
-                    </statement>
-                    <statement targetDBVendor="oracle">
-                       UPDATE RHQ_RESOURCE_TYPE SET SUPPORTS_SUPPORT_FACET = 0
-                    </statement>
-                    <statement targetDBVendor="postgresql">                     
-                       update RHQ_RESOURCE_TYPE set SUPPORTS_SUPPORT_FACET = true where exists
-                       (select cd.id from RHQ_CONFIG_DEF cd inner join RHQ_CONFIG_PROP_DEF pd on cd.id=pd.config_def_id
-                       where RHQ_RESOURCE_TYPE.PLUGIN_CONFIG_DEF_ID=cd.id and pd.name='snapshotLogEnabled')
-                    </statement>
-                    <statement targetDBVendor="oracle">
-                       update RHQ_RESOURCE_TYPE set SUPPORTS_SUPPORT_FACET = 1 where exists
-                       (select cd.id from RHQ_CONFIG_DEF cd inner join RHQ_CONFIG_PROP_DEF pd on cd.id=pd.config_def_id
-                       where RHQ_RESOURCE_TYPE.PLUGIN_CONFIG_DEF_ID=cd.id and pd.name='snapshotLogEnabled')
-                    </statement>                        
-                </schema-directSQL>
-
-                <schema-alterColumn table="RHQ_RESOURCE_TYPE" column="SUPPORTS_SUPPORT_FACET" nullable="false" />
-            </schemaSpec>
-            
-        </dbupgrade>
-    </target>
-=======
 				</schema-directSQL>
 			</schemaSpec>
 
@@ -3076,5 +3044,4 @@
 			</schemaSpec>
 		</dbupgrade>
 	</target>
->>>>>>> caf7bf85
 </project>