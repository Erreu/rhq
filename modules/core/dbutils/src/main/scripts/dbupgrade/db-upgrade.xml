--- conflicted
+++ resolved
@@ -2179,7 +2179,36 @@
            </statement>
         </schema-directSQL>
       </schemaSpec>
-    	
+
+        <schemaSpec version="2.69.1">
+          <!-- add the new column that indicates if this is plugin has been deleted -->
+          <schema-addColumn table="RHQ_PLUGIN" column="STATUS" columnType="VARCHAR2" precision="16"/>
+          <schema-directSQL>
+            <statement desc="Updating existing plugins with status of INSTALLED">
+              UPDATE RHQ_PLUGIN SET STATUS = 'INSTALLED'
+            </statement>
+          </schema-directSQL>
+          <schema-alterColumn table="RHQ_PLUGIN" column="STATUS" nullable="FALSE"/>
+        </schemaSpec>
+
+        <schemaSpec version="2.69.2">
+          <!-- plugin names must be unique only if they are deployed on the same side (agent vs. server) -->
+          <schema-directSQL>
+            <statement desc="Dropping unique index on RHQ_PLUGIN (NAME)">
+              DROP INDEX RHQ_PLUGIN_NAME_IDX
+            </statement>
+            <statement desc="Creating unique index on RHQ_PLUGIN (NAME, DEPLOYMENT) so server plugin names need not be unique with agent plugins">
+              CREATE UNIQUE INDEX RHQ_PLUGIN_NAME_DEPLOY_IDX ON RHQ_PLUGIN (NAME, DEPLOYMENT)
+            </statement>
+          </schema-directSQL>
+        </schemaSpec>
+
+        <schemaSpec version="2.69.3">
+          <!-- add the new column that indicates what type of plugin this is (e.g. alert, generic, content) - for server plugins only -->
+          <schema-addColumn table="RHQ_PLUGIN" column="PTYPE" columnType="VARCHAR2" precision="200"/>
+        </schemaSpec>
+
+
       <!-- RHQ Advisory Representation -->
       <schemaSpec version="2.71">
       	<schema-directSQL>
@@ -2239,7 +2268,7 @@
               RHQ_ADVISORY_TYPE ( ID, RANK, LABEL)
               VALUES ( 104, 3, 'errata.sev.label.low' )
             </statement>
-        </schema-directSQL> 
+        </schema-directSQL>
      	<schema-directSQL>
       	   <statement>
       	      CREATE TABLE RHQ_ADVISORY_FILE_TYPE ( ID INTEGER PRIMARY KEY )
@@ -2285,15 +2314,15 @@
       	<schema-addColumn table="RHQ_ADVISORY" column="ADVISORY_NAME" precision="64" columnType="VARCHAR2" />
       	<schema-alterColumn table="RHQ_ADVISORY" column="ADVISORY_NAME" nullable="false" />
       	<schema-addColumn table="RHQ_ADVISORY" column="ADVISORY_REL" precision="64" columnType="VARCHAR2" />
-      	<schema-alterColumn table="RHQ_ADVISORY" column="ADVISORY_REL" nullable="false" />      	
+      	<schema-alterColumn table="RHQ_ADVISORY" column="ADVISORY_REL" nullable="false" />
       	<schema-addColumn table="RHQ_ADVISORY" column="DESCRIPTION" precision="4000" columnType="VARCHAR2" />
       	<schema-alterColumn table="RHQ_ADVISORY" column="DESCRIPTION" nullable="false" />
       	<schema-addColumn table="RHQ_ADVISORY" column="SYNOPSIS" precision="4000" columnType="VARCHAR2" />
-      	<schema-alterColumn table="RHQ_ADVISORY" column="SYNOPSIS" nullable="false" /> 
+      	<schema-alterColumn table="RHQ_ADVISORY" column="SYNOPSIS" nullable="false" />
       	<schema-addColumn table="RHQ_ADVISORY" column="TOPIC" precision="4000" columnType="VARCHAR2" />
-      	<schema-alterColumn table="RHQ_ADVISORY" column="TOPIC" nullable="false" /> 
+      	<schema-alterColumn table="RHQ_ADVISORY" column="TOPIC" nullable="false" />
       	<schema-addColumn table="RHQ_ADVISORY" column="SOLUTION" precision="4000" columnType="VARCHAR2" />
-      	<schema-alterColumn table="RHQ_ADVISORY" column="SOLUTION" nullable="false" /> 
+      	<schema-alterColumn table="RHQ_ADVISORY" column="SOLUTION" nullable="false" />
         <schema-addColumn table="RHQ_ADVISORY" column="SEVERITY_ID" columnType="INTEGER" />
         <schema-alterColumn table="RHQ_ADVISORY" column="SEVERITY_ID" nullable="false" />
         <schema-addColumn table="RHQ_ADVISORY" column="ISSUE_DATE" columnType="LONG" />
@@ -2301,7 +2330,7 @@
         <schema-addColumn table="RHQ_ADVISORY" column="UPDATE_DATE" columnType="LONG" />
         <schema-alterColumn table="RHQ_ADVISORY" column="UPDATE_DATE" nullable="false" />
         <schema-addColumn table="RHQ_ADVISORY" column="CTIME" columnType="LONG" />
-        <schema-alterColumn table="RHQ_ADVISORY" column="CTIME" nullable="false" />      	
+        <schema-alterColumn table="RHQ_ADVISORY" column="CTIME" nullable="false" />
         <schema-addColumn table="RHQ_ADVISORY" column="LAST_MODIFIED" columnType="LONG" />
         <schema-alterColumn table="RHQ_ADVISORY" column="LAST_MODIFIED" nullable="false" />
         <schema-directSQL>
@@ -2323,7 +2352,7 @@
             CREATE UNIQUE INDEX RHQ_ADVISORY_UQ
             ON RHQ_ADVISORY ( ADVISORY )
           </statement>
-        </schema-directSQL>     	
+        </schema-directSQL>
 
         <schema-directSQL>
           <statement targetDBVendor="postgresql">
@@ -2344,7 +2373,7 @@
             CREATE INDEX RHQ_ADVISORY_SYN_IDX
             ON RHQ_ADVISORY ( SYNOPSIS )
           </statement>
-        </schema-directSQL>      	
+        </schema-directSQL>
       	<schema-directSQL>
       	 <statement targetDBVendor="oracle">
       	  	  ALTER TABLE RHQ_ADVISORY
@@ -2358,7 +2387,7 @@
         	  FOREIGN KEY ( ADVISORY_TYPE_ID )
         	  REFERENCES RHQ_ADVISORY_TYPE ( ID )
       	 </statement>
-        </schema-directSQL> 
+        </schema-directSQL>
       	<schema-directSQL>
       	 <statement targetDBVendor="oracle">
       	  	  ALTER TABLE RHQ_ADVISORY
@@ -2373,14 +2402,14 @@
         	  REFERENCES RHQ_ADVISORY_SEVERITY ( ID )
       	 </statement>
         </schema-directSQL>
- 	 	<schema-createSequence name="RHQ_ADVISORY_FILE_SEQ" initial="10001" />      	
+ 	 	<schema-createSequence name="RHQ_ADVISORY_FILE_SEQ" initial="10001" />
      	 <schema-directSQL>
      	    <statement>
      	        CREATE TABLE RHQ_ADVISORY_FILE ( ID INTEGER )
      	    </statement>
      	 </schema-directSQL>
     	 <schema-alterColumn table="RHQ_ADVISORY_FILE" column="ID" nullable="false" />
-     	 <schema-addColumn table="RHQ_ADVISORY_FILE" column="ADVISORY_ID" columnType="INTEGER" /> 
+     	 <schema-addColumn table="RHQ_ADVISORY_FILE" column="ADVISORY_ID" columnType="INTEGER" />
       	 <schema-alterColumn table="RHQ_ADVISORY_FILE" column="ADVISORY_ID" nullable="false" />
       	 <schema-addColumn table="RHQ_ADVISORY_FILE" column="FILE_TYPE_ID" columnType="INTEGER" />
       	 <schema-alterColumn table="RHQ_ADVISORY_FILE" column="FILE_TYPE_ID" nullable="false" />
@@ -2466,10 +2495,9 @@
               ALTER TABLE RHQ_ADVISORY_PACKAGE_MAP
               ADD FOREIGN KEY ( PACKAGE_ID )
               REFERENCES RHQ_PACKAGE ( ID )
-          </statement>        	
-        </schema-directSQL>
-
-<<<<<<< HEAD
+          </statement>
+        </schema-directSQL>
+
         <schema-directSQL>
           <statement>
             CREATE TABLE RHQ_ADVISORY_FILE_PKG_MAP ( ADVISORY_ID INTEGER )
@@ -2508,9 +2536,9 @@
             ALTER TABLE RHQ_ADVISORY_FILE_PKG_MAP
             ADD FOREIGN KEY ( PACKAGE_ID )
             REFERENCES RHQ_PACKAGE ( ID )
-          </statement>        	
-        </schema-directSQL>
-    	<schema-createSequence name="RHQ_CVE_SEQ" initial="101" />     	
+          </statement>
+        </schema-directSQL>
+    	<schema-createSequence name="RHQ_CVE_SEQ" initial="101" />
         <schema-directSQL>
           <statement>
             CREATE TABLE RHQ_CVE ( ID INTEGER )
@@ -2519,7 +2547,7 @@
         <schema-alterColumn table="RHQ_CVE" column="ID" nullable="false" />
         <schema-addColumn table="RHQ_CVE" column="NAME" precision="64" columnType="VARCHAR2"/>
         <schema-alterColumn table="RHQ_CVE" column="NAME" nullable="false" />
-      	
+
         <schema-directSQL>
           <statement>
             CREATE TABLE RHQ_ADVISORY_CVE ( ADVISORY_ID INTEGER )
@@ -2529,9 +2557,9 @@
         <schema-addColumn table="RHQ_ADVISORY_CVE" column="CVE_ID" columnType="INTEGER" />
         <schema-alterColumn table="RHQ_ADVISORY_CVE" column="CVE_ID" nullable="false" />
         <schema-addColumn table="RHQ_ADVISORY_CVE" column="CTIME" columnType="LONG" />
-        <schema-alterColumn table="RHQ_ADVISORY_CVE" column="CTIME" nullable="false" />      	
+        <schema-alterColumn table="RHQ_ADVISORY_CVE" column="CTIME" nullable="false" />
         <schema-addColumn table="RHQ_ADVISORY_CVE" column="LAST_MODIFIED" columnType="LONG" />
-        <schema-alterColumn table="RHQ_ADVISORY_CVE" column="LAST_MODIFIED" nullable="false" />  
+        <schema-alterColumn table="RHQ_ADVISORY_CVE" column="LAST_MODIFIED" nullable="false" />
         <schema-directSQL>
           <statement targetDBVendor="oracle">
             ALTER TABLE RHQ_ADVISORY_CVE
@@ -2562,9 +2590,9 @@
             ALTER TABLE RHQ_ADVISORY_CVE
             ADD FOREIGN KEY ( CVE_ID )
             REFERENCES RHQ_CVE ( ID )
-          </statement>        	
-        </schema-directSQL>
-      	
+          </statement>
+        </schema-directSQL>
+
         <schema-directSQL>
           <statement>
             CREATE TABLE RHQ_ADVISORY_BUGLIST ( ADVISORY_ID INTEGER )
@@ -2575,9 +2603,9 @@
         <schema-addColumn table="RHQ_ADVISORY_BUGLIST" column="BUG_ID" columnType="INTEGER" />
         <schema-alterColumn table="RHQ_ADVISORY_BUGLIST" column="BUG_ID" nullable="false" />
         <schema-addColumn table="RHQ_ADVISORY_BUGLIST" column="CTIME" columnType="LONG" />
-        <schema-alterColumn table="RHQ_ADVISORY_BUGLIST" column="CTIME" nullable="false" />      	
+        <schema-alterColumn table="RHQ_ADVISORY_BUGLIST" column="CTIME" nullable="false" />
         <schema-addColumn table="RHQ_ADVISORY_BUGLIST" column="LAST_MODIFIED" columnType="LONG" />
-        <schema-alterColumn table="RHQ_ADVISORY_BUGLIST" column="LAST_MODIFIED" nullable="false" />     	
+        <schema-alterColumn table="RHQ_ADVISORY_BUGLIST" column="LAST_MODIFIED" nullable="false" />
         <schema-directSQL>
           <statement targetDBVendor="oracle">
             ALTER TABLE RHQ_ADVISORY_BUGLIST
@@ -2609,9 +2637,9 @@
            <schema-addColumn table="RHQ_REPO_ADVISORY" column="ADVISORY_ID" columnType="INTEGER" />
            <schema-alterColumn table="RHQ_REPO_ADVISORY" column="ADVISORY_ID" nullable="false" />
            <schema-addColumn table="RHQ_REPO_ADVISORY" column="CTIME" columnType="LONG" />
-           <schema-alterColumn table="RHQ_REPO_ADVISORY" column="CTIME" nullable="false" />      	
+           <schema-alterColumn table="RHQ_REPO_ADVISORY" column="CTIME" nullable="false" />
            <schema-addColumn table="RHQ_REPO_ADVISORY" column="LAST_MODIFIED" columnType="LONG" />
-           <schema-alterColumn table="RHQ_REPO_ADVISORY" column="LAST_MODIFIED" nullable="false" />     	
+           <schema-alterColumn table="RHQ_REPO_ADVISORY" column="LAST_MODIFIED" nullable="false" />
            <schema-directSQL>
            <statement targetDBVendor="oracle">
              ALTER TABLE RHQ_REPO_ADVISORY
@@ -2642,9 +2670,9 @@
               ALTER TABLE RHQ_REPO_ADVISORY
               ADD FOREIGN KEY ( REPO_ID )
               REFERENCES RHQ_REPO ( ID )
-            </statement>            	
-        </schema-directSQL>
-       </schemaSpec> 
+            </statement>
+        </schema-directSQL>
+       </schemaSpec>
 
       <!-- Adding repo_sync support -->
       <schemaSpec version="2.72">
@@ -2673,37 +2701,7 @@
           </statement>
         </schema-directSQL>
       </schemaSpec>
-    
-=======
-      <schemaSpec version="2.69.1">
-        <!-- add the new column that indicates if this is plugin has been deleted -->
-        <schema-addColumn table="RHQ_PLUGIN" column="STATUS" columnType="VARCHAR2" precision="16"/>
-        <schema-directSQL>
-          <statement desc="Updating existing plugins with status of INSTALLED">
-            UPDATE RHQ_PLUGIN SET STATUS = 'INSTALLED'
-          </statement>
-        </schema-directSQL>
-        <schema-alterColumn table="RHQ_PLUGIN" column="STATUS" nullable="FALSE"/>
-      </schemaSpec>
-
-      <schemaSpec version="2.69.2">
-        <!-- plugin names must be unique only if they are deployed on the same side (agent vs. server) -->
-        <schema-directSQL>
-          <statement desc="Dropping unique index on RHQ_PLUGIN (NAME)">
-            DROP INDEX RHQ_PLUGIN_NAME_IDX
-          </statement>
-          <statement desc="Creating unique index on RHQ_PLUGIN (NAME, DEPLOYMENT) so server plugin names need not be unique with agent plugins">
-            CREATE UNIQUE INDEX RHQ_PLUGIN_NAME_DEPLOY_IDX ON RHQ_PLUGIN (NAME, DEPLOYMENT)
-          </statement>
-        </schema-directSQL>
-      </schemaSpec>
-
-      <schemaSpec version="2.69.3">
-        <!-- add the new column that indicates what type of plugin this is (e.g. alert, generic, content) - for server plugins only -->
-        <schema-addColumn table="RHQ_PLUGIN" column="PTYPE" columnType="VARCHAR2" precision="200"/>
-      </schemaSpec>
-
->>>>>>> fa1d5975
+
     </dbupgrade>
   </target>
 </project>