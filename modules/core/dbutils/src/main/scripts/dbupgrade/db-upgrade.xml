
<project name="db-upgrade" default="upgrade" basedir=".">

    <!--
    This target upgrades a database schema. The parameters that it accepts are: jdbc.url = the jdbc url of the database
    to upgrade jdbc.user = the user to connect to the database as jdbc.password = the database user's password
    target.schema.version = the schema version to upgrade to. If this is omitted then the schema is upgraded to the
    latest version. This target assumes that the taskdefs for the dbupgrade ant task have already been defined.
    -->

    <target name="upgrade">

        <echo>
            DB Upgrade:
            JDBC URL: ${jdbc.url}
            JDBC User: ${jdbc.user}
            Update Version: ${target.schema.version}
        </echo>

        <dbupgrade jdbcUrl="${jdbc.url}"
                   jdbcUser="${jdbc.user}"
                   jdbcPassword="${jdbc.password}"
                   valueColumn="PROPERTY_VALUE"
                   table="RHQ_SYSTEM_CONFIG"
                   keyColumn="PROPERTY_KEY"
                   keyMatch="DB_SCHEMA_VERSION"
                   targetSchemaVersion="${target.schema.version}">

            <schemaSpec version="2.0">
                <!-- Empty initial schema to avoid install failure on default latest schema version -->
            </schemaSpec>

            <schemaSpec version="2.1">
                <!--
                    Keep the columnType VARCHAR2, but increase size; (see note for RHQ_ALERT_CONDITION table in alert-schema.xml for more info)
                -->
                <schema-alterColumn table="RHQ_ALERT_CONDITION" column="OPTION_STATUS" columnType="VARCHAR2" precision="256" />
            </schemaSpec>

            <schemaSpec version="2.2">
                <!-- RHQ-481 make resource names longer -->
                <schema-alterColumn table="RHQ_RESOURCE" column="NAME" columnType="VARCHAR2" precision="500" />
            </schemaSpec>

            <schemaSpec version="2.3">
                <!-- RHQ-666 - Don't require resource name at creation time -->
                <schema-alterColumn table="RHQ_CREATE_RES_HIST" column="CREATED_RESOURCE_NAME" columnType="VARCHAR2" precision="500" />
            </schemaSpec>

            <!-- RHQ-669 - Add metadata to package type to indicate architecture support -->
            <schemaSpec version="2.4">
                <schema-addColumn table="RHQ_PACKAGE_TYPE" column="SUPPORTS_ARCHITECTURE" columnType="BOOLEAN" />

                <schema-directSQL>
                    <statement targetDBVendor="postgresql" desc="Updating existing package types with default for SUPPORTS_ARCHITECTURE flag">
                        UPDATE RHQ_PACKAGE_TYPE SET SUPPORTS_ARCHITECTURE = FALSE
                    </statement>
                    <statement targetDBVendor="oracle" desc="Updating existing package types with default for SUPPORTS_ARCHITECTURE flag">
                        UPDATE RHQ_PACKAGE_TYPE SET SUPPORTS_ARCHITECTURE = 0
                    </statement>
                </schema-directSQL>

                <schema-alterColumn table="RHQ_PACKAGE_TYPE" column="SUPPORTS_ARCHITECTURE" nullable="FALSE" />
            </schemaSpec>

            <!-- RHQ-176 - Add notes column to content requests -->
            <schemaSpec version="2.5">
                <schema-addColumn table="RHQ_CONTENT_REQ" column="NOTES" columnType="VARCHAR2" precision="512" />
            </schemaSpec>

            <!-- rhq-488 - RHQ High Availability / Failover Support -->
            <schemaSpec version="2.6">

                <!-- RHQ_AFFINITY_GROUP -->
                <schema-directSQL>
                    <statement desc="Creating table RHQ_AFFINITY_GROUP">
                        CREATE TABLE RHQ_AFFINITY_GROUP ( ID INTEGER )
                    </statement>
                </schema-directSQL>
                <schema-alterColumn table="RHQ_AFFINITY_GROUP" column="ID" nullable="FALSE" />
                <schema-createSequence name="RHQ_AFFINITY_GROUP_ID_SEQ" initial="10001" />
                <schema-directSQL>
                    <statement desc="Creating primary key for RHQ_AFFINITY_GROUP">
                        ALTER TABLE RHQ_AFFINITY_GROUP ADD PRIMARY KEY ( ID )
                    </statement>
                </schema-directSQL>
                <schema-addColumn table="RHQ_AFFINITY_GROUP" column="NAME" columnType="VARCHAR2" precision="255" />
                <schema-alterColumn table="RHQ_AFFINITY_GROUP" column="NAME" nullable="FALSE" />

                <!-- RHQ_SERVER -->
                <schema-directSQL>
                    <statement desc="Creating table RHQ_SERVER">
                        CREATE TABLE RHQ_SERVER ( ID INTEGER )
                    </statement>
                </schema-directSQL>
                <schema-alterColumn table="RHQ_SERVER" column="ID" nullable="FALSE" />
                <schema-createSequence name="RHQ_SERVER_ID_SEQ" initial="10001" />
                <schema-directSQL>
                    <statement desc="Creating primary key for RHQ_SERVER">
                        ALTER TABLE RHQ_SERVER ADD PRIMARY KEY ( ID )
                    </statement>
                </schema-directSQL>
                <schema-addColumn table="RHQ_SERVER" column="NAME" columnType="VARCHAR2" precision="255" />
                <schema-alterColumn table="RHQ_SERVER" column="NAME" nullable="FALSE" />
                <schema-addColumn table="RHQ_SERVER" column="ADDRESS" columnType="VARCHAR2" precision="255" />
                <schema-alterColumn table="RHQ_SERVER" column="ADDRESS" nullable="FALSE" />
                <schema-addColumn table="RHQ_SERVER" column="PORT" columnType="INTEGER" />
                <schema-alterColumn table="RHQ_SERVER" column="PORT" nullable="FALSE" />
                <schema-addColumn table="RHQ_SERVER" column="SECURE_PORT" columnType="INTEGER" />
                <schema-alterColumn table="RHQ_SERVER" column="SECURE_PORT" nullable="FALSE" />
                <schema-addColumn table="RHQ_SERVER" column="CTIME" columnType="LONG" />
                <schema-alterColumn table="RHQ_SERVER" column="CTIME" nullable="FALSE" />
                <schema-addColumn table="RHQ_SERVER" column="AFFINITY_GROUP_ID" columnType="INTEGER" />
                <schema-directSQL>
                    <statement desc="Creating RHQ_SERVER foreign key relation to RHQ_AFFINITY_GROUP">
                        ALTER TABLE RHQ_SERVER
                        ADD CONSTRAINT RHQ_SERVER_AG_ID_FK
                        FOREIGN KEY (AFFINITY_GROUP_ID)
                        REFERENCES RHQ_AFFINITY_GROUP (ID)
                    </statement>
                </schema-directSQL>

                <!-- RHQ_AGENT modifications -->
                <schema-addColumn table="RHQ_AGENT" column="AFFINITY_GROUP_ID" columnType="INTEGER" />
                <schema-directSQL>
                    <statement desc="Creating RHQ_AGENT foreign key relation to RHQ_AFFINITY_GROUP">
                        ALTER TABLE RHQ_AGENT
                        ADD CONSTRAINT RHQ_AGENT_AG_ID_FK
                        FOREIGN KEY (AFFINITY_GROUP_ID)
                        REFERENCES RHQ_AFFINITY_GROUP (ID)
                    </statement>
                </schema-directSQL>
                <schema-addColumn table="RHQ_AGENT" column="SERVER_ID" columnType="INTEGER" />
                <schema-directSQL>
                    <statement desc="Creating RHQ_AGENT foreign key relation to RHQ_SERVER">
                        ALTER TABLE RHQ_AGENT
                        ADD CONSTRAINT RHQ_AGENT_SERVER_ID_FK
                        FOREIGN KEY (SERVER_ID)
                        REFERENCES RHQ_SERVER (ID)
                    </statement>
                </schema-directSQL>

                <!-- RHQ_PARTITION_EVENT -->
                <schema-directSQL>
                    <statement desc="Creating table RHQ_PARTITION_EVENT">
                        CREATE TABLE RHQ_PARTITION_EVENT ( ID INTEGER )
                    </statement>
                </schema-directSQL>
                <schema-alterColumn table="RHQ_PARTITION_EVENT" column="ID" nullable="FALSE" />
                <schema-createSequence name="RHQ_PARTITION_EVENT_ID_SEQ" initial="10001" />
                <schema-directSQL>
                    <statement desc="Creating primary key for RHQ_PARTITION_EVENT">
                        ALTER TABLE RHQ_PARTITION_EVENT ADD PRIMARY KEY ( ID )
                    </statement>
                </schema-directSQL>
                <schema-addColumn table="RHQ_PARTITION_EVENT" column="SUBJECT_NAME" columnType="VARCHAR2" precision="255" />
                <schema-alterColumn table="RHQ_PARTITION_EVENT" column="SUBJECT_NAME" nullable="FALSE" />
                <schema-addColumn table="RHQ_PARTITION_EVENT" column="EVENT_TYPE" columnType="VARCHAR2" precision="50" />
                <schema-alterColumn table="RHQ_PARTITION_EVENT" column="EVENT_TYPE" nullable="FALSE" />
                <schema-addColumn table="RHQ_PARTITION_EVENT" column="CTIME" columnType="LONG" />
                <schema-alterColumn table="RHQ_PARTITION_EVENT" column="CTIME" nullable="FALSE" />

                <!-- RHQ_PARTITION_DETAILS -->
                <schema-directSQL>
                    <statement desc="Creating table RHQ_PARTITION_DETAILS">
                        CREATE TABLE RHQ_PARTITION_DETAILS ( ID INTEGER )
                    </statement>
                </schema-directSQL>
                <schema-alterColumn table="RHQ_PARTITION_DETAILS" column="ID" nullable="FALSE" />
                <schema-createSequence name="RHQ_PARTITION_DETAILS_ID_SEQ" initial="10001" />
                <schema-directSQL>
                    <statement desc="Creating primary key for RHQ_PARTITION_DETAILS">
                        ALTER TABLE RHQ_PARTITION_DETAILS ADD PRIMARY KEY ( ID )
                    </statement>
                </schema-directSQL>
                <schema-addColumn table="RHQ_PARTITION_DETAILS" column="PARTITION_EVENT_ID" columnType="INTEGER" />
                <schema-alterColumn table="RHQ_PARTITION_DETAILS" column="PARTITION_EVENT_ID" nullable="FALSE" />
                <schema-directSQL>
                    <statement desc="Creating RHQ_PARTITION_DETAILS foreign key relation to RHQ_PARTITION_EVENT">
                        ALTER TABLE RHQ_PARTITION_DETAILS
                        ADD CONSTRAINT RHQ_PD_EVENT_ID_FK
                        FOREIGN KEY (PARTITION_EVENT_ID)
                        REFERENCES RHQ_PARTITION_EVENT (ID)
                    </statement>
                </schema-directSQL>
                <schema-addColumn table="RHQ_PARTITION_DETAILS" column="AGENT_ID" columnType="INTEGER" />
                <schema-alterColumn table="RHQ_PARTITION_DETAILS" column="AGENT_ID" nullable="FALSE" />
                <schema-directSQL>
                    <statement desc="Creating RHQ_PARTITION_DETAILS foreign key relation to RHQ_AGENT">
                        ALTER TABLE RHQ_PARTITION_DETAILS
                        ADD CONSTRAINT RHQ_PD_AGENT_ID_FK
                        FOREIGN KEY (AGENT_ID)
                        REFERENCES RHQ_AGENT (ID)
                    </statement>
                </schema-directSQL>
                <schema-addColumn table="RHQ_PARTITION_DETAILS" column="SERVER_ID" columnType="INTEGER" />
                <schema-alterColumn table="RHQ_PARTITION_DETAILS" column="SERVER_ID" nullable="FALSE" />
                <schema-directSQL>
                    <statement desc="Creating RHQ_PARTITION_DETAILS foreign key relation to RHQ_SERVER">
                        ALTER TABLE RHQ_PARTITION_DETAILS
                        ADD CONSTRAINT RHQ_PD_SERVER_ID_FK
                        FOREIGN KEY (SERVER_ID)
                        REFERENCES RHQ_SERVER (ID)
                    </statement>
                </schema-directSQL>

                <!-- RHQ_FAILOVER_LIST -->
                <schema-directSQL>
                    <statement desc="Creating table RHQ_FAILOVER_LIST">
                        CREATE TABLE RHQ_FAILOVER_LIST ( ID INTEGER )
                    </statement>
                </schema-directSQL>
                <schema-alterColumn table="RHQ_FAILOVER_LIST" column="ID" nullable="FALSE" />
                <schema-createSequence name="RHQ_FAILOVER_LIST_ID_SEQ" initial="10001" />
                <schema-directSQL>
                    <statement desc="Creating primary key for RHQ_FAILOVER_LIST">
                        ALTER TABLE RHQ_FAILOVER_LIST ADD PRIMARY KEY ( ID )
                    </statement>
                </schema-directSQL>
                <schema-addColumn table="RHQ_FAILOVER_LIST" column="PARTITION_EVENT_ID" columnType="INTEGER" />
                <schema-alterColumn table="RHQ_FAILOVER_LIST" column="PARTITION_EVENT_ID" nullable="FALSE" />
                <schema-directSQL>
                    <statement desc="Creating RHQ_FAILOVER_LIST foreign key relation to RHQ_PARTITION_EVENT">
                        ALTER TABLE RHQ_FAILOVER_LIST
                        ADD CONSTRAINT RHQ_FL_EVENT_ID_FK
                        FOREIGN KEY (PARTITION_EVENT_ID)
                        REFERENCES RHQ_PARTITION_EVENT (ID)
                    </statement>
                </schema-directSQL>
                <schema-addColumn table="RHQ_FAILOVER_LIST" column="AGENT_ID" columnType="INTEGER" />
                <schema-alterColumn table="RHQ_FAILOVER_LIST" column="AGENT_ID" nullable="FALSE" />
                <schema-directSQL>
                    <statement desc="Creating RHQ_FAILOVER_LIST foreign key relation to RHQ_AGENT">
                        ALTER TABLE RHQ_FAILOVER_LIST
                        ADD CONSTRAINT RHQ_FL_AGENT_ID_FK
                        FOREIGN KEY (AGENT_ID)
                        REFERENCES RHQ_AGENT (ID)
                    </statement>
                </schema-directSQL>
                <schema-addColumn table="RHQ_FAILOVER_LIST" column="CTIME" columnType="LONG" />
                <schema-alterColumn table="RHQ_FAILOVER_LIST" column="CTIME" nullable="FALSE" />

                <!-- RHQ_FAILOVER_DETAILS -->
                <schema-directSQL>
                    <statement desc="Creating table RHQ_FAILOVER_DETAILS">
                        CREATE TABLE RHQ_FAILOVER_DETAILS ( ID INTEGER )
                    </statement>
                </schema-directSQL>
                <schema-alterColumn table="RHQ_FAILOVER_DETAILS" column="ID" nullable="FALSE" />
                <schema-createSequence name="RHQ_FAILOVER_DETAILS_ID_SEQ" initial="10001" />
                <schema-directSQL>
                    <statement desc="Creating primary key for RHQ_FAILOVER_DETAILS">
                        ALTER TABLE RHQ_FAILOVER_DETAILS ADD PRIMARY KEY ( ID )
                    </statement>
                </schema-directSQL>
                <schema-addColumn table="RHQ_FAILOVER_DETAILS" column="FAILOVER_LIST_ID" columnType="INTEGER" />
                <schema-alterColumn table="RHQ_FAILOVER_DETAILS" column="FAILOVER_LIST_ID" nullable="FALSE" />
                <schema-directSQL>
                    <statement desc="Creating RHQ_FAILOVER_DETAILS foreign key relation to FAILOVER_LIST_ID">
                        ALTER TABLE RHQ_FAILOVER_DETAILS
                        ADD CONSTRAINT RHQ_FD_FAILOVER_LIST_ID_FK
                        FOREIGN KEY (FAILOVER_LIST_ID)
                        REFERENCES RHQ_FAILOVER_LIST (ID)
                    </statement>
                </schema-directSQL>
                <schema-addColumn table="RHQ_FAILOVER_DETAILS" column="SERVER_ID" columnType="INTEGER" />
                <schema-alterColumn table="RHQ_FAILOVER_DETAILS" column="SERVER_ID" nullable="FALSE" />
                <schema-directSQL>
                    <statement desc="Creating RHQ_FAILOVER_DETAILS foreign key relation to RHQ_SERVER">
                        ALTER TABLE RHQ_FAILOVER_DETAILS
                        ADD CONSTRAINT RHQ_FD_SERVER_ID_FK
                        FOREIGN KEY (SERVER_ID)
                        REFERENCES RHQ_SERVER (ID)
                    </statement>
                </schema-directSQL>
                <schema-addColumn table="RHQ_FAILOVER_DETAILS" column="CTIME" columnType="LONG" />
                <schema-alterColumn table="RHQ_FAILOVER_DETAILS" column="CTIME" nullable="FALSE" />

            </schemaSpec>

            <schemaSpec version="2.7">
                <schema-addColumn table="RHQ_AGENT" column="STATUS" columnType="INTEGER" />
                <schema-directSQL>
                    <statement desc="Updating existing agents with default STATUS flag">
                        UPDATE RHQ_AGENT SET STATUS = 0
                    </statement>
                </schema-directSQL>
                <schema-alterColumn table="RHQ_AGENT" column="STATUS" default="0" />
            </schemaSpec>

            <schemaSpec version="2.8">
                <schema-addColumn table="RHQ_SERVER" column="OPERATION_MODE" columnType="VARCHAR2" precision="32" />
                <schema-directSQL>
                    <statement desc="Updating existing servers with default OPERATION_MODE flag">
                        UPDATE RHQ_SERVER SET OPERATION_MODE = 'NORMAL'
                    </statement>
                </schema-directSQL>
                <schema-alterColumn table="RHQ_SERVER" column="OPERATION_MODE" nullable="FALSE" />

                <schema-directSQL>
                    <statement desc="Creating RHQ_SERVER unique constraint on NAME">
                        CREATE UNIQUE INDEX rhq_server_name_unique ON rhq_server (name)
                    </statement>
                </schema-directSQL>
            </schemaSpec>

            <schemaSpec version="2.9">
                <schema-addColumn table="RHQ_FAILOVER_DETAILS" column="ORDINAL" columnType="INTEGER" />
            </schemaSpec>

            <schemaSpec version="2.10">
                <schema-deleteColumn table="RHQ_FAILOVER_DETAILS" column="CTIME" />
            </schemaSpec>

            <schemaSpec version="2.11">
                <schema-alterColumn table="RHQ_ALERT_NOTIFICATION" column="ALERT_DEFINITION_ID" nullable="TRUE" />
            </schemaSpec>

            <schemaSpec version="2.12">
                <schema-deleteColumn table="RHQ_SERVER" column="PORT" />
                <schema-deleteColumn table="RHQ_SERVER" column="SECURE_PORT" />

                <schema-addColumn table="RHQ_SERVER" column="BIND_PORT" columnType="INTEGER" />
                <schema-directSQL>
                    <statement desc="Updating existing servers with default BIND_PORT=7080">
                        UPDATE RHQ_SERVER SET BIND_PORT = 7080
                    </statement>
                </schema-directSQL>
                <schema-alterColumn table="RHQ_SERVER" column="BIND_PORT" nullable="FALSE" />

                <schema-addColumn table="RHQ_SERVER" column="TRANSPORT" columnType="VARCHAR2" precision="32" />
                <schema-directSQL>
                    <statement desc="Updating existing servers with default TRANSPORT=servlet">
                        UPDATE RHQ_SERVER SET TRANSPORT = 'servlet'
                    </statement>
                </schema-directSQL>
                <schema-alterColumn table="RHQ_SERVER" column="TRANSPORT" nullable="FALSE" />

                <schema-addColumn table="RHQ_SERVER" column="TRANSPORT_PARAMS" columnType="VARCHAR2" precision="512" />
                <schema-directSQL>
                    <statement
                        desc="Updating existing servers with default TRANSPORT_PARAMS=/jboss-remoting-servlet-invoker/ServerInvokerServlet">
                        UPDATE RHQ_SERVER SET TRANSPORT_PARAMS = '/jboss-remoting-servlet-invoker/ServerInvokerServlet'
                    </statement>
                </schema-directSQL>
                <schema-alterColumn table="RHQ_SERVER" column="TRANSPORT_PARAMS" nullable="FALSE" />

                <schema-addColumn table="RHQ_SERVER" column="COMPUTE_POWER" columnType="INTEGER" />
                <schema-directSQL>
                    <statement desc="Updating existing servers with default COMPUTE_POWER=1">
                        UPDATE RHQ_SERVER SET COMPUTE_POWER = 1
                    </statement>
                </schema-directSQL>
                <schema-alterColumn table="RHQ_SERVER" column="COMPUTE_POWER" nullable="FALSE" />

            </schemaSpec>

            <schemaSpec version="2.13">
                <schema-deleteColumn table="RHQ_SERVER" column="BIND_PORT" />
                <schema-deleteColumn table="RHQ_SERVER" column="TRANSPORT" />
                <schema-deleteColumn table="RHQ_SERVER" column="TRANSPORT_PARAMS" />

                <schema-addColumn table="RHQ_SERVER" column="PORT" columnType="INTEGER" />
                <schema-directSQL>
                    <statement desc="Updating existing servers with default PORT=7080">
                        UPDATE RHQ_SERVER SET PORT = 7080
                    </statement>
                </schema-directSQL>
                <schema-alterColumn table="RHQ_SERVER" column="PORT" nullable="FALSE" />
                <schema-addColumn table="RHQ_SERVER" column="SECURE_PORT" columnType="INTEGER" />
                <schema-directSQL>
                    <statement desc="Updating existing servers with default SECURE_PORT=7443">
                        UPDATE RHQ_SERVER SET SECURE_PORT = 7443
                    </statement>
                </schema-directSQL>
                <schema-alterColumn table="RHQ_SERVER" column="SECURE_PORT" nullable="FALSE" />
            </schemaSpec>

            <!-- RHQ-720 - Add read_only column to alert definitions table -->
            <schemaSpec version="2.14">
                <schema-addColumn table="RHQ_ALERT_DEFINITION" column="READ_ONLY" columnType="BOOLEAN" />

                <schema-directSQL>
                    <statement targetDBVendor="postgresql" desc="Updating existing alert definitions with default for READ_ONLY flag">
                        UPDATE RHQ_ALERT_DEFINITION SET READ_ONLY = FALSE
                    </statement>
                    <statement targetDBVendor="oracle" desc="Updating existing alert definitions with default for READ_ONLY flag">
                        UPDATE RHQ_ALERT_DEFINITION SET READ_ONLY = 0
                    </statement>
                </schema-directSQL>

                <schema-directSQL>
                    <statement targetDBVendor="postgresql" desc="Setting alert definition READ_ONLY DEFAULT">
                        ALTER TABLE RHQ_ALERT_DEFINITION ALTER COLUMN READ_ONLY SET DEFAULT FALSE
                    </statement>
                    <statement targetDBVendor="oracle" desc="Setting alert definition READ_ONLY DEFAULT">
                        ALTER TABLE RHQ_ALERT_DEFINITION MODIFY READ_ONLY DEFAULT 0
                    </statement>
                </schema-directSQL>

                <schema-alterColumn table="RHQ_ALERT_DEFINITION" column="READ_ONLY" nullable="FALSE" />
            </schemaSpec>

            <schemaSpec version="2.15">
                <schema-addColumn table="RHQ_PARTITION_EVENT" column="EXECUTION_STATUS" columnType="VARCHAR2" precision="32" />
                <schema-directSQL>
                    <statement desc="Updating existing partition events with default EXECUTION_STATUS=COMPLETED">
                        UPDATE RHQ_PARTITION_EVENT SET EXECUTION_STATUS = 'COMPLETED'
                    </statement>
                </schema-directSQL>
                <schema-alterColumn table="RHQ_PARTITION_EVENT" column="EXECUTION_STATUS" nullable="FALSE" />
            </schemaSpec>

            <schemaSpec version="2.16">
                <schema-addColumn table="RHQ_PARTITION_DETAILS" column="AGENT_NAME" columnType="VARCHAR2" precision="255" />
                <schema-addColumn table="RHQ_PARTITION_DETAILS" column="SERVER_NAME" columnType="VARCHAR2" precision="255" />

                <schema-directSQL>
                    <statement desc="Updating existing partition events details with default AGENT_NAME">
                        UPDATE RHQ_PARTITION_DETAILS SET AGENT_NAME = 'UNKNOWN'
                    </statement>
                </schema-directSQL>
                <schema-directSQL>
                    <statement desc="Updating existing partition events details with known agents">
                        UPDATE RHQ_PARTITION_DETAILS
                        SET AGENT_NAME = ( SELECT RHQ_AGENT.NAME
                                             FROM RHQ_AGENT
                                             WHERE RHQ_AGENT.ID = RHQ_PARTITION_DETAILS.AGENT_ID )
                    </statement>
                </schema-directSQL>

                <schema-directSQL>
                  <statement desc="Updating existing partition events details with default SERVER_NAME">
                    UPDATE RHQ_PARTITION_DETAILS SET SERVER_NAME = 'UNKNOWN'
                  </statement>
                </schema-directSQL>
                <schema-directSQL>
                    <statement desc="Updating existing partition events details with known servers">
                        UPDATE RHQ_PARTITION_DETAILS
                        SET SERVER_NAME = ( SELECT RHQ_SERVER.NAME
                                              FROM RHQ_SERVER
                                             WHERE RHQ_SERVER.ID = RHQ_PARTITION_DETAILS.SERVER_ID )
                    </statement>
                </schema-directSQL>

                <schema-deleteColumn table="RHQ_PARTITION_DETAILS" column="AGENT_ID" />
                <schema-deleteColumn table="RHQ_PARTITION_DETAILS" column="SERVER_ID" />
            </schemaSpec>

            <!-- RHQ-786 - Add read_only column to alert definitions table -->
            <schemaSpec version="2.17">
                <schema-addColumn table="RHQ_ALERT" column="RECOVERY_ID" columnType="INTEGER" />

                <schema-directSQL>
                    <statement desc="Updating existing alerts with default for recovery_id">
                        UPDATE RHQ_ALERT SET RECOVERY_ID = 0
                    </statement>
                </schema-directSQL>

                <schema-alterColumn table="RHQ_ALERT" column="RECOVERY_ID" nullable="FALSE" />

                <schema-addColumn table="RHQ_ALERT" column="WILL_RECOVER" columnType="BOOLEAN" />

                <schema-directSQL>
                    <statement targetDBVendor="postgresql" desc="Updating existing alerts with default for WILL_RECOVER flag">
                        UPDATE RHQ_ALERT SET WILL_RECOVER = FALSE
                    </statement>
                    <statement targetDBVendor="oracle" desc="Updating existing alerts with default for WILL_RECOVER flag">
                        UPDATE RHQ_ALERT SET WILL_RECOVER = 0
                    </statement>
                </schema-directSQL>

                <schema-directSQL>
                    <statement targetDBVendor="postgresql" desc="Setting alert WILL_RECOVER DEFAULT">
                        ALTER TABLE RHQ_ALERT ALTER COLUMN WILL_RECOVER SET DEFAULT FALSE
                    </statement>
                    <statement targetDBVendor="oracle" desc="Setting alert WILL_RECOVER DEFAULT">
                        ALTER TABLE RHQ_ALERT MODIFY WILL_RECOVER DEFAULT 0
                    </statement>
                </schema-directSQL>

                <schema-alterColumn table="RHQ_ALERT" column="WILL_RECOVER" nullable="FALSE" />
            </schemaSpec>

            <schemaSpec version="2.18">
                <schema-addColumn table="RHQ_PARTITION_EVENT" column="EVENT_DETAIL" columnType="VARCHAR2" precision="512" />

                <schema-addColumn table="RHQ_SERVER" column="MTIME" columnType="LONG" />
                <schema-directSQL>
                    <statement desc="Updating existing servers with default MTIME=CTIME">
                        UPDATE RHQ_SERVER SET MTIME = CTIME
                    </statement>
                </schema-directSQL>
                <schema-alterColumn table="RHQ_SERVER" column="MTIME" nullable="FALSE" />
            </schemaSpec>

            <schemaSpec version="2.19">
                <schema-addColumn table="RHQ_AGENT" column="LAST_AVAILABILITY_REPORT_LONG" columnType="LONG" />
                <schema-directSQL>
                    <statement targetDBVendor="postgresql" desc="Converting RHQ_AGENT.LAST_AVAILABILITY_REPORT timestamp to long">
                        UPDATE RHQ_AGENT
                        SET LAST_AVAILABILITY_REPORT_LONG =
                        EXTRACT ( EPOCH FROM LAST_AVAILABILITY_REPORT )
                        WHERE LAST_AVAILABILITY_REPORT IS NOT NULL
                    </statement>
                    <statement targetDBVendor="oracle" desc="Converting RHQ_AGENT.LAST_AVAILABILITY_REPORT timestamp to long">
                        UPDATE RHQ_AGENT
                        SET LAST_AVAILABILITY_REPORT_LONG = 1000 *
                        (
                        extract(day from (LAST_AVAILABILITY_REPORT at time zone 'UTC' - timestamp '1970-01-01 00:00:00
                        +00:00'))*86400+
                        extract(hour from (LAST_AVAILABILITY_REPORT at time zone 'UTC' - timestamp '1970-01-01 00:00:00 +00:00'))*3600+
                        extract(minute from (LAST_AVAILABILITY_REPORT at time zone 'UTC' - timestamp '1970-01-01 00:00:00 +00:00'))*60+
                        extract(second from (LAST_AVAILABILITY_REPORT at time zone 'UTC' - timestamp '1970-01-01 00:00:00 +00:00'))
                        )
                        WHERE
                        LAST_AVAILABILITY_REPORT IS NOT NULL
                    </statement>
                </schema-directSQL>
                <schema-deleteColumn table="RHQ_AGENT" column="LAST_AVAILABILITY_REPORT" />
                <schema-directSQL>
                    <statement desc="Renaming new RHQ_AGENT.LAST_AVAILABILITY_REPORT column to match old schema expectations">
                        ALTER TABLE RHQ_AGENT
                        RENAME COLUMN LAST_AVAILABILITY_REPORT_LONG
                        TO
                        LAST_AVAILABILITY_REPORT
                    </statement>
                </schema-directSQL>
            </schemaSpec>

            <schemaSpec version="2.20">
                <schema-addColumn table="RHQ_ALERT_DAMPEN_EVENT" column="EVENT_TIMESTAMP_LONG" columnType="LONG" />
                <schema-directSQL>
                    <statement targetDBVendor="postgresql" desc="Converting RHQ_ALERT_DAMPEN_EVENT.EVENT_TIMESTAMP timestamp to long">
                        UPDATE RHQ_ALERT_DAMPEN_EVENT
                        SET EVENT_TIMESTAMP_LONG =
                        EXTRACT ( EPOCH FROM EVENT_TIMESTAMP )
                        WHERE EVENT_TIMESTAMP IS NOT NULL
                    </statement>
                    <statement targetDBVendor="oracle" desc="Converting RHQ_ALERT_DAMPEN_EVENT.EVENT_TIMESTAMP timestamp to long">
                        UPDATE RHQ_ALERT_DAMPEN_EVENT
                        SET EVENT_TIMESTAMP_LONG = 1000
                        *
                        ( extract(day from (EVENT_TIMESTAMP at time zone 'UTC' - timestamp '1970-01-01 00:00:00 +00:00'))*86400+
                        extract(hour from (EVENT_TIMESTAMP at time zone 'UTC' - timestamp '1970-01-01 00:00:00 +00:00'))*3600+
                        extract(minute from (EVENT_TIMESTAMP at time zone 'UTC' - timestamp '1970-01-01 00:00:00 +00:00'))*60+
                        extract(second from (EVENT_TIMESTAMP at time zone 'UTC' - timestamp '1970-01-01 00:00:00 +00:00'))
                        )
                        WHERE
                        EVENT_TIMESTAMP IS NOT NULL
                    </statement>
                </schema-directSQL>
                <schema-deleteColumn table="RHQ_ALERT_DAMPEN_EVENT" column="EVENT_TIMESTAMP" />
                <schema-directSQL>
                    <statement desc="Renaming new RHQ_ALERT_DAMPEN_EVENT.EVENT_TIMESTAMP column to match old schema expectations">
                        ALTER TABLE RHQ_ALERT_DAMPEN_EVENT
                        RENAME COLUMN EVENT_TIMESTAMP_LONG
                        TO
                        EVENT_TIMESTAMP
                    </statement>
                </schema-directSQL>
            </schemaSpec>

            <schemaSpec version="2.21">
                <schema-addColumn table="RHQ_EVENT" column="TIMESTAMP_LONG" columnType="LONG" />
                <schema-addColumn table="RHQ_EVENT" column="ACK_TIME_LONG" columnType="LONG" />
                <schema-directSQL>
                    <statement targetDBVendor="postgresql" desc="Converting RHQ_EVENT.TIMESTAMP timestamp to long">
                        UPDATE RHQ_EVENT
                        SET TIMESTAMP_LONG = EXTRACT ( EPOCH FROM TIMESTAMP )
                        WHERE TIMESTAMP IS NOT NULL
                    </statement>
                    <statement targetDBVendor="postgresql" desc="Converting RHQ_EVENT.ACK_TIME timestamp to long">
                        UPDATE RHQ_EVENT
                        SET ACK_TIME_LONG = EXTRACT ( EPOCH FROM ACK_TIME )
                        WHERE ACK_TIME IS NOT NULL
                    </statement>
                    <statement targetDBVendor="oracle" desc="Converting RHQ_EVENT.TIMESTAMP timestamp to long">
                        UPDATE RHQ_EVENT
                        SET TIMESTAMP_LONG = 1000 *
                        ( extract(day
                        from (TIMESTAMP at time zone 'UTC' - timestamp '1970-01-01 00:00:00 +00:00'))*86400+
                        extract(hour from (TIMESTAMP at time zone 'UTC' - timestamp '1970-01-01 00:00:00 +00:00'))*3600+
                        extract(minute from (TIMESTAMP at time zone 'UTC' - timestamp '1970-01-01 00:00:00 +00:00'))*60+
                        extract(second from (TIMESTAMP at time zone 'UTC' - timestamp '1970-01-01 00:00:00 +00:00'))
                        )
                        WHERE TIMESTAMP IS NOT NULL
                    </statement>
                    <statement targetDBVendor="oracle" desc="Converting RHQ_EVENT.ACK_TIME timestamp to long">
                        UPDATE RHQ_EVENT
                        SET ACK_TIME_LONG = 1000 *
                        ( extract(day from
                        (ACK_TIME at time zone 'UTC' - timestamp '1970-01-01 00:00:00 +00:00'))*86400+
                        extract(hour from (ACK_TIME at time zone 'UTC' - timestamp '1970-01-01 00:00:00 +00:00'))*3600+
                        extract(minute from (ACK_TIME at time zone 'UTC' - timestamp '1970-01-01 00:00:00 +00:00'))*60+
                        extract(second from (ACK_TIME at time zone 'UTC' - timestamp '1970-01-01 00:00:00 +00:00'))
                        )
                        WHERE ACK_TIME IS NOT NULL
                    </statement>
                </schema-directSQL>
                <schema-deleteColumn table="RHQ_EVENT" column="TIMESTAMP" />
                <schema-deleteColumn table="RHQ_EVENT" column="ACK_TIME" />
                <schema-directSQL>
                    <statement desc="Renaming new RHQ_EVENT.TIMESTAMP column to match old schema expectations">
                        ALTER TABLE RHQ_EVENT
                        RENAME COLUMN TIMESTAMP_LONG
                        TO TIMESTAMP
                    </statement>
                    <statement desc="Renaming new RHQ_EVENT.ACK_TIME column to match old schema expectations">
                        ALTER TABLE RHQ_EVENT
                        RENAME COLUMN ACK_TIME_LONG
                        TO ACK_TIME
                    </statement>
                </schema-directSQL>
            </schemaSpec>

            <schemaSpec version="2.22">
                <!-- RHQ_CONTENT_SOURCE timestamp to long conversion -->
                <schema-addColumn table="RHQ_CONTENT_SOURCE" column="CREATION_TIME_LONG" columnType="LONG" />
                <schema-addColumn table="RHQ_CONTENT_SOURCE" column="LAST_MODIFIED_TIME_LONG" columnType="LONG" />
                <schema-directSQL>
                    <statement targetDBVendor="postgresql" desc="Converting RHQ_CONTENT_SOURCE.CREATION_TIME timestamp to long">
                        UPDATE RHQ_CONTENT_SOURCE
                        SET CREATION_TIME_LONG =
                        EXTRACT ( EPOCH FROM CREATION_TIME )
                        WHERE CREATION_TIME IS NOT NULL
                    </statement>
                    <statement targetDBVendor="postgresql" desc="Converting RHQ_CONTENT_SOURCE.LAST_MODIFIED_TIME timestamp to long">
                        UPDATE RHQ_CONTENT_SOURCE
                        SET LAST_MODIFIED_TIME_LONG =
                        EXTRACT ( EPOCH FROM LAST_MODIFIED_TIME )
                        WHERE LAST_MODIFIED_TIME IS NOT NULL
                    </statement>
                    <statement targetDBVendor="oracle" desc="Converting RHQ_CONTENT_SOURCE.CREATION_TIME timestamp to long">
                        UPDATE RHQ_CONTENT_SOURCE
                        SET CREATION_TIME_LONG = 1000 *
                        (
                        extract(day from (CREATION_TIME at time zone 'UTC' - timestamp '1970-01-01 00:00:00 +00:00'))*86400+
                        extract(hour from (CREATION_TIME at time zone 'UTC' - timestamp '1970-01-01 00:00:00 +00:00'))*3600+
                        extract(minute from (CREATION_TIME at time zone 'UTC' - timestamp '1970-01-01 00:00:00 +00:00'))*60+
                        extract(second from (CREATION_TIME at time zone 'UTC' - timestamp '1970-01-01 00:00:00 +00:00'))
                        )
                        WHERE
                        CREATION_TIME IS NOT NULL
                    </statement>
                    <statement targetDBVendor="oracle" desc="Converting RHQ_CONTENT_SOURCE.LAST_MODIFIED_TIME timestamp to long">
                        UPDATE RHQ_CONTENT_SOURCE
                        SET LAST_MODIFIED_TIME_LONG = 1000
                        *
                        ( extract(day from (LAST_MODIFIED_TIME at time zone 'UTC' - timestamp '1970-01-01 00:00:00 +00:00'))*86400+
                        extract(hour from (LAST_MODIFIED_TIME at time zone 'UTC' - timestamp '1970-01-01 00:00:00 +00:00'))*3600+
                        extract(minute from (LAST_MODIFIED_TIME at time zone 'UTC' - timestamp '1970-01-01 00:00:00 +00:00'))*60+
                        extract(second from (LAST_MODIFIED_TIME at time zone 'UTC' - timestamp '1970-01-01 00:00:00 +00:00'))
                        )
                        WHERE
                        LAST_MODIFIED_TIME IS NOT NULL
                    </statement>
                </schema-directSQL>
                <schema-deleteColumn table="RHQ_CONTENT_SOURCE" column="CREATION_TIME" />
                <schema-deleteColumn table="RHQ_CONTENT_SOURCE" column="LAST_MODIFIED_TIME" />
                <schema-directSQL>
                    <statement desc="Renaming new RHQ_CONTENT_SOURCE.CREATION_TIME column to match old schema expectations">
                        ALTER TABLE RHQ_CONTENT_SOURCE
                        RENAME COLUMN CREATION_TIME_LONG
                        TO CREATION_TIME
                    </statement>
                    <statement desc="Renaming new RHQ_CONTENT_SOURCE.LAST_MODIFIED_TIME column to match old schema expectations">
                        ALTER TABLE RHQ_CONTENT_SOURCE
                        RENAME COLUMN LAST_MODIFIED_TIME_LONG
                        TO
                        LAST_MODIFIED_TIME
                    </statement>
                </schema-directSQL>

                <!-- RHQ_CHANNEL timestamp to long conversion -->
                <schema-addColumn table="RHQ_CHANNEL" column="CREATION_TIME_LONG" columnType="LONG" />
                <schema-addColumn table="RHQ_CHANNEL" column="LAST_MODIFIED_TIME_LONG" columnType="LONG" />
                <schema-directSQL>
                    <statement targetDBVendor="postgresql" desc="Converting RHQ_CHANNEL.CREATION_TIME timestamp to long">
                        UPDATE RHQ_CHANNEL
                        SET CREATION_TIME_LONG = EXTRACT ( EPOCH FROM CREATION_TIME )
                        WHERE CREATION_TIME IS NOT NULL
                    </statement>
                    <statement targetDBVendor="postgresql" desc="Converting RHQ_CHANNEL.LAST_MODIFIED_TIME timestamp to long">
                        UPDATE RHQ_CHANNEL
                        SET LAST_MODIFIED_TIME_LONG = EXTRACT
                        ( EPOCH FROM LAST_MODIFIED_TIME )
                        WHERE LAST_MODIFIED_TIME IS NOT NULL
                    </statement>
                    <statement targetDBVendor="oracle" desc="Converting RHQ_CHANNEL.CREATION_TIME timestamp to long">
                        UPDATE RHQ_CHANNEL
                        SET CREATION_TIME_LONG = 1000 *
                        (
                        extract(day from (CREATION_TIME at time zone 'UTC' - timestamp '1970-01-01 00:00:00 +00:00'))*86400+
                        extract(hour from (CREATION_TIME at time zone 'UTC' - timestamp '1970-01-01 00:00:00 +00:00'))*3600+
                        extract(minute from (CREATION_TIME at time zone 'UTC' - timestamp '1970-01-01 00:00:00 +00:00'))*60+
                        extract(second from (CREATION_TIME at time zone 'UTC' - timestamp '1970-01-01 00:00:00 +00:00'))
                        )
                        WHERE
                        CREATION_TIME IS NOT NULL
                    </statement>
                    <statement targetDBVendor="oracle" desc="Converting RHQ_CHANNEL.LAST_MODIFIED_TIME timestamp to long">
                        UPDATE RHQ_CHANNEL
                        SET LAST_MODIFIED_TIME_LONG = 1000 *
                        (
                        extract(day from (LAST_MODIFIED_TIME at time zone 'UTC' - timestamp '1970-01-01 00:00:00 +00:00'))*86400+
                        extract(hour from (LAST_MODIFIED_TIME at time zone 'UTC' - timestamp '1970-01-01 00:00:00 +00:00'))*3600+
                        extract(minute from (LAST_MODIFIED_TIME at time zone 'UTC' - timestamp '1970-01-01 00:00:00 +00:00'))*60+
                        extract(second from (LAST_MODIFIED_TIME at time zone 'UTC' - timestamp '1970-01-01 00:00:00 +00:00'))
                        )
                        WHERE
                        LAST_MODIFIED_TIME IS NOT NULL
                    </statement>
                </schema-directSQL>
                <schema-deleteColumn table="RHQ_CHANNEL" column="CREATION_TIME" />
                <schema-deleteColumn table="RHQ_CHANNEL" column="LAST_MODIFIED_TIME" />
                <schema-directSQL>
                    <statement desc="Renaming new RHQ_CHANNEL.CREATION_TIME column to match old schema expectations">
                        ALTER TABLE RHQ_CHANNEL
                        RENAME COLUMN CREATION_TIME_LONG
                        TO CREATION_TIME
                    </statement>
                    <statement desc="Renaming new RHQ_CHANNEL.LAST_MODIFIED_TIME column to match old schema expectations">
                        ALTER TABLE RHQ_CHANNEL
                        RENAME COLUMN LAST_MODIFIED_TIME_LONG
                        TO LAST_MODIFIED_TIME
                    </statement>
                </schema-directSQL>

                <!-- RHQ_PACKAGE_VERSION timestamp to long conversion -->
                <schema-addColumn table="RHQ_PACKAGE_VERSION" column="FILE_CREATION_TIME_LONG" columnType="LONG" />
                <schema-directSQL>
                    <statement targetDBVendor="postgresql" desc="Converting RHQ_PACKAGE_VERSION.FILE_CREATION_TIME timestamp to long">
                        UPDATE RHQ_PACKAGE_VERSION
                        SET FILE_CREATION_TIME_LONG =
                        EXTRACT ( EPOCH FROM FILE_CREATION_TIME )
                        WHERE FILE_CREATION_TIME IS NOT NULL
                    </statement>
                    <statement targetDBVendor="oracle" desc="Converting RHQ_PACKAGE_VERSION.FILE_CREATION_TIME timestamp to long">
                        UPDATE RHQ_PACKAGE_VERSION
                        SET FILE_CREATION_TIME_LONG = 1000
                        *
                        ( extract(day from (FILE_CREATION_TIME at time zone 'UTC' - timestamp '1970-01-01 00:00:00 +00:00'))*86400+
                        extract(hour from (FILE_CREATION_TIME at time zone 'UTC' - timestamp '1970-01-01 00:00:00 +00:00'))*3600+
                        extract(minute from (FILE_CREATION_TIME at time zone 'UTC' - timestamp '1970-01-01 00:00:00 +00:00'))*60+
                        extract(second from (FILE_CREATION_TIME at time zone 'UTC' - timestamp '1970-01-01 00:00:00 +00:00'))
                        )
                        WHERE
                        FILE_CREATION_TIME IS NOT NULL
                   </statement>
                </schema-directSQL>
                <schema-deleteColumn table="RHQ_PACKAGE_VERSION" column="FILE_CREATION_TIME" />
                <schema-directSQL>
                    <statement desc="Renaming new RHQ_PACKAGE_VERSION.FILE_CREATION_TIME column to match old schema expectations">
                        ALTER TABLE RHQ_PACKAGE_VERSION
                        RENAME COLUMN FILE_CREATION_TIME_LONG
                        TO
                        FILE_CREATION_TIME
                    </statement>
                </schema-directSQL>

                <!-- RHQ_INSTALLED_PACKAGE timestamp to long conversion -->
                <schema-addColumn table="RHQ_INSTALLED_PACKAGE" column="INSTALLATION_TIME_LONG" columnType="LONG" />
                <schema-directSQL>
                    <statement targetDBVendor="postgresql" desc="Converting RHQ_INSTALLED_PACKAGE.INSTALLATION_TIME timestamp to long">
                        UPDATE RHQ_INSTALLED_PACKAGE
                        SET INSTALLATION_TIME_LONG = EXTRACT ( EPOCH FROM INSTALLATION_TIME )
                        WHERE INSTALLATION_TIME IS NOT NULL
                    </statement>
                    <statement targetDBVendor="oracle" desc="Converting RHQ_INSTALLED_PACKAGE.INSTALLATION_TIME timestamp to long">
                        UPDATE RHQ_INSTALLED_PACKAGE
                        SET INSTALLATION_TIME_LONG =
                        1000 *
                        ( extract(day from (INSTALLATION_TIME at time zone 'UTC' - timestamp '1970-01-01 00:00:00
                        +00:00'))*86400+
                        extract(hour from (INSTALLATION_TIME at time zone 'UTC' - timestamp '1970-01-01 00:00:00 +00:00'))*3600+
                        extract(minute from (INSTALLATION_TIME at time zone 'UTC' - timestamp '1970-01-01 00:00:00 +00:00'))*60+
                        extract(second from (INSTALLATION_TIME at time zone 'UTC' - timestamp '1970-01-01 00:00:00 +00:00'))
                        )
                        WHERE INSTALLATION_TIME IS
                        NOT NULL
                    </statement>
                </schema-directSQL>
                <schema-deleteColumn table="RHQ_INSTALLED_PACKAGE" column="INSTALLATION_TIME" />
                <schema-directSQL>
                    <statement desc="Renaming new RHQ_INSTALLED_PACKAGE.INSTALLATION_TIME column to match old schema expectations">
                        ALTER TABLE RHQ_INSTALLED_PACKAGE
                        RENAME COLUMN INSTALLATION_TIME_LONG
                        TO
                        INSTALLATION_TIME
                    </statement>
                </schema-directSQL>

                <!-- RHQ_INSTALLED_PKG_HIST timestamp to long conversion -->
                <schema-addColumn table="RHQ_INSTALLED_PKG_HIST" column="HISTORY_TIMESTAMP_LONG" columnType="LONG" />
                <schema-directSQL>
                    <statement targetDBVendor="postgresql" desc="Converting RHQ_INSTALLED_PKG_HIST.HISTORY_TIMESTAMP timestamp to long">
                        UPDATE RHQ_INSTALLED_PKG_HIST
                        SET HISTORY_TIMESTAMP_LONG = EXTRACT ( EPOCH FROM HISTORY_TIMESTAMP )
                        WHERE HISTORY_TIMESTAMP IS NOT NULL
                    </statement>
                    <statement targetDBVendor="oracle" desc="Converting RHQ_INSTALLED_PKG_HIST.HISTORY_TIMESTAMP timestamp to long">
                        UPDATE RHQ_INSTALLED_PKG_HIST
                        SET HISTORY_TIMESTAMP_LONG =
                        1000 *
                        ( extract(day from (HISTORY_TIMESTAMP at time zone 'UTC' - timestamp '1970-01-01 00:00:00
                        +00:00'))*86400+
                        extract(hour from (HISTORY_TIMESTAMP at time zone 'UTC' - timestamp '1970-01-01 00:00:00 +00:00'))*3600+
                        extract(minute from (HISTORY_TIMESTAMP at time zone 'UTC' - timestamp '1970-01-01 00:00:00 +00:00'))*60+
                        extract(second from (HISTORY_TIMESTAMP at time zone 'UTC' - timestamp '1970-01-01 00:00:00 +00:00'))
                        )
                        WHERE HISTORY_TIMESTAMP IS
                        NOT NULL
                    </statement>
                </schema-directSQL>
                <schema-deleteColumn table="RHQ_INSTALLED_PKG_HIST" column="HISTORY_TIMESTAMP" />
                <schema-directSQL>
                    <statement desc="Renaming new RHQ_INSTALLED_PKG_HIST.HISTORY_TIMESTAMP column to match old schema expectations">
                        ALTER TABLE RHQ_INSTALLED_PKG_HIST
                        RENAME COLUMN HISTORY_TIMESTAMP_LONG
                        TO
                        HISTORY_TIMESTAMP
                    </statement>
                </schema-directSQL>
            </schemaSpec>

            <schemaSpec version="2.23">
                <schema-addColumn table="RHQ_MEASUREMENT_SCHED" column="MTIME_LONG" columnType="LONG" />
                <schema-directSQL>
                    <statement targetDBVendor="postgresql" desc="Converting RHQ_MEASUREMENT_SCHED.MTIME timestamp to long">
                        UPDATE RHQ_MEASUREMENT_SCHED
                        SET MTIME_LONG = EXTRACT ( EPOCH FROM MTIME )
                        WHERE MTIME IS NOT NULL
                    </statement>
                    <statement targetDBVendor="oracle" desc="Converting RHQ_MEASUREMENT_SCHED.MTIME timestamp to long">
                        UPDATE RHQ_MEASUREMENT_SCHED
                        SET MTIME_LONG = 1000 *
                        (
                        extract(day from (MTIME at time zone 'UTC' - timestamp '1970-01-01 00:00:00 +00:00'))*86400+
                        extract(hour from (MTIME at time zone 'UTC' - timestamp '1970-01-01 00:00:00 +00:00'))*3600+
                        extract(minute from (MTIME at time zone 'UTC' - timestamp '1970-01-01 00:00:00 +00:00'))*60+
                        extract(second from (MTIME at time zone 'UTC' - timestamp '1970-01-01 00:00:00 +00:00'))
                        )
                        WHERE MTIME IS NOT NULL
                   </statement>
                </schema-directSQL>
                <schema-deleteColumn table="RHQ_MEASUREMENT_SCHED" column="MTIME" />
                <schema-directSQL>
                    <statement desc="Renaming new RHQ_MEASUREMENT_SCHED.MTIME column to match old schema expectations">
                        ALTER TABLE RHQ_MEASUREMENT_SCHED
                        RENAME COLUMN MTIME_LONG
                        TO MTIME
                    </statement>
                </schema-directSQL>
            </schemaSpec>

            <schemaSpec version="2.24">
                <schema-directSQL>
                    <statement desc="Creating RHQ_MEASUREMENT_BLINE index on SCHEDULE_ID">
                        CREATE INDEX rhq_meas_baseline_sid_idx ON rhq_measurement_bline (schedule_id)
                    </statement>
                </schema-directSQL>
            </schemaSpec>

            <schemaSpec version="2.25">
                <schema-dropTable table="RHQ_MEASUREMENT_OOB" />
                <schema-dropSequence name="rhq_measurement_oob_id_seq" />
            </schemaSpec>

            <schemaSpec version="2.26">
                <schema-directSQL>
                    <statement desc="Unscheduling auto-baseline job from Quartz - removing trigger">
                        DELETE FROM rhq_qrtz_triggers
                        WHERE trigger_name='org.rhq.enterprise.server.scheduler.jobs.AutoBaselineCalculationJob'
                    </statement>
                    <statement desc="Unscheduling auto-baseline job from Quartz - removing simple trigger">
                        DELETE FROM rhq_qrtz_simple_triggers
                        WHERE trigger_name='org.rhq.enterprise.server.scheduler.jobs.AutoBaselineCalculationJob'
                    </statement>
                    <statement desc="Unscheduling auto-baseline job from Quartz - removing job details">
                        DELETE FROM rhq_qrtz_job_details
                        WHERE job_name='org.rhq.enterprise.server.scheduler.jobs.AutoBaselineCalculationJob'
                    </statement>
                </schema-directSQL>
            </schemaSpec>

            <schemaSpec version="2.27">
                <schema-directSQL>
                    <statement desc="Adding Agent Max Quiet Time Allowed system configuration setting">
                        INSERT INTO rhq_system_config (id, property_key, property_value, default_property_value)
                        VALUES (52, 'AGENT_MAX_QUIET_TIME_ALLOWED', '120000', '120000')
                    </statement>
                </schema-directSQL>
            </schemaSpec>

            <schemaSpec version="2.28">
                <schema-directSQL>
                    <statement desc="Adding Enable Agent Auto Update system configuration setting">
                        INSERT INTO rhq_system_config (id, property_key, property_value, default_property_value)
                        VALUES (53, 'ENABLE_AGENT_AUTO_UPDATE', 'true', 'true')
                    </statement>
                </schema-directSQL>
            </schemaSpec>

            <schemaSpec version="2.29">
                <schema-directSQL>
                    <statement desc="Adding Trait Purge system configuration setting">
                        INSERT INTO rhq_system_config (id, property_key, property_value, default_property_value)
                        VALUES (54, 'TRAIT_PURGE', '31536000000', '31536000000')
                    </statement>
                    <statement desc="Adding Avail Purge system configuration setting">
                        INSERT INTO rhq_system_config (id, property_key, property_value, default_property_value)
                        VALUES (55, 'AVAILABILITY_PURGE', '31536000000', '31536000000')
                    </statement>
                </schema-directSQL>
            </schemaSpec>

            <schemaSpec version="2.30">
                <!-- RHQ_RESOURCE_AVAIL -->
                <schema-directSQL>
                    <statement desc="Creating table RHQ_RESOURCE_AVAIL">
                        CREATE TABLE RHQ_RESOURCE_AVAIL ( ID INTEGER )
                    </statement>
                </schema-directSQL>
                <schema-alterColumn table="RHQ_RESOURCE_AVAIL" column="ID" nullable="FALSE" />
                <schema-createSequence name="RHQ_RESOURCE_AVAIL_ID_SEQ" initial="10001" />
                <schema-directSQL>
                    <statement desc="Creating primary key for RHQ_RESOURCE_AVAIL">
                        ALTER TABLE RHQ_RESOURCE_AVAIL ADD CONSTRAINT RHQ_RES_AVAIL_ID_PK PRIMARY KEY ( ID )
                    </statement>
                </schema-directSQL>
                <schema-addColumn table="RHQ_RESOURCE_AVAIL" column="RESOURCE_ID" columnType="INTEGER" />
                <schema-alterColumn table="RHQ_RESOURCE_AVAIL" column="RESOURCE_ID" nullable="FALSE" />
                <schema-directSQL>
                    <statement desc="Creating RHQ_RESOURCE_AVAIL foreign key relation to RHQ_RESOURCE">
                        ALTER TABLE RHQ_RESOURCE_AVAIL
                        ADD CONSTRAINT RHQ_RES_AVAIL_RES_ID_FK
                        FOREIGN KEY (
                        RESOURCE_ID )
                        REFERENCES RHQ_RESOURCE ( ID )
                        ON DELETE CASCADE
                    </statement>
                </schema-directSQL>
                <schema-addColumn table="RHQ_RESOURCE_AVAIL" column="AVAILABILITY_TYPE" columnType="SMALLINT" />
                <schema-directSQL>
                    <statement targetDBVendor="oracle" desc="Inserting known, current availability data into RHQ_RESOURCE_AVAIL">
                        INSERT INTO RHQ_RESOURCE_AVAIL ( ID, RESOURCE_ID,
                        AVAILABILITY_TYPE )
                        SELECT RHQ_RESOURCE_AVAIL_ID_SEQ.NEXTVAL, RES.ID, AVAIL.AVAILABILITY_TYPE
                        FROM
                        RHQ_RESOURCE RES
                        LEFT JOIN RHQ_AVAILABILITY AVAIL ON AVAIL.RESOURCE_ID = RES.ID
                        WHERE AVAIL.START_TIME = (
                        SELECT MAX( A.START_TIME )
                        FROM RHQ_AVAILABILITY A
                        WHERE A.RESOURCE_ID = RES.ID )
                    </statement>
                    <statement targetDBVendor="postgresql" desc="Inserting known, current availability data into RHQ_RESOURCE_AVAIL">
                        INSERT INTO RHQ_RESOURCE_AVAIL ( ID, RESOURCE_ID,
                        AVAILABILITY_TYPE )
                        SELECT nextval('RHQ_RESOURCE_AVAIL_ID_SEQ'::text), RES.ID, AVAIL.AVAILABILITY_TYPE
                        FROM
                        RHQ_RESOURCE RES
                        LEFT JOIN RHQ_AVAILABILITY AVAIL ON AVAIL.RESOURCE_ID = RES.ID
                        WHERE AVAIL.START_TIME = (
                        SELECT MAX( A.START_TIME )
                        FROM RHQ_AVAILABILITY A
                        WHERE A.RESOURCE_ID = RES.ID )
                    </statement>
                </schema-directSQL>
            </schemaSpec>

            <schemaSpec version="2.31">
                <!-- The following three columns support backing groups for resource clusters -->
                <schema-addColumn table="RHQ_RESOURCE_GROUP" column="CLUSTER_RESOURCE_GROUP_ID" columnType="INTEGER" />
                <schema-directSQL>
                    <statement desc="Creating RHQ_RESOURCE_GROUP foreign key relation to RHQ_RESOURCE_GROUP for resource cluster groups">
                        ALTER TABLE RHQ_RESOURCE_GROUP
                        ADD CONSTRAINT RHQ_RESOURCE_GROUP_ID_FK
                        FOREIGN KEY (CLUSTER_RESOURCE_GROUP_ID)
                        REFERENCES RHQ_RESOURCE_GROUP (ID)
                    </statement>
                </schema-directSQL>

                <schema-addColumn table="RHQ_RESOURCE_GROUP" column="CLUSTER_KEY" columnType="VARCHAR2" precision="4000" />

                <schema-addColumn table="RHQ_RESOURCE_GROUP" column="VISIBLE" columnType="BOOLEAN" />

                <schema-directSQL>
                    <statement targetDBVendor="postgresql" desc="Updating existing resource groups with default for VISIBLE  flag">
                        UPDATE RHQ_RESOURCE_GROUP SET VISIBLE = TRUE
                    </statement>
                    <statement targetDBVendor="oracle" desc="Updating existing resource groups with default for VISIBLE  flag">
                        UPDATE RHQ_RESOURCE_GROUP SET VISIBLE = 1
                    </statement>
                </schema-directSQL>

                <!-- The following constraint change forces cascade delete of config_update if the parent config is deleted -->
                <schema-directSQL>
                    <statement targetDBVendor="postgresql" desc="Dropping RHQ_CONFIG_UPDATE foreign key relation to RHQ_CONFIG">
                        ALTER TABLE rhq_config_update DROP CONSTRAINT rhq_config_update_configuration_id_fkey;
                    </statement>
                    <!-- the following PL/SQL is necessary since we have to deal with generated constraint names in the ora dbs -->
                    <statement targetDBVendor="oracle" desc="Dropping RHQ_CONFIG_UPDATE foreign key relation to RHQ_CONFIG">
                        DECLARE
                        CURSOR c IS
                        SELECT uc.constraint_name con
                        FROM user_constraints uc, user_cons_columns ucc
                        WHERE uc.table_name = 'RHQ_CONFIG_UPDATE'AND
                        uc.constraint_type = 'R' AND
                        uc.table_name = ucc.table_name AND
                        uc.constraint_name = ucc.constraint_name AND
                        ucc.column_name = 'CONFIGURATION_ID'
                        ;
                        alter_string VARCHAR2(500);
                        BEGIN
                        FOR r IN c LOOP
                        alter_string := 'ALTER TABLE RHQ_CONFIG_UPDATE DROP CONSTRAINT ' || r.con;
                        EXECUTE IMMEDIATE alter_string;
                        END LOOP;
                        END;
                    </statement>
                    <statement desc="Creating new RHQ_CONFIG_UPDATE foreign key relation to RHQ_CONFIG">
                        ALTER TABLE RHQ_CONFIG_UPDATE
                        ADD CONSTRAINT fk_config_update_config_1 FOREIGN KEY(configuration_id)
                        REFERENCES rhq_config ( id )
                        ON DELETE CASCADE
                    </statement>

                </schema-directSQL>

            </schemaSpec>

            <schemaSpec version="2.32">
                <!--
                    Remove the ClusterManagerJob from the Quartz tables. It has been renamed. Note that deleting the job removes
                    other rows by cascade delete.
                -->
                <schema-directSQL>
                    <statement desc="Remove the ClusterManagerJob from the Quartz tables. It has been renamed.">
                        DELETE FROM rhq_qrtz_job_details WHERE job_name =
                        'org.rhq.enterprise.server.scheduler.jobs.ClusterManagerJob'
                    </statement>
                </schema-directSQL>

            </schemaSpec>

            <schemaSpec version="2.33">
                <schema-deleteColumn table="RHQ_EVENT" column="ACK_TIME" />
                <schema-deleteColumn table="RHQ_EVENT" column="ACK_USER" />
            </schemaSpec>

            <!-- delete all constant data no longer used -->
            <schemaSpec version="2.34">
                <schema-directSQL>
                    <statement desc="Removing configuration data property no longer used">
                        DELETE FROM rhq_system_config
                        WHERE property_key = 'CAM_DATA_PURGE_RAW'
                    </statement>
                    <statement desc="Removing configuration data property no longer used">
                        DELETE FROM rhq_system_config
                        WHERE property_key = 'CAM_MULTICAST_ADDRESS'
                    </statement>
                    <statement desc="Removing configuration data property no longer used">
                        DELETE FROM rhq_system_config
                        WHERE property_key = 'CAM_MULTICAST_PORT'
                    </statement>
                    <statement desc="Removing configuration data property no longer used">
                        DELETE FROM rhq_system_config
                        WHERE property_key = 'DATA_STORE_ALL'
                    </statement>
                </schema-directSQL>
            </schemaSpec>

            <schemaSpec version="2.35">
                <!-- Remove RHQ_RESOURCE_GROUP.CLUSTER_KEY added in 2.31. This value will instead be the group name -->
                <schema-deleteColumn table="RHQ_RESOURCE_GROUP" column="CLUSTER_KEY" />
                <!-- Increase RHQ_RESOURCE_GROUP.NAME to accomodate the potentially large cluster key values -->
                <schema-alterColumn table="RHQ_RESOURCE_GROUP" column="NAME" columnType="VARCHAR2" precision="4000" />
            </schemaSpec>

            <schemaSpec version="2.36">
                <schema-directSQL>
                    <statement desc="Deleting unique constraint on RHQ_MEASUREMENT_DEF">
                        DROP INDEX RHQ_METRIC_DEF_KEY_IDX
                    </statement>
                </schema-directSQL>
                <schema-deleteColumn table="RHQ_MEASUREMENT_DEF" column="PER_MINUTE" />
                <schema-addColumn table="RHQ_MEASUREMENT_DEF" column="RAW_NUMERIC_TYPE" columnType="SMALLINT" />
                <schema-directSQL>
                    <statement desc="Populating values for new column RHQ_MEASUREMENT_DEF.RAW_NUMERIC_TYPE">
                        UPDATE RHQ_MEASUREMENT_DEF md
                        SET RAW_NUMERIC_TYPE = (SELECT NUMERIC_TYPE FROM RHQ_MEASUREMENT_DEF
                        WHERE NAME = md.NAME AND RESOURCE_TYPE_ID = md.RESOURCE_TYPE_ID AND (NUMERIC_TYPE = 1 OR NUMERIC_TYPE = 2))
                        WHERE NUMERIC_TYPE = 0
                    </statement>
                </schema-directSQL>
                <schema-directSQL>
                    <statement desc="Creating unique index on RHQ_MEASUREMENT_DEF (RESOURCE_TYPE_ID, NAME, RAW_NUMERIC_TYPE)">
                        CREATE UNIQUE INDEX RHQ_METRIC_DEF_KEY_IDX ON RHQ_MEASUREMENT_DEF (RESOURCE_TYPE_ID, NAME, RAW_NUMERIC_TYPE)
                    </statement>
                </schema-directSQL>
            </schemaSpec>

            <schemaSpec version="2.37">
                <schema-addColumn table="RHQ_GROUP_DEF" column="CALC_INTERVAL" columnType="LONG" />
                <schema-directSQL>
                    <statement desc="Defaulting all group definition recalculation intervals">
                        UPDATE RHQ_GROUP_DEF SET CALC_INTERVAL = 0
                    </statement>
                </schema-directSQL>
            </schemaSpec>

            <schemaSpec version="2.38">
                <!-- Keep these with the same columnType=VARCHAR2, but increase size -->
                <schema-alterColumn table="RHQ_CONTENT_SOURCE" column="NAME" columnType="VARCHAR2" precision="200" />

                <schema-alterColumn table="RHQ_CONTENT_SOURCE_TYPE" column="NAME" columnType="VARCHAR2" precision="200" />

                <schema-directSQL>
                    <statement desc="Removing obsolete content source sync jobs">
                        DELETE FROM RHQ_QRTZ_CRON_TRIGGERS WHERE TRIGGER_GROUP = 'syncContentSource'
                    </statement>
                    <statement>
                        DELETE FROM RHQ_QRTZ_JOB_DETAILS WHERE JOB_GROUP = 'syncContentSource'
                    </statement>
                    <statement>
                        DELETE FROM RHQ_QRTZ_SIMPLE_TRIGGERS WHERE TRIGGER_GROUP = 'syncContentSource'
                    </statement>
                    <statement>
                        DELETE FROM RHQ_QRTZ_TRIGGERS WHERE TRIGGER_GROUP = 'syncContentSource'
                    </statement>
                    <statement>
                        DELETE FROM RHQ_QRTZ_FIRED_TRIGGERS WHERE TRIGGER_GROUP = 'syncContentSource'
                    </statement>
                </schema-directSQL>
            </schemaSpec>

            <schemaSpec version="2.39">
                <!-- add a new table for OOBs -->
                <schema-directSQL>
                    <statement desc="Creating table RHQ_MEASUREMENT_OOB">
                        CREATE TABLE RHQ_MEASUREMENT_OOB ( SCHEDULE_ID INTEGER )
                    </statement>
                </schema-directSQL>
                <schema-alterColumn table="RHQ_MEASUREMENT_OOB" column="SCHEDULE_ID" nullable="FALSE" />
                <schema-addColumn table="RHQ_MEASUREMENT_OOB" column="TIME_STAMP" columnType="LONG" />
                <schema-alterColumn table="RHQ_MEASUREMENT_OOB" column="TIME_STAMP" nullable="FALSE" />
                <schema-directSQL>
                    <statement desc="Creating primary key for RHQ_MEASUREMENT_OOB">
                        ALTER TABLE RHQ_MEASUREMENT_OOB ADD CONSTRAINT rhq_meas_oob_id_t_pk PRIMARY KEY ( TIME_STAMP, SCHEDULE_ID )
                    </statement>
                </schema-directSQL>
                <schema-directSQL>
                    <statement desc="Creating RHQ_MEASUREMENT_OOB foreign key relation to RHQ_MEASUREMENT_SCHED">
                        ALTER TABLE RHQ_MEASUREMENT_OOB
                        ADD CONSTRAINT RHQ_M_OOB_M_SCHED_ID_FK
                        FOREIGN KEY ( SCHEDULE_ID )
                        REFERENCES RHQ_MEASUREMENT_SCHED ( ID )
                        ON DELETE CASCADE
                    </statement>
                </schema-directSQL>

                <schema-addColumn table="RHQ_MEASUREMENT_OOB" column="OOB_COUNT" columnType="INTEGER" />
                <schema-alterColumn table="RHQ_MEASUREMENT_OOB" column="OOB_COUNT" nullable="FALSE" />
                <schema-addColumn table="RHQ_MEASUREMENT_OOB" column="OOB_FACTOR" columnType="INTEGER" />
                <schema-alterColumn table="RHQ_MEASUREMENT_OOB" column="OOB_FACTOR" nullable="FALSE" />
            </schemaSpec>

            <schemaSpec version="2.40">
                <schema-directSQL>
                    <statement desc="Changing the default event purge time in system configuration to 2 weeks">
                        UPDATE RHQ_SYSTEM_CONFIG SET PROPERTY_VALUE = '1209600000' WHERE PROPERTY_KEY = 'EVENT_PURGE'
                    </statement>
                </schema-directSQL>
            </schemaSpec>

            <schemaSpec version="2.41">
                <schema-addColumn table="RHQ_PLUGIN" column="CONTENT" columnType="BLOB" />
            </schemaSpec>

            <schemaSpec version="2.42">
                <schema-addColumn table="RHQ_PLUGIN" column="MTIME" columnType="LONG" />
                <schema-directSQL>
                    <statement desc="Setting the plugin modified times to the same as created times">
                        UPDATE RHQ_PLUGIN SET MTIME = CTIME
                    </statement>
                </schema-directSQL>
                <schema-alterColumn table="RHQ_PLUGIN" column="MTIME" nullable="FALSE" />
            </schemaSpec>

            <schemaSpec version="2.43">
                <schema-deleteColumn table="RHQ_MEASUREMENT_OOB" column="OOB_COUNT" />
            </schemaSpec>

            <!-- RHQ 1448 -->
            <schemaSpec version="2.44">
                <schema-directSQL>
                    <statement desc="Creating index on RHQ_MEAS_DATA_NUM_R00 (SCHEDULE_ID)">
                        CREATE INDEX RHQ_MEAS_DATA_R00_SID_IDX ON RHQ_MEAS_DATA_NUM_R00 (schedule_id)
                     </statement>
                    <statement desc="Creating index on RHQ_MEAS_DATA_NUM_R01 (SCHEDULE_ID)">
                        CREATE INDEX RHQ_MEAS_DATA_R01_SID_IDX ON RHQ_MEAS_DATA_NUM_R01 (schedule_id)
                    </statement>
                    <statement desc="Creating index on RHQ_MEAS_DATA_NUM_R02 (SCHEDULE_ID)">
                        CREATE INDEX RHQ_MEAS_DATA_R02_SID_IDX ON RHQ_MEAS_DATA_NUM_R02 (schedule_id)
                    </statement>
                    <statement desc="Creating index on RHQ_MEAS_DATA_NUM_R03 (SCHEDULE_ID)">
                        CREATE INDEX RHQ_MEAS_DATA_R03_SID_IDX ON RHQ_MEAS_DATA_NUM_R03 (schedule_id)
                    </statement>
                    <statement desc="Creating index on RHQ_MEAS_DATA_NUM_R04 (SCHEDULE_ID)">
                        CREATE INDEX RHQ_MEAS_DATA_R04_SID_IDX ON RHQ_MEAS_DATA_NUM_R04 (schedule_id)
                    </statement>
                    <statement desc="Creating index on RHQ_MEAS_DATA_NUM_R05 (SCHEDULE_ID)">
                        CREATE INDEX RHQ_MEAS_DATA_R05_SID_IDX ON RHQ_MEAS_DATA_NUM_R05 (schedule_id)
                    </statement>
                    <statement desc="Creating index on RHQ_MEAS_DATA_NUM_R06 (SCHEDULE_ID)">
                        CREATE INDEX RHQ_MEAS_DATA_R06_SID_IDX ON RHQ_MEAS_DATA_NUM_R06 (schedule_id)
                    </statement>
                    <statement desc="Creating index on RHQ_MEAS_DATA_NUM_R07 (SCHEDULE_ID)">
                        CREATE INDEX RHQ_MEAS_DATA_R07_SID_IDX ON RHQ_MEAS_DATA_NUM_R07 (schedule_id)
                    </statement>
                    <statement desc="Creating index on RHQ_MEAS_DATA_NUM_R08 (SCHEDULE_ID)">
                        CREATE INDEX RHQ_MEAS_DATA_R08_SID_IDX ON RHQ_MEAS_DATA_NUM_R08 (schedule_id)
                    </statement>
                    <statement desc="Creating index on RHQ_MEAS_DATA_NUM_R09 (SCHEDULE_ID)">
                        CREATE INDEX RHQ_MEAS_DATA_R09_SID_IDX ON RHQ_MEAS_DATA_NUM_R09 (schedule_id)
                    </statement>
                    <statement desc="Creating index on RHQ_MEAS_DATA_NUM_R10 (SCHEDULE_ID)">
                        CREATE INDEX RHQ_MEAS_DATA_R10_SID_IDX ON RHQ_MEAS_DATA_NUM_R10 (schedule_id)
                    </statement>
                    <statement desc="Creating index on RHQ_MEAS_DATA_NUM_R11 (SCHEDULE_ID)">
                        CREATE INDEX RHQ_MEAS_DATA_R11_SID_IDX ON RHQ_MEAS_DATA_NUM_R11 (schedule_id)
                    </statement>
                    <statement desc="Creating index on RHQ_MEAS_DATA_NUM_R12 (SCHEDULE_ID)">
                        CREATE INDEX RHQ_MEAS_DATA_R12_SID_IDX ON RHQ_MEAS_DATA_NUM_R12 (schedule_id)
                    </statement>
                    <statement desc="Creating index on RHQ_MEAS_DATA_NUM_R13 (SCHEDULE_ID)">
                        CREATE INDEX RHQ_MEAS_DATA_R13_SID_IDX ON RHQ_MEAS_DATA_NUM_R13 (schedule_id)
                    </statement>
                    <statement desc="Creating index on RHQ_MEAS_DATA_NUM_R14 (SCHEDULE_ID)">
                        CREATE INDEX RHQ_MEAS_DATA_R14_SID_IDX ON RHQ_MEAS_DATA_NUM_R14 (schedule_id)
                    </statement>
                </schema-directSQL>
            </schemaSpec>

            <schemaSpec version="2.45">
                <schema-addColumn table="RHQ_SERVER" column="STATUS" columnType="INTEGER" />
                <schema-directSQL>
                    <statement desc="Updating existing servers with default STATUS flag">
                        UPDATE RHQ_SERVER SET STATUS = 0
                    </statement>
                </schema-directSQL>
                <schema-alterColumn table="RHQ_SERVER" column="STATUS" default="0" />
            </schemaSpec>

            <schemaSpec version="2.46">
                <schema-alterColumn table="RHQ_MEASUREMENT_DATA_TRAIT" column="VALUE" columnType="VARCHAR2" precision="4000" />
            </schemaSpec>

            <schemaSpec version="2.47">
                <schema-directSQL>
                    <statement desc="Removing stale row no longer needed for baseline computations">
                        DELETE FROM RHQ_SYSTEM_CONFIG WHERE PROPERTY_KEY = 'CAM_BASELINE_LASTTIME'
                    </statement>
                </schema-directSQL>
            </schemaSpec>

            <schemaSpec version="2.48">
                <schema-addColumn table="RHQ_RESOURCE_GROUP" column="CLUSTER_KEY" columnType="VARCHAR2" precision="4000" />
            </schemaSpec>

            <schemaSpec version="2.49">
                <schema-directSQL>
                    <statement desc="Remove old data from rhq_measurement_oob">
                        truncate table rhq_measurement_oob
                    </statement>
                </schema-directSQL>
                <schema-directSQL>
                    <statement desc="Remove the composite primary key">
                        ALTER TABLE rhq_measurement_oob DROP CONSTRAINT rhq_meas_oob_id_t_pk
                    </statement>
                    <statement desc="Introduce a primary key on schedule_id only">
                        ALTER TABLE rhq_measurement_oob ADD CONSTRAINT RHQ_MEAS_OOB_ID_PK PRIMARY KEY (schedule_id)
                    </statement>
                </schema-directSQL>
                <schema-directSQL>
                    <statement desc="Creating table RHQ_MEASUREMENT_OOB_tmp">
                        CREATE TABLE RHQ_MEASUREMENT_OOB_TMP ( SCHEDULE_ID INTEGER )
                    </statement>
                </schema-directSQL>
                <schema-alterColumn table="RHQ_MEASUREMENT_OOB_TMP" column="SCHEDULE_ID" nullable="FALSE" />
                <schema-addColumn table="RHQ_MEASUREMENT_OOB_TMP" column="TIME_STAMP" columnType="LONG" />
                <schema-alterColumn table="RHQ_MEASUREMENT_OOB_TMP" column="TIME_STAMP" nullable="FALSE" />
                <schema-directSQL>
                    <statement desc="Creating primary key for RHQ_MEASUREMENT_OOB_TMP">
                        ALTER TABLE RHQ_MEASUREMENT_OOB_TMP ADD CONSTRAINT rhq_meas_oob_t_s_pk PRIMARY KEY ( SCHEDULE_ID )
                    </statement>
                </schema-directSQL>
                <schema-addColumn table="RHQ_MEASUREMENT_OOB_TMP" column="OOB_FACTOR" columnType="INTEGER" />
                <schema-alterColumn table="RHQ_MEASUREMENT_OOB_TMP" column="OOB_FACTOR" nullable="FALSE" />
            </schemaSpec>

            <schemaSpec version="2.50">
                <schema-directSQL>
                    <statement desc="Creating index on RHQ_RESOURCE_ERROR.RESOURCE_ID">
                        CREATE INDEX RHQ_RES_ERROR_IDX_RES_ID ON RHQ_RESOURCE_ERROR (RESOURCE_ID)
                    </statement>
                </schema-directSQL>
            </schemaSpec>

            <schemaSpec version="2.51">
                <schema-addColumn table="RHQ_QRTZ_TRIGGERS" column="PRIORITY" columnType="INTEGER" />
                <schema-addColumn table="RHQ_QRTZ_FIRED_TRIGGERS" column="PRIORITY" columnType="INTEGER" />
            </schemaSpec>

            <schemaSpec version="2.52">
                <schema-directSQL>
                    <statement desc="Deleting unique name constraint on RHQ_RESOURCE_GROUP">
                        DROP INDEX RHQ_RES_GROUP_NAME
                    </statement>
                </schema-directSQL>
                <schema-directSQL>
                    <statement desc="Deleting unique name constraint on RHQ_RESOURCE_GROUP">
                        CREATE INDEX RHQ_RES_GROUP_NAME ON RHQ_RESOURCE_GROUP (name)
                    </statement>
                </schema-directSQL>
            </schemaSpec>

            <schemaSpec version="2.53">
                <schema-addColumn table="RHQ_AGENT" column="BACKFILLED" columnType="BOOLEAN" />
                <schema-directSQL>
                    <statement targetDBVendor="postgresql" desc="Updating backfilled bit for all agents">
                        UPDATE RHQ_AGENT SET BACKFILLED = FALSE
                    </statement>
                    <statement targetDBVendor="oracle" desc="Updating backfilled bit for all agents">
                        UPDATE RHQ_AGENT SET BACKFILLED = 0
                    </statement>
                </schema-directSQL>
                <schema-alterColumn table="RHQ_AGENT" column="BACKFILLED" nullable="FALSE" />
            </schemaSpec>

            <schemaSpec version="2.54">
                <schema-directSQL>
                    <statement desc="Updating Agent Max Quiet Time Allowed system configuration setting">
                        UPDATE rhq_system_config SET property_value = '900000' WHERE property_key =
                        'AGENT_MAX_QUIET_TIME_ALLOWED'
                    </statement>
                </schema-directSQL>
            </schemaSpec>

            <schemaSpec version="2.55">
                <schema-directSQL>
                    <statement desc="Creating index on TIME_STAMP column of RHQ_MEASUREMENT_DATA_NUM_1H">
                        CREATE INDEX RHQ_MEAS_DATA_1H_TIME_IDX ON RHQ_MEASUREMENT_DATA_NUM_1H(TIME_STAMP)
                    </statement>
                    <statement desc="Creating index on TIME_STAMP column of RHQ_MEASUREMENT_DATA_NUM_6H">
                        CREATE INDEX RHQ_MEAS_DATA_6H_TIME_IDX ON RHQ_MEASUREMENT_DATA_NUM_6H(TIME_STAMP)
                    </statement>
                </schema-directSQL>
                <schema-directSQL>
                    <statement desc="Creating index on RHQ_MEAS_DATA_NUM_R00 (TIME_STAMP)">
                        CREATE INDEX RHQ_MEAS_DATA_R00_TS_IDX ON RHQ_MEAS_DATA_NUM_R00 (TIME_STAMP)
                    </statement>
                    <statement desc="Creating index on RHQ_MEAS_DATA_NUM_R01 (TIME_STAMP)">
                        CREATE INDEX RHQ_MEAS_DATA_R01_TS_IDX ON RHQ_MEAS_DATA_NUM_R01 (TIME_STAMP)
                    </statement>
                    <statement desc="Creating index on RHQ_MEAS_DATA_NUM_R02 (TIME_STAMP)">
                        CREATE INDEX RHQ_MEAS_DATA_R02_TS_IDX ON RHQ_MEAS_DATA_NUM_R02 (TIME_STAMP)
                    </statement>
                    <statement desc="Creating index on RHQ_MEAS_DATA_NUM_R03 (TIME_STAMP)">
                        CREATE INDEX RHQ_MEAS_DATA_R03_TS_IDX ON RHQ_MEAS_DATA_NUM_R03 (TIME_STAMP)
                    </statement>
                    <statement desc="Creating index on RHQ_MEAS_DATA_NUM_R04 (TIME_STAMP)">
                        CREATE INDEX RHQ_MEAS_DATA_R04_TS_IDX ON RHQ_MEAS_DATA_NUM_R04 (TIME_STAMP)
                    </statement>
                    <statement desc="Creating index on RHQ_MEAS_DATA_NUM_R05 (TIME_STAMP)">
                        CREATE INDEX RHQ_MEAS_DATA_R05_TS_IDX ON RHQ_MEAS_DATA_NUM_R05 (TIME_STAMP)
                    </statement>
                    <statement desc="Creating index on RHQ_MEAS_DATA_NUM_R06 (TIME_STAMP)">
                        CREATE INDEX RHQ_MEAS_DATA_R06_TS_IDX ON RHQ_MEAS_DATA_NUM_R06 (TIME_STAMP)
                    </statement>
                    <statement desc="Creating index on RHQ_MEAS_DATA_NUM_R07 (TIME_STAMP)">
                        CREATE INDEX RHQ_MEAS_DATA_R07_TS_IDX ON RHQ_MEAS_DATA_NUM_R07 (TIME_STAMP)
                    </statement>
                    <statement desc="Creating index on RHQ_MEAS_DATA_NUM_R08 (TIME_STAMP)">
                        CREATE INDEX RHQ_MEAS_DATA_R08_TS_IDX ON RHQ_MEAS_DATA_NUM_R08 (TIME_STAMP)
                    </statement>
                    <statement desc="Creating index on RHQ_MEAS_DATA_NUM_R09 (TIME_STAMP)">
                        CREATE INDEX RHQ_MEAS_DATA_R09_TS_IDX ON RHQ_MEAS_DATA_NUM_R09 (TIME_STAMP)
                    </statement>
                    <statement desc="Creating index on RHQ_MEAS_DATA_NUM_R10 (TIME_STAMP)">
                        CREATE INDEX RHQ_MEAS_DATA_R10_TS_IDX ON RHQ_MEAS_DATA_NUM_R10 (TIME_STAMP)
                    </statement>
                    <statement desc="Creating index on RHQ_MEAS_DATA_NUM_R11 (TIME_STAMP)">
                        CREATE INDEX RHQ_MEAS_DATA_R11_TS_IDX ON RHQ_MEAS_DATA_NUM_R11 (TIME_STAMP)
                    </statement>
                    <statement desc="Creating index on RHQ_MEAS_DATA_NUM_R12 (TIME_STAMP)">
                        CREATE INDEX RHQ_MEAS_DATA_R12_TS_IDX ON RHQ_MEAS_DATA_NUM_R12 (TIME_STAMP)
                    </statement>
                    <statement desc="Creating index on RHQ_MEAS_DATA_NUM_R13 (TIME_STAMP)">
                        CREATE INDEX RHQ_MEAS_DATA_R13_TS_IDX ON RHQ_MEAS_DATA_NUM_R13 (TIME_STAMP)
                    </statement>
                    <statement desc="Creating index on RHQ_MEAS_DATA_NUM_R14 (TIME_STAMP)">
                        CREATE INDEX RHQ_MEAS_DATA_R14_TS_IDX ON RHQ_MEAS_DATA_NUM_R14 (TIME_STAMP)
                    </statement>
                </schema-directSQL>
            </schemaSpec>

            <schemaSpec version="2.56">
                <schema-directSQL>
                    <statement desc="Dropping index on RHQ_MEAS_DATA_R00_SID_IDX">
                        DROP INDEX RHQ_MEAS_DATA_R00_SID_IDX
                    </statement>
                    <statement desc="Dropping index on RHQ_MEAS_DATA_R01_SID_IDX">
                        DROP INDEX RHQ_MEAS_DATA_R01_SID_IDX
                    </statement>
                    <statement desc="Dropping index on RHQ_MEAS_DATA_R02_SID_IDX">
                        DROP INDEX RHQ_MEAS_DATA_R02_SID_IDX
                    </statement>
                    <statement desc="Dropping index on RHQ_MEAS_DATA_R03_SID_IDX">
                        DROP INDEX RHQ_MEAS_DATA_R03_SID_IDX
                    </statement>
                    <statement desc="Dropping index on RHQ_MEAS_DATA_R04_SID_IDX">
                        DROP INDEX RHQ_MEAS_DATA_R04_SID_IDX
                    </statement>
                    <statement desc="Dropping index on RHQ_MEAS_DATA_R05_SID_IDX">
                        DROP INDEX RHQ_MEAS_DATA_R05_SID_IDX
                    </statement>
                    <statement desc="Dropping index on RHQ_MEAS_DATA_R06_SID_IDX">
                        DROP INDEX RHQ_MEAS_DATA_R06_SID_IDX
                    </statement>
                    <statement desc="Dropping index on RHQ_MEAS_DATA_R07_SID_IDX">
                        DROP INDEX RHQ_MEAS_DATA_R07_SID_IDX
                    </statement>
                    <statement desc="Dropping index on RHQ_MEAS_DATA_R08_SID_IDX">
                        DROP INDEX RHQ_MEAS_DATA_R08_SID_IDX
                    </statement>
                    <statement desc="Dropping index on RHQ_MEAS_DATA_R09_SID_IDX">
                        DROP INDEX RHQ_MEAS_DATA_R09_SID_IDX
                    </statement>
                    <statement desc="Dropping index on RHQ_MEAS_DATA_R10_SID_IDX">
                        DROP INDEX RHQ_MEAS_DATA_R10_SID_IDX
                    </statement>
                    <statement desc="Dropping index on RHQ_MEAS_DATA_R11_SID_IDX">
                        DROP INDEX RHQ_MEAS_DATA_R11_SID_IDX
                    </statement>
                    <statement desc="Dropping index on RHQ_MEAS_DATA_R12_SID_IDX">
                        DROP INDEX RHQ_MEAS_DATA_R12_SID_IDX
                    </statement>
                    <statement desc="Dropping index on RHQ_MEAS_DATA_R13_SID_IDX">
                        DROP INDEX RHQ_MEAS_DATA_R13_SID_IDX
                    </statement>
                    <statement desc="Dropping index on RHQ_MEAS_DATA_R14_SID_IDX">
                        DROP INDEX RHQ_MEAS_DATA_R14_SID_IDX
                    </statement>
                </schema-directSQL>
            </schemaSpec>

            <schemaSpec version="2.57">
                <schema-directSQL>
                    <statement desc="Create index on RHQ_CONFIG_PROPERTY(PARENT_LIST_ID)">
                        CREATE INDEX RHQ_CONFIG_PROP_idx_list_key ON RHQ_CONFIG_PROPERTY(PARENT_LIST_ID)
                    </statement>
                </schema-directSQL>
            </schemaSpec>

            <schemaSpec version="2.58">
                <schema-addColumn table="RHQ_ALERT_DEFINITION" column="RESOURCE_GROUP_ID" columnType="INTEGER" />
                <schema-addColumn table="RHQ_ALERT_DEFINITION" column="GROUP_ALERT_DEF_ID" columnType="INTEGER" />
            </schemaSpec>

            <schemaSpec version="2.59">
                <schema-directSQL>
                    <statement desc="Creating table RHQ_RAW_CONFIG">
                        CREATE TABLE RHQ_RAW_CONFIG (ID INTEGER)
                    </statement>
                </schema-directSQL>
                <schema-alterColumn table="RHQ_RAW_CONFIG" column="ID" columnType="INTEGER" nullable="FALSE" />
                <schema-createSequence name="RHQ_RAW_CONFIG_ID_SEQ" initial="10001" />
                <schema-directSQL>
                    <statement desc="Creating primary key for RHQ_PARTITION_EVENT">
                        ALTER TABLE RHQ_RAW_CONFIG ADD PRIMARY KEY (ID)
                    </statement>
                </schema-directSQL>

                <schema-addColumn table="RHQ_RAW_CONFIG" column="CONFIG_ID" columnType="INTEGER"/>
                <schema-alterColumn table="RHQ_RAW_CONFIG"
                                    column="CONFIG_ID"
                                    columnType="INTEGER"
                                    nullable="false"/>

                <schema-addColumn table="RHQ_RAW_CONFIG" column="PATH" columnType="VARCHAR2"/>
                <schema-alterColumn table="RHQ_RAW_CONFIG"
                                    column="PATH"
                                    columnType="VARCHAR2"
                                    precision="512"/>

                <schema-addColumn table="RHQ_RAW_CONFIG" column="CONTENTS" columnType="BLOB"/>
                <schema-alterColumn table="RHQ_RAW_CONFIG"
                                    column="CONTENTS"
                                    columnType="CLOB"
                                    nullable="false"/>

                <schema-addColumn table="RHQ_RAW_CONFIG" column="SHA256" columnType="VARCHAR2"/>
                <schema-alterColumn table="RHQ_RAW_CONFIG"
                                    column="SHA256"
                                    columnType="VARCHAR2"
                                    precision="64"
                                    nullable="false"/>

                <schema-addColumn table="RHQ_RAW_CONFIG" column="CTIME" columnType="LONG"/>
                <schema-alterColumn table="RHQ_RAW_CONFIG"
                                    column="CTIME"
                                    columnType="LONG"
                                    nullable="false"/>

                <schema-addColumn table="RHQ_RAW_CONFIG" column="MTIME" columnType="LONG"/>
                <schema-alterColumn table="RHQ_RAW_CONFIG"
                                    column="MTIME"
                                    columnType="LONG"
                                    nullable="false"/>

                <schema-directSQL>
                    <statement desc="Creating RHQ_RAW_CONFIG foreign key relation to RHQ_CONFIG">
                        ALTER TABLE RHQ_RAW_CONFIG
                        ADD CONSTRAINT RHQ_RAW_CONFIG_CONFIG_ID_FK
                        FOREIGN KEY (CONFIG_ID)
                        REFERENCES RHQ_CONFIG (ID)
                    </statement>
                </schema-directSQL>

            </schemaSpec>

            <schemaSpec version="2.59.1">
                <schema-addColumn table="RHQ_PLUGIN" column="AMPS_VERSION" columnType="VARCHAR2" />
                <schema-alterColumn table="RHQ_PLUGIN"
                                    column="AMPS_VERSION"
                                    columnType="VARCHAR2"
                                    precision="16"/>
            </schemaSpec>

            <schemaSpec version="2.59.2">
                <schema-directSQL>
                    <!-- RHN_CHANNEL => RHQ_REPO -->
                    <statement>
                        ALTER TABLE RHQ_CHANNEL RENAME TO RHQ_REPO
                    </statement>
                    <statement targetDBVendor="postgresql">
                        ALTER TABLE RHQ_CHANNEL_ID_SEQ RENAME TO RHQ_REPO_ID_SEQ
                    </statement>
                    <statement targetDBVendor="oracle">
                        RENAME RHQ_CHANNEL_ID_SEQ TO RHQ_REPO_ID_SEQ
                    </statement>
                    <statement>
                        ALTER INDEX RHQ_CHANNEL_IDX
                        RENAME TO RHQ_REPO_IDX
                    </statement>
                    <statement targetDBVendor="postgresql">
                        ALTER TABLE RHQ_REPO
                        DROP CONSTRAINT RHQ_CHANNEL_PKEY CASCADE
                    </statement>
                    <statement targetDBVendor="postgresql">
                        ALTER TABLE RHQ_REPO
                        ADD CONSTRAINT RHQ_REPO_PKEY PRIMARY KEY ( ID )
                    </statement>
                    <!-- RHQ_CHANNEL_CONTENT_SRC_MAP => RHQ_REPO_CONTENT_SRC_MAP -->
                    <statement>
                        ALTER TABLE RHQ_CHANNEL_CONTENT_SRC_MAP
                        RENAME TO RHQ_REPO_CONTENT_SRC_MAP
                    </statement>
                    <statement>
                        ALTER TABLE RHQ_REPO_CONTENT_SRC_MAP
                        RENAME COLUMN CHANNEL_ID TO REPO_ID
                    </statement>
                    <statement>
                        ALTER TABLE RHQ_REPO_CONTENT_SRC_MAP
                        DROP CONSTRAINT RHQ_CHAN_CONTENT_SRC_MAP_KEY
                    </statement>
                    <statement>
                        ALTER TABLE RHQ_REPO_CONTENT_SRC_MAP
                        ADD CONSTRAINT RHQ_REPO_CONTENT_SRC_MAP_KEY
                        PRIMARY KEY ( REPO_ID, CONTENT_SRC_ID )
                    </statement>
                    <statement targetDBVendor="postgresql">
                        ALTER TABLE RHQ_REPO_CONTENT_SRC_MAP
                        ADD CONSTRAINT RHQ_REPO_CONTENT_SRC_MAP_REPO_ID_FKEY
                        FOREIGN KEY ( REPO_ID )
                        REFERENCES RHQ_REPO ( ID )
                    </statement>
                    <statement targetDBVendor="postgresql">
                        ALTER TABLE RHQ_REPO_CONTENT_SRC_MAP
                        DROP CONSTRAINT RHQ_CHANNEL_CONTENT_SRC_MAP_CONTENT_SRC_ID_FKEY
                    </statement>
                    <statement targetDBVendor="postgresql">
                        ALTER TABLE RHQ_REPO_CONTENT_SRC_MAP
                        ADD CONSTRAINT RHQ_REPO_CONTENT_SRC_MAP_CONTENT_SRC_ID_FKEY
                        FOREIGN KEY ( CONTENT_SRC_ID )
                        REFERENCES RHQ_CONTENT_SOURCE( ID )
                    </statement>

                    <!-- RHQ_CHANNEL_PKG_VERSION_MAP => RHQ_REPO_PKG_VERSION_MAP -->
                    <statement>
                        ALTER TABLE RHQ_CHANNEL_PKG_VERSION_MAP
                        RENAME TO RHQ_REPO_PKG_VERSION_MAP
                    </statement>
                    <statement>
                        ALTER TABLE RHQ_REPO_PKG_VERSION_MAP
                        RENAME COLUMN CHANNEL_ID TO REPO_ID
                    </statement>
                    <statement>
                        ALTER TABLE RHQ_REPO_PKG_VERSION_MAP
                        DROP CONSTRAINT RHQ_CHANNEL_PKG_VER_MAP_KEY
                    </statement>
                    <statement>
                        ALTER TABLE RHQ_REPO_PKG_VERSION_MAP
                        ADD CONSTRAINT RHQ_REPO_PKG_VER_MAP_KEY
                        PRIMARY KEY ( REPO_ID, PACKAGE_VERSION_ID )
                    </statement>
                    <statement targetDBVendor="postgresql">
                        ALTER TABLE RHQ_REPO_PKG_VERSION_MAP
                        DROP CONSTRAINT RHQ_CHANNEL_PKG_VERSION_MAP_PACKAGE_VERSION_ID_FKEY
                    </statement>
                    <statement targetDBVendor="postgresql">
                        ALTER TABLE RHQ_REPO_PKG_VERSION_MAP
                        ADD CONSTRAINT RHQ_REPO_PKG_VERSION_MAP_PACKAGE_VERSION_ID_FKEY
                        FOREIGN KEY ( PACKAGE_VERSION_ID )
                        REFERENCES RHQ_PACKAGE_VERSION ( ID )
                    </statement>
                    <statement targetDBVendor="postgresql">
                        ALTER TABLE RHQ_REPO_PKG_VERSION_MAP
                        ADD CONSTRAINT RHQ_REPO_PKG_VERSION_MAP_REPO_ID_FKEY
                        FOREIGN KEY ( REPO_ID )
                        REFERENCES RHQ_REPO ( ID )
                    </statement>

                    <!-- RHQ_CHANNEL_RESOURCE_MAP => RHQ_REPO_RESOURCE_MAP -->
                    <statement>
                        ALTER TABLE RHQ_CHANNEL_RESOURCE_MAP
                        RENAME TO RHQ_REPO_RESOURCE_MAP
                    </statement>
                    <statement>
                        ALTER TABLE RHQ_REPO_RESOURCE_MAP
                        RENAME COLUMN CHANNEL_ID TO REPO_ID
                    </statement>
                    <statement>
                        ALTER TABLE RHQ_REPO_RESOURCE_MAP
                        DROP CONSTRAINT RHQ_CHANNEL_RESOURCE_MAP_KEY
                    </statement>
                    <statement>
                        ALTER TABLE RHQ_REPO_RESOURCE_MAP
                        ADD CONSTRAINT RHQ_REPO_RESOURCE_MAP_KEY
                        PRIMARY KEY ( REPO_ID, RESOURCE_ID )
                    </statement>
                    <statement targetDBVendor="postgresql">
                        ALTER TABLE RHQ_REPO_RESOURCE_MAP
                        DROP CONSTRAINT RHQ_CHANNEL_RESOURCE_MAP_RESOURCE_ID_FKEY
                    </statement>
                    <statement targetDBVendor="postgresql">
                        ALTER TABLE RHQ_REPO_RESOURCE_MAP
                        ADD CONSTRAINT RHQ_REPO_RESOURCE_MAP_RESOURCE_ID_FKEY
                        FOREIGN KEY ( RESOURCE_ID )
                        REFERENCES RHQ_RESOURCE ( ID )
                    </statement>
                    <statement targetDBVendor="postgresql">
                        ALTER TABLE RHQ_REPO_RESOURCE_MAP
                        ADD CONSTRAINT RHQ_REPO_RESOURCE_MAP_REPO_ID_FKEY
                        FOREIGN KEY ( REPO_ID )
                        REFERENCES RHQ_REPO ( ID )
                    </statement>
                </schema-directSQL>

                <!-- RHQ_REPO_GROUP_TYPE -->
                <schema-createSequence name="RHQ_REPO_GROUP_TYPE_ID_SEQ" initial="10001" />
                <schema-directSQL>
                    <statement>
                        CREATE TABLE RHQ_REPO_GROUP_TYPE ( ID INTEGER PRIMARY KEY )
                    </statement>
                </schema-directSQL>
                <schema-alterColumn table="RHQ_REPO_GROUP_TYPE" column="ID" nullable="false" />
                <schema-addColumn table="RHQ_REPO_GROUP_TYPE" column="NAME" precision="200" columnType="VARCHAR2" />
                <schema-alterColumn table="RHQ_REPO_GROUP_TYPE" column="NAME" nullable="false" />
                <schema-addColumn table="RHQ_REPO_GROUP_TYPE" column="DESCRIPTION" precision="500" columnType="VARCHAR2" />
                <schema-directSQL>
                    <statement>
                        INSERT INTO RHQ_REPO_GROUP_TYPE ( ID, NAME )
                        VALUES ( 1, 'family' )
                    </statement>
                </schema-directSQL>

                <!-- RHQ_REPO_GROUP -->
                <schema-createSequence name="RHQ_REPO_GROUP_ID_SEQ" initial="10001" />
                <schema-directSQL>
                    <statement>
                        CREATE TABLE RHQ_REPO_GROUP ( ID INTEGER PRIMARY KEY )
                    </statement>
                </schema-directSQL>
                <schema-alterColumn table="RHQ_REPO_GROUP" column="ID" nullable="false" />
                <schema-addColumn table="RHQ_REPO_GROUP" column="NAME" precision="200" columnType="VARCHAR2" />
                <schema-alterColumn table="RHQ_REPO_GROUP" column="NAME" nullable="false" />
                <schema-addColumn table="RHQ_REPO_GROUP" column="DESCRIPTION" precision="500" columnType="VARCHAR2" />
                <schema-addColumn table="RHQ_REPO_GROUP" column="REPO_GROUP_TYPE_ID" columnType="INTEGER" />
                <schema-alterColumn table="RHQ_REPO_GROUP" column="REPO_GROUP_TYPE_ID" nullable="false" />
                <schema-directSQL>
                    <statement targetDBVendor="postgresql">
                        ALTER TABLE RHQ_REPO_GROUP
                        ADD CONSTRAINT RHQ_REPO_GROUP_REPO_GROUP_TYPE_ID_FKEY
                        FOREIGN KEY ( REPO_GROUP_TYPE_ID )
                        REFERENCES RHQ_REPO_GROUP_TYPE ( ID )
                    </statement>
                    <statement targetDBVendor="oracle">
                        ALTER TABLE RHQ_REPO_GROUP
                        ADD FOREIGN KEY ( REPO_GROUP_TYPE_ID )
                        REFERENCES RHQ_REPO_GROUP_TYPE ( ID )
                    </statement>
                    <statement targetDBVendor="postgresql">
                        CREATE UNIQUE INDEX RHQ_REPO_GROUP_IDX
                        ON RHQ_REPO_GROUP ( NAME, REPO_GROUP_TYPE_ID )
                    </statement>
                    <statement targetDBVendor="oracle">
                        CREATE UNIQUE INDEX RHQ_REPO_GROUP_IDX
                        ON RHQ_REPO_GROUP ( NAME, REPO_GROUP_TYPE_ID )
                    </statement>
                </schema-directSQL>

                <!-- RHQ_REPO_REPO_GRP_MAP -->
                <schema-directSQL>
                    <statement>
                        CREATE TABLE RHQ_REPO_REPO_GRP_MAP ( REPO_ID INTEGER )
                    </statement>
                </schema-directSQL>
                <schema-alterColumn table="RHQ_REPO_REPO_GRP_MAP" column="REPO_ID" nullable="false" />
                <schema-addColumn table="RHQ_REPO_REPO_GRP_MAP" column="REPO_GRP_ID" columnType="INTEGER" />
                <schema-alterColumn table="RHQ_REPO_REPO_GRP_MAP" column="REPO_GRP_ID" nullable="false" />
                <schema-addColumn table="RHQ_REPO_REPO_GRP_MAP" column="CTIME" columnType="LONG" />
                <schema-alterColumn table="RHQ_REPO_REPO_GRP_MAP" column="CTIME" nullable="false" />
                <schema-directSQL>
                    <statement>
                        ALTER TABLE RHQ_REPO_REPO_GRP_MAP
                        ADD CONSTRAINT RHQ_REPO_REPO_GRP_MAP_KEY
                        PRIMARY KEY ( REPO_ID, REPO_GRP_ID )
                    </statement>
                    <statement targetDBVendor="postgresql">
                        ALTER TABLE RHQ_REPO_REPO_GRP_MAP
                        ADD CONSTRAINT RHQ_REPO_REPO_GRP_MAP_REPO_ID_FKEY
                        FOREIGN KEY ( REPO_ID )
                        REFERENCES RHQ_REPO ( ID )
                    </statement>
                    <statement targetDBVendor="oracle">
                        ALTER TABLE RHQ_REPO_REPO_GRP_MAP
                        ADD FOREIGN KEY ( REPO_ID )
                        REFERENCES RHQ_REPO ( ID )
                    </statement>
                    <statement targetDBVendor="postgresql">
                        ALTER TABLE RHQ_REPO_REPO_GRP_MAP
                        ADD CONSTRAINT RHQ_REPO_REPO_GRP_MAP_REPO_GRP_ID_FKEY
                        FOREIGN KEY ( REPO_GRP_ID )
                        REFERENCES RHQ_REPO_GROUP ( ID )
                    </statement>
                    <statement targetDBVendor="oracle">
                        ALTER TABLE RHQ_REPO_REPO_GRP_MAP
                        ADD FOREIGN KEY ( REPO_GRP_ID )
                        REFERENCES RHQ_REPO_GROUP ( ID )
                    </statement>
                </schema-directSQL>

                <!-- RHQ_REPO_RELATION_TYPE -->
                <schema-createSequence name="RHQ_REPO_RELATION_TYPE_ID_SEQ" initial="10001" />
                <schema-directSQL>
                    <statement>
                        CREATE TABLE RHQ_REPO_RELATION_TYPE ( ID INTEGER PRIMARY KEY )
                    </statement>
                </schema-directSQL>
                <schema-alterColumn table="RHQ_REPO_RELATION_TYPE" column="ID" nullable="false" />
                <schema-addColumn table="RHQ_REPO_RELATION_TYPE" column="NAME" precision="200" columnType="VARCHAR2" />
                <schema-alterColumn table="RHQ_REPO_RELATION_TYPE" column="NAME" nullable="false" />
                <schema-addColumn table="RHQ_REPO_RELATION_TYPE" column="DESCRIPTION" precision="500" columnType="VARCHAR2" />
                <schema-directSQL>
                    <statement>
                        INSERT INTO
                        RHQ_REPO_RELATION_TYPE ( ID, NAME )
                        VALUES ( 1, 'parent' )
                    </statement>
                    <statement>
                        INSERT INTO
                        RHQ_REPO_RELATION_TYPE ( ID, NAME )
                        VALUES ( 2, 'clone' )
                    </statement>
                </schema-directSQL>

                <!-- RHQ_REPO_RELATION -->
                <schema-createSequence name="RHQ_REPO_RELATION_ID_SEQ" initial="10001" />
                <schema-directSQL>
                    <statement>
                        CREATE TABLE RHQ_REPO_RELATION ( ID INTEGER PRIMARY KEY )
                    </statement>
                </schema-directSQL>
                <schema-alterColumn table="RHQ_REPO_RELATION" column="ID" nullable="false" />
                <schema-addColumn table="RHQ_REPO_RELATION" column="RELATED_REPO_ID" columnType="INTEGER" />
                <schema-alterColumn table="RHQ_REPO_RELATION" column="RELATED_REPO_ID" nullable="false" />
                <schema-addColumn table="RHQ_REPO_RELATION" column="REPO_RELATION_TYPE_ID" columnType="INTEGER" />
                <schema-alterColumn table="RHQ_REPO_RELATION" column="REPO_RELATION_TYPE_ID" nullable="false" />
                <schema-directSQL>
                    <statement targetDBVendor="postgresql">
                        ALTER TABLE RHQ_REPO_RELATION
                        ADD CONSTRAINT RHQ_REPO_RELATION_RELATED_REPO_ID_FKEY
                        FOREIGN KEY ( RELATED_REPO_ID )
                        REFERENCES RHQ_REPO ( ID )
                    </statement>
                    <statement targetDBVendor="oracle">
                        ALTER TABLE RHQ_REPO_RELATION
                        ADD FOREIGN KEY ( RELATED_REPO_ID )
                        REFERENCES RHQ_REPO ( ID )
                    </statement>
                    <statement targetDBVendor="postgresql">
                        ALTER TABLE RHQ_REPO_RELATION
                        ADD CONSTRAINT RHQ_REPO_RELATION_REPO_RELATION_TYPE_ID_FKEY
                        FOREIGN KEY ( REPO_RELATION_TYPE_ID )
                        REFERENCES RHQ_REPO_RELATION_TYPE ( ID )
                    </statement>
                    <statement targetDBVendor="oracle">
                        ALTER TABLE RHQ_REPO_RELATION
                        ADD FOREIGN KEY ( REPO_RELATION_TYPE_ID )
                        REFERENCES RHQ_REPO_RELATION_TYPE ( ID )
                    </statement>
                </schema-directSQL>

                <!-- RHQ_REPO_REPO_RELATION_MAP -->
                <schema-directSQL>
                    <statement>
                        CREATE TABLE RHQ_REPO_REPO_RELATION_MAP ( REPO_ID INTEGER )
                    </statement>
                </schema-directSQL>
                <schema-alterColumn table="RHQ_REPO_REPO_RELATION_MAP" column="REPO_ID" nullable="false" />
                <schema-addColumn table="RHQ_REPO_REPO_RELATION_MAP" column="REPO_RELATION_ID" columnType="INTEGER" />
                <schema-alterColumn table="RHQ_REPO_REPO_RELATION_MAP" column="REPO_RELATION_ID" nullable="false" />
                <schema-addColumn table="RHQ_REPO_REPO_RELATION_MAP" column="CTIME" columnType="LONG" />
                <schema-alterColumn table="RHQ_REPO_REPO_RELATION_MAP" column="CTIME" nullable="false" />
                <schema-directSQL>
                    <statement>
                        ALTER TABLE RHQ_REPO_REPO_RELATION_MAP
                        ADD CONSTRAINT RHQ_REPO_REPO_RELATION_MAP_KEY
                        PRIMARY KEY ( REPO_ID, REPO_RELATION_ID )
                    </statement>
                    <statement targetDBVendor="postgresql">
                        ALTER TABLE RHQ_REPO_REPO_RELATION_MAP
                        ADD CONSTRAINT RHQ_REPO_REPO_RELATION_MAP_REPO_ID_FKEY
                        FOREIGN KEY ( REPO_ID )
                        REFERENCES RHQ_REPO ( ID )
                    </statement>
                    <statement targetDBVendor="oracle">
                        ALTER TABLE RHQ_REPO_REPO_RELATION_MAP
                        ADD FOREIGN KEY ( REPO_ID )
                        REFERENCES RHQ_REPO ( ID )
                    </statement>
                    <statement targetDBVendor="postgresql">
                        ALTER TABLE RHQ_REPO_REPO_RELATION_MAP
                        ADD CONSTRAINT RHQ_REPO_REPO_RELATION_MAP_REPO_RELATION_ID_FKEY
                        FOREIGN KEY ( REPO_RELATION_ID )
                        REFERENCES RHQ_REPO_RELATION ( ID )
                    </statement>
                    <statement targetDBVendor="oracle">
                        ALTER TABLE RHQ_REPO_REPO_RELATION_MAP
                        ADD FOREIGN KEY ( REPO_RELATION_ID )
                        REFERENCES RHQ_REPO_RELATION ( ID )
                    </statement>
                </schema-directSQL>
            </schemaSpec>

            <schemaSpec version="2.61">
                <schema-directSQL>
                    <statement>
                        CREATE TABLE RHQ_DISTRIBUTION_TYPE ( ID INTEGER PRIMARY KEY )
                     </statement>
                </schema-directSQL>
                <schema-alterColumn table="RHQ_DISTRIBUTION_TYPE" column="ID" nullable="false" />
                <schema-addColumn table="RHQ_DISTRIBUTION_TYPE" column="NAME" precision="200" columnType="VARCHAR2" />
                <schema-alterColumn table="RHQ_DISTRIBUTION_TYPE" column="NAME" nullable="false" />
                <schema-addColumn table="RHQ_DISTRIBUTION_TYPE" column="DESCRIPTION" precision="500" columnType="VARCHAR2" />
                <schema-directSQL>
                    <statement>
                        INSERT INTO
                        RHQ_DISTRIBUTION_TYPE ( ID, NAME, DESCRIPTION )
                        VALUES ( 1, 'kickstart', 'Linux kickstart distribution' )
                     </statement>
                    <statement>
                        INSERT INTO
                        RHQ_DISTRIBUTION_TYPE ( ID, NAME, DESCRIPTION )
                        VALUES ( 2, 'jumpstart', 'solaris jumpstart distribution' )
                     </statement>
                </schema-directSQL>

                <schema-directSQL>
                    <statement desc="Creating table RHQ_DISTRIBUTION">
                        CREATE TABLE RHQ_DISTRIBUTION ( ID INTEGER PRIMARY KEY )
                    </statement>
                </schema-directSQL>
                <schema-addColumn table="RHQ_DISTRIBUTION" column="DISTRIBUTION_TYPE_ID" columnType="INTEGER" />
                <schema-alterColumn table="RHQ_DISTRIBUTION" column="DISTRIBUTION_TYPE_ID" nullable="false" />
                <schema-addColumn table="RHQ_DISTRIBUTION" column="LABEL" precision="64" columnType="VARCHAR2" />
                <schema-alterColumn table="RHQ_DISTRIBUTION" column="LABEL" nullable="false" />
                <schema-addColumn table="RHQ_DISTRIBUTION" column="BASE_PATH" precision="256" columnType="VARCHAR2" />
                <schema-alterColumn table="RHQ_DISTRIBUTION" column="BASE_PATH" nullable="false" />
                <schema-addColumn table="RHQ_DISTRIBUTION" column="LAST_MODIFIED" columnType="LONG" />
                <schema-alterColumn table="RHQ_DISTRIBUTION" column="LAST_MODIFIED" nullable="false" />
                <schema-directSQL>
                    <statement>
                        CREATE UNIQUE INDEX RHQ_DISTRIBUTION_IDX ON RHQ_DISTRIBUTION ( LABEL, BASE_PATH )
                    </statement>
                </schema-directSQL>
                <schema-directSQL>
                    <statement targetDBVendor="postgresql">
                        ALTER TABLE RHQ_DISTRIBUTION
                        ADD CONSTRAINT RHQ_DIST_TYPE_FKEY
                        FOREIGN KEY ( DISTRIBUTION_TYPE_ID )
                        REFERENCES RHQ_DISTRIBUTION_TYPE ( ID )
                     </statement>
                    <statement targetDBVendor="oracle">
                        ALTER TABLE RHQ_DISTRIBUTION
                        ADD FOREIGN KEY ( DISTRIBUTION_TYPE_ID )
                        REFERENCES RHQ_DISTRIBUTION_TYPE ( ID )
                     </statement>
                </schema-directSQL>

                <schema-directSQL>
                    <statement desc="Creating table RHQ_REPO_DISTRIBUTION">
                        CREATE TABLE RHQ_REPO_DISTRIBUTION ( REPO_ID INTEGER )
                    </statement>
                </schema-directSQL>
                <schema-alterColumn table="RHQ_REPO_DISTRIBUTION" column="REPO_ID" nullable="false" />
                <schema-addColumn table="RHQ_REPO_DISTRIBUTION" column="DISTRIBUTION_ID" columnType="INTEGER" />
                <schema-alterColumn table="RHQ_REPO_DISTRIBUTION" column="DISTRIBUTION_ID" nullable="false" />
                <schema-addColumn table="RHQ_REPO_DISTRIBUTION" column="LAST_MODIFIED" columnType="LONG" />
                <schema-alterColumn table="RHQ_REPO_DISTRIBUTION" column="LAST_MODIFIED" nullable="false" />
                <schema-directSQL>
                    <statement>
                        ALTER TABLE RHQ_REPO_DISTRIBUTION ADD CONSTRAINT RHQ_REPO_DIST_MAP_KEY
                        PRIMARY KEY ( REPO_ID, DISTRIBUTION_ID )
                    </statement>

                    <statement targetDBVendor="postgresql">
                        ALTER TABLE RHQ_REPO_DISTRIBUTION
                        ADD CONSTRAINT RHQ_REPO_DIST_REPO_ID_FKEY
                        FOREIGN KEY ( REPO_ID )
                        REFERENCES RHQ_REPO ( ID )
                    </statement>
                    <statement targetDBVendor="oracle">
                        ALTER TABLE RHQ_REPO_DISTRIBUTION
                        ADD FOREIGN KEY ( REPO_ID )
                        REFERENCES RHQ_REPO ( ID )
                    </statement>

                    <statement targetDBVendor="postgresql">
                        ALTER TABLE RHQ_REPO_DISTRIBUTION
                        ADD CONSTRAINT RHQ_REPO_DIST_DIST_ID_FKEY
                        FOREIGN KEY ( DISTRIBUTION_ID )
                        REFERENCES RHQ_DISTRIBUTION ( ID )
                    </statement>
                    <statement targetDBVendor="oracle">
                        ALTER TABLE RHQ_REPO_DISTRIBUTION
                        ADD FOREIGN KEY ( DISTRIBUTION_ID )
                        REFERENCES RHQ_DISTRIBUTION ( ID )
                    </statement>
                </schema-directSQL>
            </schemaSpec>

            <schemaSpec version="2.62">
                <schema-alterColumn
                  table="RHQ_CONFIG_PROP_DEF"
                  column="NAME"
                  columnType="VARCHAR2"
                  precision="255" />

                <schema-alterColumn
                  table="RHQ_CONFIG_PROPERTY"
                  column="NAME"
                  columnType="VARCHAR2"
                  precision="255" />
            </schemaSpec>

            <schemaSpec version="2.62.2">
                <schema-addColumn table="RHQ_CONFIG_DEF" column="CONFIG_FORMAT" columnType="VARCHAR2" />
                <schema-alterColumn table="RHQ_CONFIG_DEF"
                                    column="CONFIG_FORMAT"
                                    precision="32"
                                    nullable="true" />
            </schemaSpec>

            <schemaSpec version="2.63">
                <schema-addColumn table="RHQ_REPO" column="IS_CANDIDATE" columnType="BOOLEAN" />

                <schema-directSQL>
                    <statement targetDBVendor="postgresql">
                        UPDATE RHQ_REPO SET IS_CANDIDATE = FALSE
                     </statement>
                    <statement targetDBVendor="oracle">
                        UPDATE RHQ_REPO SET IS_CANDIDATE = 0
                     </statement>
                </schema-directSQL>

                <schema-alterColumn table="RHQ_REPO" column="IS_CANDIDATE" nullable="false" />
            </schemaSpec>

            <!-- Generic tagging support -->
            <schemaSpec version="2.64">
                <schema-createSequence name="RHQ_TAG_ID_SEQ" initial="10001" />
                <schema-directSQL>
                    <statement>
                        CREATE TABLE RHQ_TAG ( ID INTEGER PRIMARY KEY )
                    </statement>
                </schema-directSQL>
                <schema-alterColumn table="RHQ_TAG" column="ID" nullable="false" />
                <schema-addColumn table="RHQ_TAG" column="NAME" precision="200" columnType="VARCHAR2" />
                <schema-alterColumn table="RHQ_TAG" column="NAME" nullable="false" />
                <schema-addColumn table="RHQ_TAG" column="DESCRIPTION" precision="500" columnType="VARCHAR2" />
            </schemaSpec>

            <!-- Distribution Files -->
            <schemaSpec version="2.65">
                <schema-directSQL>
                    <statement>
                        CREATE TABLE RHQ_DISTRIBUTION_FILE ( DISTRIBUTION_ID INTEGER )
                    </statement>
                </schema-directSQL>
                <schema-alterColumn table="RHQ_DISTRIBUTION_FILE" column="DISTRIBUTION_ID" nullable="false" />
                <schema-addColumn table="RHQ_DISTRIBUTION_FILE" column="RELATIVE_FILENAME" precision="256" columnType="VARCHAR2" />
                <schema-alterColumn table="RHQ_DISTRIBUTION_FILE" column="RELATIVE_FILENAME" nullable="false" />
                <schema-addColumn table="RHQ_DISTRIBUTION_FILE" column="MD5SUM" precision="64" columnType="VARCHAR2" />
                <schema-alterColumn table="RHQ_DISTRIBUTION_FILE" column="MD5SUM" nullable="false" />
                <schema-addColumn table="RHQ_DISTRIBUTION_FILE" column="LAST_MODIFIED" columnType="LONG" />
                <schema-alterColumn table="RHQ_DISTRIBUTION_FILE" column="LAST_MODIFIED" nullable="false" />
                <schema-directSQL>
                    <statement targetDBVendor="postgresql">
                        CREATE UNIQUE INDEX RHQ_DISTRIBUTION_FILE_IDX
                        ON RHQ_DISTRIBUTION_FILE ( DISTRIBUTION_ID, RELATIVE_FILENAME )
                    </statement>
                    <statement targetDBVendor="oracle">
                        CREATE UNIQUE INDEX RHQ_DISTRIBUTION_FILE_IDX
                        ON RHQ_DISTRIBUTION_FILE ( DISTRIBUTION_ID, RELATIVE_FILENAME )
                    </statement>
                </schema-directSQL>
                <schema-directSQL>
                    <statement targetDBVendor="oracle">
                        ALTER TABLE RHQ_DISTRIBUTION_FILE
                        ADD CONSTRAINT RHQ_DIST_FILE_FKEY
                        FOREIGN KEY ( DISTRIBUTION_ID)
                        REFERENCES RHQ_DISTRIBUTION ( ID )
                    </statement>
                    <statement targetDBVendor="postgresql">
                        ALTER TABLE RHQ_DISTRIBUTION_FILE
                        ADD CONSTRAINT RHQ_DIST_FILE_FKEY
                        FOREIGN KEY ( DISTRIBUTION_ID)
                        REFERENCES RHQ_DISTRIBUTION ( ID )
                    </statement>
                </schema-directSQL>
            </schemaSpec>

            <!-- RHQ_REPO_TAG_MAP -->
            <schemaSpec version="2.66">
                <schema-directSQL>
                    <statement>
                        CREATE TABLE RHQ_REPO_TAG_MAP ( REPO_ID INTEGER )
                    </statement>
                </schema-directSQL>
                <schema-alterColumn table="RHQ_REPO_TAG_MAP" column="REPO_ID" nullable="false" />
                <schema-addColumn table="RHQ_REPO_TAG_MAP" column="TAG_ID" columnType="INTEGER" />
                <schema-alterColumn table="RHQ_REPO_TAG_MAP" column="TAG_ID" nullable="false" />
                <schema-directSQL>
                    <statement>
                        ALTER TABLE RHQ_REPO_TAG_MAP
                        ADD CONSTRAINT RHQ_REPO_TAG_MAP_KEY
                        PRIMARY KEY ( REPO_ID, TAG_ID )
                    </statement>
                    <statement targetDBVendor="postgresql">
                        ALTER TABLE RHQ_REPO_TAG_MAP
                        ADD CONSTRAINT RHQ_REPO_TAG_MAP_REPO_ID_FKEY
                        FOREIGN KEY ( REPO_ID )
                        REFERENCES RHQ_REPO ( ID )
                    </statement>
                    <statement targetDBVendor="oracle">
                        ALTER TABLE RHQ_REPO_TAG_MAP
                        ADD FOREIGN KEY ( REPO_ID )
                        REFERENCES RHQ_REPO ( ID )
                    </statement>
                    <statement targetDBVendor="postgresql">
                        ALTER TABLE RHQ_REPO_TAG_MAP
                        ADD CONSTRAINT RHQ_REPO_TAG_MAP_TAG_ID_FKEY
                        FOREIGN KEY ( TAG_ID )
                        REFERENCES RHQ_TAG ( ID )
                    </statement>
                    <statement targetDBVendor="oracle">
                        ALTER TABLE RHQ_REPO_TAG_MAP
                        ADD FOREIGN KEY ( TAG_ID )
                        REFERENCES RHQ_TAG ( ID )
                    </statement>
                </schema-directSQL>
            </schemaSpec>

            <schemaSpec version="2.68">
                <schema-createSequence name="RHQ_DISTRIBUTION_FILE_ID_SEQ" initial="10001" />

                <schema-addColumn table="RHQ_DISTRIBUTION_FILE" column="ID" columnType="INTEGER" />
                <schema-alterColumn table="RHQ_DISTRIBUTION_FILE" column="ID" nullable="false" />

                <schema-directSQL>
                    <statement>
                        ALTER TABLE RHQ_DISTRIBUTION_FILE ALTER COLUMN ID SET DEFAULT NEXTVAL('RHQ_DISTRIBUTION_FILE_ID_SEQ')
                    </statement>
                </schema-directSQL>
            </schemaSpec>

            <!-- Add support for server-side plugins -->
            <schemaSpec version="2.69">
                <!-- add the new column that indicates if this is deployed on the SERVER or AGENT -->
                <schema-addColumn table="RHQ_PLUGIN" column="DEPLOYMENT" columnType="VARCHAR2" precision="8" />
                <schema-directSQL>
                    <statement desc="Updating existing plugins with default deployment of AGENT">
                        UPDATE RHQ_PLUGIN SET DEPLOYMENT = 'AGENT'
                    </statement>
                </schema-directSQL>
                <schema-alterColumn table="RHQ_PLUGIN" column="DEPLOYMENT" nullable="FALSE" />

                <!-- add the new column that provides configuration to a plugin -->
                <schema-addColumn table="RHQ_PLUGIN" column="PLUGIN_CONFIG_ID" columnType="INTEGER" />
                <schema-directSQL>
                    <statement desc="Creating RHQ_PLUGIN foreign key relation to RHQ_CONFIG for plugin config">
                        ALTER TABLE RHQ_PLUGIN
                        ADD CONSTRAINT RHQ_PLUGIN_P_CFG_ID_FKEY
                        FOREIGN KEY (PLUGIN_CONFIG_ID)
                        REFERENCES RHQ_CONFIG (ID)
                    </statement>
                </schema-directSQL>

                <!-- add the new column that provides configuration to a plugin -->
                <schema-addColumn table="RHQ_PLUGIN" column="JOBS_CONFIG_ID" columnType="INTEGER" />
                <schema-directSQL>
                    <statement desc="Creating RHQ_PLUGIN foreign key relation to RHQ_CONFIG for scheduled jobs">
                        ALTER TABLE RHQ_PLUGIN
                        ADD CONSTRAINT RHQ_PLUGIN_JOBS_CFG_ID_FKEY
                        FOREIGN KEY (JOBS_CONFIG_ID)
                        REFERENCES RHQ_CONFIG (ID)
                    </statement>
                </schema-directSQL>

                <!-- Fix bug:538157 -->
                <schema-directSQL>
                    <statement>
                        CREATE INDEX RHQ_REPO_PKG_VER_MAP_IDX
                        ON RHQ_REPO_PKG_VERSION_MAP ( PACKAGE_VERSION_ID )
                    </statement>
                </schema-directSQL>
            </schemaSpec>

            <schemaSpec version="2.69.1">
                <!-- add the new column that indicates if this is plugin has been deleted -->
                <schema-addColumn table="RHQ_PLUGIN" column="STATUS" columnType="VARCHAR2" precision="16" />
                <schema-directSQL>
                    <statement desc="Updating existing plugins with status of INSTALLED">
                        UPDATE RHQ_PLUGIN SET STATUS = 'INSTALLED'
                    </statement>
                </schema-directSQL>
                <schema-alterColumn table="RHQ_PLUGIN" column="STATUS" nullable="FALSE" />
            </schemaSpec>

            <schemaSpec version="2.69.2">
                <!-- plugin names must be unique only if they are deployed on the same side (agent vs. server) -->
                <schema-directSQL>
                    <statement desc="Dropping unique index on RHQ_PLUGIN (NAME)">
                        DROP INDEX RHQ_PLUGIN_NAME_IDX
                    </statement>
                    <statement desc="Creating unique index on RHQ_PLUGIN (NAME, DEPLOYMENT) so server plugin names need not be unique with agent plugins">
                        CREATE UNIQUE INDEX RHQ_PLUGIN_NAME_DEPLOY_IDX ON RHQ_PLUGIN (NAME, DEPLOYMENT)
                    </statement>
                </schema-directSQL>
            </schemaSpec>

            <schemaSpec version="2.69.3">
                <!-- add the new column that indicates what type of plugin this is (e.g. alert, generic, content) - for server plugins only -->
                <schema-addColumn table="RHQ_PLUGIN" column="PTYPE" columnType="VARCHAR2" precision="200" />
            </schemaSpec>

            <schemaSpec version="2.70">
                <schema-addColumn table="RHQ_ALERT" column="ACK_TIME" columnType="LONG" />
                <schema-addColumn table="RHQ_ALERT" column="ACK_BY_ID" columnType="INTEGER" />
                <schema-directSQL>
                    <statement>
                        ALTER TABLE RHQ_ALERT
                        ADD CONSTRAINT RHQ_ALERT_SUBJECT_ID_FKEY
                        FOREIGN KEY (ACK_BY_ID)
                        REFERENCES RHQ_SUBJECT(ID)
                    </statement>
                </schema-directSQL>
                <schema-addColumn table="RHQ_ALERT_NOTIFICATION" column="ALERT_SENDER_NAME" columnType="VARCHAR2" />
                <schema-addColumn table="RHQ_ALERT_NOTIFICATION" column="ALERT_CONFIG_ID" columnType="INTEGER" />
                <schema-directSQL>
                    <statement>
                        ALTER TABLE RHQ_ALERT_NOTIFICATION
                        ADD CONSTRAINT RHQ_ALERT_CONFIG_ID_FKEY
                        FOREIGN KEY (ALERT_CONFIG_ID)
                        REFERENCES RHQ_CONFIG(ID)
                    </statement>
                </schema-directSQL>
            </schemaSpec>

            <schemaSpec version="2.70.1">
                <schema-directSQL>
                    <statement>
                        CREATE TABLE RHQ_ALERT_NOTIF_TEMPL ( ID INTEGER )
                    </statement>
                    <statement>
                        ALTER TABLE RHQ_ALERT_NOTIF_TEMPL
                        ADD CONSTRAINT RHQ_ALERT_NOTIF_TEMPL_KEY
                        PRIMARY KEY ( ID )
                    </statement>
                </schema-directSQL>
                <schema-addColumn table="RHQ_ALERT_NOTIF_TEMPL" column="NAME" columnType="VARCHAR2" />
                <schema-addColumn table="RHQ_ALERT_NOTIF_TEMPL" column="DESCRIPTION" columnType="VARCHAR2" />
            </schemaSpec>

            <!-- RHQ Advisory Representation -->
            <schemaSpec version="2.71">
                <schema-directSQL>
                    <statement>
                        CREATE TABLE RHQ_ADVISORY_TYPE ( ID INTEGER PRIMARY KEY )
                    </statement>
                </schema-directSQL>
                <schema-alterColumn table="RHQ_ADVISORY_TYPE" column="ID" nullable="false" />
                <schema-addColumn table="RHQ_ADVISORY_TYPE" column="NAME" precision="200" columnType="VARCHAR2" />
                <schema-alterColumn table="RHQ_ADVISORY_TYPE" column="NAME" nullable="false" />
                <schema-addColumn table="RHQ_ADVISORY_TYPE" column="DESCRIPTION" precision="500" columnType="VARCHAR2" />
                <schema-directSQL>
                    <statement>
                        INSERT INTO
                        RHQ_ADVISORY_TYPE ( ID, NAME, DESCRIPTION )
                        VALUES ( 101, 'Bug Fix Advisory', 'Bug fix(RHBA) Advisory' )
                    </statement>
                    <statement>
                        INSERT INTO
                        RHQ_ADVISORY_TYPE ( ID, NAME, DESCRIPTION )
                        VALUES ( 102, 'Product Enhancement Advisory', 'Product Enhancement(RHEA) Advisory' )
                    </statement>
                    <statement>
                        INSERT INTO
                        RHQ_ADVISORY_TYPE ( ID, NAME, DESCRIPTION )
                        VALUES ( 103, 'Security Advisory', 'Security Advisory(RHSA) Advisory' )
                    </statement>
                </schema-directSQL>
                <schema-directSQL>
                    <statement>
                        CREATE TABLE RHQ_ADVISORY_SEVERITY ( ID INTEGER PRIMARY KEY )
                    </statement>
                </schema-directSQL>
                <schema-alterColumn table="RHQ_ADVISORY_SEVERITY" column="ID" nullable="false" />
                <schema-addColumn table="RHQ_ADVISORY_SEVERITY" column="RANK" columnType="INTEGER" />
                <schema-alterColumn table="RHQ_ADVISORY_SEVERITY" column="RANK" nullable="false" />
                <schema-addColumn table="RHQ_ADVISORY_SEVERITY" column="LABEL" precision="40" columnType="VARCHAR2" />
                <schema-alterColumn table="RHQ_ADVISORY_SEVERITY" column="LABEL" nullable="false" />
                <schema-directSQL>
                    <statement>
                        INSERT INTO
                        RHQ_ADVISORY_TYPE ( ID, RANK, LABEL)
                        VALUES ( 101, 0, 'errata.sev.label.critical' )
                    </statement>
                    <statement>
                        INSERT INTO
                        RHQ_ADVISORY_TYPE ( ID, RANK, LABEL)
                        VALUES ( 102, 1, 'errata.sev.label.important' )
                    </statement>
                    <statement>
                        INSERT INTO
                        RHQ_ADVISORY_TYPE ( ID, RANK, LABEL)
                        VALUES ( 103, 2, 'errata.sev.label.moderate' )
                    </statement>
                    <statement>
                        INSERT INTO
                        RHQ_ADVISORY_TYPE ( ID, RANK, LABEL)
                        VALUES ( 104, 3, 'errata.sev.label.low' )
                    </statement>
                </schema-directSQL>
                <schema-directSQL>
                    <statement>
                        CREATE TABLE RHQ_ADVISORY_FILE_TYPE ( ID INTEGER PRIMARY KEY )
                    </statement>
                </schema-directSQL>
                <schema-alterColumn table="RHQ_ADVISORY_FILE_TYPE" column="ID" nullable="false" />
                <schema-addColumn table="RHQ_ADVISORY_FILE_TYPE" column="LABEL" precision="40" columnType="VARCHAR2" />
                <schema-alterColumn table="RHQ_ADVISORY_FILE_TYPE" column="LABEL" nullable="false" />
                <schema-directSQL>
                    <statement>
                        INSERT INTO
                        RHQ_ADVISORY_FILE_TYPE ( ID, LABEL)
                        VALUES ( 101, 'RPM' )
                    </statement>
                    <statement>
                        INSERT INTO
                        RHQ_ADVISORY_FILE_TYPE ( ID, LABEL)
                        VALUES ( 102, 'SRPM' )
                    </statement>
                    <statement>
                        INSERT INTO
                        RHQ_ADVISORY_FILE_TYPE ( ID, LABEL)
                        VALUES ( 103, 'IMG')
                    </statement>
                    <statement>
                        INSERT INTO
                        RHQ_ADVISORY_FILE_TYPE ( ID, LABEL)
                        VALUES ( 104, 'OVAL')
                    </statement>
                </schema-directSQL>
                <schema-createSequence name="RHQ_ADVISORY_SEQ" initial="10001" />
                <schema-directSQL>

                    <statement desc="Creating table RHQ_ADVISORY">
                        CREATE TABLE RHQ_ADVISORY ( ID INTEGER PRIMARY KEY )
                    </statement>
                </schema-directSQL>
                <schema-alterColumn table="RHQ_ADVISORY" column="ID" nullable="false" columnType="INTEGER" />
                <schema-addColumn table="RHQ_ADVISORY" column="ADVISORY" precision="64" columnType="VARCHAR2" />
                <schema-alterColumn table="RHQ_ADVISORY" column="ADVISORY" nullable="false" />
                <schema-addColumn table="RHQ_ADVISORY" column="ADVISORY_TYPE_ID" columnType="INTEGER" />
                <schema-alterColumn table="RHQ_ADVISORY" column="ADVISORY_TYPE_ID" nullable="false" />
                <schema-addColumn table="RHQ_ADVISORY" column="ADVISORY_NAME" precision="64" columnType="VARCHAR2" />
                <schema-alterColumn table="RHQ_ADVISORY" column="ADVISORY_NAME" nullable="false" />
                <schema-addColumn table="RHQ_ADVISORY" column="ADVISORY_REL" precision="64" columnType="VARCHAR2" />
                <schema-alterColumn table="RHQ_ADVISORY" column="ADVISORY_REL" nullable="false" />
                <schema-addColumn table="RHQ_ADVISORY" column="DESCRIPTION" precision="4000" columnType="VARCHAR2" />
                <schema-alterColumn table="RHQ_ADVISORY" column="DESCRIPTION" nullable="false" />
                <schema-addColumn table="RHQ_ADVISORY" column="SYNOPSIS" precision="4000" columnType="VARCHAR2" />
                <schema-alterColumn table="RHQ_ADVISORY" column="SYNOPSIS" nullable="false" />
                <schema-addColumn table="RHQ_ADVISORY" column="TOPIC" precision="4000" columnType="VARCHAR2" />
                <schema-alterColumn table="RHQ_ADVISORY" column="TOPIC" nullable="false" />
                <schema-addColumn table="RHQ_ADVISORY" column="SOLUTION" precision="4000" columnType="VARCHAR2" />
                <schema-alterColumn table="RHQ_ADVISORY" column="SOLUTION" nullable="false" />
                <schema-addColumn table="RHQ_ADVISORY" column="SEVERITY_ID" columnType="INTEGER" />
                <schema-alterColumn table="RHQ_ADVISORY" column="SEVERITY_ID" nullable="false" />
                <schema-addColumn table="RHQ_ADVISORY" column="ISSUE_DATE" columnType="LONG" />
                <schema-alterColumn table="RHQ_ADVISORY" column="ISSUE_DATE" nullable="false" />
                <schema-addColumn table="RHQ_ADVISORY" column="UPDATE_DATE" columnType="LONG" />
                <schema-alterColumn table="RHQ_ADVISORY" column="UPDATE_DATE" nullable="false" />
                <schema-addColumn table="RHQ_ADVISORY" column="CTIME" columnType="LONG" />
                <schema-alterColumn table="RHQ_ADVISORY" column="CTIME" nullable="false" />
                <schema-addColumn table="RHQ_ADVISORY" column="LAST_MODIFIED" columnType="LONG" />
                <schema-alterColumn table="RHQ_ADVISORY" column="LAST_MODIFIED" nullable="false" />
                <schema-directSQL>
                    <statement targetDBVendor="postgresql">
                        CREATE UNIQUE INDEX RHQ_ADVISORY_NAME_UQ
                        ON RHQ_ADVISORY ( ADVISORY_NAME )
                    </statement>
                    <statement targetDBVendor="oracle">
                        CREATE UNIQUE INDEX RHQ_ADVISORY_NAME_UQ
                        ON RHQ_ADVISORY ( ADVISORY_NAME )
                    </statement>
                </schema-directSQL>
                <schema-directSQL>
                    <statement targetDBVendor="postgresql">
                        CREATE UNIQUE INDEX RHQ_ADVISORY_UQ
                        ON RHQ_ADVISORY ( ADVISORY )
                    </statement>
                    <statement targetDBVendor="oracle">
                        CREATE UNIQUE INDEX RHQ_ADVISORY_UQ
                        ON RHQ_ADVISORY ( ADVISORY )
                    </statement>
                </schema-directSQL>

                <schema-directSQL>
                    <statement targetDBVendor="postgresql">
                        CREATE INDEX RHQ_ADVISORY_UDATE_IDX
                        ON RHQ_ADVISORY (UPDATE_DATE )
                    </statement>
                    <statement targetDBVendor="oracle">
                        CREATE INDEX RHQ_ADVISORY_UDATE_IDX
                        ON RHQ_ADVISORY (UPDATE_DATE )
                    </statement>
                </schema-directSQL>
                <schema-directSQL>
                    <statement targetDBVendor="postgresql">
                        CREATE INDEX RHQ_ADVISORY_SYN_IDX
                        ON RHQ_ADVISORY ( SYNOPSIS )
                    </statement>
                    <statement targetDBVendor="oracle">
                        CREATE INDEX RHQ_ADVISORY_SYN_IDX
                        ON RHQ_ADVISORY ( SYNOPSIS )
                    </statement>
                </schema-directSQL>
                <schema-directSQL>
                    <statement targetDBVendor="oracle">
                        ALTER TABLE RHQ_ADVISORY
                        ADD CONSTRAINT RHQ_ADV_TYPE_FKEY
                        FOREIGN KEY ( ADVISORY_TYPE_ID )
                        REFERENCES RHQ_ADVISORY_TYPE ( ID )
                    </statement>
                    <statement targetDBVendor="postgresql">
                        ALTER TABLE RHQ_ADVISORY
                        ADD CONSTRAINT RHQ_ADV_TYPE_FKEY
                        FOREIGN KEY ( ADVISORY_TYPE_ID )
                        REFERENCES RHQ_ADVISORY_TYPE ( ID )
                    </statement>
                </schema-directSQL>
                <schema-directSQL>
                    <statement targetDBVendor="oracle">
                        ALTER TABLE RHQ_ADVISORY
                        ADD CONSTRAINT RHQ_ADV_SEV_FKEY
                        FOREIGN KEY ( SEVERITY_ID )
                        REFERENCES RHQ_ADVISORY_SEVERITY ( ID )
                    </statement>
                    <statement targetDBVendor="postgresql">
                        ALTER TABLE RHQ_ADVISORY
                        ADD CONSTRAINT RHQ_ADV_SEV_FKEY
                        FOREIGN KEY ( SEVERITY_ID )
                        REFERENCES RHQ_ADVISORY_SEVERITY ( ID )
                    </statement>
                </schema-directSQL>
                <schema-createSequence name="RHQ_ADVISORY_FILE_SEQ" initial="10001" />
                <schema-directSQL>
                    <statement>
                        CREATE TABLE RHQ_ADVISORY_FILE ( ID INTEGER )
                    </statement>
                </schema-directSQL>
                <schema-alterColumn table="RHQ_ADVISORY_FILE" column="ID" nullable="false" />
                <schema-addColumn table="RHQ_ADVISORY_FILE" column="ADVISORY_ID" columnType="INTEGER" />
                <schema-alterColumn table="RHQ_ADVISORY_FILE" column="ADVISORY_ID" nullable="false" />
                <schema-addColumn table="RHQ_ADVISORY_FILE" column="FILE_TYPE_ID" columnType="INTEGER" />
                <schema-alterColumn table="RHQ_ADVISORY_FILE" column="FILE_TYPE_ID" nullable="false" />
                <schema-addColumn table="RHQ_ADVISORY_FILE" column="RELATIVE_FILENAME" precision="256" columnType="VARCHAR2" />
                <schema-alterColumn table="RHQ_ADVISORY_FILE" column="RELATIVE_FILENAME" nullable="false" />
                <schema-addColumn table="RHQ_ADVISORY_FILE" column="MD5SUM" precision="64" columnType="VARCHAR2" />
                <schema-alterColumn table="RHQ_ADVISORY_FILE" column="MD5SUM" nullable="false" />
                <schema-addColumn table="RHQ_ADVISORY_FILE" column="LAST_MODIFIED" columnType="LONG" />
                <schema-alterColumn table="RHQ_ADVISORY_FILE" column="LAST_MODIFIED" nullable="false" />
                <schema-directSQL>
                    <statement targetDBVendor="postgresql">
                        CREATE UNIQUE INDEX RHQ_ADVISORY_ID_FILE_UQ
                        ON RHQ_ADVISORY_FILE ( ADVISORY_ID, RELATIVE_FILENAME )
                    </statement>
                    <statement targetDBVendor="oracle">
                        CREATE UNIQUE INDEX RHQ_ADVISORY_ID_FILE_UQ
                        ON RHQ_ADVISORY_FILE ( ADVISORY_ID, RELATIVE_FILENAME )
                    </statement>
                </schema-directSQL>
                <schema-directSQL>
                    <statement targetDBVendor="oracle">
                        ALTER TABLE RHQ_ADVISORY_FILE
                        ADD CONSTRAINT RHQ_ADV_FILE_FKEY
                        FOREIGN KEY ( ADVISORY_ID)
                        REFERENCES RHQ_ADVISORY ( ID )
                    </statement>
                    <statement targetDBVendor="postgresql">
                        ALTER TABLE RHQ_ADVISORY_FILE
                        ADD CONSTRAINT RHQ_ADV_FILE_FKEY
                        FOREIGN KEY ( ADVISORY_ID)
                        REFERENCES RHQ_ADVISORY ( ID )
                    </statement>
                </schema-directSQL>
                <schema-directSQL>
                    <statement targetDBVendor="oracle">
                        ALTER TABLE RHQ_ADVISORY_FILE
                        ADD CONSTRAINT RHQ_ADV_FILE_TYPE_FKEY
                        FOREIGN KEY ( FILE_TYPE_ID )
                        REFERENCES RHQ_ADVISORY_FILE_TYPE ( ID )
                    </statement>
                    <statement targetDBVendor="postgresql">
                        ALTER TABLE RHQ_ADVISORY_FILE
                        ADD CONSTRAINT RHQ_ADV_FILE_TYPE_FKEY
                        FOREIGN KEY ( FILE_TYPE_TYPE )
                        REFERENCES RHQ_ADVISORY_FILE_TYPE ( ID )
                    </statement>
                </schema-directSQL>
                <schema-directSQL>
                    <statement>
                        CREATE TABLE RHQ_ADVISORY_PACKAGE_MAP ( ADVISORY_ID INTEGER )
                    </statement>
                </schema-directSQL>
                <schema-alterColumn table="RHQ_ADVISORY_PACKAGE_MAP" column="ADVISORY_ID" nullable="false" />
                <schema-addColumn table="RHQ_ADVISORY_PACKAGE_MAP" column="PACKAGE_ID" columnType="INTEGER" />
                <schema-alterColumn table="RHQ_ADVISORY_PACKAGE_MAP" column="PACKAGE_ID" nullable="false" />
                <schema-directSQL>
                    <statement targetDBVendor="oracle">
                        ALTER TABLE RHQ_ADVISORY_PACKAGE_MAP
                        ADD CONSTRAINT RHQ_ADV_PKG_MAP_KEY
                        PRIMARY KEY ( ADVISORY_ID, PACKAGE_ID )
                    </statement>
                    <statement targetDBVendor="postgresql">
                        ALTER TABLE RHQ_ADVISORY_PACKAGE_MAP
                        ADD CONSTRAINT RHQ_ADV_PKG_MAP_KEY
                        PRIMARY KEY ( ADVISORY_ID, PACKAGE_ID )
                    </statement>
                    <statement targetDBVendor="oracle">
                        ALTER TABLE RHQ_ADVISORY_PACKAGE_MAP
                        ADD FOREIGN KEY ( ADVISORY_ID )
                        REFERENCES RHQ_ADVISORY ( ID )
                    </statement>
                    <statement targetDBVendor="postgresql">
                        ALTER TABLE RHQ_ADVISORY_PACKAGE_MAP
                        ADD FOREIGN KEY ( ADVISORY_ID )
                        REFERENCES RHQ_ADVISORY ( ID )
                    </statement>
                    <statement targetDBVendor="oracle">
                        ALTER TABLE RHQ_ADVISORY_PACKAGE_MAP
                        ADD FOREIGN KEY ( PACKAGE_ID )
                        REFERENCES RHQ_PACKAGE ( ID )
                    </statement>
                    <statement targetDBVendor="postgresql">
                        ALTER TABLE RHQ_ADVISORY_PACKAGE_MAP
                        ADD FOREIGN KEY ( PACKAGE_ID )
                        REFERENCES RHQ_PACKAGE ( ID )
                    </statement>
                </schema-directSQL>

                <schema-directSQL>
                    <statement>
                        CREATE TABLE RHQ_ADVISORY_FILE_PKG_MAP ( ADVISORY_ID INTEGER )
                    </statement>
                </schema-directSQL>
                <schema-alterColumn table="RHQ_ADVISORY_FILE_PKG_MAP" column="ADVISORY_FILE_ID" nullable="false" />
                <schema-addColumn table="RHQ_ADVISORY_FILE_PKG_MAP" column="PACKAGE_ID" columnType="INTEGER" />
                <schema-alterColumn table="RHQ_ADVISORY_FILE_PKG_MAP" column="PACKAGE_ID" nullable="false" />
                <schema-directSQL>
                    <statement targetDBVendor="oracle">
                        ALTER TABLE RHQ_ADVISORY_FILE_PKG_MAP
                        ADD CONSTRAINT RHQ_ADV_FILE_PKG_MAP_KEY
                        PRIMARY KEY ( ADVISORY_FILE_ID, PACKAGE_ID )
                    </statement>
                    <statement targetDBVendor="postgresql">
                        ALTER TABLE RHQ_ADVISORY_FILE_PKG_MAP
                        ADD CONSTRAINT RHQ_ADV_FILE_PKG_MAP_KEY
                        PRIMARY KEY ( ADVISORY_FILE_ID, PACKAGE_ID )
                    </statement>
                    <statement targetDBVendor="oracle">
                        ALTER TABLE RHQ_ADVISORY_FILE_PKG_MAP
                        ADD FOREIGN KEY ( ADVISORY_FILE_ID )
                        REFERENCES RHQ_ADVISORY_FILE ( ID )
                    </statement>
                    <statement targetDBVendor="postgresql">
                        ALTER TABLE RHQ_ADVISORY_FILE_PKG_MAP
                        ADD FOREIGN KEY ( ADVISORY_FILE_ID )
                        REFERENCES RHQ_ADVISORY_FILE ( ID )
                    </statement>
                    <statement targetDBVendor="oracle">
                        ALTER TABLE RHQ_ADVISORY_FILE_PKG_MAP
                        ADD FOREIGN KEY ( PACKAGE_ID )
                        REFERENCES RHQ_PACKAGE ( ID )
                    </statement>
                    <statement targetDBVendor="postgresql">
                        ALTER TABLE RHQ_ADVISORY_FILE_PKG_MAP
                        ADD FOREIGN KEY ( PACKAGE_ID )
                        REFERENCES RHQ_PACKAGE ( ID )
                    </statement>
                </schema-directSQL>
                <schema-createSequence name="RHQ_CVE_SEQ" initial="101" />
                <schema-directSQL>
                    <statement>
                        CREATE TABLE RHQ_CVE ( ID INTEGER )
                    </statement>
                </schema-directSQL>
                <schema-alterColumn table="RHQ_CVE" column="ID" nullable="false" />
                <schema-addColumn table="RHQ_CVE" column="NAME" precision="64" columnType="VARCHAR2" />
                <schema-alterColumn table="RHQ_CVE" column="NAME" nullable="false" />

                <schema-directSQL>
                    <statement>
                        CREATE TABLE RHQ_ADVISORY_CVE ( ADVISORY_ID INTEGER )
                    </statement>
                </schema-directSQL>
                <schema-alterColumn table="RHQ_ADVISORY_CVE" column="ADVISORY_ID" nullable="false" />
                <schema-addColumn table="RHQ_ADVISORY_CVE" column="CVE_ID" columnType="INTEGER" />
                <schema-alterColumn table="RHQ_ADVISORY_CVE" column="CVE_ID" nullable="false" />
                <schema-addColumn table="RHQ_ADVISORY_CVE" column="CTIME" columnType="LONG" />
                <schema-alterColumn table="RHQ_ADVISORY_CVE" column="CTIME" nullable="false" />
                <schema-addColumn table="RHQ_ADVISORY_CVE" column="LAST_MODIFIED" columnType="LONG" />
                <schema-alterColumn table="RHQ_ADVISORY_CVE" column="LAST_MODIFIED" nullable="false" />
                <schema-directSQL>
                    <statement targetDBVendor="oracle">
                        ALTER TABLE RHQ_ADVISORY_CVE
                        ADD CONSTRAINT RHQ_ADV_CVE_MAP_KEY
                        PRIMARY KEY ( ADVISORY_ID, CVE_ID )
                    </statement>
                    <statement targetDBVendor="postgresql">
                        ALTER TABLE RHQ_ADVISORY_CVE
                        ADD CONSTRAINT RHQ_ADV_CVE_MAP_KEY
                        PRIMARY KEY ( ADVISORY_ID, CVE_ID )
                    </statement>
                    <statement targetDBVendor="oracle">
                        ALTER TABLE RHQ_ADVISORY_CVE
                        ADD FOREIGN KEY ( ADVISORY_ID )
                        REFERENCES RHQ_ADVISORY ( ID )
                    </statement>
                    <statement targetDBVendor="postgresql">
                        ALTER TABLE RHQ_ADVISORY_CVE
                        ADD FOREIGN KEY ( ADVISORY_ID )
                        REFERENCES RHQ_ADVISORY ( ID )
                    </statement>
                    <statement targetDBVendor="oracle">
                        ALTER TABLE RHQ_ADVISORY_CVE
                        ADD FOREIGN KEY ( CVE_ID )
                        REFERENCES RHQ_CVE ( ID )
                    </statement>
                    <statement targetDBVendor="postgresql">
                        ALTER TABLE RHQ_ADVISORY_CVE
                        ADD FOREIGN KEY ( CVE_ID )
                        REFERENCES RHQ_CVE ( ID )
                    </statement>
                </schema-directSQL>

                <schema-directSQL>
                    <statement>
                        CREATE TABLE RHQ_ADVISORY_BUGLIST ( ADVISORY_ID INTEGER )
                    </statement>
                </schema-directSQL>

                <schema-alterColumn table="RHQ_ADVISORY_BUGLIST" column="ADVISORY_ID" nullable="false" />
                <schema-addColumn table="RHQ_ADVISORY_BUGLIST" column="BUG_ID" columnType="INTEGER" />
                <schema-alterColumn table="RHQ_ADVISORY_BUGLIST" column="BUG_ID" nullable="false" />
                <schema-addColumn table="RHQ_ADVISORY_BUGLIST" column="CTIME" columnType="LONG" />
                <schema-alterColumn table="RHQ_ADVISORY_BUGLIST" column="CTIME" nullable="false" />
                <schema-addColumn table="RHQ_ADVISORY_BUGLIST" column="LAST_MODIFIED" columnType="LONG" />
                <schema-alterColumn table="RHQ_ADVISORY_BUGLIST" column="LAST_MODIFIED" nullable="false" />
                <schema-directSQL>
                    <statement targetDBVendor="oracle">
                        ALTER TABLE RHQ_ADVISORY_BUGLIST
                        ADD CONSTRAINT RHQ_ADV_BUG_LIST_KEY
                        PRIMARY KEY ( ADVISORY_ID, BUG_ID )
                    </statement>
                    <statement targetDBVendor="postgresql">
                        ALTER TABLE RHQ_ADVISORY_BUGLIST
                        ADD CONSTRAINT RHQ_ADV_BUG_LIST_KEY
                        PRIMARY KEY ( ADVISORY_ID, BUG_ID )
                    </statement>
                    <statement targetDBVendor="oracle">
                        ALTER TABLE RHQ_ADVISORY_BUGLIST
                        ADD FOREIGN KEY ( ADVISORY_ID )
                        REFERENCES RHQ_ADVISORY ( ID )
                    </statement>
                    <statement targetDBVendor="postgresql">
                        ALTER TABLE RHQ_ADVISORY_BUGLIST
                        ADD FOREIGN KEY ( ADVISORY_ID )
                        REFERENCES RHQ_ADVISORY ( ID )
                    </statement>
                </schema-directSQL>
                <schema-directSQL>
                    <statement>
                        CREATE TABLE RHQ_REPO_ADVISORY ( REPO_ID INTEGER )
                    </statement>
                </schema-directSQL>
                <schema-alterColumn table="RHQ_REPO_ADVISORY" column="REPO_ID" nullable="false" />
                <schema-addColumn table="RHQ_REPO_ADVISORY" column="ADVISORY_ID" columnType="INTEGER" />
                <schema-alterColumn table="RHQ_REPO_ADVISORY" column="ADVISORY_ID" nullable="false" />
                <schema-addColumn table="RHQ_REPO_ADVISORY" column="CTIME" columnType="LONG" />
                <schema-alterColumn table="RHQ_REPO_ADVISORY" column="CTIME" nullable="false" />
                <schema-addColumn table="RHQ_REPO_ADVISORY" column="LAST_MODIFIED" columnType="LONG" />
                <schema-alterColumn table="RHQ_REPO_ADVISORY" column="LAST_MODIFIED" nullable="false" />
                <schema-directSQL>
                    <statement targetDBVendor="oracle">
                        ALTER TABLE RHQ_REPO_ADVISORY
                        ADD CONSTRAINT RHQ_REPO_ADV_MAP_KEY
                        PRIMARY KEY ( REPO_ID, ADVISORY_ID )
                    </statement>
                    <statement targetDBVendor="postgresql">
                        ALTER TABLE RHQ_REPO_ADVISORY
                        ADD CONSTRAINT RHQ_REPO_ADV_MAP_KEY
                        PRIMARY KEY ( REPO_ID, ADVISORY_ID )
                    </statement>
                    <statement targetDBVendor="oracle">
                        ALTER TABLE RHQ_REPO_ADVISORY
                        ADD FOREIGN KEY ( ADVISORY_ID )
                        REFERENCES RHQ_ADVISORY ( ID )
                    </statement>
                    <statement targetDBVendor="postgresql">
                        ALTER TABLE RHQ_REPO_ADVISORY
                        ADD FOREIGN KEY ( ADVISORY_ID )
                        REFERENCES RHQ_ADVISORY ( ID )
                    </statement>
                    <statement targetDBVendor="oracle">
                        ALTER TABLE RHQ_REPO_ADVISORY
                        ADD FOREIGN KEY ( REPO_ID )
                        REFERENCES RHQ_REPO ( ID )
                    </statement>
                    <statement targetDBVendor="postgresql">
                        ALTER TABLE RHQ_REPO_ADVISORY
                        ADD FOREIGN KEY ( REPO_ID )
                        REFERENCES RHQ_REPO ( ID )
                    </statement>
                </schema-directSQL>
            </schemaSpec>

            <!-- Adding repo_sync support -->
            <schemaSpec version="2.72">
                <schema-createSequence name="RHQ_REPO_SYNC_ID_SEQ" initial="10001" />
                <schema-directSQL>
                    <statement>
                        CREATE TABLE RHQ_REPO_SYNC ( ID INTEGER PRIMARY KEY )
                    </statement>
                </schema-directSQL>
                <schema-alterColumn table="RHQ_REPO_SYNC" column="ID" nullable="false" />
                <schema-addColumn table="RHQ_REPO_SYNC" column="STATUS" precision="16" columnType="VARCHAR2" />
                <schema-alterColumn table="RHQ_REPO_SYNC" column="STATUS" nullable="false" />
                <schema-addColumn table="RHQ_REPO_SYNC" column="START_TIME" columnType="INTEGER" />
                <schema-alterColumn table="RHQ_REPO_SYNC" column="START_TIME" nullable="false" />
                <schema-addColumn table="RHQ_REPO_SYNC" column="END_TIME" columnType="INTEGER" />
                <schema-addColumn table="RHQ_REPO_SYNC" column="RESULTS" columnType="LONGVARCHAR" />
                <schema-addColumn table="RHQ_REPO_SYNC" column="PERCENT_COMPLETE" columnType="LONG" />
                <schema-addColumn table="RHQ_REPO_SYNC" column="REPO_ID" columnType="INTEGER" />
                <schema-alterColumn table="RHQ_REPO_SYNC" column="REPO_ID" nullable="false" />
                <schema-directSQL>
                    <statement desc="Creating RHQ_REPO_SYNC foreign key relation to RHQ_REPO for scheduled jobs">
                        ALTER TABLE RHQ_REPO_SYNC
                        ADD CONSTRAINT RHQ_REPO_SYNC_REPO_ID_FKEY
                        FOREIGN KEY (REPO_ID)
                        REFERENCES RHQ_REPO (ID)
                    </statement>
                </schema-directSQL>
            </schemaSpec>

            <schemaSpec version="2.74">
                <schema-createSequence name="RHQ_ADVISORY_ID_SEQ" initial="10001" />
                <schema-createSequence name="RHQ_ADVISORY_CVE_ID_SEQ" initial="10001" />
                <schema-directSQL>
                    <statement>
                        ALTER TABLE RHQ_ADVISORY_CVE DROP CONSTRAINT RHQ_ADV_CVE_MAP_KEY
                    </statement>
                </schema-directSQL>
                <schema-addColumn table="RHQ_ADVISORY_CVE" column="ID" columnType="INTEGER" />
                <schema-alterColumn table="RHQ_ADVISORY_CVE" column="ID" nullable="false" />
                <schema-directSQL>
                    <statement>
                        ALTER TABLE RHQ_ADVISORY_CVE ALTER COLUMN ID SET DEFAULT NEXTVAL('RHQ_ADVISORY_CVE_SEQ')
                    </statement>
                </schema-directSQL>
                <schema-createSequence name="RHQ_ADVISORY_BUGLIST_ID_SEQ" initial="10001" />
                <schema-directSQL>
                    <statement>
                        ALTER TABLE RHQ_ADVISORY_BUGLIST DROP CONSTRAINT RHQ_ADV_BUG_LIST_KEY
                    </statement>
                </schema-directSQL>
                <schema-addColumn table="RHQ_ADVISORY_BUGLIST" column="ID" columnType="INTEGER" />
                <schema-alterColumn table="RHQ_ADVISORY_BUGLIST" column="ID" nullable="false" />
                <schema-directSQL>
                    <statement>
                        ALTER TABLE RHQ_ADVISORY_BUGLIST ALTER COLUMN ID SET DEFAULT NEXTVAL('RHQ_ADVISORY_BUG_SEQ')
                    </statement>
                </schema-directSQL>
                <schema-directSQL>
                    <statement>
                        ALTER TABLE RHQ_ADVISORY_PACKAGE_MAP RENAME TO RHQ_ADVISORY_PACKAGE
                    </statement>
                </schema-directSQL>
                <schema-createSequence name="RHQ_ADVISORY_PACKAGE_ID_SEQ" initial="10001" />
                <schema-directSQL>
                    <statement>
                        ALTER TABLE RHQ_ADVISORY_PACKAGE DROP CONSTRAINT RHQ_ADV_PKG_MAP_KEY
                    </statement>
                </schema-directSQL>
                <schema-addColumn table="RHQ_ADVISORY_PACKAGE" column="ID" columnType="INTEGER" />
                <schema-alterColumn table="RHQ_ADVISORY_PACKAGE" column="ID" nullable="false" />
                <schema-directSQL>
                    <statement>
                        ALTER TABLE RHQ_ADVISORY_PACKAGE ALTER COLUMN ID SET DEFAULT NEXTVAL('RHQ_ADVISORY_PKG_SEQ')
                    </statement>
                </schema-directSQL>
            </schemaSpec>

            <schemaSpec version="2.75">
                <schema-addColumn table="RHQ_REPO" column="SYNC_SCHEDULE" columnType="VARCHAR2" precision="64" />
            </schemaSpec>

            <schemaSpec version="2.76">
                <schema-addColumn table="RHQ_CONFIG_PROP_DEF" column="DYNAMIC_TYPE" columnType="VARCHAR2" precision="20" />
                <schema-addColumn table="RHQ_CONFIG_PROP_DEF" column="DYNAMIC_KEY" columnType="VARCHAR2" precision="128" />
            </schemaSpec>

            <schemaSpec version="2.76.1">
                <!-- RHQ_BUNDLE_TYPE -->
                <schema-directSQL>
                    <statement desc="Creating table RHQ_BUNDLE_TYPE">
                        CREATE TABLE RHQ_BUNDLE_TYPE ( ID INTEGER )
                    </statement>
                </schema-directSQL>
                <schema-alterColumn table="RHQ_BUNDLE_TYPE" column="ID" nullable="FALSE" />
                <schema-createSequence name="RHQ_BUNDLE_TYPE_ID_SEQ" initial="10001" />
                <schema-directSQL>
                    <statement desc="Creating primary key for RHQ_BUNDLE_TYPE">
                        ALTER TABLE RHQ_BUNDLE_TYPE ADD PRIMARY KEY ( ID )
                    </statement>
                </schema-directSQL>
                <schema-addColumn table="RHQ_BUNDLE_TYPE" column="NAME" columnType="VARCHAR2" precision="200" />
                <schema-alterColumn table="RHQ_BUNDLE_TYPE" column="NAME" nullable="FALSE" />

                <!-- RHQ_BUNDLE -->
                <schema-directSQL>
                    <statement desc="Creating table RHQ_BUNDLE">
                        CREATE TABLE RHQ_BUNDLE ( ID INTEGER )
                    </statement>
                </schema-directSQL>
                <schema-alterColumn table="RHQ_BUNDLE" column="ID" nullable="FALSE" />
                <schema-createSequence name="RHQ_BUNDLE_ID_SEQ" initial="10001" />
                <schema-directSQL>
                    <statement desc="Creating primary key for RHQ_BUNDLE">
                        ALTER TABLE RHQ_BUNDLE ADD PRIMARY KEY ( ID )
                    </statement>
                </schema-directSQL>
                <schema-addColumn table="RHQ_BUNDLE" column="NAME" columnType="VARCHAR2" precision="200" />
                <schema-alterColumn table="RHQ_BUNDLE" column="NAME" nullable="FALSE" />
                <schema-addColumn table="RHQ_BUNDLE" column="BUNDLE_TYPE_ID" columnType="INTEGER" />
                <schema-alterColumn table="RHQ_BUNDLE" column="BUNDLE_TYPE_ID" nullable="FALSE" />
                <schema-directSQL>
                    <statement desc="Creating RHQ_BUNDLE foreign key relation to RHQ_BUNDLE_TYPE">
                        ALTER TABLE RHQ_BUNDLE
                        ADD CONSTRAINT RHQ_BUNDLE_TYPE_ID_FK
                        FOREIGN KEY (BUNDLE_TYPE_ID)
                        REFERENCES RHQ_BUNDLE_TYPE (ID)
                    </statement>
                </schema-directSQL>

                <!-- RHQ_BUNDLE_VERSION -->
                <schema-directSQL>
                    <statement desc="Creating table RHQ_BUNDLE_VERSION">
                        CREATE TABLE RHQ_BUNDLE_VERSION ( ID INTEGER )
                    </statement>
                </schema-directSQL>
                <schema-alterColumn table="RHQ_BUNDLE_VERSION" column="ID" nullable="FALSE" />
                <schema-createSequence name="RHQ_BUNDLE_VERSION_ID_SEQ" initial="10001" />
                <schema-directSQL>
                    <statement desc="Creating primary key for RHQ_BUNDLE_VERSION">
                        ALTER TABLE RHQ_BUNDLE_VERSION ADD PRIMARY KEY ( ID )
                    </statement>
                </schema-directSQL>
                <schema-addColumn table="RHQ_BUNDLE_VERSION" column="NAME" columnType="VARCHAR2" precision="200" />
                <schema-alterColumn table="RHQ_BUNDLE_VERSION" column="NAME" nullable="FALSE" />
                <schema-addColumn table="RHQ_BUNDLE_VERSION" column="VERSION" columnType="VARCHAR2" precision="500" />
                <schema-alterColumn table="RHQ_BUNDLE_VERSION" column="VERSION" nullable="FALSE" />
                <schema-addColumn table="RHQ_BUNDLE_VERSION" column="ACTION" columnType="CLOB" />
                <schema-alterColumn table="RHQ_BUNDLE_VERSION" column="ACTION" nullable="FALSE" />
                <schema-addColumn table="RHQ_BUNDLE_VERSION" column="BUNDLE_ID" columnType="INTEGER" />
                <schema-alterColumn table="RHQ_BUNDLE_VERSION" column="BUNDLE_ID" nullable="FALSE" />
                <schema-directSQL>
                    <statement desc="Creating RHQ_BUNDLE_VERSION foreign key relation to RHQ_BUNDLE">
                        ALTER TABLE RHQ_BUNDLE_VERSION
                        ADD CONSTRAINT RHQ_BUNDLE_ID_FK
                        FOREIGN KEY (BUNDLE_ID)
                        REFERENCES RHQ_BUNDLE (ID)
                    </statement>
                </schema-directSQL>
                <schema-addColumn table="RHQ_BUNDLE_VERSION" column="DISTRIBUTION_ID" columnType="INTEGER" />
                <schema-directSQL>
                    <statement desc="Creating RHQ_BUNDLE_VERSION foreign key relation to RHQ_DISTRIBUTION">
                        ALTER TABLE RHQ_BUNDLE_VERSION
                        ADD CONSTRAINT RHQ_DISTRIBUTION_ID_FK
                        FOREIGN KEY (DISTRIBUTION_ID)
                        REFERENCES RHQ_DISTRIBUTION (ID)
                    </statement>
                </schema-directSQL>

                <!-- RHQ_BUNDLE_VERSION_REPO -->
                <schema-directSQL>
                    <statement desc="Creating table RHQ_BUNDLE_VERSION_REPO">
                        CREATE TABLE RHQ_BUNDLE_VERSION_REPO ( BUNDLE_VERSION_ID INTEGER )
                    </statement>
                </schema-directSQL>
                <schema-alterColumn table="RHQ_BUNDLE_VERSION_REPO" column="BUNDLE_VERSION_ID" nullable="FALSE" />
                <schema-addColumn table="RHQ_BUNDLE_VERSION_REPO" column="REPO_ID" columnType="INTEGER" />
                <schema-alterColumn table="RHQ_BUNDLE_VERSION_REPO" column="REPO_ID" nullable="FALSE" />
                <schema-directSQL>
                    <statement desc="Creating primary key for RHQ_BUNDLE_VERSION_REPO">
                        ALTER TABLE RHQ_BUNDLE_VERSION_REPO ADD PRIMARY KEY ( BUNDLE_VERSION_ID, REPO_ID )
                    </statement>
                </schema-directSQL>
                <schema-directSQL>
                    <statement desc="Creating RHQ_BUNDLE_VERSION_REPO foreign key relation to RHQ_BUNDLE_VERSION">
                        ALTER TABLE RHQ_BUNDLE_VERSION_REPO
                        ADD CONSTRAINT RHQ_BUNDLE_VERSION_ID_FK
                        FOREIGN KEY (BUNDLE_VERSION_ID)
                        REFERENCES RHQ_BUNDLE_VERSION (ID)
                    </statement>
                </schema-directSQL>
                <schema-directSQL>
                    <statement desc="Creating RHQ_BUNDLE_VERSION_REPO foreign key relation to RHQ_REPO">
                        ALTER TABLE RHQ_BUNDLE_VERSION_REPO
                        ADD CONSTRAINT RHQ_REPO_ID_FK
                        FOREIGN KEY (REPO_ID)
                        REFERENCES RHQ_REPO (ID)
                    </statement>
                </schema-directSQL>

                <!-- RHQ_BUNDLE_FILE -->
                <schema-directSQL>
                    <statement desc="Creating table RHQ_BUNDLE_FILE">
                        CREATE TABLE RHQ_BUNDLE_FILE ( ID INTEGER )
                    </statement>
                </schema-directSQL>
                <schema-alterColumn table="RHQ_BUNDLE_FILE" column="ID" nullable="FALSE" />
                <schema-createSequence name="RHQ_BUNDLE_FILE_ID_SEQ" initial="10001" />
                <schema-directSQL>
                    <statement desc="Creating primary key for RHQ_BUNDLE_FILE">
                        ALTER TABLE RHQ_BUNDLE_FILE ADD PRIMARY KEY ( ID )
                    </statement>
                </schema-directSQL>
                <schema-addColumn table="RHQ_BUNDLE_FILE" column="BUNDLE_VERSION_ID" columnType="INTEGER" />
                <schema-alterColumn table="RHQ_BUNDLE_FILE" column="BUNDLE_VERSION_ID" nullable="FALSE" />
                <schema-directSQL>
                    <statement desc="Creating RHQ_BUNDLE_FILE foreign key relation to RHQ_BUNDLE_VERSION">
                        ALTER TABLE RHQ_BUNDLE_FILE
                        ADD CONSTRAINT RHQ_BUNDLE_VERSION_ID_FK
                        FOREIGN KEY (BUNDLE_VERSION_ID)
                        REFERENCES RHQ_BUNDLE_VERSION (ID)
                    </statement>
                </schema-directSQL>
                <schema-addColumn table="RHQ_BUNDLE_FILE" column="PACKAGE_VERSION_ID" columnType="INTEGER" />
                <schema-directSQL>
                    <statement desc="Creating RHQ_BUNDLE_FILE foreign key relation to RHQ_PACKAGE_VERSION">
                        ALTER TABLE RHQ_BUNDLE_FILE
                        ADD CONSTRAINT RHQ_PACKAGE_VERSION_ID_FK
                        FOREIGN KEY (PACKAGE_VERSION_ID)
                        REFERENCES RHQ_PACKAGE_VERSION (ID)
                    </statement>
                </schema-directSQL>
                <schema-addColumn table="RHQ_BUNDLE_FILE" column="PACKAGE_ID" columnType="INTEGER" />
                <schema-directSQL>
                    <statement desc="Creating RHQ_BUNDLE_FILE foreign key relation to RHQ_PACKAGE">
                        ALTER TABLE RHQ_BUNDLE_FILE
                        ADD CONSTRAINT RHQ_PACKAGE_ID_FK
                        FOREIGN KEY (PACKAGE_ID)
                        REFERENCES RHQ_PACKAGE (ID)
                    </statement>
                </schema-directSQL>

                <!-- RHQ_BUNDLE_CONFIG -->
                <schema-directSQL>
                    <statement desc="Creating table RHQ_BUNDLE_CONFIG">
                        CREATE TABLE RHQ_BUNDLE_CONFIG ( ID INTEGER )
                    </statement>
                </schema-directSQL>
                <schema-alterColumn table="RHQ_BUNDLE_CONFIG" column="ID" nullable="FALSE" />
                <schema-createSequence name="RHQ_BUNDLE_CONFIG_ID_SEQ" initial="10001" />
                <schema-directSQL>
                    <statement desc="Creating primary key for RHQ_BUNDLE_CONFIG">
                        ALTER TABLE RHQ_BUNDLE_CONFIG ADD PRIMARY KEY ( ID )
                    </statement>
                </schema-directSQL>
                <schema-addColumn table="RHQ_BUNDLE_CONFIG" column="CONFIG_ID" columnType="INTEGER" />
                <schema-directSQL>
                    <statement desc="Creating RHQ_BUNDLE_CONFIG foreign key relation to RHQ_CONFIG">
                        ALTER TABLE RHQ_BUNDLE_CONFIG
                        ADD CONSTRAINT RHQ_CONFIG_ID_FK
                        FOREIGN KEY (CONFIG_ID)
                        REFERENCES RHQ_CONFIG (ID)
                    </statement>
                </schema-directSQL>
                <schema-addColumn table="RHQ_BUNDLE_CONFIG" column="BUNDLE_VERSION_ID" columnType="INTEGER" />
                <schema-directSQL>
                    <statement desc="Creating RHQ_BUNDLE_CONFIG foreign key relation to RHQ_BUNDLE_VERSION">
                        ALTER TABLE RHQ_BUNDLE_CONFIG
                        ADD CONSTRAINT RHQ_BUNDLE_VERSION_ID_FK
                        FOREIGN KEY (BUNDLE_VERSION_ID)
                        REFERENCES RHQ_BUNDLE_VERSION (ID)
                    </statement>
                </schema-directSQL>
                <schema-addColumn table="RHQ_BUNDLE_CONFIG" column="BUNDLE_ID" columnType="INTEGER" />
                <schema-directSQL>
                    <statement desc="Creating RHQ_BUNDLE_CONFIG foreign key relation to RHQ_BUNDLE">
                        ALTER TABLE RHQ_BUNDLE_CONFIG
                        ADD CONSTRAINT RHQ_BUNDLE_ID_FK
                        FOREIGN KEY (BUNDLE_ID)
                        REFERENCES RHQ_BUNDLE (ID)
                    </statement>
                </schema-directSQL>

                <!-- RHQ_BUNDLE_DEPLOYMENT -->
                <schema-directSQL>
                    <statement desc="Creating table RHQ_BUNDLE_DEPLOYMENT">
                        CREATE TABLE RHQ_BUNDLE_DEPLOYMENT ( BUNDLE_CONFIG_ID INTEGER )
                    </statement>
                </schema-directSQL>
                <schema-alterColumn table="RHQ_BUNDLE_DEPLOYMENT" column="BUNDLE_CONFIG_ID" nullable="FALSE" />
                <schema-addColumn table="RHQ_BUNDLE_DEPLOYMENT" column="RESOURCE_ID" columnType="INTEGER" />
                <schema-alterColumn table="RHQ_BUNDLE_DEPLOYMENT" column="RESOURCE_ID" nullable="FALSE" />
                <schema-directSQL>
                    <statement desc="Creating primary key for RHQ_BUNDLE_DEPLOYMENT">
                        ALTER TABLE RHQ_BUNDLE_DEPLOYMENT ADD PRIMARY KEY ( BUNDLE_CONFIG_ID, RESOURCE_ID )
                    </statement>
                </schema-directSQL>
                <schema-directSQL>
                    <statement desc="Creating RHQ_BUNDLE_DEPLOYMENT foreign key relation to RHQ_BUNDLE_CONFIG">
                        ALTER TABLE RHQ_BUNDLE_DEPLOYMENT
                        ADD CONSTRAINT RHQ_BUNDLE_CONFIG_ID_FK
                        FOREIGN KEY (BUNDLE_CONFIG_ID)
                        REFERENCES RHQ_BUNDLE_CONFIG (ID)
                    </statement>
                </schema-directSQL>
                <schema-directSQL>
                    <statement desc="Creating RHQ_BUNDLE_DEPLOYMENT foreign key relation to RHQ_RESOURCE">
                        ALTER TABLE RHQ_BUNDLE_DEPLOYMENT
                        ADD CONSTRAINT RHQ_RESOURCE_ID_FK
                        FOREIGN KEY (RESOURCE_ID)
                        REFERENCES RHQ_RESOURCE (ID)
                    </statement>
                </schema-directSQL>
            </schemaSpec>

            <schemaSpec version="2.77">
                <schema-addColumn table="RHQ_ALERT_NOTIFICATION" column="NOTIF_TEMPLATE_ID" columnType="INTEGER"/>
                <schema-directSQL>
                    <statement>
                        ALTER TABLE RHQ_ALERT_NOTIFICATION
                        ADD CONSTRAINT RHQ_NOTIF_TEMPL_ID_FKEY
                        FOREIGN KEY (NOTIF_TEMPLATE_ID)
                        REFERENCES RHQ_ALERT_NOTIF_TEMPL(ID)
                    </statement>
                </schema-directSQL>
            </schemaSpec>
            <schemaSpec version="2.77.1">
                <schema-createSequence name="RHQ_ALERT_NOTIF_TEMPL_ID_SEQ" initial="10001"/>
            </schemaSpec>
            <schemaSpec version="2.77.2">
                <schema-deleteColumn table="RHQ_ALERT_NOTIFICATION" column="snmp_host"/>
                <schema-deleteColumn table="RHQ_ALERT_NOTIFICATION" column="snmp_port"/>
                <schema-deleteColumn table="RHQ_ALERT_NOTIFICATION" column="snmp_oid"/>
                <schema-deleteColumn table="RHQ_ALERT_NOTIFICATION" column="email_address"/>
            </schemaSpec>
            <schemaSpec version="2.77.3">
                <schema-deleteColumn table="RHQ_ALERT_NOTIFICATION" column="role_id"/>
                <schema-deleteColumn table="RHQ_ALERT_NOTIFICATION" column="subject_id"/>
            </schemaSpec>
            <schemaSpec version="2.77.4">
                <schema-deleteColumn table="RHQ_ALERT_NOTIF_LOG" column="roles"/>
                <schema-deleteColumn table="RHQ_ALERT_NOTIF_LOG" column="subjects"/>
                <schema-deleteColumn table="RHQ_ALERT_NOTIF_LOG" column="emails"/>

                <schema-addColumn table="RHQ_ALERT_NOTIF_LOG" column="SENDER" columnType="VARCHAR2" precision="200" />
                <schema-addColumn table="RHQ_ALERT_NOTIF_LOG" column="RESULT_STATE" columnType="VARCHAR2" precision="20" />
                <schema-addColumn table="RHQ_ALERT_NOTIF_LOG" column="MESSAGE" columnType="VARCHAR2" precision="255" />
                <schema-addColumn table="RHQ_ALERT_NOTIF_LOG" column="ALL_EMAILS" columnType="VARCHAR2" precision="4096" />
                <schema-addColumn table="RHQ_ALERT_NOTIF_LOG" column="EMAILS_FAILED" columnType="VARCHAR2" precision="4096" />
            </schemaSpec>
            <schemaSpec version="2.77.5">
                <schema-directSQL>
                    <statement>
                        DROP INDEX IF EXISTS RHQ_ALERT_IDX_ALERT
                    </statement>
                    <statement>
                        CREATE INDEX RHQ_ALERT_IDX_ALERT ON RHQ_ALERT_NOTIF_LOG (alert_id)
                    </statement>
                </schema-directSQL>
            </schemaSpec>
            <schemaSpec version="2.78">
               <!-- Remove obsolete tables RHQ_BUNDLE_CONFIG and RHQ_BUNDLE_DEPLOYMENT (the latter by cascade) -->
               <schema-dropTable table="RHQ_BUNDLE_DEPLOYMENT" />
               <schema-dropTable table="RHQ_BUNDLE_CONFIG" />
               <schema-dropSequence name="rhq_bundle_config_id_seq" />

               <schema-addColumn table="RHQ_BUNDLE_VERSION" column="CONFIG_DEF_ID" columnType="INTEGER" />
                <schema-directSQL>
                    <statement desc="Creating RHQ_BUNDLE_VERSION foreign key relation to RHQ_CONFIG_DEF">
                        ALTER TABLE RHQ_BUNDLE_VERSION
                        ADD CONSTRAINT RHQ_CONFIG_DEF_ID_FK
                        FOREIGN KEY (CONFIG_DEF_ID)
                        REFERENCES RHQ_CONFIG_DEF (ID)
                    </statement>
                </schema-directSQL>

                <schema-addColumn table="RHQ_BUNDLE_TYPE" column="RESOURCE_TYPE_ID" columnType="INTEGER" />
                <schema-directSQL>
                    <statement desc="Creating RHQ_BUNDLE_TYPE foreign key relation to RHQ_RESOURCE_TYPE">
                        ALTER TABLE RHQ_BUNDLE_TYPE
                        ADD CONSTRAINT RHQ_RESOURCE_TYPE_ID_FK
                        FOREIGN KEY (RESOURCE_TYPE_ID)
                        REFERENCES RHQ_RESOURCE_TYPE (ID)
                    </statement>
                </schema-directSQL>

               <!-- RHQ_BUNDLE_DEPLOY_DEF -->
               <schema-directSQL>
                   <statement desc="Creating table RHQ_BUNDLE_DEPLOY_DEF">
                       CREATE TABLE RHQ_BUNDLE_DEPLOY_DEF ( ID INTEGER )
                   </statement>
               </schema-directSQL>
               <schema-alterColumn table="RHQ_BUNDLE_DEPLOY_DEF" column="ID" nullable="FALSE" />
               <schema-createSequence name="RHQ_BUNDLE_DEPLOY_DEF_ID_SEQ" initial="10001" />
               <schema-directSQL>
                   <statement desc="Creating primary key for RHQ_BUNDLE_DEPLOY_DEF">
                       ALTER TABLE RHQ_BUNDLE_DEPLOY_DEF ADD PRIMARY KEY ( ID )
                   </statement>
               </schema-directSQL>

               <schema-addColumn   table="RHQ_BUNDLE_DEPLOY_DEF" column="NAME" columnType="VARCHAR2" precision="200" />
               <schema-alterColumn table="RHQ_BUNDLE_DEPLOY_DEF" column="NAME" nullable="FALSE" />
               <schema-addColumn   table="RHQ_BUNDLE_DEPLOY_DEF" column="DESCRIPTION" columnType="VARCHAR2" precision="500" />
               <schema-addColumn   table="RHQ_BUNDLE_DEPLOY_DEF" column="CTIME" columnType="LONG" />
               <schema-alterColumn table="RHQ_BUNDLE_DEPLOY_DEF" column="CTIME" nullable="FALSE" />
               <schema-addColumn   table="RHQ_BUNDLE_DEPLOY_DEF" column="MTIME" columnType="LONG" />
               <schema-alterColumn table="RHQ_BUNDLE_DEPLOY_DEF" column="MTIME" nullable="FALSE" />
               <schema-addColumn   table="RHQ_BUNDLE_DEPLOY_DEF" column="CONFIG_ID" columnType="INTEGER" />
               <schema-directSQL>
                   <statement desc="Creating RHQ_BUNDLE_DEPLOY_DEF foreign key relation to RHQ_CONFIG">
                       ALTER TABLE RHQ_BUNDLE_DEPLOY_DEF
                       ADD CONSTRAINT RHQ_CONFIG_ID_FK
                       FOREIGN KEY (CONFIG_ID)
                       REFERENCES RHQ_CONFIG (ID)
                   </statement>
               </schema-directSQL>
               <schema-addColumn   table="RHQ_BUNDLE_DEPLOY_DEF" column="ENFORCE_POLICY" columnType="BOOLEAN" />
               <schema-alterColumn table="RHQ_BUNDLE_DEPLOY_DEF" column="ENFORCE_POLICY" nullable="FALSE" />
               <schema-addColumn   table="RHQ_BUNDLE_DEPLOY_DEF" column="ENFORCEMENT_INTERVAL" columnType="INTEGER" />
               <schema-addColumn   table="RHQ_BUNDLE_DEPLOY_DEF" column="BUNDLE_VERSION_ID" columnType="INTEGER" />
               <schema-alterColumn table="RHQ_BUNDLE_DEPLOY_DEF" column="BUNDLE_VERSION_ID" nullable="FALSE" />
               <schema-directSQL>
                   <statement desc="Creating RHQ_BUNDLE_DEPLOY_DEF foreign key relation to RHQ_BUNDLE_VERSION">
                       ALTER TABLE RHQ_BUNDLE_DEPLOY_DEF
                       ADD CONSTRAINT RHQ_BUNDLE_VERSION_ID_FK
                       FOREIGN KEY (BUNDLE_VERSION_ID)
                       REFERENCES RHQ_BUNDLE_VERSION (ID)
                   </statement>
               </schema-directSQL>
               <schema-addColumn   table="RHQ_BUNDLE_DEPLOY_DEF" column="BUNDLE_ID" columnType="INTEGER" />
               <schema-directSQL>
                   <statement desc="Creating RHQ_BUNDLE_DEPLOY_DEF foreign key relation to RHQ_BUNDLE">
                       ALTER TABLE RHQ_BUNDLE_DEPLOY_DEF
                       ADD CONSTRAINT RHQ_BUNDLE_ID_FK
                       FOREIGN KEY (BUNDLE_ID)
                       REFERENCES RHQ_BUNDLE (ID)
                   </statement>
               </schema-directSQL>

               <!-- RHQ_BUNDLE_DEPLOY -->
               <schema-directSQL>
                   <statement desc="Creating table RHQ_BUNDLE_DEPLOY">
                       CREATE TABLE RHQ_BUNDLE_DEPLOY ( ID INTEGER )
                   </statement>
               </schema-directSQL>
               <schema-alterColumn table="RHQ_BUNDLE_DEPLOY" column="ID" nullable="FALSE" />
               <schema-createSequence name="RHQ_BUNDLE_DEPLOY_ID_SEQ" initial="10001" />
               <schema-directSQL>
                   <statement desc="Creating primary key for RHQ_BUNDLE_DEPLOY">
                       ALTER TABLE RHQ_BUNDLE_DEPLOY ADD PRIMARY KEY ( ID )
                   </statement>
               </schema-directSQL>
               <schema-addColumn   table="RHQ_BUNDLE_DEPLOY" column="BUNDLE_DEPLOY_DEF_ID" columnType="INTEGER" />
               <schema-alterColumn table="RHQ_BUNDLE_DEPLOY" column="BUNDLE_DEPLOY_DEF_ID" nullable="FALSE" />
               <schema-directSQL>
                   <statement desc="Creating RHQ_BUNDLE_DEPLOY foreign key relation to BUNDLE_DEPLOY_DEF">
                       ALTER TABLE RHQ_BUNDLE_DEPLOY
                       ADD CONSTRAINT RHQ_BUNDLE_DEPLOY_DEF_ID_FK
                       FOREIGN KEY (BUNDLE_DEPLOY_DEF_ID)
                       REFERENCES RHQ_BUNDLE_DEPLOY_DEF (ID)
                   </statement>
               </schema-directSQL>
               <schema-addColumn   table="RHQ_BUNDLE_DEPLOY" column="RESOURCE_ID" columnType="INTEGER" />
               <schema-alterColumn table="RHQ_BUNDLE_DEPLOY" column="RESOURCE_ID" nullable="FALSE" />
               <schema-directSQL>
                   <statement desc="Creating RHQ_BUNDLE_DEPLOY foreign key relation to RESOURCE">
                       ALTER TABLE RHQ_BUNDLE_DEPLOY
                       ADD CONSTRAINT RHQ_RESOURCE_ID_FK
                       FOREIGN KEY (RESOURCE_ID)
                       REFERENCES RHQ_RESOURCE (ID)
                   </statement>
               </schema-directSQL>
               <schema-addColumn   table="RHQ_BUNDLE_DEPLOY" column="CTIME" columnType="LONG" />
               <schema-alterColumn table="RHQ_BUNDLE_DEPLOY" column="CTIME" nullable="FALSE" />
               <schema-directSQL>
                   <statement desc="Creating RHQ_BUNDLE_DEPLOY unique constraint on def-resource mapping">
                       CREATE UNIQUE INDEX RHQ_BUNDLE_DEPLOY_MAP_IX ON RHQ_BUNDLE_DEPLOY (BUNDLE_DEPLOY_DEF_ID, RESOURCE_ID)
                   </statement>
               </schema-directSQL>

               <!-- RHQ_BUNDLE_DEPLOY_HIST -->
               <schema-directSQL>
                   <statement desc="Creating table RHQ_BUNDLE_DEPLOY_HIST">
                       CREATE TABLE RHQ_BUNDLE_DEPLOY_HIST ( ID INTEGER )
                   </statement>
               </schema-directSQL>
               <schema-alterColumn table="RHQ_BUNDLE_DEPLOY_HIST" column="ID" nullable="FALSE" />
               <schema-createSequence name="RHQ_BUNDLE_DEPLOY_HIST_ID_SEQ" initial="10001" />
               <schema-directSQL>
                   <statement desc="Creating primary key for RHQ_BUNDLE_DEPLOY_HIST">
                       ALTER TABLE RHQ_BUNDLE_DEPLOY_HIST ADD PRIMARY KEY ( ID )
                   </statement>
               </schema-directSQL>
               <schema-addColumn   table="RHQ_BUNDLE_DEPLOY_HIST" column="BUNDLE_DEPLOY_ID" columnType="INTEGER" />
               <schema-alterColumn table="RHQ_BUNDLE_DEPLOY_HIST" column="BUNDLE_DEPLOY_ID" nullable="FALSE" />
               <schema-directSQL>
                   <statement desc="Creating RHQ_BUNDLE_DEPLOY_HIST foreign key relation to BUNDLE_DEPLOY">
                       ALTER TABLE RHQ_BUNDLE_DEPLOY_HIST
                       ADD CONSTRAINT RHQ_BUNDLE_DEPLOY_ID_FK
                       FOREIGN KEY (BUNDLE_DEPLOY_ID)
                       REFERENCES RHQ_BUNDLE_DEPLOY (ID)
                   </statement>
               </schema-directSQL>
               <schema-addColumn   table="RHQ_BUNDLE_DEPLOY_HIST" column="SUBJECT_NAME" columnType="VARCHAR2" precision="255" />
               <schema-addColumn   table="RHQ_BUNDLE_DEPLOY_HIST" column="AUDIT_TIME" columnType="LONG" />
               <schema-alterColumn table="RHQ_BUNDLE_DEPLOY_HIST" column="AUDIT_TIME" nullable="FALSE" />
               <schema-addColumn   table="RHQ_BUNDLE_DEPLOY_HIST" column="AUDIT_ACTION" columnType="VARCHAR2" precision="50" />
               <schema-alterColumn table="RHQ_BUNDLE_DEPLOY_HIST" column="AUDIT_ACTION" nullable="FALSE" />
               <schema-addColumn   table="RHQ_BUNDLE_DEPLOY_HIST" column="AUDIT_MESSAGE" columnType="LONGVARCHAR" />

               <!-- Changes to RHQ_BUNDLE_FILE -->
<<<<<<< HEAD
               <schema-alterColumn table="RHQ_BUNDLE_FILE" column="PACKAGE_VERSION_ID" nullable="FALSE" />               
            </schemaSpec>
           
            <schemaSpec version="2.78.1">
               <schema-addColumn   table="RHQ_BUNDLE" column="REPO_ID" columnType="INTEGER" />
               <schema-directSQL>
                   <statement desc="Creating RHQ_BUNDLE foreign key relation to RHQ_REPO">
                       ALTER TABLE RHQ_BUNDLE
                       ADD CONSTRAINT RHQ_REPO_ID_FK
                       FOREIGN KEY (REPO_ID)
                       REFERENCES RHQ_REPO (ID)
                   </statement>
               </schema-directSQL>               
            </schemaSpec>
           
=======
               <schema-alterColumn table="RHQ_BUNDLE_FILE" column="PACKAGE_VERSION_ID" nullable="FALSE" />

            </schemaSpec>

            <schemaSpec version="2.79">
                <schema-directSQL>
                    <statement desc="Normalizing resource group descriptions">
                        UPDATE RHQ_RESOURCE_GROUP SET DESCRIPTION = NULL WHERE DESCRIPTION = ''
                     </statement>
                </schema-directSQL>
            </schemaSpec>
            
            <schemaSpec version="2.82">
                <schema-directSQL>
                    <statement desc="Creating table RHQ_SAVED_SEARCH">
                        CREATE TABLE RHQ_SAVED_SEARCH ( ID INTEGER )
                    </statement>
                </schema-directSQL>
                <schema-directSQL>
                    <statement desc="Creating primary key for RHQ_AFFINITY_GROUP">
                        ALTER TABLE RHQ_SAVED_SEARCH ADD PRIMARY KEY ( ID )
                    </statement>
                </schema-directSQL>
                <schema-addColumn   table="RHQ_SAVED_SEARCH" column="CONTEXT" columnType="VARCHAR2" precision="25" />
                <schema-alterColumn table="RHQ_SAVED_SEARCH" column="CONTEXT" nullable="FALSE" />
                
                <schema-addColumn   table="RHQ_SAVED_SEARCH" column="NAME" columnType="VARCHAR2" precision="200" />
                <schema-addColumn   table="RHQ_SAVED_SEARCH" column="DESCRIPTION" columnType="VARCHAR2" precision="500" />
                <schema-addColumn   table="RHQ_SAVED_SEARCH" column="PATTERN" columnType="VARCHAR2" precision="1000" />
                <schema-alterColumn table="RHQ_SAVED_SEARCH" column="PATTERN" nullable="FALSE" />
                
                <schema-addColumn   table="RHQ_SAVED_SEARCH" column="JPQL_TRANSLATION" columnType="VARCHAR2" precision="4000" />
                <schema-addColumn   table="RHQ_SAVED_SEARCH" column="LAST_COMPUTE_TIME" columnType="LONG" />
                <schema-alterColumn table="RHQ_SAVED_SEARCH" column="LAST_COMPUTE_TIME" nullable="FALSE" />
                <schema-addColumn   table="RHQ_SAVED_SEARCH" column="RESULT_COUNT" columnType="LONG" />
                
                <schema-addColumn   table="RHQ_SAVED_SEARCH" column="SUBJECT_ID" columnType="INTEGER" />
                <schema-alterColumn table="RHQ_SAVED_SEARCH" column="SUBJECT_ID" nullable="FALSE" />
                <schema-addColumn   table="RHQ_SAVED_SEARCH" column="GLOBAL" columnType="BOOLEAN" />
                <schema-alterColumn table="RHQ_SAVED_SEARCH" column="GLOBAL" nullable="FALSE" />

                <schema-directSQL>
                    <statement targetDBVendor="postgresql" desc="Inserting global default saved search 'Downed Platforms'">
                        INSERT INTO rhq_saved_search (id, context, name, description, pattern, last_compute_time, subject_id, global)
                        VALUES (1, 'Resource', 'Downed Platforms', 'All downed machines across the entire enterprise', 'down platform', 0, 1, true)
                    </statement>
                    <statement targetDBVendor="oracle" desc="Inserting global default saved search 'Downed Platforms'">
                        INSERT INTO rhq_saved_search (id, context, name, description, pattern, last_compute_time, subject_id, global)
                        VALUES (1, 'Resource', 'Downed Platforms', 'All downed machines across the entire enterprise', 'down platform', 0, 1, 1)
                    </statement>
                </schema-directSQL>
                <schema-directSQL>
                    <statement targetDBVendor="postgresql" desc="Inserting global default saved search 'Downed Servers'">
                        INSERT INTO rhq_saved_search (id, context, name, description, pattern, last_compute_time, subject_id, global)
                        VALUES (2, 'Resource', 'Downed Servers', 'All downed servers across the entire enterprise', 'down server', 0, 1, true)
                    </statement>
                    <statement targetDBVendor="oracle" desc="Inserting global default saved search 'Downed Servers'">
                        INSERT INTO rhq_saved_search (id, context, name, description, pattern, last_compute_time, subject_id, global)
                        VALUES (2, 'Resource', 'Downed Servers', 'All downed servers across the entire enterprise', 'down server', 0, 1, 1)
                    </statement>
                </schema-directSQL>
            </schemaSpec>
>>>>>>> d882f208
        </dbupgrade>
    </target>
</project>
<|MERGE_RESOLUTION|>--- conflicted
+++ resolved
@@ -3191,7 +3191,6 @@
                <schema-addColumn   table="RHQ_BUNDLE_DEPLOY_HIST" column="AUDIT_MESSAGE" columnType="LONGVARCHAR" />
 
                <!-- Changes to RHQ_BUNDLE_FILE -->
-<<<<<<< HEAD
                <schema-alterColumn table="RHQ_BUNDLE_FILE" column="PACKAGE_VERSION_ID" nullable="FALSE" />               
             </schemaSpec>
            
@@ -3207,11 +3206,6 @@
                </schema-directSQL>               
             </schemaSpec>
            
-=======
-               <schema-alterColumn table="RHQ_BUNDLE_FILE" column="PACKAGE_VERSION_ID" nullable="FALSE" />
-
-            </schemaSpec>
-
             <schemaSpec version="2.79">
                 <schema-directSQL>
                     <statement desc="Normalizing resource group descriptions">
@@ -3270,7 +3264,6 @@
                     </statement>
                 </schema-directSQL>
             </schemaSpec>
->>>>>>> d882f208
         </dbupgrade>
     </target>
 </project>
