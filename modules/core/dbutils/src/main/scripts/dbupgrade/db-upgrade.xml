
<project name="db-upgrade" default="upgrade" basedir=".">

    <!--
    This target upgrades a database schema. The parameters that it accepts are: jdbc.url = the jdbc url of the database
    to upgrade jdbc.user = the user to connect to the database as jdbc.password = the database user's password
    target.schema.version = the schema version to upgrade to. If this is omitted then the schema is upgraded to the
    latest version. This target assumes that the taskdefs for the dbupgrade ant task have already been defined.
    -->

    <target name="upgrade">

        <echo>
            DB Upgrade:
            JDBC URL: ${jdbc.url}
            JDBC User: ${jdbc.user}
            Update Version: ${target.schema.version}
        </echo>

        <dbupgrade jdbcUrl="${jdbc.url}"
                   jdbcUser="${jdbc.user}"
                   jdbcPassword="${jdbc.password}"
                   valueColumn="PROPERTY_VALUE"
                   table="RHQ_SYSTEM_CONFIG"
                   keyColumn="PROPERTY_KEY"
                   keyMatch="DB_SCHEMA_VERSION"
                   targetSchemaVersion="${target.schema.version}">

            <schemaSpec version="2.0">
                <!-- Empty initial schema to avoid install failure on default latest schema version -->
            </schemaSpec>

            <schemaSpec version="2.1">
                <!--
                    Keep the columnType VARCHAR2, but increase size; (see note for RHQ_ALERT_CONDITION table in alert-schema.xml for more info)
                -->
                <schema-alterColumn table="RHQ_ALERT_CONDITION" column="OPTION_STATUS" columnType="VARCHAR2" precision="256" />
            </schemaSpec>

            <schemaSpec version="2.2">
                <!-- RHQ-481 make resource names longer -->
                <schema-alterColumn table="RHQ_RESOURCE" column="NAME" columnType="VARCHAR2" precision="500" />
            </schemaSpec>

            <schemaSpec version="2.3">
                <!-- RHQ-666 - Don't require resource name at creation time -->
                <schema-alterColumn table="RHQ_CREATE_RES_HIST" column="CREATED_RESOURCE_NAME" columnType="VARCHAR2" precision="500" />
            </schemaSpec>

            <!-- RHQ-669 - Add metadata to package type to indicate architecture support -->
            <schemaSpec version="2.4">
                <schema-addColumn table="RHQ_PACKAGE_TYPE" column="SUPPORTS_ARCHITECTURE" columnType="BOOLEAN" />

                <schema-directSQL>
                    <statement targetDBVendor="postgresql" desc="Updating existing package types with default for SUPPORTS_ARCHITECTURE flag">
                        UPDATE RHQ_PACKAGE_TYPE SET SUPPORTS_ARCHITECTURE = FALSE
                    </statement>
                    <statement targetDBVendor="oracle" desc="Updating existing package types with default for SUPPORTS_ARCHITECTURE flag">
                        UPDATE RHQ_PACKAGE_TYPE SET SUPPORTS_ARCHITECTURE = 0
                    </statement>
                </schema-directSQL>

                <schema-alterColumn table="RHQ_PACKAGE_TYPE" column="SUPPORTS_ARCHITECTURE" nullable="FALSE" />
            </schemaSpec>

            <!-- RHQ-176 - Add notes column to content requests -->
            <schemaSpec version="2.5">
                <schema-addColumn table="RHQ_CONTENT_REQ" column="NOTES" columnType="VARCHAR2" precision="512" />
            </schemaSpec>

            <!-- rhq-488 - RHQ High Availability / Failover Support -->
            <schemaSpec version="2.6">

                <!-- RHQ_AFFINITY_GROUP -->
                <schema-directSQL>
                    <statement desc="Creating table RHQ_AFFINITY_GROUP">
                        CREATE TABLE RHQ_AFFINITY_GROUP ( ID INTEGER )
                    </statement>
                </schema-directSQL>
                <schema-alterColumn table="RHQ_AFFINITY_GROUP" column="ID" nullable="FALSE" />
                <schema-createSequence name="RHQ_AFFINITY_GROUP_ID_SEQ" initial="10001" />
                <schema-directSQL>
                    <statement desc="Creating primary key for RHQ_AFFINITY_GROUP">
                        ALTER TABLE RHQ_AFFINITY_GROUP ADD PRIMARY KEY ( ID )
                    </statement>
                </schema-directSQL>
                <schema-addColumn table="RHQ_AFFINITY_GROUP" column="NAME" columnType="VARCHAR2" precision="255" />
                <schema-alterColumn table="RHQ_AFFINITY_GROUP" column="NAME" nullable="FALSE" />

                <!-- RHQ_SERVER -->
                <schema-directSQL>
                    <statement desc="Creating table RHQ_SERVER">
                        CREATE TABLE RHQ_SERVER ( ID INTEGER )
                    </statement>
                </schema-directSQL>
                <schema-alterColumn table="RHQ_SERVER" column="ID" nullable="FALSE" />
                <schema-createSequence name="RHQ_SERVER_ID_SEQ" initial="10001" />
                <schema-directSQL>
                    <statement desc="Creating primary key for RHQ_SERVER">
                        ALTER TABLE RHQ_SERVER ADD PRIMARY KEY ( ID )
                    </statement>
                </schema-directSQL>
                <schema-addColumn table="RHQ_SERVER" column="NAME" columnType="VARCHAR2" precision="255" />
                <schema-alterColumn table="RHQ_SERVER" column="NAME" nullable="FALSE" />
                <schema-addColumn table="RHQ_SERVER" column="ADDRESS" columnType="VARCHAR2" precision="255" />
                <schema-alterColumn table="RHQ_SERVER" column="ADDRESS" nullable="FALSE" />
                <schema-addColumn table="RHQ_SERVER" column="PORT" columnType="INTEGER" />
                <schema-alterColumn table="RHQ_SERVER" column="PORT" nullable="FALSE" />
                <schema-addColumn table="RHQ_SERVER" column="SECURE_PORT" columnType="INTEGER" />
                <schema-alterColumn table="RHQ_SERVER" column="SECURE_PORT" nullable="FALSE" />
                <schema-addColumn table="RHQ_SERVER" column="CTIME" columnType="LONG" />
                <schema-alterColumn table="RHQ_SERVER" column="CTIME" nullable="FALSE" />
                <schema-addColumn table="RHQ_SERVER" column="AFFINITY_GROUP_ID" columnType="INTEGER" />
                <schema-directSQL>
                    <statement desc="Creating RHQ_SERVER foreign key relation to RHQ_AFFINITY_GROUP">
                        ALTER TABLE RHQ_SERVER
                        ADD CONSTRAINT RHQ_SERVER_AG_ID_FK
                        FOREIGN KEY (AFFINITY_GROUP_ID)
                        REFERENCES RHQ_AFFINITY_GROUP (ID)
                    </statement>
                </schema-directSQL>

                <!-- RHQ_AGENT modifications -->
                <schema-addColumn table="RHQ_AGENT" column="AFFINITY_GROUP_ID" columnType="INTEGER" />
                <schema-directSQL>
                    <statement desc="Creating RHQ_AGENT foreign key relation to RHQ_AFFINITY_GROUP">
                        ALTER TABLE RHQ_AGENT
                        ADD CONSTRAINT RHQ_AGENT_AG_ID_FK
                        FOREIGN KEY (AFFINITY_GROUP_ID)
                        REFERENCES RHQ_AFFINITY_GROUP (ID)
                    </statement>
                </schema-directSQL>
                <schema-addColumn table="RHQ_AGENT" column="SERVER_ID" columnType="INTEGER" />
                <schema-directSQL>
                    <statement desc="Creating RHQ_AGENT foreign key relation to RHQ_SERVER">
                        ALTER TABLE RHQ_AGENT
                        ADD CONSTRAINT RHQ_AGENT_SERVER_ID_FK
                        FOREIGN KEY (SERVER_ID)
                        REFERENCES RHQ_SERVER (ID)
                    </statement>
                </schema-directSQL>

                <!-- RHQ_PARTITION_EVENT -->
                <schema-directSQL>
                    <statement desc="Creating table RHQ_PARTITION_EVENT">
                        CREATE TABLE RHQ_PARTITION_EVENT ( ID INTEGER )
                    </statement>
                </schema-directSQL>
                <schema-alterColumn table="RHQ_PARTITION_EVENT" column="ID" nullable="FALSE" />
                <schema-createSequence name="RHQ_PARTITION_EVENT_ID_SEQ" initial="10001" />
                <schema-directSQL>
                    <statement desc="Creating primary key for RHQ_PARTITION_EVENT">
                        ALTER TABLE RHQ_PARTITION_EVENT ADD PRIMARY KEY ( ID )
                    </statement>
                </schema-directSQL>
                <schema-addColumn table="RHQ_PARTITION_EVENT" column="SUBJECT_NAME" columnType="VARCHAR2" precision="255" />
                <schema-alterColumn table="RHQ_PARTITION_EVENT" column="SUBJECT_NAME" nullable="FALSE" />
                <schema-addColumn table="RHQ_PARTITION_EVENT" column="EVENT_TYPE" columnType="VARCHAR2" precision="50" />
                <schema-alterColumn table="RHQ_PARTITION_EVENT" column="EVENT_TYPE" nullable="FALSE" />
                <schema-addColumn table="RHQ_PARTITION_EVENT" column="CTIME" columnType="LONG" />
                <schema-alterColumn table="RHQ_PARTITION_EVENT" column="CTIME" nullable="FALSE" />

                <!-- RHQ_PARTITION_DETAILS -->
                <schema-directSQL>
                    <statement desc="Creating table RHQ_PARTITION_DETAILS">
                        CREATE TABLE RHQ_PARTITION_DETAILS ( ID INTEGER )
                    </statement>
                </schema-directSQL>
                <schema-alterColumn table="RHQ_PARTITION_DETAILS" column="ID" nullable="FALSE" />
                <schema-createSequence name="RHQ_PARTITION_DETAILS_ID_SEQ" initial="10001" />
                <schema-directSQL>
                    <statement desc="Creating primary key for RHQ_PARTITION_DETAILS">
                        ALTER TABLE RHQ_PARTITION_DETAILS ADD PRIMARY KEY ( ID )
                    </statement>
                </schema-directSQL>
                <schema-addColumn table="RHQ_PARTITION_DETAILS" column="PARTITION_EVENT_ID" columnType="INTEGER" />
                <schema-alterColumn table="RHQ_PARTITION_DETAILS" column="PARTITION_EVENT_ID" nullable="FALSE" />
                <schema-directSQL>
                    <statement desc="Creating RHQ_PARTITION_DETAILS foreign key relation to RHQ_PARTITION_EVENT">
                        ALTER TABLE RHQ_PARTITION_DETAILS
                        ADD CONSTRAINT RHQ_PD_EVENT_ID_FK
                        FOREIGN KEY (PARTITION_EVENT_ID)
                        REFERENCES RHQ_PARTITION_EVENT (ID)
                    </statement>
                </schema-directSQL>
                <schema-addColumn table="RHQ_PARTITION_DETAILS" column="AGENT_ID" columnType="INTEGER" />
                <schema-alterColumn table="RHQ_PARTITION_DETAILS" column="AGENT_ID" nullable="FALSE" />
                <schema-directSQL>
                    <statement desc="Creating RHQ_PARTITION_DETAILS foreign key relation to RHQ_AGENT">
                        ALTER TABLE RHQ_PARTITION_DETAILS
                        ADD CONSTRAINT RHQ_PD_AGENT_ID_FK
                        FOREIGN KEY (AGENT_ID)
                        REFERENCES RHQ_AGENT (ID)
                    </statement>
                </schema-directSQL>
                <schema-addColumn table="RHQ_PARTITION_DETAILS" column="SERVER_ID" columnType="INTEGER" />
                <schema-alterColumn table="RHQ_PARTITION_DETAILS" column="SERVER_ID" nullable="FALSE" />
                <schema-directSQL>
                    <statement desc="Creating RHQ_PARTITION_DETAILS foreign key relation to RHQ_SERVER">
                        ALTER TABLE RHQ_PARTITION_DETAILS
                        ADD CONSTRAINT RHQ_PD_SERVER_ID_FK
                        FOREIGN KEY (SERVER_ID)
                        REFERENCES RHQ_SERVER (ID)
                    </statement>
                </schema-directSQL>

                <!-- RHQ_FAILOVER_LIST -->
                <schema-directSQL>
                    <statement desc="Creating table RHQ_FAILOVER_LIST">
                        CREATE TABLE RHQ_FAILOVER_LIST ( ID INTEGER )
                    </statement>
                </schema-directSQL>
                <schema-alterColumn table="RHQ_FAILOVER_LIST" column="ID" nullable="FALSE" />
                <schema-createSequence name="RHQ_FAILOVER_LIST_ID_SEQ" initial="10001" />
                <schema-directSQL>
                    <statement desc="Creating primary key for RHQ_FAILOVER_LIST">
                        ALTER TABLE RHQ_FAILOVER_LIST ADD PRIMARY KEY ( ID )
                    </statement>
                </schema-directSQL>
                <schema-addColumn table="RHQ_FAILOVER_LIST" column="PARTITION_EVENT_ID" columnType="INTEGER" />
                <schema-alterColumn table="RHQ_FAILOVER_LIST" column="PARTITION_EVENT_ID" nullable="FALSE" />
                <schema-directSQL>
                    <statement desc="Creating RHQ_FAILOVER_LIST foreign key relation to RHQ_PARTITION_EVENT">
                        ALTER TABLE RHQ_FAILOVER_LIST
                        ADD CONSTRAINT RHQ_FL_EVENT_ID_FK
                        FOREIGN KEY (PARTITION_EVENT_ID)
                        REFERENCES RHQ_PARTITION_EVENT (ID)
                    </statement>
                </schema-directSQL>
                <schema-addColumn table="RHQ_FAILOVER_LIST" column="AGENT_ID" columnType="INTEGER" />
                <schema-alterColumn table="RHQ_FAILOVER_LIST" column="AGENT_ID" nullable="FALSE" />
                <schema-directSQL>
                    <statement desc="Creating RHQ_FAILOVER_LIST foreign key relation to RHQ_AGENT">
                        ALTER TABLE RHQ_FAILOVER_LIST
                        ADD CONSTRAINT RHQ_FL_AGENT_ID_FK
                        FOREIGN KEY (AGENT_ID)
                        REFERENCES RHQ_AGENT (ID)
                    </statement>
                </schema-directSQL>
                <schema-addColumn table="RHQ_FAILOVER_LIST" column="CTIME" columnType="LONG" />
                <schema-alterColumn table="RHQ_FAILOVER_LIST" column="CTIME" nullable="FALSE" />

                <!-- RHQ_FAILOVER_DETAILS -->
                <schema-directSQL>
                    <statement desc="Creating table RHQ_FAILOVER_DETAILS">
                        CREATE TABLE RHQ_FAILOVER_DETAILS ( ID INTEGER )
                    </statement>
                </schema-directSQL>
                <schema-alterColumn table="RHQ_FAILOVER_DETAILS" column="ID" nullable="FALSE" />
                <schema-createSequence name="RHQ_FAILOVER_DETAILS_ID_SEQ" initial="10001" />
                <schema-directSQL>
                    <statement desc="Creating primary key for RHQ_FAILOVER_DETAILS">
                        ALTER TABLE RHQ_FAILOVER_DETAILS ADD PRIMARY KEY ( ID )
                    </statement>
                </schema-directSQL>
                <schema-addColumn table="RHQ_FAILOVER_DETAILS" column="FAILOVER_LIST_ID" columnType="INTEGER" />
                <schema-alterColumn table="RHQ_FAILOVER_DETAILS" column="FAILOVER_LIST_ID" nullable="FALSE" />
                <schema-directSQL>
                    <statement desc="Creating RHQ_FAILOVER_DETAILS foreign key relation to FAILOVER_LIST_ID">
                        ALTER TABLE RHQ_FAILOVER_DETAILS
                        ADD CONSTRAINT RHQ_FD_FAILOVER_LIST_ID_FK
                        FOREIGN KEY (FAILOVER_LIST_ID)
                        REFERENCES RHQ_FAILOVER_LIST (ID)
                    </statement>
                </schema-directSQL>
                <schema-addColumn table="RHQ_FAILOVER_DETAILS" column="SERVER_ID" columnType="INTEGER" />
                <schema-alterColumn table="RHQ_FAILOVER_DETAILS" column="SERVER_ID" nullable="FALSE" />
                <schema-directSQL>
                    <statement desc="Creating RHQ_FAILOVER_DETAILS foreign key relation to RHQ_SERVER">
                        ALTER TABLE RHQ_FAILOVER_DETAILS
                        ADD CONSTRAINT RHQ_FD_SERVER_ID_FK
                        FOREIGN KEY (SERVER_ID)
                        REFERENCES RHQ_SERVER (ID)
                    </statement>
                </schema-directSQL>
                <schema-addColumn table="RHQ_FAILOVER_DETAILS" column="CTIME" columnType="LONG" />
                <schema-alterColumn table="RHQ_FAILOVER_DETAILS" column="CTIME" nullable="FALSE" />

            </schemaSpec>

            <schemaSpec version="2.7">
                <schema-addColumn table="RHQ_AGENT" column="STATUS" columnType="INTEGER" />
                <schema-directSQL>
                    <statement desc="Updating existing agents with default STATUS flag">
                        UPDATE RHQ_AGENT SET STATUS = 0
                    </statement>
                </schema-directSQL>
                <schema-alterColumn table="RHQ_AGENT" column="STATUS" default="0" />
            </schemaSpec>

            <schemaSpec version="2.8">
                <schema-addColumn table="RHQ_SERVER" column="OPERATION_MODE" columnType="VARCHAR2" precision="32" />
                <schema-directSQL>
                    <statement desc="Updating existing servers with default OPERATION_MODE flag">
                        UPDATE RHQ_SERVER SET OPERATION_MODE = 'NORMAL'
                    </statement>
                </schema-directSQL>
                <schema-alterColumn table="RHQ_SERVER" column="OPERATION_MODE" nullable="FALSE" />

                <schema-directSQL>
                    <statement desc="Creating RHQ_SERVER unique constraint on NAME">
                        CREATE UNIQUE INDEX rhq_server_name_unique ON rhq_server (name)
                    </statement>
                </schema-directSQL>
            </schemaSpec>

            <schemaSpec version="2.9">
                <schema-addColumn table="RHQ_FAILOVER_DETAILS" column="ORDINAL" columnType="INTEGER" />
            </schemaSpec>

            <schemaSpec version="2.10">
                <schema-deleteColumn table="RHQ_FAILOVER_DETAILS" column="CTIME" />
            </schemaSpec>

            <schemaSpec version="2.11">
                <schema-alterColumn table="RHQ_ALERT_NOTIFICATION" column="ALERT_DEFINITION_ID" nullable="TRUE" />
            </schemaSpec>

            <schemaSpec version="2.12">
                <schema-deleteColumn table="RHQ_SERVER" column="PORT" />
                <schema-deleteColumn table="RHQ_SERVER" column="SECURE_PORT" />

                <schema-addColumn table="RHQ_SERVER" column="BIND_PORT" columnType="INTEGER" />
                <schema-directSQL>
                    <statement desc="Updating existing servers with default BIND_PORT=7080">
                        UPDATE RHQ_SERVER SET BIND_PORT = 7080
                    </statement>
                </schema-directSQL>
                <schema-alterColumn table="RHQ_SERVER" column="BIND_PORT" nullable="FALSE" />

                <schema-addColumn table="RHQ_SERVER" column="TRANSPORT" columnType="VARCHAR2" precision="32" />
                <schema-directSQL>
                    <statement desc="Updating existing servers with default TRANSPORT=servlet">
                        UPDATE RHQ_SERVER SET TRANSPORT = 'servlet'
                    </statement>
                </schema-directSQL>
                <schema-alterColumn table="RHQ_SERVER" column="TRANSPORT" nullable="FALSE" />

                <schema-addColumn table="RHQ_SERVER" column="TRANSPORT_PARAMS" columnType="VARCHAR2" precision="512" />
                <schema-directSQL>
                    <statement
                        desc="Updating existing servers with default TRANSPORT_PARAMS=/jboss-remoting-servlet-invoker/ServerInvokerServlet">
                        UPDATE RHQ_SERVER SET TRANSPORT_PARAMS = '/jboss-remoting-servlet-invoker/ServerInvokerServlet'
                    </statement>
                </schema-directSQL>
                <schema-alterColumn table="RHQ_SERVER" column="TRANSPORT_PARAMS" nullable="FALSE" />

                <schema-addColumn table="RHQ_SERVER" column="COMPUTE_POWER" columnType="INTEGER" />
                <schema-directSQL>
                    <statement desc="Updating existing servers with default COMPUTE_POWER=1">
                        UPDATE RHQ_SERVER SET COMPUTE_POWER = 1
                    </statement>
                </schema-directSQL>
                <schema-alterColumn table="RHQ_SERVER" column="COMPUTE_POWER" nullable="FALSE" />

            </schemaSpec>

            <schemaSpec version="2.13">
                <schema-deleteColumn table="RHQ_SERVER" column="BIND_PORT" />
                <schema-deleteColumn table="RHQ_SERVER" column="TRANSPORT" />
                <schema-deleteColumn table="RHQ_SERVER" column="TRANSPORT_PARAMS" />

                <schema-addColumn table="RHQ_SERVER" column="PORT" columnType="INTEGER" />
                <schema-directSQL>
                    <statement desc="Updating existing servers with default PORT=7080">
                        UPDATE RHQ_SERVER SET PORT = 7080
                    </statement>
                </schema-directSQL>
                <schema-alterColumn table="RHQ_SERVER" column="PORT" nullable="FALSE" />
                <schema-addColumn table="RHQ_SERVER" column="SECURE_PORT" columnType="INTEGER" />
                <schema-directSQL>
                    <statement desc="Updating existing servers with default SECURE_PORT=7443">
                        UPDATE RHQ_SERVER SET SECURE_PORT = 7443
                    </statement>
                </schema-directSQL>
                <schema-alterColumn table="RHQ_SERVER" column="SECURE_PORT" nullable="FALSE" />
            </schemaSpec>

            <!-- RHQ-720 - Add read_only column to alert definitions table -->
            <schemaSpec version="2.14">
                <schema-addColumn table="RHQ_ALERT_DEFINITION" column="READ_ONLY" columnType="BOOLEAN" />

                <schema-directSQL>
                    <statement targetDBVendor="postgresql" desc="Updating existing alert definitions with default for READ_ONLY flag">
                        UPDATE RHQ_ALERT_DEFINITION SET READ_ONLY = FALSE
                    </statement>
                    <statement targetDBVendor="oracle" desc="Updating existing alert definitions with default for READ_ONLY flag">
                        UPDATE RHQ_ALERT_DEFINITION SET READ_ONLY = 0
                    </statement>
                </schema-directSQL>

                <schema-directSQL>
                    <statement targetDBVendor="postgresql" desc="Setting alert definition READ_ONLY DEFAULT">
                        ALTER TABLE RHQ_ALERT_DEFINITION ALTER COLUMN READ_ONLY SET DEFAULT FALSE
                    </statement>
                    <statement targetDBVendor="oracle" desc="Setting alert definition READ_ONLY DEFAULT">
                        ALTER TABLE RHQ_ALERT_DEFINITION MODIFY READ_ONLY DEFAULT 0
                    </statement>
                </schema-directSQL>

                <schema-alterColumn table="RHQ_ALERT_DEFINITION" column="READ_ONLY" nullable="FALSE" />
            </schemaSpec>

            <schemaSpec version="2.15">
                <schema-addColumn table="RHQ_PARTITION_EVENT" column="EXECUTION_STATUS" columnType="VARCHAR2" precision="32" />
                <schema-directSQL>
                    <statement desc="Updating existing partition events with default EXECUTION_STATUS=COMPLETED">
                        UPDATE RHQ_PARTITION_EVENT SET EXECUTION_STATUS = 'COMPLETED'
                    </statement>
                </schema-directSQL>
                <schema-alterColumn table="RHQ_PARTITION_EVENT" column="EXECUTION_STATUS" nullable="FALSE" />
            </schemaSpec>

            <schemaSpec version="2.16">
                <schema-addColumn table="RHQ_PARTITION_DETAILS" column="AGENT_NAME" columnType="VARCHAR2" precision="255" />
                <schema-addColumn table="RHQ_PARTITION_DETAILS" column="SERVER_NAME" columnType="VARCHAR2" precision="255" />

                <schema-directSQL>
                    <statement desc="Updating existing partition events details with default AGENT_NAME">
                        UPDATE RHQ_PARTITION_DETAILS SET AGENT_NAME = 'UNKNOWN'
                    </statement>
                </schema-directSQL>
                <schema-directSQL>
                    <statement desc="Updating existing partition events details with known agents">
                        UPDATE RHQ_PARTITION_DETAILS
                        SET AGENT_NAME = ( SELECT RHQ_AGENT.NAME
                                             FROM RHQ_AGENT
                                             WHERE RHQ_AGENT.ID = RHQ_PARTITION_DETAILS.AGENT_ID )
                    </statement>
                </schema-directSQL>

                <schema-directSQL>
                  <statement desc="Updating existing partition events details with default SERVER_NAME">
                    UPDATE RHQ_PARTITION_DETAILS SET SERVER_NAME = 'UNKNOWN'
                  </statement>
                </schema-directSQL>
                <schema-directSQL>
                    <statement desc="Updating existing partition events details with known servers">
                        UPDATE RHQ_PARTITION_DETAILS
                        SET SERVER_NAME = ( SELECT RHQ_SERVER.NAME
                                              FROM RHQ_SERVER
                                             WHERE RHQ_SERVER.ID = RHQ_PARTITION_DETAILS.SERVER_ID )
                    </statement>
                </schema-directSQL>

                <schema-deleteColumn table="RHQ_PARTITION_DETAILS" column="AGENT_ID" />
                <schema-deleteColumn table="RHQ_PARTITION_DETAILS" column="SERVER_ID" />
            </schemaSpec>

            <!-- RHQ-786 - Add read_only column to alert definitions table -->
            <schemaSpec version="2.17">
                <schema-addColumn table="RHQ_ALERT" column="RECOVERY_ID" columnType="INTEGER" />

                <schema-directSQL>
                    <statement desc="Updating existing alerts with default for recovery_id">
                        UPDATE RHQ_ALERT SET RECOVERY_ID = 0
                    </statement>
                </schema-directSQL>

                <schema-alterColumn table="RHQ_ALERT" column="RECOVERY_ID" nullable="FALSE" />

                <schema-addColumn table="RHQ_ALERT" column="WILL_RECOVER" columnType="BOOLEAN" />

                <schema-directSQL>
                    <statement targetDBVendor="postgresql" desc="Updating existing alerts with default for WILL_RECOVER flag">
                        UPDATE RHQ_ALERT SET WILL_RECOVER = FALSE
                    </statement>
                    <statement targetDBVendor="oracle" desc="Updating existing alerts with default for WILL_RECOVER flag">
                        UPDATE RHQ_ALERT SET WILL_RECOVER = 0
                    </statement>
                </schema-directSQL>

                <schema-directSQL>
                    <statement targetDBVendor="postgresql" desc="Setting alert WILL_RECOVER DEFAULT">
                        ALTER TABLE RHQ_ALERT ALTER COLUMN WILL_RECOVER SET DEFAULT FALSE
                    </statement>
                    <statement targetDBVendor="oracle" desc="Setting alert WILL_RECOVER DEFAULT">
                        ALTER TABLE RHQ_ALERT MODIFY WILL_RECOVER DEFAULT 0
                    </statement>
                </schema-directSQL>

                <schema-alterColumn table="RHQ_ALERT" column="WILL_RECOVER" nullable="FALSE" />
            </schemaSpec>

            <schemaSpec version="2.18">
                <schema-addColumn table="RHQ_PARTITION_EVENT" column="EVENT_DETAIL" columnType="VARCHAR2" precision="512" />

                <schema-addColumn table="RHQ_SERVER" column="MTIME" columnType="LONG" />
                <schema-directSQL>
                    <statement desc="Updating existing servers with default MTIME=CTIME">
                        UPDATE RHQ_SERVER SET MTIME = CTIME
                    </statement>
                </schema-directSQL>
                <schema-alterColumn table="RHQ_SERVER" column="MTIME" nullable="FALSE" />
            </schemaSpec>

            <schemaSpec version="2.19">
                <schema-addColumn table="RHQ_AGENT" column="LAST_AVAILABILITY_REPORT_LONG" columnType="LONG" />
                <schema-directSQL>
                    <statement targetDBVendor="postgresql" desc="Converting RHQ_AGENT.LAST_AVAILABILITY_REPORT timestamp to long">
                        UPDATE RHQ_AGENT
                        SET LAST_AVAILABILITY_REPORT_LONG =
                        EXTRACT ( EPOCH FROM LAST_AVAILABILITY_REPORT )
                        WHERE LAST_AVAILABILITY_REPORT IS NOT NULL
                    </statement>
                    <statement targetDBVendor="oracle" desc="Converting RHQ_AGENT.LAST_AVAILABILITY_REPORT timestamp to long">
                        UPDATE RHQ_AGENT
                        SET LAST_AVAILABILITY_REPORT_LONG = 1000 *
                        (
                        extract(day from (LAST_AVAILABILITY_REPORT at time zone 'UTC' - timestamp '1970-01-01 00:00:00
                        +00:00'))*86400+
                        extract(hour from (LAST_AVAILABILITY_REPORT at time zone 'UTC' - timestamp '1970-01-01 00:00:00 +00:00'))*3600+
                        extract(minute from (LAST_AVAILABILITY_REPORT at time zone 'UTC' - timestamp '1970-01-01 00:00:00 +00:00'))*60+
                        extract(second from (LAST_AVAILABILITY_REPORT at time zone 'UTC' - timestamp '1970-01-01 00:00:00 +00:00'))
                        )
                        WHERE
                        LAST_AVAILABILITY_REPORT IS NOT NULL
                    </statement>
                </schema-directSQL>
                <schema-deleteColumn table="RHQ_AGENT" column="LAST_AVAILABILITY_REPORT" />
                <schema-directSQL>
                    <statement desc="Renaming new RHQ_AGENT.LAST_AVAILABILITY_REPORT column to match old schema expectations">
                        ALTER TABLE RHQ_AGENT
                        RENAME COLUMN LAST_AVAILABILITY_REPORT_LONG
                        TO
                        LAST_AVAILABILITY_REPORT
                    </statement>
                </schema-directSQL>
            </schemaSpec>

            <schemaSpec version="2.20">
                <schema-addColumn table="RHQ_ALERT_DAMPEN_EVENT" column="EVENT_TIMESTAMP_LONG" columnType="LONG" />
                <schema-directSQL>
                    <statement targetDBVendor="postgresql" desc="Converting RHQ_ALERT_DAMPEN_EVENT.EVENT_TIMESTAMP timestamp to long">
                        UPDATE RHQ_ALERT_DAMPEN_EVENT
                        SET EVENT_TIMESTAMP_LONG =
                        EXTRACT ( EPOCH FROM EVENT_TIMESTAMP )
                        WHERE EVENT_TIMESTAMP IS NOT NULL
                    </statement>
                    <statement targetDBVendor="oracle" desc="Converting RHQ_ALERT_DAMPEN_EVENT.EVENT_TIMESTAMP timestamp to long">
                        UPDATE RHQ_ALERT_DAMPEN_EVENT
                        SET EVENT_TIMESTAMP_LONG = 1000
                        *
                        ( extract(day from (EVENT_TIMESTAMP at time zone 'UTC' - timestamp '1970-01-01 00:00:00 +00:00'))*86400+
                        extract(hour from (EVENT_TIMESTAMP at time zone 'UTC' - timestamp '1970-01-01 00:00:00 +00:00'))*3600+
                        extract(minute from (EVENT_TIMESTAMP at time zone 'UTC' - timestamp '1970-01-01 00:00:00 +00:00'))*60+
                        extract(second from (EVENT_TIMESTAMP at time zone 'UTC' - timestamp '1970-01-01 00:00:00 +00:00'))
                        )
                        WHERE
                        EVENT_TIMESTAMP IS NOT NULL
                    </statement>
                </schema-directSQL>
                <schema-deleteColumn table="RHQ_ALERT_DAMPEN_EVENT" column="EVENT_TIMESTAMP" />
                <schema-directSQL>
                    <statement desc="Renaming new RHQ_ALERT_DAMPEN_EVENT.EVENT_TIMESTAMP column to match old schema expectations">
                        ALTER TABLE RHQ_ALERT_DAMPEN_EVENT
                        RENAME COLUMN EVENT_TIMESTAMP_LONG
                        TO
                        EVENT_TIMESTAMP
                    </statement>
                </schema-directSQL>
            </schemaSpec>

            <schemaSpec version="2.21">
                <schema-addColumn table="RHQ_EVENT" column="TIMESTAMP_LONG" columnType="LONG" />
                <schema-addColumn table="RHQ_EVENT" column="ACK_TIME_LONG" columnType="LONG" />
                <schema-directSQL>
                    <statement targetDBVendor="postgresql" desc="Converting RHQ_EVENT.TIMESTAMP timestamp to long">
                        UPDATE RHQ_EVENT
                        SET TIMESTAMP_LONG = EXTRACT ( EPOCH FROM TIMESTAMP )
                        WHERE TIMESTAMP IS NOT NULL
                    </statement>
                    <statement targetDBVendor="postgresql" desc="Converting RHQ_EVENT.ACK_TIME timestamp to long">
                        UPDATE RHQ_EVENT
                        SET ACK_TIME_LONG = EXTRACT ( EPOCH FROM ACK_TIME )
                        WHERE ACK_TIME IS NOT NULL
                    </statement>
                    <statement targetDBVendor="oracle" desc="Converting RHQ_EVENT.TIMESTAMP timestamp to long">
                        UPDATE RHQ_EVENT
                        SET TIMESTAMP_LONG = 1000 *
                        ( extract(day
                        from (TIMESTAMP at time zone 'UTC' - timestamp '1970-01-01 00:00:00 +00:00'))*86400+
                        extract(hour from (TIMESTAMP at time zone 'UTC' - timestamp '1970-01-01 00:00:00 +00:00'))*3600+
                        extract(minute from (TIMESTAMP at time zone 'UTC' - timestamp '1970-01-01 00:00:00 +00:00'))*60+
                        extract(second from (TIMESTAMP at time zone 'UTC' - timestamp '1970-01-01 00:00:00 +00:00'))
                        )
                        WHERE TIMESTAMP IS NOT NULL
                    </statement>
                    <statement targetDBVendor="oracle" desc="Converting RHQ_EVENT.ACK_TIME timestamp to long">
                        UPDATE RHQ_EVENT
                        SET ACK_TIME_LONG = 1000 *
                        ( extract(day from
                        (ACK_TIME at time zone 'UTC' - timestamp '1970-01-01 00:00:00 +00:00'))*86400+
                        extract(hour from (ACK_TIME at time zone 'UTC' - timestamp '1970-01-01 00:00:00 +00:00'))*3600+
                        extract(minute from (ACK_TIME at time zone 'UTC' - timestamp '1970-01-01 00:00:00 +00:00'))*60+
                        extract(second from (ACK_TIME at time zone 'UTC' - timestamp '1970-01-01 00:00:00 +00:00'))
                        )
                        WHERE ACK_TIME IS NOT NULL
                    </statement>
                </schema-directSQL>
                <schema-deleteColumn table="RHQ_EVENT" column="TIMESTAMP" />
                <schema-deleteColumn table="RHQ_EVENT" column="ACK_TIME" />
                <schema-directSQL>
                    <statement desc="Renaming new RHQ_EVENT.TIMESTAMP column to match old schema expectations">
                        ALTER TABLE RHQ_EVENT
                        RENAME COLUMN TIMESTAMP_LONG
                        TO TIMESTAMP
                    </statement>
                    <statement desc="Renaming new RHQ_EVENT.ACK_TIME column to match old schema expectations">
                        ALTER TABLE RHQ_EVENT
                        RENAME COLUMN ACK_TIME_LONG
                        TO ACK_TIME
                    </statement>
                </schema-directSQL>
            </schemaSpec>

            <schemaSpec version="2.22">
                <!-- RHQ_CONTENT_SOURCE timestamp to long conversion -->
                <schema-addColumn table="RHQ_CONTENT_SOURCE" column="CREATION_TIME_LONG" columnType="LONG" />
                <schema-addColumn table="RHQ_CONTENT_SOURCE" column="LAST_MODIFIED_TIME_LONG" columnType="LONG" />
                <schema-directSQL>
                    <statement targetDBVendor="postgresql" desc="Converting RHQ_CONTENT_SOURCE.CREATION_TIME timestamp to long">
                        UPDATE RHQ_CONTENT_SOURCE
                        SET CREATION_TIME_LONG =
                        EXTRACT ( EPOCH FROM CREATION_TIME )
                        WHERE CREATION_TIME IS NOT NULL
                    </statement>
                    <statement targetDBVendor="postgresql" desc="Converting RHQ_CONTENT_SOURCE.LAST_MODIFIED_TIME timestamp to long">
                        UPDATE RHQ_CONTENT_SOURCE
                        SET LAST_MODIFIED_TIME_LONG =
                        EXTRACT ( EPOCH FROM LAST_MODIFIED_TIME )
                        WHERE LAST_MODIFIED_TIME IS NOT NULL
                    </statement>
                    <statement targetDBVendor="oracle" desc="Converting RHQ_CONTENT_SOURCE.CREATION_TIME timestamp to long">
                        UPDATE RHQ_CONTENT_SOURCE
                        SET CREATION_TIME_LONG = 1000 *
                        (
                        extract(day from (CREATION_TIME at time zone 'UTC' - timestamp '1970-01-01 00:00:00 +00:00'))*86400+
                        extract(hour from (CREATION_TIME at time zone 'UTC' - timestamp '1970-01-01 00:00:00 +00:00'))*3600+
                        extract(minute from (CREATION_TIME at time zone 'UTC' - timestamp '1970-01-01 00:00:00 +00:00'))*60+
                        extract(second from (CREATION_TIME at time zone 'UTC' - timestamp '1970-01-01 00:00:00 +00:00'))
                        )
                        WHERE
                        CREATION_TIME IS NOT NULL
                    </statement>
                    <statement targetDBVendor="oracle" desc="Converting RHQ_CONTENT_SOURCE.LAST_MODIFIED_TIME timestamp to long">
                        UPDATE RHQ_CONTENT_SOURCE
                        SET LAST_MODIFIED_TIME_LONG = 1000
                        *
                        ( extract(day from (LAST_MODIFIED_TIME at time zone 'UTC' - timestamp '1970-01-01 00:00:00 +00:00'))*86400+
                        extract(hour from (LAST_MODIFIED_TIME at time zone 'UTC' - timestamp '1970-01-01 00:00:00 +00:00'))*3600+
                        extract(minute from (LAST_MODIFIED_TIME at time zone 'UTC' - timestamp '1970-01-01 00:00:00 +00:00'))*60+
                        extract(second from (LAST_MODIFIED_TIME at time zone 'UTC' - timestamp '1970-01-01 00:00:00 +00:00'))
                        )
                        WHERE
                        LAST_MODIFIED_TIME IS NOT NULL
                    </statement>
                </schema-directSQL>
                <schema-deleteColumn table="RHQ_CONTENT_SOURCE" column="CREATION_TIME" />
                <schema-deleteColumn table="RHQ_CONTENT_SOURCE" column="LAST_MODIFIED_TIME" />
                <schema-directSQL>
                    <statement desc="Renaming new RHQ_CONTENT_SOURCE.CREATION_TIME column to match old schema expectations">
                        ALTER TABLE RHQ_CONTENT_SOURCE
                        RENAME COLUMN CREATION_TIME_LONG
                        TO CREATION_TIME
                    </statement>
                    <statement desc="Renaming new RHQ_CONTENT_SOURCE.LAST_MODIFIED_TIME column to match old schema expectations">
                        ALTER TABLE RHQ_CONTENT_SOURCE
                        RENAME COLUMN LAST_MODIFIED_TIME_LONG
                        TO
                        LAST_MODIFIED_TIME
                    </statement>
                </schema-directSQL>

                <!-- RHQ_CHANNEL timestamp to long conversion -->
                <schema-addColumn table="RHQ_CHANNEL" column="CREATION_TIME_LONG" columnType="LONG" />
                <schema-addColumn table="RHQ_CHANNEL" column="LAST_MODIFIED_TIME_LONG" columnType="LONG" />
                <schema-directSQL>
                    <statement targetDBVendor="postgresql" desc="Converting RHQ_CHANNEL.CREATION_TIME timestamp to long">
                        UPDATE RHQ_CHANNEL
                        SET CREATION_TIME_LONG = EXTRACT ( EPOCH FROM CREATION_TIME )
                        WHERE CREATION_TIME IS NOT NULL
                    </statement>
                    <statement targetDBVendor="postgresql" desc="Converting RHQ_CHANNEL.LAST_MODIFIED_TIME timestamp to long">
                        UPDATE RHQ_CHANNEL
                        SET LAST_MODIFIED_TIME_LONG = EXTRACT
                        ( EPOCH FROM LAST_MODIFIED_TIME )
                        WHERE LAST_MODIFIED_TIME IS NOT NULL
                    </statement>
                    <statement targetDBVendor="oracle" desc="Converting RHQ_CHANNEL.CREATION_TIME timestamp to long">
                        UPDATE RHQ_CHANNEL
                        SET CREATION_TIME_LONG = 1000 *
                        (
                        extract(day from (CREATION_TIME at time zone 'UTC' - timestamp '1970-01-01 00:00:00 +00:00'))*86400+
                        extract(hour from (CREATION_TIME at time zone 'UTC' - timestamp '1970-01-01 00:00:00 +00:00'))*3600+
                        extract(minute from (CREATION_TIME at time zone 'UTC' - timestamp '1970-01-01 00:00:00 +00:00'))*60+
                        extract(second from (CREATION_TIME at time zone 'UTC' - timestamp '1970-01-01 00:00:00 +00:00'))
                        )
                        WHERE
                        CREATION_TIME IS NOT NULL
                    </statement>
                    <statement targetDBVendor="oracle" desc="Converting RHQ_CHANNEL.LAST_MODIFIED_TIME timestamp to long">
                        UPDATE RHQ_CHANNEL
                        SET LAST_MODIFIED_TIME_LONG = 1000 *
                        (
                        extract(day from (LAST_MODIFIED_TIME at time zone 'UTC' - timestamp '1970-01-01 00:00:00 +00:00'))*86400+
                        extract(hour from (LAST_MODIFIED_TIME at time zone 'UTC' - timestamp '1970-01-01 00:00:00 +00:00'))*3600+
                        extract(minute from (LAST_MODIFIED_TIME at time zone 'UTC' - timestamp '1970-01-01 00:00:00 +00:00'))*60+
                        extract(second from (LAST_MODIFIED_TIME at time zone 'UTC' - timestamp '1970-01-01 00:00:00 +00:00'))
                        )
                        WHERE
                        LAST_MODIFIED_TIME IS NOT NULL
                    </statement>
                </schema-directSQL>
                <schema-deleteColumn table="RHQ_CHANNEL" column="CREATION_TIME" />
                <schema-deleteColumn table="RHQ_CHANNEL" column="LAST_MODIFIED_TIME" />
                <schema-directSQL>
                    <statement desc="Renaming new RHQ_CHANNEL.CREATION_TIME column to match old schema expectations">
                        ALTER TABLE RHQ_CHANNEL
                        RENAME COLUMN CREATION_TIME_LONG
                        TO CREATION_TIME
                    </statement>
                    <statement desc="Renaming new RHQ_CHANNEL.LAST_MODIFIED_TIME column to match old schema expectations">
                        ALTER TABLE RHQ_CHANNEL
                        RENAME COLUMN LAST_MODIFIED_TIME_LONG
                        TO LAST_MODIFIED_TIME
                    </statement>
                </schema-directSQL>

                <!-- RHQ_PACKAGE_VERSION timestamp to long conversion -->
                <schema-addColumn table="RHQ_PACKAGE_VERSION" column="FILE_CREATION_TIME_LONG" columnType="LONG" />
                <schema-directSQL>
                    <statement targetDBVendor="postgresql" desc="Converting RHQ_PACKAGE_VERSION.FILE_CREATION_TIME timestamp to long">
                        UPDATE RHQ_PACKAGE_VERSION
                        SET FILE_CREATION_TIME_LONG =
                        EXTRACT ( EPOCH FROM FILE_CREATION_TIME )
                        WHERE FILE_CREATION_TIME IS NOT NULL
                    </statement>
                    <statement targetDBVendor="oracle" desc="Converting RHQ_PACKAGE_VERSION.FILE_CREATION_TIME timestamp to long">
                        UPDATE RHQ_PACKAGE_VERSION
                        SET FILE_CREATION_TIME_LONG = 1000
                        *
                        ( extract(day from (FILE_CREATION_TIME at time zone 'UTC' - timestamp '1970-01-01 00:00:00 +00:00'))*86400+
                        extract(hour from (FILE_CREATION_TIME at time zone 'UTC' - timestamp '1970-01-01 00:00:00 +00:00'))*3600+
                        extract(minute from (FILE_CREATION_TIME at time zone 'UTC' - timestamp '1970-01-01 00:00:00 +00:00'))*60+
                        extract(second from (FILE_CREATION_TIME at time zone 'UTC' - timestamp '1970-01-01 00:00:00 +00:00'))
                        )
                        WHERE
                        FILE_CREATION_TIME IS NOT NULL
                   </statement>
                </schema-directSQL>
                <schema-deleteColumn table="RHQ_PACKAGE_VERSION" column="FILE_CREATION_TIME" />
                <schema-directSQL>
                    <statement desc="Renaming new RHQ_PACKAGE_VERSION.FILE_CREATION_TIME column to match old schema expectations">
                        ALTER TABLE RHQ_PACKAGE_VERSION
                        RENAME COLUMN FILE_CREATION_TIME_LONG
                        TO
                        FILE_CREATION_TIME
                    </statement>
                </schema-directSQL>

                <!-- RHQ_INSTALLED_PACKAGE timestamp to long conversion -->
                <schema-addColumn table="RHQ_INSTALLED_PACKAGE" column="INSTALLATION_TIME_LONG" columnType="LONG" />
                <schema-directSQL>
                    <statement targetDBVendor="postgresql" desc="Converting RHQ_INSTALLED_PACKAGE.INSTALLATION_TIME timestamp to long">
                        UPDATE RHQ_INSTALLED_PACKAGE
                        SET INSTALLATION_TIME_LONG = EXTRACT ( EPOCH FROM INSTALLATION_TIME )
                        WHERE INSTALLATION_TIME IS NOT NULL
                    </statement>
                    <statement targetDBVendor="oracle" desc="Converting RHQ_INSTALLED_PACKAGE.INSTALLATION_TIME timestamp to long">
                        UPDATE RHQ_INSTALLED_PACKAGE
                        SET INSTALLATION_TIME_LONG =
                        1000 *
                        ( extract(day from (INSTALLATION_TIME at time zone 'UTC' - timestamp '1970-01-01 00:00:00
                        +00:00'))*86400+
                        extract(hour from (INSTALLATION_TIME at time zone 'UTC' - timestamp '1970-01-01 00:00:00 +00:00'))*3600+
                        extract(minute from (INSTALLATION_TIME at time zone 'UTC' - timestamp '1970-01-01 00:00:00 +00:00'))*60+
                        extract(second from (INSTALLATION_TIME at time zone 'UTC' - timestamp '1970-01-01 00:00:00 +00:00'))
                        )
                        WHERE INSTALLATION_TIME IS
                        NOT NULL
                    </statement>
                </schema-directSQL>
                <schema-deleteColumn table="RHQ_INSTALLED_PACKAGE" column="INSTALLATION_TIME" />
                <schema-directSQL>
                    <statement desc="Renaming new RHQ_INSTALLED_PACKAGE.INSTALLATION_TIME column to match old schema expectations">
                        ALTER TABLE RHQ_INSTALLED_PACKAGE
                        RENAME COLUMN INSTALLATION_TIME_LONG
                        TO
                        INSTALLATION_TIME
                    </statement>
                </schema-directSQL>

                <!-- RHQ_INSTALLED_PKG_HIST timestamp to long conversion -->
                <schema-addColumn table="RHQ_INSTALLED_PKG_HIST" column="HISTORY_TIMESTAMP_LONG" columnType="LONG" />
                <schema-directSQL>
                    <statement targetDBVendor="postgresql" desc="Converting RHQ_INSTALLED_PKG_HIST.HISTORY_TIMESTAMP timestamp to long">
                        UPDATE RHQ_INSTALLED_PKG_HIST
                        SET HISTORY_TIMESTAMP_LONG = EXTRACT ( EPOCH FROM HISTORY_TIMESTAMP )
                        WHERE HISTORY_TIMESTAMP IS NOT NULL
                    </statement>
                    <statement targetDBVendor="oracle" desc="Converting RHQ_INSTALLED_PKG_HIST.HISTORY_TIMESTAMP timestamp to long">
                        UPDATE RHQ_INSTALLED_PKG_HIST
                        SET HISTORY_TIMESTAMP_LONG =
                        1000 *
                        ( extract(day from (HISTORY_TIMESTAMP at time zone 'UTC' - timestamp '1970-01-01 00:00:00
                        +00:00'))*86400+
                        extract(hour from (HISTORY_TIMESTAMP at time zone 'UTC' - timestamp '1970-01-01 00:00:00 +00:00'))*3600+
                        extract(minute from (HISTORY_TIMESTAMP at time zone 'UTC' - timestamp '1970-01-01 00:00:00 +00:00'))*60+
                        extract(second from (HISTORY_TIMESTAMP at time zone 'UTC' - timestamp '1970-01-01 00:00:00 +00:00'))
                        )
                        WHERE HISTORY_TIMESTAMP IS
                        NOT NULL
                    </statement>
                </schema-directSQL>
                <schema-deleteColumn table="RHQ_INSTALLED_PKG_HIST" column="HISTORY_TIMESTAMP" />
                <schema-directSQL>
                    <statement desc="Renaming new RHQ_INSTALLED_PKG_HIST.HISTORY_TIMESTAMP column to match old schema expectations">
                        ALTER TABLE RHQ_INSTALLED_PKG_HIST
                        RENAME COLUMN HISTORY_TIMESTAMP_LONG
                        TO
                        HISTORY_TIMESTAMP
                    </statement>
                </schema-directSQL>
            </schemaSpec>

            <schemaSpec version="2.23">
                <schema-addColumn table="RHQ_MEASUREMENT_SCHED" column="MTIME_LONG" columnType="LONG" />
                <schema-directSQL>
                    <statement targetDBVendor="postgresql" desc="Converting RHQ_MEASUREMENT_SCHED.MTIME timestamp to long">
                        UPDATE RHQ_MEASUREMENT_SCHED
                        SET MTIME_LONG = EXTRACT ( EPOCH FROM MTIME )
                        WHERE MTIME IS NOT NULL
                    </statement>
                    <statement targetDBVendor="oracle" desc="Converting RHQ_MEASUREMENT_SCHED.MTIME timestamp to long">
                        UPDATE RHQ_MEASUREMENT_SCHED
                        SET MTIME_LONG = 1000 *
                        (
                        extract(day from (MTIME at time zone 'UTC' - timestamp '1970-01-01 00:00:00 +00:00'))*86400+
                        extract(hour from (MTIME at time zone 'UTC' - timestamp '1970-01-01 00:00:00 +00:00'))*3600+
                        extract(minute from (MTIME at time zone 'UTC' - timestamp '1970-01-01 00:00:00 +00:00'))*60+
                        extract(second from (MTIME at time zone 'UTC' - timestamp '1970-01-01 00:00:00 +00:00'))
                        )
                        WHERE MTIME IS NOT NULL
                   </statement>
                </schema-directSQL>
                <schema-deleteColumn table="RHQ_MEASUREMENT_SCHED" column="MTIME" />
                <schema-directSQL>
                    <statement desc="Renaming new RHQ_MEASUREMENT_SCHED.MTIME column to match old schema expectations">
                        ALTER TABLE RHQ_MEASUREMENT_SCHED
                        RENAME COLUMN MTIME_LONG
                        TO MTIME
                    </statement>
                </schema-directSQL>
            </schemaSpec>

            <schemaSpec version="2.24">
                <schema-directSQL>
                    <statement desc="Creating RHQ_MEASUREMENT_BLINE index on SCHEDULE_ID">
                        CREATE INDEX rhq_meas_baseline_sid_idx ON rhq_measurement_bline (schedule_id)
                    </statement>
                </schema-directSQL>
            </schemaSpec>

            <schemaSpec version="2.25">
                <schema-dropTable table="RHQ_MEASUREMENT_OOB" />
                <schema-dropSequence name="rhq_measurement_oob_id_seq" />
            </schemaSpec>

            <schemaSpec version="2.26">
                <schema-directSQL>
                    <statement desc="Unscheduling auto-baseline job from Quartz - removing trigger">
                        DELETE FROM rhq_qrtz_triggers
                        WHERE trigger_name='org.rhq.enterprise.server.scheduler.jobs.AutoBaselineCalculationJob'
                    </statement>
                    <statement desc="Unscheduling auto-baseline job from Quartz - removing simple trigger">
                        DELETE FROM rhq_qrtz_simple_triggers
                        WHERE trigger_name='org.rhq.enterprise.server.scheduler.jobs.AutoBaselineCalculationJob'
                    </statement>
                    <statement desc="Unscheduling auto-baseline job from Quartz - removing job details">
                        DELETE FROM rhq_qrtz_job_details
                        WHERE job_name='org.rhq.enterprise.server.scheduler.jobs.AutoBaselineCalculationJob'
                    </statement>
                </schema-directSQL>
            </schemaSpec>

            <schemaSpec version="2.27">
                <schema-directSQL>
                    <statement desc="Adding Agent Max Quiet Time Allowed system configuration setting">
                        INSERT INTO rhq_system_config (id, property_key, property_value, default_property_value)
                        VALUES (52, 'AGENT_MAX_QUIET_TIME_ALLOWED', '120000', '120000')
                    </statement>
                </schema-directSQL>
            </schemaSpec>

            <schemaSpec version="2.28">
                <schema-directSQL>
                    <statement desc="Adding Enable Agent Auto Update system configuration setting">
                        INSERT INTO rhq_system_config (id, property_key, property_value, default_property_value)
                        VALUES (53, 'ENABLE_AGENT_AUTO_UPDATE', 'true', 'true')
                    </statement>
                </schema-directSQL>
            </schemaSpec>

            <schemaSpec version="2.29">
                <schema-directSQL>
                    <statement desc="Adding Trait Purge system configuration setting">
                        INSERT INTO rhq_system_config (id, property_key, property_value, default_property_value)
                        VALUES (54, 'TRAIT_PURGE', '31536000000', '31536000000')
                    </statement>
                    <statement desc="Adding Avail Purge system configuration setting">
                        INSERT INTO rhq_system_config (id, property_key, property_value, default_property_value)
                        VALUES (55, 'AVAILABILITY_PURGE', '31536000000', '31536000000')
                    </statement>
                </schema-directSQL>
            </schemaSpec>

            <schemaSpec version="2.30">
                <!-- RHQ_RESOURCE_AVAIL -->
                <schema-directSQL>
                    <statement desc="Creating table RHQ_RESOURCE_AVAIL">
                        CREATE TABLE RHQ_RESOURCE_AVAIL ( ID INTEGER )
                    </statement>
                </schema-directSQL>
                <schema-alterColumn table="RHQ_RESOURCE_AVAIL" column="ID" nullable="FALSE" />
                <schema-createSequence name="RHQ_RESOURCE_AVAIL_ID_SEQ" initial="10001" />
                <schema-directSQL>
                    <statement desc="Creating primary key for RHQ_RESOURCE_AVAIL">
                        ALTER TABLE RHQ_RESOURCE_AVAIL ADD CONSTRAINT RHQ_RES_AVAIL_ID_PK PRIMARY KEY ( ID )
                    </statement>
                </schema-directSQL>
                <schema-addColumn table="RHQ_RESOURCE_AVAIL" column="RESOURCE_ID" columnType="INTEGER" />
                <schema-alterColumn table="RHQ_RESOURCE_AVAIL" column="RESOURCE_ID" nullable="FALSE" />
                <schema-directSQL>
                    <statement desc="Creating RHQ_RESOURCE_AVAIL foreign key relation to RHQ_RESOURCE">
                        ALTER TABLE RHQ_RESOURCE_AVAIL
                        ADD CONSTRAINT RHQ_RES_AVAIL_RES_ID_FK
                        FOREIGN KEY (
                        RESOURCE_ID )
                        REFERENCES RHQ_RESOURCE ( ID )
                        ON DELETE CASCADE
                    </statement>
                </schema-directSQL>
                <schema-addColumn table="RHQ_RESOURCE_AVAIL" column="AVAILABILITY_TYPE" columnType="SMALLINT" />
                <schema-directSQL>
                    <statement targetDBVendor="oracle" desc="Inserting known, current availability data into RHQ_RESOURCE_AVAIL">
                        INSERT INTO RHQ_RESOURCE_AVAIL ( ID, RESOURCE_ID,
                        AVAILABILITY_TYPE )
                        SELECT RHQ_RESOURCE_AVAIL_ID_SEQ.NEXTVAL, RES.ID, AVAIL.AVAILABILITY_TYPE
                        FROM
                        RHQ_RESOURCE RES
                        LEFT JOIN RHQ_AVAILABILITY AVAIL ON AVAIL.RESOURCE_ID = RES.ID
                        WHERE AVAIL.START_TIME = (
                        SELECT MAX( A.START_TIME )
                        FROM RHQ_AVAILABILITY A
                        WHERE A.RESOURCE_ID = RES.ID )
                    </statement>
                    <statement targetDBVendor="postgresql" desc="Inserting known, current availability data into RHQ_RESOURCE_AVAIL">
                        INSERT INTO RHQ_RESOURCE_AVAIL ( ID, RESOURCE_ID,
                        AVAILABILITY_TYPE )
                        SELECT nextval('RHQ_RESOURCE_AVAIL_ID_SEQ'::text), RES.ID, AVAIL.AVAILABILITY_TYPE
                        FROM
                        RHQ_RESOURCE RES
                        LEFT JOIN RHQ_AVAILABILITY AVAIL ON AVAIL.RESOURCE_ID = RES.ID
                        WHERE AVAIL.START_TIME = (
                        SELECT MAX( A.START_TIME )
                        FROM RHQ_AVAILABILITY A
                        WHERE A.RESOURCE_ID = RES.ID )
                    </statement>
                </schema-directSQL>
            </schemaSpec>

            <schemaSpec version="2.31">
                <!-- The following three columns support backing groups for resource clusters -->
                <schema-addColumn table="RHQ_RESOURCE_GROUP" column="CLUSTER_RESOURCE_GROUP_ID" columnType="INTEGER" />
                <schema-directSQL>
                    <statement desc="Creating RHQ_RESOURCE_GROUP foreign key relation to RHQ_RESOURCE_GROUP for resource cluster groups">
                        ALTER TABLE RHQ_RESOURCE_GROUP
                        ADD CONSTRAINT RHQ_RESOURCE_GROUP_ID_FK
                        FOREIGN KEY (CLUSTER_RESOURCE_GROUP_ID)
                        REFERENCES RHQ_RESOURCE_GROUP (ID)
                    </statement>
                </schema-directSQL>

                <schema-addColumn table="RHQ_RESOURCE_GROUP" column="CLUSTER_KEY" columnType="VARCHAR2" precision="4000" />

                <schema-addColumn table="RHQ_RESOURCE_GROUP" column="VISIBLE" columnType="BOOLEAN" />

                <schema-directSQL>
                    <statement targetDBVendor="postgresql" desc="Updating existing resource groups with default for VISIBLE  flag">
                        UPDATE RHQ_RESOURCE_GROUP SET VISIBLE = TRUE
                    </statement>
                    <statement targetDBVendor="oracle" desc="Updating existing resource groups with default for VISIBLE  flag">
                        UPDATE RHQ_RESOURCE_GROUP SET VISIBLE = 1
                    </statement>
                </schema-directSQL>

                <!-- The following constraint change forces cascade delete of config_update if the parent config is deleted -->
                <schema-directSQL>
                    <statement targetDBVendor="postgresql" desc="Dropping RHQ_CONFIG_UPDATE foreign key relation to RHQ_CONFIG">
                        ALTER TABLE rhq_config_update DROP CONSTRAINT rhq_config_update_configuration_id_fkey;
                    </statement>
                    <!-- the following PL/SQL is necessary since we have to deal with generated constraint names in the ora dbs -->
                    <statement targetDBVendor="oracle" desc="Dropping RHQ_CONFIG_UPDATE foreign key relation to RHQ_CONFIG">
                        DECLARE
                        CURSOR c IS
                        SELECT uc.constraint_name con
                        FROM user_constraints uc, user_cons_columns ucc
                        WHERE uc.table_name = 'RHQ_CONFIG_UPDATE'AND
                        uc.constraint_type = 'R' AND
                        uc.table_name = ucc.table_name AND
                        uc.constraint_name = ucc.constraint_name AND
                        ucc.column_name = 'CONFIGURATION_ID'
                        ;
                        alter_string VARCHAR2(500);
                        BEGIN
                        FOR r IN c LOOP
                        alter_string := 'ALTER TABLE RHQ_CONFIG_UPDATE DROP CONSTRAINT ' || r.con;
                        EXECUTE IMMEDIATE alter_string;
                        END LOOP;
                        END;
                    </statement>
                    <statement desc="Creating new RHQ_CONFIG_UPDATE foreign key relation to RHQ_CONFIG">
                        ALTER TABLE RHQ_CONFIG_UPDATE
                        ADD CONSTRAINT fk_config_update_config_1 FOREIGN KEY(configuration_id)
                        REFERENCES rhq_config ( id )
                        ON DELETE CASCADE
                    </statement>

                </schema-directSQL>

            </schemaSpec>

            <schemaSpec version="2.32">
                <!--
                    Remove the ClusterManagerJob from the Quartz tables. It has been renamed. Note that deleting the job removes
                    other rows by cascade delete.
                -->
                <schema-directSQL>
                    <statement desc="Remove the ClusterManagerJob from the Quartz tables. It has been renamed.">
                        DELETE FROM rhq_qrtz_job_details WHERE job_name =
                        'org.rhq.enterprise.server.scheduler.jobs.ClusterManagerJob'
                    </statement>
                </schema-directSQL>

            </schemaSpec>

            <schemaSpec version="2.33">
                <schema-deleteColumn table="RHQ_EVENT" column="ACK_TIME" />
                <schema-deleteColumn table="RHQ_EVENT" column="ACK_USER" />
            </schemaSpec>

            <!-- delete all constant data no longer used -->
            <schemaSpec version="2.34">
                <schema-directSQL>
                    <statement desc="Removing configuration data property no longer used">
                        DELETE FROM rhq_system_config
                        WHERE property_key = 'CAM_DATA_PURGE_RAW'
                    </statement>
                    <statement desc="Removing configuration data property no longer used">
                        DELETE FROM rhq_system_config
                        WHERE property_key = 'CAM_MULTICAST_ADDRESS'
                    </statement>
                    <statement desc="Removing configuration data property no longer used">
                        DELETE FROM rhq_system_config
                        WHERE property_key = 'CAM_MULTICAST_PORT'
                    </statement>
                    <statement desc="Removing configuration data property no longer used">
                        DELETE FROM rhq_system_config
                        WHERE property_key = 'DATA_STORE_ALL'
                    </statement>
                </schema-directSQL>
            </schemaSpec>

            <schemaSpec version="2.35">
                <!-- Remove RHQ_RESOURCE_GROUP.CLUSTER_KEY added in 2.31. This value will instead be the group name -->
                <schema-deleteColumn table="RHQ_RESOURCE_GROUP" column="CLUSTER_KEY" />
                <!-- Increase RHQ_RESOURCE_GROUP.NAME to accomodate the potentially large cluster key values -->
                <schema-alterColumn table="RHQ_RESOURCE_GROUP" column="NAME" columnType="VARCHAR2" precision="4000" />
            </schemaSpec>

            <schemaSpec version="2.36">
                <schema-directSQL>
                    <statement desc="Deleting unique constraint on RHQ_MEASUREMENT_DEF">
                        DROP INDEX RHQ_METRIC_DEF_KEY_IDX
                    </statement>
                </schema-directSQL>
                <schema-deleteColumn table="RHQ_MEASUREMENT_DEF" column="PER_MINUTE" />
                <schema-addColumn table="RHQ_MEASUREMENT_DEF" column="RAW_NUMERIC_TYPE" columnType="SMALLINT" />
                <schema-directSQL>
                    <statement desc="Populating values for new column RHQ_MEASUREMENT_DEF.RAW_NUMERIC_TYPE">
                        UPDATE RHQ_MEASUREMENT_DEF md
                        SET RAW_NUMERIC_TYPE = (SELECT NUMERIC_TYPE FROM RHQ_MEASUREMENT_DEF
                        WHERE NAME = md.NAME AND RESOURCE_TYPE_ID = md.RESOURCE_TYPE_ID AND (NUMERIC_TYPE = 1 OR NUMERIC_TYPE = 2))
                        WHERE NUMERIC_TYPE = 0
                    </statement>
                </schema-directSQL>
                <schema-directSQL>
                    <statement desc="Creating unique index on RHQ_MEASUREMENT_DEF (RESOURCE_TYPE_ID, NAME, RAW_NUMERIC_TYPE)">
                        CREATE UNIQUE INDEX RHQ_METRIC_DEF_KEY_IDX ON RHQ_MEASUREMENT_DEF (RESOURCE_TYPE_ID, NAME, RAW_NUMERIC_TYPE)
                    </statement>
                </schema-directSQL>
            </schemaSpec>

            <schemaSpec version="2.37">
                <schema-addColumn table="RHQ_GROUP_DEF" column="CALC_INTERVAL" columnType="LONG" />
                <schema-directSQL>
                    <statement desc="Defaulting all group definition recalculation intervals">
                        UPDATE RHQ_GROUP_DEF SET CALC_INTERVAL = 0
                    </statement>
                </schema-directSQL>
            </schemaSpec>

            <schemaSpec version="2.38">
                <!-- Keep these with the same columnType=VARCHAR2, but increase size -->
                <schema-alterColumn table="RHQ_CONTENT_SOURCE" column="NAME" columnType="VARCHAR2" precision="200" />

                <schema-alterColumn table="RHQ_CONTENT_SOURCE_TYPE" column="NAME" columnType="VARCHAR2" precision="200" />

                <schema-directSQL>
                    <statement desc="Removing obsolete content source sync jobs">
                        DELETE FROM RHQ_QRTZ_CRON_TRIGGERS WHERE TRIGGER_GROUP = 'syncContentSource'
                    </statement>
                    <statement>
                        DELETE FROM RHQ_QRTZ_JOB_DETAILS WHERE JOB_GROUP = 'syncContentSource'
                    </statement>
                    <statement>
                        DELETE FROM RHQ_QRTZ_SIMPLE_TRIGGERS WHERE TRIGGER_GROUP = 'syncContentSource'
                    </statement>
                    <statement>
                        DELETE FROM RHQ_QRTZ_TRIGGERS WHERE TRIGGER_GROUP = 'syncContentSource'
                    </statement>
                    <statement>
                        DELETE FROM RHQ_QRTZ_FIRED_TRIGGERS WHERE TRIGGER_GROUP = 'syncContentSource'
                    </statement>
                </schema-directSQL>
            </schemaSpec>

            <schemaSpec version="2.39">
                <!-- add a new table for OOBs -->
                <schema-directSQL>
                    <statement desc="Creating table RHQ_MEASUREMENT_OOB">
                        CREATE TABLE RHQ_MEASUREMENT_OOB ( SCHEDULE_ID INTEGER )
                    </statement>
                </schema-directSQL>
                <schema-alterColumn table="RHQ_MEASUREMENT_OOB" column="SCHEDULE_ID" nullable="FALSE" />
                <schema-addColumn table="RHQ_MEASUREMENT_OOB" column="TIME_STAMP" columnType="LONG" />
                <schema-alterColumn table="RHQ_MEASUREMENT_OOB" column="TIME_STAMP" nullable="FALSE" />
                <schema-directSQL>
                    <statement desc="Creating primary key for RHQ_MEASUREMENT_OOB">
                        ALTER TABLE RHQ_MEASUREMENT_OOB ADD CONSTRAINT rhq_meas_oob_id_t_pk PRIMARY KEY ( TIME_STAMP, SCHEDULE_ID )
                    </statement>
                </schema-directSQL>
                <schema-directSQL>
                    <statement desc="Creating RHQ_MEASUREMENT_OOB foreign key relation to RHQ_MEASUREMENT_SCHED">
                        ALTER TABLE RHQ_MEASUREMENT_OOB
                        ADD CONSTRAINT RHQ_M_OOB_M_SCHED_ID_FK
                        FOREIGN KEY ( SCHEDULE_ID )
                        REFERENCES RHQ_MEASUREMENT_SCHED ( ID )
                        ON DELETE CASCADE
                    </statement>
                </schema-directSQL>

                <schema-addColumn table="RHQ_MEASUREMENT_OOB" column="OOB_COUNT" columnType="INTEGER" />
                <schema-alterColumn table="RHQ_MEASUREMENT_OOB" column="OOB_COUNT" nullable="FALSE" />
                <schema-addColumn table="RHQ_MEASUREMENT_OOB" column="OOB_FACTOR" columnType="INTEGER" />
                <schema-alterColumn table="RHQ_MEASUREMENT_OOB" column="OOB_FACTOR" nullable="FALSE" />
            </schemaSpec>

            <schemaSpec version="2.40">
                <schema-directSQL>
                    <statement desc="Changing the default event purge time in system configuration to 2 weeks">
                        UPDATE RHQ_SYSTEM_CONFIG SET PROPERTY_VALUE = '1209600000' WHERE PROPERTY_KEY = 'EVENT_PURGE'
                    </statement>
                </schema-directSQL>
            </schemaSpec>

            <schemaSpec version="2.41">
                <schema-addColumn table="RHQ_PLUGIN" column="CONTENT" columnType="BLOB" />
            </schemaSpec>

            <schemaSpec version="2.42">
                <schema-addColumn table="RHQ_PLUGIN" column="MTIME" columnType="LONG" />
                <schema-directSQL>
                    <statement desc="Setting the plugin modified times to the same as created times">
                        UPDATE RHQ_PLUGIN SET MTIME = CTIME
                    </statement>
                </schema-directSQL>
                <schema-alterColumn table="RHQ_PLUGIN" column="MTIME" nullable="FALSE" />
            </schemaSpec>

            <schemaSpec version="2.43">
                <schema-deleteColumn table="RHQ_MEASUREMENT_OOB" column="OOB_COUNT" />
            </schemaSpec>

            <!-- RHQ 1448 -->
            <schemaSpec version="2.44">
                <schema-directSQL>
                    <statement desc="Creating index on RHQ_MEAS_DATA_NUM_R00 (SCHEDULE_ID)">
                        CREATE INDEX RHQ_MEAS_DATA_R00_SID_IDX ON RHQ_MEAS_DATA_NUM_R00 (schedule_id)
                     </statement>
                    <statement desc="Creating index on RHQ_MEAS_DATA_NUM_R01 (SCHEDULE_ID)">
                        CREATE INDEX RHQ_MEAS_DATA_R01_SID_IDX ON RHQ_MEAS_DATA_NUM_R01 (schedule_id)
                    </statement>
                    <statement desc="Creating index on RHQ_MEAS_DATA_NUM_R02 (SCHEDULE_ID)">
                        CREATE INDEX RHQ_MEAS_DATA_R02_SID_IDX ON RHQ_MEAS_DATA_NUM_R02 (schedule_id)
                    </statement>
                    <statement desc="Creating index on RHQ_MEAS_DATA_NUM_R03 (SCHEDULE_ID)">
                        CREATE INDEX RHQ_MEAS_DATA_R03_SID_IDX ON RHQ_MEAS_DATA_NUM_R03 (schedule_id)
                    </statement>
                    <statement desc="Creating index on RHQ_MEAS_DATA_NUM_R04 (SCHEDULE_ID)">
                        CREATE INDEX RHQ_MEAS_DATA_R04_SID_IDX ON RHQ_MEAS_DATA_NUM_R04 (schedule_id)
                    </statement>
                    <statement desc="Creating index on RHQ_MEAS_DATA_NUM_R05 (SCHEDULE_ID)">
                        CREATE INDEX RHQ_MEAS_DATA_R05_SID_IDX ON RHQ_MEAS_DATA_NUM_R05 (schedule_id)
                    </statement>
                    <statement desc="Creating index on RHQ_MEAS_DATA_NUM_R06 (SCHEDULE_ID)">
                        CREATE INDEX RHQ_MEAS_DATA_R06_SID_IDX ON RHQ_MEAS_DATA_NUM_R06 (schedule_id)
                    </statement>
                    <statement desc="Creating index on RHQ_MEAS_DATA_NUM_R07 (SCHEDULE_ID)">
                        CREATE INDEX RHQ_MEAS_DATA_R07_SID_IDX ON RHQ_MEAS_DATA_NUM_R07 (schedule_id)
                    </statement>
                    <statement desc="Creating index on RHQ_MEAS_DATA_NUM_R08 (SCHEDULE_ID)">
                        CREATE INDEX RHQ_MEAS_DATA_R08_SID_IDX ON RHQ_MEAS_DATA_NUM_R08 (schedule_id)
                    </statement>
                    <statement desc="Creating index on RHQ_MEAS_DATA_NUM_R09 (SCHEDULE_ID)">
                        CREATE INDEX RHQ_MEAS_DATA_R09_SID_IDX ON RHQ_MEAS_DATA_NUM_R09 (schedule_id)
                    </statement>
                    <statement desc="Creating index on RHQ_MEAS_DATA_NUM_R10 (SCHEDULE_ID)">
                        CREATE INDEX RHQ_MEAS_DATA_R10_SID_IDX ON RHQ_MEAS_DATA_NUM_R10 (schedule_id)
                    </statement>
                    <statement desc="Creating index on RHQ_MEAS_DATA_NUM_R11 (SCHEDULE_ID)">
                        CREATE INDEX RHQ_MEAS_DATA_R11_SID_IDX ON RHQ_MEAS_DATA_NUM_R11 (schedule_id)
                    </statement>
                    <statement desc="Creating index on RHQ_MEAS_DATA_NUM_R12 (SCHEDULE_ID)">
                        CREATE INDEX RHQ_MEAS_DATA_R12_SID_IDX ON RHQ_MEAS_DATA_NUM_R12 (schedule_id)
                    </statement>
                    <statement desc="Creating index on RHQ_MEAS_DATA_NUM_R13 (SCHEDULE_ID)">
                        CREATE INDEX RHQ_MEAS_DATA_R13_SID_IDX ON RHQ_MEAS_DATA_NUM_R13 (schedule_id)
                    </statement>
                    <statement desc="Creating index on RHQ_MEAS_DATA_NUM_R14 (SCHEDULE_ID)">
                        CREATE INDEX RHQ_MEAS_DATA_R14_SID_IDX ON RHQ_MEAS_DATA_NUM_R14 (schedule_id)
                    </statement>
                </schema-directSQL>
            </schemaSpec>

            <schemaSpec version="2.45">
                <schema-addColumn table="RHQ_SERVER" column="STATUS" columnType="INTEGER" />
                <schema-directSQL>
                    <statement desc="Updating existing servers with default STATUS flag">
                        UPDATE RHQ_SERVER SET STATUS = 0
                    </statement>
                </schema-directSQL>
                <schema-alterColumn table="RHQ_SERVER" column="STATUS" default="0" />
            </schemaSpec>

            <schemaSpec version="2.46">
                <schema-alterColumn table="RHQ_MEASUREMENT_DATA_TRAIT" column="VALUE" columnType="VARCHAR2" precision="4000" />
            </schemaSpec>

            <schemaSpec version="2.47">
                <schema-directSQL>
                    <statement desc="Removing stale row no longer needed for baseline computations">
                        DELETE FROM RHQ_SYSTEM_CONFIG WHERE PROPERTY_KEY = 'CAM_BASELINE_LASTTIME'
                    </statement>
                </schema-directSQL>
            </schemaSpec>

            <schemaSpec version="2.48">
                <schema-addColumn table="RHQ_RESOURCE_GROUP" column="CLUSTER_KEY" columnType="VARCHAR2" precision="4000" />
            </schemaSpec>

            <schemaSpec version="2.49">
                <schema-directSQL>
                    <statement desc="Remove old data from rhq_measurement_oob">
                        truncate table rhq_measurement_oob
                    </statement>
                </schema-directSQL>
                <schema-directSQL>
                    <statement desc="Remove the composite primary key">
                        ALTER TABLE rhq_measurement_oob DROP CONSTRAINT rhq_meas_oob_id_t_pk
                    </statement>
                    <statement desc="Introduce a primary key on schedule_id only">
                        ALTER TABLE rhq_measurement_oob ADD CONSTRAINT RHQ_MEAS_OOB_ID_PK PRIMARY KEY (schedule_id)
                    </statement>
                </schema-directSQL>
                <schema-directSQL>
                    <statement desc="Creating table RHQ_MEASUREMENT_OOB_tmp">
                        CREATE TABLE RHQ_MEASUREMENT_OOB_TMP ( SCHEDULE_ID INTEGER )
                    </statement>
                </schema-directSQL>
                <schema-alterColumn table="RHQ_MEASUREMENT_OOB_TMP" column="SCHEDULE_ID" nullable="FALSE" />
                <schema-addColumn table="RHQ_MEASUREMENT_OOB_TMP" column="TIME_STAMP" columnType="LONG" />
                <schema-alterColumn table="RHQ_MEASUREMENT_OOB_TMP" column="TIME_STAMP" nullable="FALSE" />
                <schema-directSQL>
                    <statement desc="Creating primary key for RHQ_MEASUREMENT_OOB_TMP">
                        ALTER TABLE RHQ_MEASUREMENT_OOB_TMP ADD CONSTRAINT rhq_meas_oob_t_s_pk PRIMARY KEY ( SCHEDULE_ID )
                    </statement>
                </schema-directSQL>
                <schema-addColumn table="RHQ_MEASUREMENT_OOB_TMP" column="OOB_FACTOR" columnType="INTEGER" />
                <schema-alterColumn table="RHQ_MEASUREMENT_OOB_TMP" column="OOB_FACTOR" nullable="FALSE" />
            </schemaSpec>

            <schemaSpec version="2.50">
                <schema-directSQL>
                    <statement desc="Creating index on RHQ_RESOURCE_ERROR.RESOURCE_ID">
                        CREATE INDEX RHQ_RES_ERROR_IDX_RES_ID ON RHQ_RESOURCE_ERROR (RESOURCE_ID)
                    </statement>
                </schema-directSQL>
            </schemaSpec>

            <schemaSpec version="2.51">
                <schema-addColumn table="RHQ_QRTZ_TRIGGERS" column="PRIORITY" columnType="INTEGER" />
                <schema-addColumn table="RHQ_QRTZ_FIRED_TRIGGERS" column="PRIORITY" columnType="INTEGER" />
            </schemaSpec>

            <schemaSpec version="2.52">
                <schema-directSQL>
                    <statement desc="Deleting unique name constraint on RHQ_RESOURCE_GROUP">
                        DROP INDEX RHQ_RES_GROUP_NAME
                    </statement>
                </schema-directSQL>
                <schema-directSQL>
                    <statement desc="Deleting unique name constraint on RHQ_RESOURCE_GROUP">
                        CREATE INDEX RHQ_RES_GROUP_NAME ON RHQ_RESOURCE_GROUP (name)
                    </statement>
                </schema-directSQL>
            </schemaSpec>

            <schemaSpec version="2.53">
                <schema-addColumn table="RHQ_AGENT" column="BACKFILLED" columnType="BOOLEAN" />
                <schema-directSQL>
                    <statement targetDBVendor="postgresql" desc="Updating backfilled bit for all agents">
                        UPDATE RHQ_AGENT SET BACKFILLED = FALSE
                    </statement>
                    <statement targetDBVendor="oracle" desc="Updating backfilled bit for all agents">
                        UPDATE RHQ_AGENT SET BACKFILLED = 0
                    </statement>
                </schema-directSQL>
                <schema-alterColumn table="RHQ_AGENT" column="BACKFILLED" nullable="FALSE" />
            </schemaSpec>

            <schemaSpec version="2.54">
                <schema-directSQL>
                    <statement desc="Updating Agent Max Quiet Time Allowed system configuration setting">
                        UPDATE rhq_system_config SET property_value = '900000' WHERE property_key =
                        'AGENT_MAX_QUIET_TIME_ALLOWED'
                    </statement>
                </schema-directSQL>
            </schemaSpec>

            <schemaSpec version="2.55">
                <schema-directSQL>
                    <statement desc="Creating index on TIME_STAMP column of RHQ_MEASUREMENT_DATA_NUM_1H">
                        CREATE INDEX RHQ_MEAS_DATA_1H_TIME_IDX ON RHQ_MEASUREMENT_DATA_NUM_1H(TIME_STAMP)
                    </statement>
                    <statement desc="Creating index on TIME_STAMP column of RHQ_MEASUREMENT_DATA_NUM_6H">
                        CREATE INDEX RHQ_MEAS_DATA_6H_TIME_IDX ON RHQ_MEASUREMENT_DATA_NUM_6H(TIME_STAMP)
                    </statement>
                </schema-directSQL>
                <schema-directSQL>
                    <statement desc="Creating index on RHQ_MEAS_DATA_NUM_R00 (TIME_STAMP)">
                        CREATE INDEX RHQ_MEAS_DATA_R00_TS_IDX ON RHQ_MEAS_DATA_NUM_R00 (TIME_STAMP)
                    </statement>
                    <statement desc="Creating index on RHQ_MEAS_DATA_NUM_R01 (TIME_STAMP)">
                        CREATE INDEX RHQ_MEAS_DATA_R01_TS_IDX ON RHQ_MEAS_DATA_NUM_R01 (TIME_STAMP)
                    </statement>
                    <statement desc="Creating index on RHQ_MEAS_DATA_NUM_R02 (TIME_STAMP)">
                        CREATE INDEX RHQ_MEAS_DATA_R02_TS_IDX ON RHQ_MEAS_DATA_NUM_R02 (TIME_STAMP)
                    </statement>
                    <statement desc="Creating index on RHQ_MEAS_DATA_NUM_R03 (TIME_STAMP)">
                        CREATE INDEX RHQ_MEAS_DATA_R03_TS_IDX ON RHQ_MEAS_DATA_NUM_R03 (TIME_STAMP)
                    </statement>
                    <statement desc="Creating index on RHQ_MEAS_DATA_NUM_R04 (TIME_STAMP)">
                        CREATE INDEX RHQ_MEAS_DATA_R04_TS_IDX ON RHQ_MEAS_DATA_NUM_R04 (TIME_STAMP)
                    </statement>
                    <statement desc="Creating index on RHQ_MEAS_DATA_NUM_R05 (TIME_STAMP)">
                        CREATE INDEX RHQ_MEAS_DATA_R05_TS_IDX ON RHQ_MEAS_DATA_NUM_R05 (TIME_STAMP)
                    </statement>
                    <statement desc="Creating index on RHQ_MEAS_DATA_NUM_R06 (TIME_STAMP)">
                        CREATE INDEX RHQ_MEAS_DATA_R06_TS_IDX ON RHQ_MEAS_DATA_NUM_R06 (TIME_STAMP)
                    </statement>
                    <statement desc="Creating index on RHQ_MEAS_DATA_NUM_R07 (TIME_STAMP)">
                        CREATE INDEX RHQ_MEAS_DATA_R07_TS_IDX ON RHQ_MEAS_DATA_NUM_R07 (TIME_STAMP)
                    </statement>
                    <statement desc="Creating index on RHQ_MEAS_DATA_NUM_R08 (TIME_STAMP)">
                        CREATE INDEX RHQ_MEAS_DATA_R08_TS_IDX ON RHQ_MEAS_DATA_NUM_R08 (TIME_STAMP)
                    </statement>
                    <statement desc="Creating index on RHQ_MEAS_DATA_NUM_R09 (TIME_STAMP)">
                        CREATE INDEX RHQ_MEAS_DATA_R09_TS_IDX ON RHQ_MEAS_DATA_NUM_R09 (TIME_STAMP)
                    </statement>
                    <statement desc="Creating index on RHQ_MEAS_DATA_NUM_R10 (TIME_STAMP)">
                        CREATE INDEX RHQ_MEAS_DATA_R10_TS_IDX ON RHQ_MEAS_DATA_NUM_R10 (TIME_STAMP)
                    </statement>
                    <statement desc="Creating index on RHQ_MEAS_DATA_NUM_R11 (TIME_STAMP)">
                        CREATE INDEX RHQ_MEAS_DATA_R11_TS_IDX ON RHQ_MEAS_DATA_NUM_R11 (TIME_STAMP)
                    </statement>
                    <statement desc="Creating index on RHQ_MEAS_DATA_NUM_R12 (TIME_STAMP)">
                        CREATE INDEX RHQ_MEAS_DATA_R12_TS_IDX ON RHQ_MEAS_DATA_NUM_R12 (TIME_STAMP)
                    </statement>
                    <statement desc="Creating index on RHQ_MEAS_DATA_NUM_R13 (TIME_STAMP)">
                        CREATE INDEX RHQ_MEAS_DATA_R13_TS_IDX ON RHQ_MEAS_DATA_NUM_R13 (TIME_STAMP)
                    </statement>
                    <statement desc="Creating index on RHQ_MEAS_DATA_NUM_R14 (TIME_STAMP)">
                        CREATE INDEX RHQ_MEAS_DATA_R14_TS_IDX ON RHQ_MEAS_DATA_NUM_R14 (TIME_STAMP)
                    </statement>
                </schema-directSQL>
            </schemaSpec>

            <schemaSpec version="2.56">
                <schema-directSQL>
                    <statement desc="Dropping index on RHQ_MEAS_DATA_R00_SID_IDX">
                        DROP INDEX RHQ_MEAS_DATA_R00_SID_IDX
                    </statement>
                    <statement desc="Dropping index on RHQ_MEAS_DATA_R01_SID_IDX">
                        DROP INDEX RHQ_MEAS_DATA_R01_SID_IDX
                    </statement>
                    <statement desc="Dropping index on RHQ_MEAS_DATA_R02_SID_IDX">
                        DROP INDEX RHQ_MEAS_DATA_R02_SID_IDX
                    </statement>
                    <statement desc="Dropping index on RHQ_MEAS_DATA_R03_SID_IDX">
                        DROP INDEX RHQ_MEAS_DATA_R03_SID_IDX
                    </statement>
                    <statement desc="Dropping index on RHQ_MEAS_DATA_R04_SID_IDX">
                        DROP INDEX RHQ_MEAS_DATA_R04_SID_IDX
                    </statement>
                    <statement desc="Dropping index on RHQ_MEAS_DATA_R05_SID_IDX">
                        DROP INDEX RHQ_MEAS_DATA_R05_SID_IDX
                    </statement>
                    <statement desc="Dropping index on RHQ_MEAS_DATA_R06_SID_IDX">
                        DROP INDEX RHQ_MEAS_DATA_R06_SID_IDX
                    </statement>
                    <statement desc="Dropping index on RHQ_MEAS_DATA_R07_SID_IDX">
                        DROP INDEX RHQ_MEAS_DATA_R07_SID_IDX
                    </statement>
                    <statement desc="Dropping index on RHQ_MEAS_DATA_R08_SID_IDX">
                        DROP INDEX RHQ_MEAS_DATA_R08_SID_IDX
                    </statement>
                    <statement desc="Dropping index on RHQ_MEAS_DATA_R09_SID_IDX">
                        DROP INDEX RHQ_MEAS_DATA_R09_SID_IDX
                    </statement>
                    <statement desc="Dropping index on RHQ_MEAS_DATA_R10_SID_IDX">
                        DROP INDEX RHQ_MEAS_DATA_R10_SID_IDX
                    </statement>
                    <statement desc="Dropping index on RHQ_MEAS_DATA_R11_SID_IDX">
                        DROP INDEX RHQ_MEAS_DATA_R11_SID_IDX
                    </statement>
                    <statement desc="Dropping index on RHQ_MEAS_DATA_R12_SID_IDX">
                        DROP INDEX RHQ_MEAS_DATA_R12_SID_IDX
                    </statement>
                    <statement desc="Dropping index on RHQ_MEAS_DATA_R13_SID_IDX">
                        DROP INDEX RHQ_MEAS_DATA_R13_SID_IDX
                    </statement>
                    <statement desc="Dropping index on RHQ_MEAS_DATA_R14_SID_IDX">
                        DROP INDEX RHQ_MEAS_DATA_R14_SID_IDX
                    </statement>
                </schema-directSQL>
            </schemaSpec>

            <schemaSpec version="2.57">
                <schema-directSQL>
                    <statement desc="Create index on RHQ_CONFIG_PROPERTY(PARENT_LIST_ID)">
                        CREATE INDEX RHQ_CONFIG_PROP_idx_list_key ON RHQ_CONFIG_PROPERTY(PARENT_LIST_ID)
                    </statement>
                </schema-directSQL>
            </schemaSpec>

            <schemaSpec version="2.58">
                <schema-addColumn table="RHQ_ALERT_DEFINITION" column="RESOURCE_GROUP_ID" columnType="INTEGER" />
                <schema-addColumn table="RHQ_ALERT_DEFINITION" column="GROUP_ALERT_DEF_ID" columnType="INTEGER" />
            </schemaSpec>

            <schemaSpec version="2.59">
                <schema-directSQL>
                    <statement desc="Creating table RHQ_RAW_CONFIG">
                        CREATE TABLE RHQ_RAW_CONFIG (ID INTEGER)
                    </statement>
                </schema-directSQL>
                <schema-alterColumn table="RHQ_RAW_CONFIG" column="ID" columnType="INTEGER" nullable="FALSE" />
                <schema-createSequence name="RHQ_RAW_CONFIG_ID_SEQ" initial="10001" />
                <schema-directSQL>
                    <statement desc="Creating primary key for RHQ_PARTITION_EVENT">
                        ALTER TABLE RHQ_RAW_CONFIG ADD PRIMARY KEY (ID)
                    </statement>
                </schema-directSQL>

                <schema-addColumn table="RHQ_RAW_CONFIG" column="CONFIG_ID" columnType="INTEGER"/>
                <schema-alterColumn table="RHQ_RAW_CONFIG"
                                    column="CONFIG_ID"
                                    columnType="INTEGER"
                                    nullable="false"/>

                <schema-addColumn table="RHQ_RAW_CONFIG" column="PATH" columnType="VARCHAR2"/>
                <schema-alterColumn table="RHQ_RAW_CONFIG"
                                    column="PATH"
                                    columnType="VARCHAR2"
                                    precision="512"/>

                <schema-addColumn table="RHQ_RAW_CONFIG" column="CONTENTS" columnType="BLOB"/>
                <schema-alterColumn table="RHQ_RAW_CONFIG"
                                    column="CONTENTS"
                                    columnType="CLOB"
                                    nullable="false"/>

                <schema-addColumn table="RHQ_RAW_CONFIG" column="SHA256" columnType="VARCHAR2"/>
                <schema-alterColumn table="RHQ_RAW_CONFIG"
                                    column="SHA256"
                                    columnType="VARCHAR2"
                                    precision="64"
                                    nullable="false"/>

                <schema-addColumn table="RHQ_RAW_CONFIG" column="CTIME" columnType="LONG"/>
                <schema-alterColumn table="RHQ_RAW_CONFIG"
                                    column="CTIME"
                                    columnType="LONG"
                                    nullable="false"/>

                <schema-addColumn table="RHQ_RAW_CONFIG" column="MTIME" columnType="LONG"/>
                <schema-alterColumn table="RHQ_RAW_CONFIG"
                                    column="MTIME"
                                    columnType="LONG"
                                    nullable="false"/>

                <schema-directSQL>
                    <statement desc="Creating RHQ_RAW_CONFIG foreign key relation to RHQ_CONFIG">
                        ALTER TABLE RHQ_RAW_CONFIG
                        ADD CONSTRAINT RHQ_RAW_CONFIG_CONFIG_ID_FK
                        FOREIGN KEY (CONFIG_ID)
                        REFERENCES RHQ_CONFIG (ID)
                    </statement>
                </schema-directSQL>

            </schemaSpec>

            <schemaSpec version="2.59.1">
                <schema-addColumn table="RHQ_PLUGIN" column="AMPS_VERSION" columnType="VARCHAR2" />
                <schema-alterColumn table="RHQ_PLUGIN"
                                    column="AMPS_VERSION"
                                    columnType="VARCHAR2"
                                    precision="16"/>
            </schemaSpec>

            <schemaSpec version="2.59.2">
                <schema-directSQL>
                    <!-- RHN_CHANNEL => RHQ_REPO -->
                    <statement>
                        ALTER TABLE RHQ_CHANNEL RENAME TO RHQ_REPO
                    </statement>
                    <statement targetDBVendor="postgresql">
                        ALTER TABLE RHQ_CHANNEL_ID_SEQ RENAME TO RHQ_REPO_ID_SEQ
                    </statement>
                    <statement targetDBVendor="oracle">
                        RENAME RHQ_CHANNEL_ID_SEQ TO RHQ_REPO_ID_SEQ
                    </statement>
                    <statement>
                        ALTER INDEX RHQ_CHANNEL_IDX
                        RENAME TO RHQ_REPO_IDX
                    </statement>
                    <statement targetDBVendor="postgresql">
                        ALTER TABLE RHQ_REPO
                        DROP CONSTRAINT RHQ_CHANNEL_PKEY CASCADE
                    </statement>
                    <statement targetDBVendor="postgresql">
                        ALTER TABLE RHQ_REPO
                        ADD CONSTRAINT RHQ_REPO_PKEY PRIMARY KEY ( ID )
                    </statement>
                    <!-- RHQ_CHANNEL_CONTENT_SRC_MAP => RHQ_REPO_CONTENT_SRC_MAP -->
                    <statement>
                        ALTER TABLE RHQ_CHANNEL_CONTENT_SRC_MAP
                        RENAME TO RHQ_REPO_CONTENT_SRC_MAP
                    </statement>
                    <statement>
                        ALTER TABLE RHQ_REPO_CONTENT_SRC_MAP
                        RENAME COLUMN CHANNEL_ID TO REPO_ID
                    </statement>
                    <statement>
                        ALTER TABLE RHQ_REPO_CONTENT_SRC_MAP
                        DROP CONSTRAINT RHQ_CHAN_CONTENT_SRC_MAP_KEY
                    </statement>
                    <statement>
                        ALTER TABLE RHQ_REPO_CONTENT_SRC_MAP
                        ADD CONSTRAINT RHQ_REPO_CONTENT_SRC_MAP_KEY
                        PRIMARY KEY ( REPO_ID, CONTENT_SRC_ID )
                    </statement>
                    <statement targetDBVendor="postgresql">
                        ALTER TABLE RHQ_REPO_CONTENT_SRC_MAP
                        ADD CONSTRAINT RHQ_REPO_CONTENT_SRC_MAP_REPO_ID_FKEY
                        FOREIGN KEY ( REPO_ID )
                        REFERENCES RHQ_REPO ( ID )
                    </statement>
                    <statement targetDBVendor="postgresql">
                        ALTER TABLE RHQ_REPO_CONTENT_SRC_MAP
                        DROP CONSTRAINT RHQ_CHANNEL_CONTENT_SRC_MAP_CONTENT_SRC_ID_FKEY
                    </statement>
                    <statement targetDBVendor="postgresql">
                        ALTER TABLE RHQ_REPO_CONTENT_SRC_MAP
                        ADD CONSTRAINT RHQ_REPO_CONTENT_SRC_MAP_CONTENT_SRC_ID_FKEY
                        FOREIGN KEY ( CONTENT_SRC_ID )
                        REFERENCES RHQ_CONTENT_SOURCE( ID )
                    </statement>

                    <!-- RHQ_CHANNEL_PKG_VERSION_MAP => RHQ_REPO_PKG_VERSION_MAP -->
                    <statement>
                        ALTER TABLE RHQ_CHANNEL_PKG_VERSION_MAP
                        RENAME TO RHQ_REPO_PKG_VERSION_MAP
                    </statement>
                    <statement>
                        ALTER TABLE RHQ_REPO_PKG_VERSION_MAP
                        RENAME COLUMN CHANNEL_ID TO REPO_ID
                    </statement>
                    <statement>
                        ALTER TABLE RHQ_REPO_PKG_VERSION_MAP
                        DROP CONSTRAINT RHQ_CHANNEL_PKG_VER_MAP_KEY
                    </statement>
                    <statement>
                        ALTER TABLE RHQ_REPO_PKG_VERSION_MAP
                        ADD CONSTRAINT RHQ_REPO_PKG_VER_MAP_KEY
                        PRIMARY KEY ( REPO_ID, PACKAGE_VERSION_ID )
                    </statement>
                    <statement targetDBVendor="postgresql">
                        ALTER TABLE RHQ_REPO_PKG_VERSION_MAP
                        DROP CONSTRAINT RHQ_CHANNEL_PKG_VERSION_MAP_PACKAGE_VERSION_ID_FKEY
                    </statement>
                    <statement targetDBVendor="postgresql">
                        ALTER TABLE RHQ_REPO_PKG_VERSION_MAP
                        ADD CONSTRAINT RHQ_REPO_PKG_VERSION_MAP_PACKAGE_VERSION_ID_FKEY
                        FOREIGN KEY ( PACKAGE_VERSION_ID )
                        REFERENCES RHQ_PACKAGE_VERSION ( ID )
                    </statement>
                    <statement targetDBVendor="postgresql">
                        ALTER TABLE RHQ_REPO_PKG_VERSION_MAP
                        ADD CONSTRAINT RHQ_REPO_PKG_VERSION_MAP_REPO_ID_FKEY
                        FOREIGN KEY ( REPO_ID )
                        REFERENCES RHQ_REPO ( ID )
                    </statement>

                    <!-- RHQ_CHANNEL_RESOURCE_MAP => RHQ_REPO_RESOURCE_MAP -->
                    <statement>
                        ALTER TABLE RHQ_CHANNEL_RESOURCE_MAP
                        RENAME TO RHQ_REPO_RESOURCE_MAP
                    </statement>
                    <statement>
                        ALTER TABLE RHQ_REPO_RESOURCE_MAP
                        RENAME COLUMN CHANNEL_ID TO REPO_ID
                    </statement>
                    <statement>
                        ALTER TABLE RHQ_REPO_RESOURCE_MAP
                        DROP CONSTRAINT RHQ_CHANNEL_RESOURCE_MAP_KEY
                    </statement>
                    <statement>
                        ALTER TABLE RHQ_REPO_RESOURCE_MAP
                        ADD CONSTRAINT RHQ_REPO_RESOURCE_MAP_KEY
                        PRIMARY KEY ( REPO_ID, RESOURCE_ID )
                    </statement>
                    <statement targetDBVendor="postgresql">
                        ALTER TABLE RHQ_REPO_RESOURCE_MAP
                        DROP CONSTRAINT RHQ_CHANNEL_RESOURCE_MAP_RESOURCE_ID_FKEY
                    </statement>
                    <statement targetDBVendor="postgresql">
                        ALTER TABLE RHQ_REPO_RESOURCE_MAP
                        ADD CONSTRAINT RHQ_REPO_RESOURCE_MAP_RESOURCE_ID_FKEY
                        FOREIGN KEY ( RESOURCE_ID )
                        REFERENCES RHQ_RESOURCE ( ID )
                    </statement>
                    <statement targetDBVendor="postgresql">
                        ALTER TABLE RHQ_REPO_RESOURCE_MAP
                        ADD CONSTRAINT RHQ_REPO_RESOURCE_MAP_REPO_ID_FKEY
                        FOREIGN KEY ( REPO_ID )
                        REFERENCES RHQ_REPO ( ID )
                    </statement>
                </schema-directSQL>

                <!-- RHQ_REPO_GROUP_TYPE -->
                <schema-createSequence name="RHQ_REPO_GROUP_TYPE_ID_SEQ" initial="10001" />
                <schema-directSQL>
                    <statement>
                        CREATE TABLE RHQ_REPO_GROUP_TYPE ( ID INTEGER PRIMARY KEY )
                    </statement>
                </schema-directSQL>
                <schema-alterColumn table="RHQ_REPO_GROUP_TYPE" column="ID" nullable="false" />
                <schema-addColumn table="RHQ_REPO_GROUP_TYPE" column="NAME" precision="200" columnType="VARCHAR2" />
                <schema-alterColumn table="RHQ_REPO_GROUP_TYPE" column="NAME" nullable="false" />
                <schema-addColumn table="RHQ_REPO_GROUP_TYPE" column="DESCRIPTION" precision="500" columnType="VARCHAR2" />
                <schema-directSQL>
                    <statement>
                        INSERT INTO RHQ_REPO_GROUP_TYPE ( ID, NAME )
                        VALUES ( 1, 'family' )
                    </statement>
                </schema-directSQL>

                <!-- RHQ_REPO_GROUP -->
                <schema-createSequence name="RHQ_REPO_GROUP_ID_SEQ" initial="10001" />
                <schema-directSQL>
                    <statement>
                        CREATE TABLE RHQ_REPO_GROUP ( ID INTEGER PRIMARY KEY )
                    </statement>
                </schema-directSQL>
                <schema-alterColumn table="RHQ_REPO_GROUP" column="ID" nullable="false" />
                <schema-addColumn table="RHQ_REPO_GROUP" column="NAME" precision="200" columnType="VARCHAR2" />
                <schema-alterColumn table="RHQ_REPO_GROUP" column="NAME" nullable="false" />
                <schema-addColumn table="RHQ_REPO_GROUP" column="DESCRIPTION" precision="500" columnType="VARCHAR2" />
                <schema-addColumn table="RHQ_REPO_GROUP" column="REPO_GROUP_TYPE_ID" columnType="INTEGER" />
                <schema-alterColumn table="RHQ_REPO_GROUP" column="REPO_GROUP_TYPE_ID" nullable="false" />
                <schema-directSQL>
                    <statement targetDBVendor="postgresql">
                        ALTER TABLE RHQ_REPO_GROUP
                        ADD CONSTRAINT RHQ_REPO_GROUP_REPO_GROUP_TYPE_ID_FKEY
                        FOREIGN KEY ( REPO_GROUP_TYPE_ID )
                        REFERENCES RHQ_REPO_GROUP_TYPE ( ID )
                    </statement>
                    <statement targetDBVendor="oracle">
                        ALTER TABLE RHQ_REPO_GROUP
                        ADD FOREIGN KEY ( REPO_GROUP_TYPE_ID )
                        REFERENCES RHQ_REPO_GROUP_TYPE ( ID )
                    </statement>
                    <statement targetDBVendor="postgresql">
                        CREATE UNIQUE INDEX RHQ_REPO_GROUP_IDX
                        ON RHQ_REPO_GROUP ( NAME, REPO_GROUP_TYPE_ID )
                    </statement>
                    <statement targetDBVendor="oracle">
                        CREATE UNIQUE INDEX RHQ_REPO_GROUP_IDX
                        ON RHQ_REPO_GROUP ( NAME, REPO_GROUP_TYPE_ID )
                    </statement>
                </schema-directSQL>

                <!-- RHQ_REPO_REPO_GRP_MAP -->
                <schema-directSQL>
                    <statement>
                        CREATE TABLE RHQ_REPO_REPO_GRP_MAP ( REPO_ID INTEGER )
                    </statement>
                </schema-directSQL>
                <schema-alterColumn table="RHQ_REPO_REPO_GRP_MAP" column="REPO_ID" nullable="false" />
                <schema-addColumn table="RHQ_REPO_REPO_GRP_MAP" column="REPO_GRP_ID" columnType="INTEGER" />
                <schema-alterColumn table="RHQ_REPO_REPO_GRP_MAP" column="REPO_GRP_ID" nullable="false" />
                <schema-addColumn table="RHQ_REPO_REPO_GRP_MAP" column="CTIME" columnType="LONG" />
                <schema-alterColumn table="RHQ_REPO_REPO_GRP_MAP" column="CTIME" nullable="false" />
                <schema-directSQL>
                    <statement>
                        ALTER TABLE RHQ_REPO_REPO_GRP_MAP
                        ADD CONSTRAINT RHQ_REPO_REPO_GRP_MAP_KEY
                        PRIMARY KEY ( REPO_ID, REPO_GRP_ID )
                    </statement>
                    <statement targetDBVendor="postgresql">
                        ALTER TABLE RHQ_REPO_REPO_GRP_MAP
                        ADD CONSTRAINT RHQ_REPO_REPO_GRP_MAP_REPO_ID_FKEY
                        FOREIGN KEY ( REPO_ID )
                        REFERENCES RHQ_REPO ( ID )
                    </statement>
                    <statement targetDBVendor="oracle">
                        ALTER TABLE RHQ_REPO_REPO_GRP_MAP
                        ADD FOREIGN KEY ( REPO_ID )
                        REFERENCES RHQ_REPO ( ID )
                    </statement>
                    <statement targetDBVendor="postgresql">
                        ALTER TABLE RHQ_REPO_REPO_GRP_MAP
                        ADD CONSTRAINT RHQ_REPO_REPO_GRP_MAP_REPO_GRP_ID_FKEY
                        FOREIGN KEY ( REPO_GRP_ID )
                        REFERENCES RHQ_REPO_GROUP ( ID )
                    </statement>
                    <statement targetDBVendor="oracle">
                        ALTER TABLE RHQ_REPO_REPO_GRP_MAP
                        ADD FOREIGN KEY ( REPO_GRP_ID )
                        REFERENCES RHQ_REPO_GROUP ( ID )
                    </statement>
                </schema-directSQL>

                <!-- RHQ_REPO_RELATION_TYPE -->
                <schema-createSequence name="RHQ_REPO_RELATION_TYPE_ID_SEQ" initial="10001" />
                <schema-directSQL>
                    <statement>
                        CREATE TABLE RHQ_REPO_RELATION_TYPE ( ID INTEGER PRIMARY KEY )
                    </statement>
                </schema-directSQL>
                <schema-alterColumn table="RHQ_REPO_RELATION_TYPE" column="ID" nullable="false" />
                <schema-addColumn table="RHQ_REPO_RELATION_TYPE" column="NAME" precision="200" columnType="VARCHAR2" />
                <schema-alterColumn table="RHQ_REPO_RELATION_TYPE" column="NAME" nullable="false" />
                <schema-addColumn table="RHQ_REPO_RELATION_TYPE" column="DESCRIPTION" precision="500" columnType="VARCHAR2" />
                <schema-directSQL>
                    <statement>
                        INSERT INTO
                        RHQ_REPO_RELATION_TYPE ( ID, NAME )
                        VALUES ( 1, 'parent' )
                    </statement>
                    <statement>
                        INSERT INTO
                        RHQ_REPO_RELATION_TYPE ( ID, NAME )
                        VALUES ( 2, 'clone' )
                    </statement>
                </schema-directSQL>

                <!-- RHQ_REPO_RELATION -->
                <schema-createSequence name="RHQ_REPO_RELATION_ID_SEQ" initial="10001" />
                <schema-directSQL>
                    <statement>
                        CREATE TABLE RHQ_REPO_RELATION ( ID INTEGER PRIMARY KEY )
                    </statement>
                </schema-directSQL>
                <schema-alterColumn table="RHQ_REPO_RELATION" column="ID" nullable="false" />
                <schema-addColumn table="RHQ_REPO_RELATION" column="RELATED_REPO_ID" columnType="INTEGER" />
                <schema-alterColumn table="RHQ_REPO_RELATION" column="RELATED_REPO_ID" nullable="false" />
                <schema-addColumn table="RHQ_REPO_RELATION" column="REPO_RELATION_TYPE_ID" columnType="INTEGER" />
                <schema-alterColumn table="RHQ_REPO_RELATION" column="REPO_RELATION_TYPE_ID" nullable="false" />
                <schema-directSQL>
                    <statement targetDBVendor="postgresql">
                        ALTER TABLE RHQ_REPO_RELATION
                        ADD CONSTRAINT RHQ_REPO_RELATION_RELATED_REPO_ID_FKEY
                        FOREIGN KEY ( RELATED_REPO_ID )
                        REFERENCES RHQ_REPO ( ID )
                    </statement>
                    <statement targetDBVendor="oracle">
                        ALTER TABLE RHQ_REPO_RELATION
                        ADD FOREIGN KEY ( RELATED_REPO_ID )
                        REFERENCES RHQ_REPO ( ID )
                    </statement>
                    <statement targetDBVendor="postgresql">
                        ALTER TABLE RHQ_REPO_RELATION
                        ADD CONSTRAINT RHQ_REPO_RELATION_REPO_RELATION_TYPE_ID_FKEY
                        FOREIGN KEY ( REPO_RELATION_TYPE_ID )
                        REFERENCES RHQ_REPO_RELATION_TYPE ( ID )
                    </statement>
                    <statement targetDBVendor="oracle">
                        ALTER TABLE RHQ_REPO_RELATION
                        ADD FOREIGN KEY ( REPO_RELATION_TYPE_ID )
                        REFERENCES RHQ_REPO_RELATION_TYPE ( ID )
                    </statement>
                </schema-directSQL>

                <!-- RHQ_REPO_REPO_RELATION_MAP -->
                <schema-directSQL>
                    <statement>
                        CREATE TABLE RHQ_REPO_REPO_RELATION_MAP ( REPO_ID INTEGER )
                    </statement>
                </schema-directSQL>
                <schema-alterColumn table="RHQ_REPO_REPO_RELATION_MAP" column="REPO_ID" nullable="false" />
                <schema-addColumn table="RHQ_REPO_REPO_RELATION_MAP" column="REPO_RELATION_ID" columnType="INTEGER" />
                <schema-alterColumn table="RHQ_REPO_REPO_RELATION_MAP" column="REPO_RELATION_ID" nullable="false" />
                <schema-addColumn table="RHQ_REPO_REPO_RELATION_MAP" column="CTIME" columnType="LONG" />
                <schema-alterColumn table="RHQ_REPO_REPO_RELATION_MAP" column="CTIME" nullable="false" />
                <schema-directSQL>
                    <statement>
                        ALTER TABLE RHQ_REPO_REPO_RELATION_MAP
                        ADD CONSTRAINT RHQ_REPO_REPO_RELATION_MAP_KEY
                        PRIMARY KEY ( REPO_ID, REPO_RELATION_ID )
                    </statement>
                    <statement targetDBVendor="postgresql">
                        ALTER TABLE RHQ_REPO_REPO_RELATION_MAP
                        ADD CONSTRAINT RHQ_REPO_REPO_RELATION_MAP_REPO_ID_FKEY
                        FOREIGN KEY ( REPO_ID )
                        REFERENCES RHQ_REPO ( ID )
                    </statement>
                    <statement targetDBVendor="oracle">
                        ALTER TABLE RHQ_REPO_REPO_RELATION_MAP
                        ADD FOREIGN KEY ( REPO_ID )
                        REFERENCES RHQ_REPO ( ID )
                    </statement>
                    <statement targetDBVendor="postgresql">
                        ALTER TABLE RHQ_REPO_REPO_RELATION_MAP
                        ADD CONSTRAINT RHQ_REPO_REPO_RELATION_MAP_REPO_RELATION_ID_FKEY
                        FOREIGN KEY ( REPO_RELATION_ID )
                        REFERENCES RHQ_REPO_RELATION ( ID )
                    </statement>
                    <statement targetDBVendor="oracle">
                        ALTER TABLE RHQ_REPO_REPO_RELATION_MAP
                        ADD FOREIGN KEY ( REPO_RELATION_ID )
                        REFERENCES RHQ_REPO_RELATION ( ID )
                    </statement>
                </schema-directSQL>
            </schemaSpec>

            <schemaSpec version="2.61">
                <schema-directSQL>
                    <statement>
                        CREATE TABLE RHQ_DISTRIBUTION_TYPE ( ID INTEGER PRIMARY KEY )
                     </statement>
                </schema-directSQL>
                <schema-alterColumn table="RHQ_DISTRIBUTION_TYPE" column="ID" nullable="false" />
                <schema-addColumn table="RHQ_DISTRIBUTION_TYPE" column="NAME" precision="200" columnType="VARCHAR2" />
                <schema-alterColumn table="RHQ_DISTRIBUTION_TYPE" column="NAME" nullable="false" />
                <schema-addColumn table="RHQ_DISTRIBUTION_TYPE" column="DESCRIPTION" precision="500" columnType="VARCHAR2" />
                <schema-directSQL>
                    <statement>
                        INSERT INTO
                        RHQ_DISTRIBUTION_TYPE ( ID, NAME, DESCRIPTION )
                        VALUES ( 1, 'kickstart', 'Linux kickstart distribution' )
                     </statement>
                    <statement>
                        INSERT INTO
                        RHQ_DISTRIBUTION_TYPE ( ID, NAME, DESCRIPTION )
                        VALUES ( 2, 'jumpstart', 'solaris jumpstart distribution' )
                     </statement>
                </schema-directSQL>

                <schema-directSQL>
                    <statement desc="Creating table RHQ_DISTRIBUTION">
                        CREATE TABLE RHQ_DISTRIBUTION ( ID INTEGER PRIMARY KEY )
                    </statement>
                </schema-directSQL>
                <schema-addColumn table="RHQ_DISTRIBUTION" column="DISTRIBUTION_TYPE_ID" columnType="INTEGER" />
                <schema-alterColumn table="RHQ_DISTRIBUTION" column="DISTRIBUTION_TYPE_ID" nullable="false" />
                <schema-addColumn table="RHQ_DISTRIBUTION" column="LABEL" precision="64" columnType="VARCHAR2" />
                <schema-alterColumn table="RHQ_DISTRIBUTION" column="LABEL" nullable="false" />
                <schema-addColumn table="RHQ_DISTRIBUTION" column="BASE_PATH" precision="256" columnType="VARCHAR2" />
                <schema-alterColumn table="RHQ_DISTRIBUTION" column="BASE_PATH" nullable="false" />
                <schema-addColumn table="RHQ_DISTRIBUTION" column="LAST_MODIFIED" columnType="LONG" />
                <schema-alterColumn table="RHQ_DISTRIBUTION" column="LAST_MODIFIED" nullable="false" />
                <schema-directSQL>
                    <statement>
                        CREATE UNIQUE INDEX RHQ_DISTRIBUTION_IDX ON RHQ_DISTRIBUTION ( LABEL, BASE_PATH )
                    </statement>
                </schema-directSQL>
                <schema-directSQL>
                    <statement targetDBVendor="postgresql">
                        ALTER TABLE RHQ_DISTRIBUTION
                        ADD CONSTRAINT RHQ_DIST_TYPE_FKEY
                        FOREIGN KEY ( DISTRIBUTION_TYPE_ID )
                        REFERENCES RHQ_DISTRIBUTION_TYPE ( ID )
                     </statement>
                    <statement targetDBVendor="oracle">
                        ALTER TABLE RHQ_DISTRIBUTION
                        ADD FOREIGN KEY ( DISTRIBUTION_TYPE_ID )
                        REFERENCES RHQ_DISTRIBUTION_TYPE ( ID )
                     </statement>
                </schema-directSQL>

                <schema-directSQL>
                    <statement desc="Creating table RHQ_REPO_DISTRIBUTION">
                        CREATE TABLE RHQ_REPO_DISTRIBUTION ( REPO_ID INTEGER )
                    </statement>
                </schema-directSQL>
                <schema-alterColumn table="RHQ_REPO_DISTRIBUTION" column="REPO_ID" nullable="false" />
                <schema-addColumn table="RHQ_REPO_DISTRIBUTION" column="DISTRIBUTION_ID" columnType="INTEGER" />
                <schema-alterColumn table="RHQ_REPO_DISTRIBUTION" column="DISTRIBUTION_ID" nullable="false" />
                <schema-addColumn table="RHQ_REPO_DISTRIBUTION" column="LAST_MODIFIED" columnType="LONG" />
                <schema-alterColumn table="RHQ_REPO_DISTRIBUTION" column="LAST_MODIFIED" nullable="false" />
                <schema-directSQL>
                    <statement>
                        ALTER TABLE RHQ_REPO_DISTRIBUTION ADD CONSTRAINT RHQ_REPO_DIST_MAP_KEY
                        PRIMARY KEY ( REPO_ID, DISTRIBUTION_ID )
                    </statement>

                    <statement targetDBVendor="postgresql">
                        ALTER TABLE RHQ_REPO_DISTRIBUTION
                        ADD CONSTRAINT RHQ_REPO_DIST_REPO_ID_FKEY
                        FOREIGN KEY ( REPO_ID )
                        REFERENCES RHQ_REPO ( ID )
                    </statement>
                    <statement targetDBVendor="oracle">
                        ALTER TABLE RHQ_REPO_DISTRIBUTION
                        ADD FOREIGN KEY ( REPO_ID )
                        REFERENCES RHQ_REPO ( ID )
                    </statement>

                    <statement targetDBVendor="postgresql">
                        ALTER TABLE RHQ_REPO_DISTRIBUTION
                        ADD CONSTRAINT RHQ_REPO_DIST_DIST_ID_FKEY
                        FOREIGN KEY ( DISTRIBUTION_ID )
                        REFERENCES RHQ_DISTRIBUTION ( ID )
                    </statement>
                    <statement targetDBVendor="oracle">
                        ALTER TABLE RHQ_REPO_DISTRIBUTION
                        ADD FOREIGN KEY ( DISTRIBUTION_ID )
                        REFERENCES RHQ_DISTRIBUTION ( ID )
                    </statement>
                </schema-directSQL>
            </schemaSpec>

            <schemaSpec version="2.62">
                <schema-alterColumn
                  table="RHQ_CONFIG_PROP_DEF"
                  column="NAME"
                  columnType="VARCHAR2"
                  precision="255" />

                <schema-alterColumn
                  table="RHQ_CONFIG_PROPERTY"
                  column="NAME"
                  columnType="VARCHAR2"
                  precision="255" />
            </schemaSpec>

            <schemaSpec version="2.62.2">
                <schema-addColumn table="RHQ_CONFIG_DEF" column="CONFIG_FORMAT" columnType="VARCHAR2" />
                <schema-alterColumn table="RHQ_CONFIG_DEF"
                                    column="CONFIG_FORMAT"
                                    precision="32"
                                    nullable="true" />
            </schemaSpec>

            <schemaSpec version="2.63">
                <schema-addColumn table="RHQ_REPO" column="IS_CANDIDATE" columnType="BOOLEAN" />

                <schema-directSQL>
                    <statement targetDBVendor="postgresql">
                        UPDATE RHQ_REPO SET IS_CANDIDATE = FALSE
                     </statement>
                    <statement targetDBVendor="oracle">
                        UPDATE RHQ_REPO SET IS_CANDIDATE = 0
                     </statement>
                </schema-directSQL>

                <schema-alterColumn table="RHQ_REPO" column="IS_CANDIDATE" nullable="false" />
            </schemaSpec>

            <!-- Generic tagging support -->
            <schemaSpec version="2.64">
                <schema-createSequence name="RHQ_TAG_ID_SEQ" initial="10001" />
                <schema-directSQL>
                    <statement>
                        CREATE TABLE RHQ_TAG ( ID INTEGER PRIMARY KEY )
                    </statement>
                </schema-directSQL>
                <schema-alterColumn table="RHQ_TAG" column="ID" nullable="false" />
                <schema-addColumn table="RHQ_TAG" column="NAME" precision="200" columnType="VARCHAR2" />
                <schema-alterColumn table="RHQ_TAG" column="NAME" nullable="false" />
                <schema-addColumn table="RHQ_TAG" column="DESCRIPTION" precision="500" columnType="VARCHAR2" />
            </schemaSpec>

            <!-- Distribution Files -->
            <schemaSpec version="2.65">
                <schema-directSQL>
                    <statement>
                        CREATE TABLE RHQ_DISTRIBUTION_FILE ( DISTRIBUTION_ID INTEGER )
                    </statement>
                </schema-directSQL>
                <schema-alterColumn table="RHQ_DISTRIBUTION_FILE" column="DISTRIBUTION_ID" nullable="false" />
                <schema-addColumn table="RHQ_DISTRIBUTION_FILE" column="RELATIVE_FILENAME" precision="256" columnType="VARCHAR2" />
                <schema-alterColumn table="RHQ_DISTRIBUTION_FILE" column="RELATIVE_FILENAME" nullable="false" />
                <schema-addColumn table="RHQ_DISTRIBUTION_FILE" column="MD5SUM" precision="64" columnType="VARCHAR2" />
                <schema-alterColumn table="RHQ_DISTRIBUTION_FILE" column="MD5SUM" nullable="false" />
                <schema-addColumn table="RHQ_DISTRIBUTION_FILE" column="LAST_MODIFIED" columnType="LONG" />
                <schema-alterColumn table="RHQ_DISTRIBUTION_FILE" column="LAST_MODIFIED" nullable="false" />
                <schema-directSQL>
                    <statement targetDBVendor="postgresql">
                        CREATE UNIQUE INDEX RHQ_DISTRIBUTION_FILE_IDX
                        ON RHQ_DISTRIBUTION_FILE ( DISTRIBUTION_ID, RELATIVE_FILENAME )
                    </statement>
                    <statement targetDBVendor="oracle">
                        CREATE UNIQUE INDEX RHQ_DISTRIBUTION_FILE_IDX
                        ON RHQ_DISTRIBUTION_FILE ( DISTRIBUTION_ID, RELATIVE_FILENAME )
                    </statement>
                </schema-directSQL>
                <schema-directSQL>
                    <statement targetDBVendor="oracle">
                        ALTER TABLE RHQ_DISTRIBUTION_FILE
                        ADD CONSTRAINT RHQ_DIST_FILE_FKEY
                        FOREIGN KEY ( DISTRIBUTION_ID)
                        REFERENCES RHQ_DISTRIBUTION ( ID )
                    </statement>
                    <statement targetDBVendor="postgresql">
                        ALTER TABLE RHQ_DISTRIBUTION_FILE
                        ADD CONSTRAINT RHQ_DIST_FILE_FKEY
                        FOREIGN KEY ( DISTRIBUTION_ID)
                        REFERENCES RHQ_DISTRIBUTION ( ID )
                    </statement>
                </schema-directSQL>
            </schemaSpec>

            <!-- RHQ_REPO_TAG_MAP -->
            <schemaSpec version="2.66">
                <schema-directSQL>
                    <statement>
                        CREATE TABLE RHQ_REPO_TAG_MAP ( REPO_ID INTEGER )
                    </statement>
                </schema-directSQL>
                <schema-alterColumn table="RHQ_REPO_TAG_MAP" column="REPO_ID" nullable="false" />
                <schema-addColumn table="RHQ_REPO_TAG_MAP" column="TAG_ID" columnType="INTEGER" />
                <schema-alterColumn table="RHQ_REPO_TAG_MAP" column="TAG_ID" nullable="false" />
                <schema-directSQL>
                    <statement>
                        ALTER TABLE RHQ_REPO_TAG_MAP
                        ADD CONSTRAINT RHQ_REPO_TAG_MAP_KEY
                        PRIMARY KEY ( REPO_ID, TAG_ID )
                    </statement>
                    <statement targetDBVendor="postgresql">
                        ALTER TABLE RHQ_REPO_TAG_MAP
                        ADD CONSTRAINT RHQ_REPO_TAG_MAP_REPO_ID_FKEY
                        FOREIGN KEY ( REPO_ID )
                        REFERENCES RHQ_REPO ( ID )
                    </statement>
                    <statement targetDBVendor="oracle">
                        ALTER TABLE RHQ_REPO_TAG_MAP
                        ADD FOREIGN KEY ( REPO_ID )
                        REFERENCES RHQ_REPO ( ID )
                    </statement>
                    <statement targetDBVendor="postgresql">
                        ALTER TABLE RHQ_REPO_TAG_MAP
                        ADD CONSTRAINT RHQ_REPO_TAG_MAP_TAG_ID_FKEY
                        FOREIGN KEY ( TAG_ID )
                        REFERENCES RHQ_TAG ( ID )
                    </statement>
                    <statement targetDBVendor="oracle">
                        ALTER TABLE RHQ_REPO_TAG_MAP
                        ADD FOREIGN KEY ( TAG_ID )
                        REFERENCES RHQ_TAG ( ID )
                    </statement>
                </schema-directSQL>
            </schemaSpec>

            <schemaSpec version="2.68">
                <schema-createSequence name="RHQ_DISTRIBUTION_FILE_ID_SEQ" initial="10001" />

                <schema-addColumn table="RHQ_DISTRIBUTION_FILE" column="ID" columnType="INTEGER" />
                <schema-alterColumn table="RHQ_DISTRIBUTION_FILE" column="ID" nullable="false" />

                <schema-directSQL>
                    <statement>
                        ALTER TABLE RHQ_DISTRIBUTION_FILE ALTER COLUMN ID SET DEFAULT NEXTVAL('RHQ_DISTRIBUTION_FILE_ID_SEQ')
                    </statement>
                </schema-directSQL>
            </schemaSpec>

            <!-- Add support for server-side plugins -->
            <schemaSpec version="2.69">
                <!-- add the new column that indicates if this is deployed on the SERVER or AGENT -->
                <schema-addColumn table="RHQ_PLUGIN" column="DEPLOYMENT" columnType="VARCHAR2" precision="8" />
                <schema-directSQL>
                    <statement desc="Updating existing plugins with default deployment of AGENT">
                        UPDATE RHQ_PLUGIN SET DEPLOYMENT = 'AGENT'
                    </statement>
                </schema-directSQL>
                <schema-alterColumn table="RHQ_PLUGIN" column="DEPLOYMENT" nullable="FALSE" />

                <!-- add the new column that provides configuration to a plugin -->
                <schema-addColumn table="RHQ_PLUGIN" column="PLUGIN_CONFIG_ID" columnType="INTEGER" />
                <schema-directSQL>
                    <statement desc="Creating RHQ_PLUGIN foreign key relation to RHQ_CONFIG for plugin config">
                        ALTER TABLE RHQ_PLUGIN
                        ADD CONSTRAINT RHQ_PLUGIN_P_CFG_ID_FKEY
                        FOREIGN KEY (PLUGIN_CONFIG_ID)
                        REFERENCES RHQ_CONFIG (ID)
                    </statement>
                </schema-directSQL>

                <!-- add the new column that provides configuration to a plugin -->
                <schema-addColumn table="RHQ_PLUGIN" column="JOBS_CONFIG_ID" columnType="INTEGER" />
                <schema-directSQL>
                    <statement desc="Creating RHQ_PLUGIN foreign key relation to RHQ_CONFIG for scheduled jobs">
                        ALTER TABLE RHQ_PLUGIN
                        ADD CONSTRAINT RHQ_PLUGIN_JOBS_CFG_ID_FKEY
                        FOREIGN KEY (JOBS_CONFIG_ID)
                        REFERENCES RHQ_CONFIG (ID)
                    </statement>
                </schema-directSQL>

                <!-- Fix bug:538157 -->
                <schema-directSQL>
                    <statement>
                        CREATE INDEX RHQ_REPO_PKG_VER_MAP_IDX
                        ON RHQ_REPO_PKG_VERSION_MAP ( PACKAGE_VERSION_ID )
                    </statement>
                </schema-directSQL>
            </schemaSpec>

            <schemaSpec version="2.69.1">
                <!-- add the new column that indicates if this is plugin has been deleted -->
                <schema-addColumn table="RHQ_PLUGIN" column="STATUS" columnType="VARCHAR2" precision="16" />
                <schema-directSQL>
                    <statement desc="Updating existing plugins with status of INSTALLED">
                        UPDATE RHQ_PLUGIN SET STATUS = 'INSTALLED'
                    </statement>
                </schema-directSQL>
                <schema-alterColumn table="RHQ_PLUGIN" column="STATUS" nullable="FALSE" />
            </schemaSpec>

            <schemaSpec version="2.69.2">
                <!-- plugin names must be unique only if they are deployed on the same side (agent vs. server) -->
                <schema-directSQL>
                    <statement desc="Dropping unique index on RHQ_PLUGIN (NAME)">
                        DROP INDEX RHQ_PLUGIN_NAME_IDX
                    </statement>
                    <statement desc="Creating unique index on RHQ_PLUGIN (NAME, DEPLOYMENT) so server plugin names need not be unique with agent plugins">
                        CREATE UNIQUE INDEX RHQ_PLUGIN_NAME_DEPLOY_IDX ON RHQ_PLUGIN (NAME, DEPLOYMENT)
                    </statement>
                </schema-directSQL>
            </schemaSpec>

            <schemaSpec version="2.69.3">
                <!-- add the new column that indicates what type of plugin this is (e.g. alert, generic, content) - for server plugins only -->
                <schema-addColumn table="RHQ_PLUGIN" column="PTYPE" columnType="VARCHAR2" precision="200" />
            </schemaSpec>

            <schemaSpec version="2.70">
                <schema-addColumn table="RHQ_ALERT" column="ACK_TIME" columnType="LONG" />
                <schema-addColumn table="RHQ_ALERT" column="ACK_BY_ID" columnType="INTEGER" />
                <schema-directSQL>
                    <statement>
                        ALTER TABLE RHQ_ALERT
                        ADD CONSTRAINT RHQ_ALERT_SUBJECT_ID_FKEY
                        FOREIGN KEY (ACK_BY_ID)
                        REFERENCES RHQ_SUBJECT(ID)
                    </statement>
                </schema-directSQL>
                <schema-addColumn table="RHQ_ALERT_NOTIFICATION" column="ALERT_SENDER_NAME" columnType="VARCHAR2" />
                <schema-addColumn table="RHQ_ALERT_NOTIFICATION" column="ALERT_CONFIG_ID" columnType="INTEGER" />
                <schema-directSQL>
                    <statement>
                        ALTER TABLE RHQ_ALERT_NOTIFICATION
                        ADD CONSTRAINT RHQ_ALERT_CONFIG_ID_FKEY
                        FOREIGN KEY (ALERT_CONFIG_ID)
                        REFERENCES RHQ_CONFIG(ID)
                    </statement>
                </schema-directSQL>
            </schemaSpec>

            <schemaSpec version="2.70.1">
                <schema-directSQL>
                    <statement>
                        CREATE TABLE RHQ_ALERT_NOTIF_TEMPL ( ID INTEGER )
                    </statement>
                    <statement>
                        ALTER TABLE RHQ_ALERT_NOTIF_TEMPL
                        ADD CONSTRAINT RHQ_ALERT_NOTIF_TEMPL_KEY
                        PRIMARY KEY ( ID )
                    </statement>
                </schema-directSQL>
                <schema-addColumn table="RHQ_ALERT_NOTIF_TEMPL" column="NAME" columnType="VARCHAR2" />
                <schema-addColumn table="RHQ_ALERT_NOTIF_TEMPL" column="DESCRIPTION" columnType="VARCHAR2" />
            </schemaSpec>

            <!-- RHQ Advisory Representation -->
            <schemaSpec version="2.71">
                <schema-directSQL>
                    <statement>
                        CREATE TABLE RHQ_ADVISORY_TYPE ( ID INTEGER PRIMARY KEY )
                    </statement>
                </schema-directSQL>
                <schema-alterColumn table="RHQ_ADVISORY_TYPE" column="ID" nullable="false" />
                <schema-addColumn table="RHQ_ADVISORY_TYPE" column="NAME" precision="200" columnType="VARCHAR2" />
                <schema-alterColumn table="RHQ_ADVISORY_TYPE" column="NAME" nullable="false" />
                <schema-addColumn table="RHQ_ADVISORY_TYPE" column="DESCRIPTION" precision="500" columnType="VARCHAR2" />
                <schema-directSQL>
                    <statement>
                        INSERT INTO
                        RHQ_ADVISORY_TYPE ( ID, NAME, DESCRIPTION )
                        VALUES ( 101, 'Bug Fix Advisory', 'Bug fix(RHBA) Advisory' )
                    </statement>
                    <statement>
                        INSERT INTO
                        RHQ_ADVISORY_TYPE ( ID, NAME, DESCRIPTION )
                        VALUES ( 102, 'Product Enhancement Advisory', 'Product Enhancement(RHEA) Advisory' )
                    </statement>
                    <statement>
                        INSERT INTO
                        RHQ_ADVISORY_TYPE ( ID, NAME, DESCRIPTION )
                        VALUES ( 103, 'Security Advisory', 'Security Advisory(RHSA) Advisory' )
                    </statement>
                </schema-directSQL>
                <schema-directSQL>
                    <statement>
                        CREATE TABLE RHQ_ADVISORY_SEVERITY ( ID INTEGER PRIMARY KEY )
                    </statement>
                </schema-directSQL>
                <schema-alterColumn table="RHQ_ADVISORY_SEVERITY" column="ID" nullable="false" />
                <schema-addColumn table="RHQ_ADVISORY_SEVERITY" column="RANK" columnType="INTEGER" />
                <schema-alterColumn table="RHQ_ADVISORY_SEVERITY" column="RANK" nullable="false" />
                <schema-addColumn table="RHQ_ADVISORY_SEVERITY" column="LABEL" precision="40" columnType="VARCHAR2" />
                <schema-alterColumn table="RHQ_ADVISORY_SEVERITY" column="LABEL" nullable="false" />
                <schema-directSQL>
                    <statement>
                        INSERT INTO
                        RHQ_ADVISORY_TYPE ( ID, RANK, LABEL)
                        VALUES ( 101, 0, 'errata.sev.label.critical' )
                    </statement>
                    <statement>
                        INSERT INTO
                        RHQ_ADVISORY_TYPE ( ID, RANK, LABEL)
                        VALUES ( 102, 1, 'errata.sev.label.important' )
                    </statement>
                    <statement>
                        INSERT INTO
                        RHQ_ADVISORY_TYPE ( ID, RANK, LABEL)
                        VALUES ( 103, 2, 'errata.sev.label.moderate' )
                    </statement>
                    <statement>
                        INSERT INTO
                        RHQ_ADVISORY_TYPE ( ID, RANK, LABEL)
                        VALUES ( 104, 3, 'errata.sev.label.low' )
                    </statement>
                </schema-directSQL>
                <schema-directSQL>
                    <statement>
                        CREATE TABLE RHQ_ADVISORY_FILE_TYPE ( ID INTEGER PRIMARY KEY )
                    </statement>
                </schema-directSQL>
                <schema-alterColumn table="RHQ_ADVISORY_FILE_TYPE" column="ID" nullable="false" />
                <schema-addColumn table="RHQ_ADVISORY_FILE_TYPE" column="LABEL" precision="40" columnType="VARCHAR2" />
                <schema-alterColumn table="RHQ_ADVISORY_FILE_TYPE" column="LABEL" nullable="false" />
                <schema-directSQL>
                    <statement>
                        INSERT INTO
                        RHQ_ADVISORY_FILE_TYPE ( ID, LABEL)
                        VALUES ( 101, 'RPM' )
                    </statement>
                    <statement>
                        INSERT INTO
                        RHQ_ADVISORY_FILE_TYPE ( ID, LABEL)
                        VALUES ( 102, 'SRPM' )
                    </statement>
                    <statement>
                        INSERT INTO
                        RHQ_ADVISORY_FILE_TYPE ( ID, LABEL)
                        VALUES ( 103, 'IMG')
                    </statement>
                    <statement>
                        INSERT INTO
                        RHQ_ADVISORY_FILE_TYPE ( ID, LABEL)
                        VALUES ( 104, 'OVAL')
                    </statement>
                </schema-directSQL>
                <schema-createSequence name="RHQ_ADVISORY_SEQ" initial="10001" />
                <schema-directSQL>

                    <statement desc="Creating table RHQ_ADVISORY">
                        CREATE TABLE RHQ_ADVISORY ( ID INTEGER PRIMARY KEY )
                    </statement>
                </schema-directSQL>
                <schema-alterColumn table="RHQ_ADVISORY" column="ID" nullable="false" columnType="INTEGER" />
                <schema-addColumn table="RHQ_ADVISORY" column="ADVISORY" precision="64" columnType="VARCHAR2" />
                <schema-alterColumn table="RHQ_ADVISORY" column="ADVISORY" nullable="false" />
                <schema-addColumn table="RHQ_ADVISORY" column="ADVISORY_TYPE_ID" columnType="INTEGER" />
                <schema-alterColumn table="RHQ_ADVISORY" column="ADVISORY_TYPE_ID" nullable="false" />
                <schema-addColumn table="RHQ_ADVISORY" column="ADVISORY_NAME" precision="64" columnType="VARCHAR2" />
                <schema-alterColumn table="RHQ_ADVISORY" column="ADVISORY_NAME" nullable="false" />
                <schema-addColumn table="RHQ_ADVISORY" column="ADVISORY_REL" precision="64" columnType="VARCHAR2" />
                <schema-alterColumn table="RHQ_ADVISORY" column="ADVISORY_REL" nullable="false" />
                <schema-addColumn table="RHQ_ADVISORY" column="DESCRIPTION" precision="4000" columnType="VARCHAR2" />
                <schema-alterColumn table="RHQ_ADVISORY" column="DESCRIPTION" nullable="false" />
                <schema-addColumn table="RHQ_ADVISORY" column="SYNOPSIS" precision="4000" columnType="VARCHAR2" />
                <schema-alterColumn table="RHQ_ADVISORY" column="SYNOPSIS" nullable="false" />
                <schema-addColumn table="RHQ_ADVISORY" column="TOPIC" precision="4000" columnType="VARCHAR2" />
                <schema-alterColumn table="RHQ_ADVISORY" column="TOPIC" nullable="false" />
                <schema-addColumn table="RHQ_ADVISORY" column="SOLUTION" precision="4000" columnType="VARCHAR2" />
                <schema-alterColumn table="RHQ_ADVISORY" column="SOLUTION" nullable="false" />
                <schema-addColumn table="RHQ_ADVISORY" column="SEVERITY_ID" columnType="INTEGER" />
                <schema-alterColumn table="RHQ_ADVISORY" column="SEVERITY_ID" nullable="false" />
                <schema-addColumn table="RHQ_ADVISORY" column="ISSUE_DATE" columnType="LONG" />
                <schema-alterColumn table="RHQ_ADVISORY" column="ISSUE_DATE" nullable="false" />
                <schema-addColumn table="RHQ_ADVISORY" column="UPDATE_DATE" columnType="LONG" />
                <schema-alterColumn table="RHQ_ADVISORY" column="UPDATE_DATE" nullable="false" />
                <schema-addColumn table="RHQ_ADVISORY" column="CTIME" columnType="LONG" />
                <schema-alterColumn table="RHQ_ADVISORY" column="CTIME" nullable="false" />
                <schema-addColumn table="RHQ_ADVISORY" column="LAST_MODIFIED" columnType="LONG" />
                <schema-alterColumn table="RHQ_ADVISORY" column="LAST_MODIFIED" nullable="false" />
                <schema-directSQL>
                    <statement targetDBVendor="postgresql">
                        CREATE UNIQUE INDEX RHQ_ADVISORY_NAME_UQ
                        ON RHQ_ADVISORY ( ADVISORY_NAME )
                    </statement>
                    <statement targetDBVendor="oracle">
                        CREATE UNIQUE INDEX RHQ_ADVISORY_NAME_UQ
                        ON RHQ_ADVISORY ( ADVISORY_NAME )
                    </statement>
                </schema-directSQL>
                <schema-directSQL>
                    <statement targetDBVendor="postgresql">
                        CREATE UNIQUE INDEX RHQ_ADVISORY_UQ
                        ON RHQ_ADVISORY ( ADVISORY )
                    </statement>
                    <statement targetDBVendor="oracle">
                        CREATE UNIQUE INDEX RHQ_ADVISORY_UQ
                        ON RHQ_ADVISORY ( ADVISORY )
                    </statement>
                </schema-directSQL>

                <schema-directSQL>
                    <statement targetDBVendor="postgresql">
                        CREATE INDEX RHQ_ADVISORY_UDATE_IDX
                        ON RHQ_ADVISORY (UPDATE_DATE )
                    </statement>
                    <statement targetDBVendor="oracle">
                        CREATE INDEX RHQ_ADVISORY_UDATE_IDX
                        ON RHQ_ADVISORY (UPDATE_DATE )
                    </statement>
                </schema-directSQL>
                <schema-directSQL>
                    <statement targetDBVendor="postgresql">
                        CREATE INDEX RHQ_ADVISORY_SYN_IDX
                        ON RHQ_ADVISORY ( SYNOPSIS )
                    </statement>
                    <statement targetDBVendor="oracle">
                        CREATE INDEX RHQ_ADVISORY_SYN_IDX
                        ON RHQ_ADVISORY ( SYNOPSIS )
                    </statement>
                </schema-directSQL>
                <schema-directSQL>
                    <statement targetDBVendor="oracle">
                        ALTER TABLE RHQ_ADVISORY
                        ADD CONSTRAINT RHQ_ADV_TYPE_FKEY
                        FOREIGN KEY ( ADVISORY_TYPE_ID )
                        REFERENCES RHQ_ADVISORY_TYPE ( ID )
                    </statement>
                    <statement targetDBVendor="postgresql">
                        ALTER TABLE RHQ_ADVISORY
                        ADD CONSTRAINT RHQ_ADV_TYPE_FKEY
                        FOREIGN KEY ( ADVISORY_TYPE_ID )
                        REFERENCES RHQ_ADVISORY_TYPE ( ID )
                    </statement>
                </schema-directSQL>
                <schema-directSQL>
                    <statement targetDBVendor="oracle">
                        ALTER TABLE RHQ_ADVISORY
                        ADD CONSTRAINT RHQ_ADV_SEV_FKEY
                        FOREIGN KEY ( SEVERITY_ID )
                        REFERENCES RHQ_ADVISORY_SEVERITY ( ID )
                    </statement>
                    <statement targetDBVendor="postgresql">
                        ALTER TABLE RHQ_ADVISORY
                        ADD CONSTRAINT RHQ_ADV_SEV_FKEY
                        FOREIGN KEY ( SEVERITY_ID )
                        REFERENCES RHQ_ADVISORY_SEVERITY ( ID )
                    </statement>
                </schema-directSQL>
                <schema-createSequence name="RHQ_ADVISORY_FILE_SEQ" initial="10001" />
                <schema-directSQL>
                    <statement>
                        CREATE TABLE RHQ_ADVISORY_FILE ( ID INTEGER )
                    </statement>
                </schema-directSQL>
                <schema-alterColumn table="RHQ_ADVISORY_FILE" column="ID" nullable="false" />
                <schema-addColumn table="RHQ_ADVISORY_FILE" column="ADVISORY_ID" columnType="INTEGER" />
                <schema-alterColumn table="RHQ_ADVISORY_FILE" column="ADVISORY_ID" nullable="false" />
                <schema-addColumn table="RHQ_ADVISORY_FILE" column="FILE_TYPE_ID" columnType="INTEGER" />
                <schema-alterColumn table="RHQ_ADVISORY_FILE" column="FILE_TYPE_ID" nullable="false" />
                <schema-addColumn table="RHQ_ADVISORY_FILE" column="RELATIVE_FILENAME" precision="256" columnType="VARCHAR2" />
                <schema-alterColumn table="RHQ_ADVISORY_FILE" column="RELATIVE_FILENAME" nullable="false" />
                <schema-addColumn table="RHQ_ADVISORY_FILE" column="MD5SUM" precision="64" columnType="VARCHAR2" />
                <schema-alterColumn table="RHQ_ADVISORY_FILE" column="MD5SUM" nullable="false" />
                <schema-addColumn table="RHQ_ADVISORY_FILE" column="LAST_MODIFIED" columnType="LONG" />
                <schema-alterColumn table="RHQ_ADVISORY_FILE" column="LAST_MODIFIED" nullable="false" />
                <schema-directSQL>
                    <statement targetDBVendor="postgresql">
                        CREATE UNIQUE INDEX RHQ_ADVISORY_ID_FILE_UQ
                        ON RHQ_ADVISORY_FILE ( ADVISORY_ID, RELATIVE_FILENAME )
                    </statement>
                    <statement targetDBVendor="oracle">
                        CREATE UNIQUE INDEX RHQ_ADVISORY_ID_FILE_UQ
                        ON RHQ_ADVISORY_FILE ( ADVISORY_ID, RELATIVE_FILENAME )
                    </statement>
                </schema-directSQL>
                <schema-directSQL>
                    <statement targetDBVendor="oracle">
                        ALTER TABLE RHQ_ADVISORY_FILE
                        ADD CONSTRAINT RHQ_ADV_FILE_FKEY
                        FOREIGN KEY ( ADVISORY_ID)
                        REFERENCES RHQ_ADVISORY ( ID )
                    </statement>
                    <statement targetDBVendor="postgresql">
                        ALTER TABLE RHQ_ADVISORY_FILE
                        ADD CONSTRAINT RHQ_ADV_FILE_FKEY
                        FOREIGN KEY ( ADVISORY_ID)
                        REFERENCES RHQ_ADVISORY ( ID )
                    </statement>
                </schema-directSQL>
                <schema-directSQL>
                    <statement targetDBVendor="oracle">
                        ALTER TABLE RHQ_ADVISORY_FILE
                        ADD CONSTRAINT RHQ_ADV_FILE_TYPE_FKEY
                        FOREIGN KEY ( FILE_TYPE_ID )
                        REFERENCES RHQ_ADVISORY_FILE_TYPE ( ID )
                    </statement>
                    <statement targetDBVendor="postgresql">
                        ALTER TABLE RHQ_ADVISORY_FILE
                        ADD CONSTRAINT RHQ_ADV_FILE_TYPE_FKEY
                        FOREIGN KEY ( FILE_TYPE_TYPE )
                        REFERENCES RHQ_ADVISORY_FILE_TYPE ( ID )
                    </statement>
                </schema-directSQL>
                <schema-directSQL>
                    <statement>
                        CREATE TABLE RHQ_ADVISORY_PACKAGE_MAP ( ADVISORY_ID INTEGER )
                    </statement>
                </schema-directSQL>
                <schema-alterColumn table="RHQ_ADVISORY_PACKAGE_MAP" column="ADVISORY_ID" nullable="false" />
                <schema-addColumn table="RHQ_ADVISORY_PACKAGE_MAP" column="PACKAGE_ID" columnType="INTEGER" />
                <schema-alterColumn table="RHQ_ADVISORY_PACKAGE_MAP" column="PACKAGE_ID" nullable="false" />
                <schema-directSQL>
                    <statement targetDBVendor="oracle">
                        ALTER TABLE RHQ_ADVISORY_PACKAGE_MAP
                        ADD CONSTRAINT RHQ_ADV_PKG_MAP_KEY
                        PRIMARY KEY ( ADVISORY_ID, PACKAGE_ID )
                    </statement>
                    <statement targetDBVendor="postgresql">
                        ALTER TABLE RHQ_ADVISORY_PACKAGE_MAP
                        ADD CONSTRAINT RHQ_ADV_PKG_MAP_KEY
                        PRIMARY KEY ( ADVISORY_ID, PACKAGE_ID )
                    </statement>
                    <statement targetDBVendor="oracle">
                        ALTER TABLE RHQ_ADVISORY_PACKAGE_MAP
                        ADD FOREIGN KEY ( ADVISORY_ID )
                        REFERENCES RHQ_ADVISORY ( ID )
                    </statement>
                    <statement targetDBVendor="postgresql">
                        ALTER TABLE RHQ_ADVISORY_PACKAGE_MAP
                        ADD FOREIGN KEY ( ADVISORY_ID )
                        REFERENCES RHQ_ADVISORY ( ID )
                    </statement>
                    <statement targetDBVendor="oracle">
                        ALTER TABLE RHQ_ADVISORY_PACKAGE_MAP
                        ADD FOREIGN KEY ( PACKAGE_ID )
                        REFERENCES RHQ_PACKAGE ( ID )
                    </statement>
                    <statement targetDBVendor="postgresql">
                        ALTER TABLE RHQ_ADVISORY_PACKAGE_MAP
                        ADD FOREIGN KEY ( PACKAGE_ID )
                        REFERENCES RHQ_PACKAGE ( ID )
                    </statement>
                </schema-directSQL>

                <schema-directSQL>
                    <statement>
                        CREATE TABLE RHQ_ADVISORY_FILE_PKG_MAP ( ADVISORY_ID INTEGER )
                    </statement>
                </schema-directSQL>
                <schema-alterColumn table="RHQ_ADVISORY_FILE_PKG_MAP" column="ADVISORY_FILE_ID" nullable="false" />
                <schema-addColumn table="RHQ_ADVISORY_FILE_PKG_MAP" column="PACKAGE_ID" columnType="INTEGER" />
                <schema-alterColumn table="RHQ_ADVISORY_FILE_PKG_MAP" column="PACKAGE_ID" nullable="false" />
                <schema-directSQL>
                    <statement targetDBVendor="oracle">
                        ALTER TABLE RHQ_ADVISORY_FILE_PKG_MAP
                        ADD CONSTRAINT RHQ_ADV_FILE_PKG_MAP_KEY
                        PRIMARY KEY ( ADVISORY_FILE_ID, PACKAGE_ID )
                    </statement>
                    <statement targetDBVendor="postgresql">
                        ALTER TABLE RHQ_ADVISORY_FILE_PKG_MAP
                        ADD CONSTRAINT RHQ_ADV_FILE_PKG_MAP_KEY
                        PRIMARY KEY ( ADVISORY_FILE_ID, PACKAGE_ID )
                    </statement>
                    <statement targetDBVendor="oracle">
                        ALTER TABLE RHQ_ADVISORY_FILE_PKG_MAP
                        ADD FOREIGN KEY ( ADVISORY_FILE_ID )
                        REFERENCES RHQ_ADVISORY_FILE ( ID )
                    </statement>
                    <statement targetDBVendor="postgresql">
                        ALTER TABLE RHQ_ADVISORY_FILE_PKG_MAP
                        ADD FOREIGN KEY ( ADVISORY_FILE_ID )
                        REFERENCES RHQ_ADVISORY_FILE ( ID )
                    </statement>
                    <statement targetDBVendor="oracle">
                        ALTER TABLE RHQ_ADVISORY_FILE_PKG_MAP
                        ADD FOREIGN KEY ( PACKAGE_ID )
                        REFERENCES RHQ_PACKAGE ( ID )
                    </statement>
                    <statement targetDBVendor="postgresql">
                        ALTER TABLE RHQ_ADVISORY_FILE_PKG_MAP
                        ADD FOREIGN KEY ( PACKAGE_ID )
                        REFERENCES RHQ_PACKAGE ( ID )
                    </statement>
                </schema-directSQL>
                <schema-createSequence name="RHQ_CVE_SEQ" initial="101" />
                <schema-directSQL>
                    <statement>
                        CREATE TABLE RHQ_CVE ( ID INTEGER )
                    </statement>
                </schema-directSQL>
                <schema-alterColumn table="RHQ_CVE" column="ID" nullable="false" />
                <schema-addColumn table="RHQ_CVE" column="NAME" precision="64" columnType="VARCHAR2" />
                <schema-alterColumn table="RHQ_CVE" column="NAME" nullable="false" />

                <schema-directSQL>
                    <statement>
                        CREATE TABLE RHQ_ADVISORY_CVE ( ADVISORY_ID INTEGER )
                    </statement>
                </schema-directSQL>
                <schema-alterColumn table="RHQ_ADVISORY_CVE" column="ADVISORY_ID" nullable="false" />
                <schema-addColumn table="RHQ_ADVISORY_CVE" column="CVE_ID" columnType="INTEGER" />
                <schema-alterColumn table="RHQ_ADVISORY_CVE" column="CVE_ID" nullable="false" />
                <schema-addColumn table="RHQ_ADVISORY_CVE" column="CTIME" columnType="LONG" />
                <schema-alterColumn table="RHQ_ADVISORY_CVE" column="CTIME" nullable="false" />
                <schema-addColumn table="RHQ_ADVISORY_CVE" column="LAST_MODIFIED" columnType="LONG" />
                <schema-alterColumn table="RHQ_ADVISORY_CVE" column="LAST_MODIFIED" nullable="false" />
                <schema-directSQL>
                    <statement targetDBVendor="oracle">
                        ALTER TABLE RHQ_ADVISORY_CVE
                        ADD CONSTRAINT RHQ_ADV_CVE_MAP_KEY
                        PRIMARY KEY ( ADVISORY_ID, CVE_ID )
                    </statement>
                    <statement targetDBVendor="postgresql">
                        ALTER TABLE RHQ_ADVISORY_CVE
                        ADD CONSTRAINT RHQ_ADV_CVE_MAP_KEY
                        PRIMARY KEY ( ADVISORY_ID, CVE_ID )
                    </statement>
                    <statement targetDBVendor="oracle">
                        ALTER TABLE RHQ_ADVISORY_CVE
                        ADD FOREIGN KEY ( ADVISORY_ID )
                        REFERENCES RHQ_ADVISORY ( ID )
                    </statement>
                    <statement targetDBVendor="postgresql">
                        ALTER TABLE RHQ_ADVISORY_CVE
                        ADD FOREIGN KEY ( ADVISORY_ID )
                        REFERENCES RHQ_ADVISORY ( ID )
                    </statement>
                    <statement targetDBVendor="oracle">
                        ALTER TABLE RHQ_ADVISORY_CVE
                        ADD FOREIGN KEY ( CVE_ID )
                        REFERENCES RHQ_CVE ( ID )
                    </statement>
                    <statement targetDBVendor="postgresql">
                        ALTER TABLE RHQ_ADVISORY_CVE
                        ADD FOREIGN KEY ( CVE_ID )
                        REFERENCES RHQ_CVE ( ID )
                    </statement>
                </schema-directSQL>

                <schema-directSQL>
                    <statement>
                        CREATE TABLE RHQ_ADVISORY_BUGLIST ( ADVISORY_ID INTEGER )
                    </statement>
                </schema-directSQL>

                <schema-alterColumn table="RHQ_ADVISORY_BUGLIST" column="ADVISORY_ID" nullable="false" />
                <schema-addColumn table="RHQ_ADVISORY_BUGLIST" column="BUG_ID" columnType="INTEGER" />
                <schema-alterColumn table="RHQ_ADVISORY_BUGLIST" column="BUG_ID" nullable="false" />
                <schema-addColumn table="RHQ_ADVISORY_BUGLIST" column="CTIME" columnType="LONG" />
                <schema-alterColumn table="RHQ_ADVISORY_BUGLIST" column="CTIME" nullable="false" />
                <schema-addColumn table="RHQ_ADVISORY_BUGLIST" column="LAST_MODIFIED" columnType="LONG" />
                <schema-alterColumn table="RHQ_ADVISORY_BUGLIST" column="LAST_MODIFIED" nullable="false" />
                <schema-directSQL>
                    <statement targetDBVendor="oracle">
                        ALTER TABLE RHQ_ADVISORY_BUGLIST
                        ADD CONSTRAINT RHQ_ADV_BUG_LIST_KEY
                        PRIMARY KEY ( ADVISORY_ID, BUG_ID )
                    </statement>
                    <statement targetDBVendor="postgresql">
                        ALTER TABLE RHQ_ADVISORY_BUGLIST
                        ADD CONSTRAINT RHQ_ADV_BUG_LIST_KEY
                        PRIMARY KEY ( ADVISORY_ID, BUG_ID )
                    </statement>
                    <statement targetDBVendor="oracle">
                        ALTER TABLE RHQ_ADVISORY_BUGLIST
                        ADD FOREIGN KEY ( ADVISORY_ID )
                        REFERENCES RHQ_ADVISORY ( ID )
                    </statement>
                    <statement targetDBVendor="postgresql">
                        ALTER TABLE RHQ_ADVISORY_BUGLIST
                        ADD FOREIGN KEY ( ADVISORY_ID )
                        REFERENCES RHQ_ADVISORY ( ID )
                    </statement>
                </schema-directSQL>
                <schema-directSQL>
                    <statement>
                        CREATE TABLE RHQ_REPO_ADVISORY ( REPO_ID INTEGER )
                    </statement>
                </schema-directSQL>
                <schema-alterColumn table="RHQ_REPO_ADVISORY" column="REPO_ID" nullable="false" />
                <schema-addColumn table="RHQ_REPO_ADVISORY" column="ADVISORY_ID" columnType="INTEGER" />
                <schema-alterColumn table="RHQ_REPO_ADVISORY" column="ADVISORY_ID" nullable="false" />
                <schema-addColumn table="RHQ_REPO_ADVISORY" column="CTIME" columnType="LONG" />
                <schema-alterColumn table="RHQ_REPO_ADVISORY" column="CTIME" nullable="false" />
                <schema-addColumn table="RHQ_REPO_ADVISORY" column="LAST_MODIFIED" columnType="LONG" />
                <schema-alterColumn table="RHQ_REPO_ADVISORY" column="LAST_MODIFIED" nullable="false" />
                <schema-directSQL>
                    <statement targetDBVendor="oracle">
                        ALTER TABLE RHQ_REPO_ADVISORY
                        ADD CONSTRAINT RHQ_REPO_ADV_MAP_KEY
                        PRIMARY KEY ( REPO_ID, ADVISORY_ID )
                    </statement>
                    <statement targetDBVendor="postgresql">
                        ALTER TABLE RHQ_REPO_ADVISORY
                        ADD CONSTRAINT RHQ_REPO_ADV_MAP_KEY
                        PRIMARY KEY ( REPO_ID, ADVISORY_ID )
                    </statement>
                    <statement targetDBVendor="oracle">
                        ALTER TABLE RHQ_REPO_ADVISORY
                        ADD FOREIGN KEY ( ADVISORY_ID )
                        REFERENCES RHQ_ADVISORY ( ID )
                    </statement>
                    <statement targetDBVendor="postgresql">
                        ALTER TABLE RHQ_REPO_ADVISORY
                        ADD FOREIGN KEY ( ADVISORY_ID )
                        REFERENCES RHQ_ADVISORY ( ID )
                    </statement>
                    <statement targetDBVendor="oracle">
                        ALTER TABLE RHQ_REPO_ADVISORY
                        ADD FOREIGN KEY ( REPO_ID )
                        REFERENCES RHQ_REPO ( ID )
                    </statement>
                    <statement targetDBVendor="postgresql">
                        ALTER TABLE RHQ_REPO_ADVISORY
                        ADD FOREIGN KEY ( REPO_ID )
                        REFERENCES RHQ_REPO ( ID )
                    </statement>
                </schema-directSQL>
            </schemaSpec>

            <!-- Adding repo_sync support -->
            <schemaSpec version="2.72">
                <schema-createSequence name="RHQ_REPO_SYNC_ID_SEQ" initial="10001" />
                <schema-directSQL>
                    <statement>
                        CREATE TABLE RHQ_REPO_SYNC ( ID INTEGER PRIMARY KEY )
                    </statement>
                </schema-directSQL>
                <schema-alterColumn table="RHQ_REPO_SYNC" column="ID" nullable="false" />
                <schema-addColumn table="RHQ_REPO_SYNC" column="STATUS" precision="16" columnType="VARCHAR2" />
                <schema-alterColumn table="RHQ_REPO_SYNC" column="STATUS" nullable="false" />
                <schema-addColumn table="RHQ_REPO_SYNC" column="START_TIME" columnType="INTEGER" />
                <schema-alterColumn table="RHQ_REPO_SYNC" column="START_TIME" nullable="false" />
                <schema-addColumn table="RHQ_REPO_SYNC" column="END_TIME" columnType="INTEGER" />
                <schema-addColumn table="RHQ_REPO_SYNC" column="RESULTS" columnType="LONGVARCHAR" />
                <schema-addColumn table="RHQ_REPO_SYNC" column="PERCENT_COMPLETE" columnType="LONG" />
                <schema-addColumn table="RHQ_REPO_SYNC" column="REPO_ID" columnType="INTEGER" />
                <schema-alterColumn table="RHQ_REPO_SYNC" column="REPO_ID" nullable="false" />
                <schema-directSQL>
                    <statement desc="Creating RHQ_REPO_SYNC foreign key relation to RHQ_REPO for scheduled jobs">
                        ALTER TABLE RHQ_REPO_SYNC
                        ADD CONSTRAINT RHQ_REPO_SYNC_REPO_ID_FKEY
                        FOREIGN KEY (REPO_ID)
                        REFERENCES RHQ_REPO (ID)
                    </statement>
                </schema-directSQL>
            </schemaSpec>

            <schemaSpec version="2.74">
                <schema-createSequence name="RHQ_ADVISORY_ID_SEQ" initial="10001" />
                <schema-createSequence name="RHQ_ADVISORY_CVE_ID_SEQ" initial="10001" />
                <schema-directSQL>
                    <statement>
                        ALTER TABLE RHQ_ADVISORY_CVE DROP CONSTRAINT RHQ_ADV_CVE_MAP_KEY
                    </statement>
                </schema-directSQL>
                <schema-addColumn table="RHQ_ADVISORY_CVE" column="ID" columnType="INTEGER" />
                <schema-alterColumn table="RHQ_ADVISORY_CVE" column="ID" nullable="false" />
                <schema-directSQL>
                    <statement>
                        ALTER TABLE RHQ_ADVISORY_CVE ALTER COLUMN ID SET DEFAULT NEXTVAL('RHQ_ADVISORY_CVE_SEQ')
                    </statement>
                </schema-directSQL>
                <schema-createSequence name="RHQ_ADVISORY_BUGLIST_ID_SEQ" initial="10001" />
                <schema-directSQL>
                    <statement>
                        ALTER TABLE RHQ_ADVISORY_BUGLIST DROP CONSTRAINT RHQ_ADV_BUG_LIST_KEY
                    </statement>
                </schema-directSQL>
                <schema-addColumn table="RHQ_ADVISORY_BUGLIST" column="ID" columnType="INTEGER" />
                <schema-alterColumn table="RHQ_ADVISORY_BUGLIST" column="ID" nullable="false" />
                <schema-directSQL>
                    <statement>
                        ALTER TABLE RHQ_ADVISORY_BUGLIST ALTER COLUMN ID SET DEFAULT NEXTVAL('RHQ_ADVISORY_BUG_SEQ')
                    </statement>
                </schema-directSQL>
                <schema-directSQL>
                    <statement>
                        ALTER TABLE RHQ_ADVISORY_PACKAGE_MAP RENAME TO RHQ_ADVISORY_PACKAGE
                    </statement>
                </schema-directSQL>
                <schema-createSequence name="RHQ_ADVISORY_PACKAGE_ID_SEQ" initial="10001" />
                <schema-directSQL>
                    <statement>
                        ALTER TABLE RHQ_ADVISORY_PACKAGE DROP CONSTRAINT RHQ_ADV_PKG_MAP_KEY
                    </statement>
                </schema-directSQL>
                <schema-addColumn table="RHQ_ADVISORY_PACKAGE" column="ID" columnType="INTEGER" />
                <schema-alterColumn table="RHQ_ADVISORY_PACKAGE" column="ID" nullable="false" />
                <schema-directSQL>
                    <statement>
                        ALTER TABLE RHQ_ADVISORY_PACKAGE ALTER COLUMN ID SET DEFAULT NEXTVAL('RHQ_ADVISORY_PKG_SEQ')
                    </statement>
                </schema-directSQL>
            </schemaSpec>

            <schemaSpec version="2.75">
                <schema-addColumn table="RHQ_REPO" column="SYNC_SCHEDULE" columnType="VARCHAR2" precision="64" />
            </schemaSpec>

            <schemaSpec version="2.76">
                <schema-addColumn table="RHQ_CONFIG_PROP_DEF" column="DYNAMIC_TYPE" columnType="VARCHAR2" precision="20" />
                <schema-addColumn table="RHQ_CONFIG_PROP_DEF" column="DYNAMIC_KEY" columnType="VARCHAR2" precision="128" />
            </schemaSpec>

            <schemaSpec version="2.76.1">
                <!-- RHQ_BUNDLE_TYPE -->
                <schema-directSQL>
                    <statement desc="Creating table RHQ_BUNDLE_TYPE">
                        CREATE TABLE RHQ_BUNDLE_TYPE ( ID INTEGER )
                    </statement>
                </schema-directSQL>
                <schema-alterColumn table="RHQ_BUNDLE_TYPE" column="ID" nullable="FALSE" />
                <schema-createSequence name="RHQ_BUNDLE_TYPE_ID_SEQ" initial="10001" />
                <schema-directSQL>
                    <statement desc="Creating primary key for RHQ_BUNDLE_TYPE">
                        ALTER TABLE RHQ_BUNDLE_TYPE ADD PRIMARY KEY ( ID )
                    </statement>
                </schema-directSQL>
                <schema-addColumn table="RHQ_BUNDLE_TYPE" column="NAME" columnType="VARCHAR2" precision="200" />
                <schema-alterColumn table="RHQ_BUNDLE_TYPE" column="NAME" nullable="FALSE" />

                <!-- RHQ_BUNDLE -->
                <schema-directSQL>
                    <statement desc="Creating table RHQ_BUNDLE">
                        CREATE TABLE RHQ_BUNDLE ( ID INTEGER )
                    </statement>
                </schema-directSQL>
                <schema-alterColumn table="RHQ_BUNDLE" column="ID" nullable="FALSE" />
                <schema-createSequence name="RHQ_BUNDLE_ID_SEQ" initial="10001" />
                <schema-directSQL>
                    <statement desc="Creating primary key for RHQ_BUNDLE">
                        ALTER TABLE RHQ_BUNDLE ADD PRIMARY KEY ( ID )
                    </statement>
                </schema-directSQL>
                <schema-addColumn table="RHQ_BUNDLE" column="NAME" columnType="VARCHAR2" precision="200" />
                <schema-alterColumn table="RHQ_BUNDLE" column="NAME" nullable="FALSE" />
                <schema-addColumn table="RHQ_BUNDLE" column="BUNDLE_TYPE_ID" columnType="INTEGER" />
                <schema-alterColumn table="RHQ_BUNDLE" column="BUNDLE_TYPE_ID" nullable="FALSE" />
                <schema-directSQL>
                    <statement desc="Creating RHQ_BUNDLE foreign key relation to RHQ_BUNDLE_TYPE">
                        ALTER TABLE RHQ_BUNDLE
                        ADD CONSTRAINT RHQ_BUNDLE_TYPE_ID_FK
                        FOREIGN KEY (BUNDLE_TYPE_ID)
                        REFERENCES RHQ_BUNDLE_TYPE (ID)
                    </statement>
                </schema-directSQL>

                <!-- RHQ_BUNDLE_VERSION -->
                <schema-directSQL>
                    <statement desc="Creating table RHQ_BUNDLE_VERSION">
                        CREATE TABLE RHQ_BUNDLE_VERSION ( ID INTEGER )
                    </statement>
                </schema-directSQL>
                <schema-alterColumn table="RHQ_BUNDLE_VERSION" column="ID" nullable="FALSE" />
                <schema-createSequence name="RHQ_BUNDLE_VERSION_ID_SEQ" initial="10001" />
                <schema-directSQL>
                    <statement desc="Creating primary key for RHQ_BUNDLE_VERSION">
                        ALTER TABLE RHQ_BUNDLE_VERSION ADD PRIMARY KEY ( ID )
                    </statement>
                </schema-directSQL>
                <schema-addColumn table="RHQ_BUNDLE_VERSION" column="NAME" columnType="VARCHAR2" precision="200" />
                <schema-alterColumn table="RHQ_BUNDLE_VERSION" column="NAME" nullable="FALSE" />
                <schema-addColumn table="RHQ_BUNDLE_VERSION" column="VERSION" columnType="VARCHAR2" precision="500" />
                <schema-alterColumn table="RHQ_BUNDLE_VERSION" column="VERSION" nullable="FALSE" />
                <schema-addColumn table="RHQ_BUNDLE_VERSION" column="ACTION" columnType="CLOB" />
                <schema-alterColumn table="RHQ_BUNDLE_VERSION" column="ACTION" nullable="FALSE" />
                <schema-addColumn table="RHQ_BUNDLE_VERSION" column="BUNDLE_ID" columnType="INTEGER" />
                <schema-alterColumn table="RHQ_BUNDLE_VERSION" column="BUNDLE_ID" nullable="FALSE" />
                <schema-directSQL>
                    <statement desc="Creating RHQ_BUNDLE_VERSION foreign key relation to RHQ_BUNDLE">
                        ALTER TABLE RHQ_BUNDLE_VERSION
                        ADD CONSTRAINT RHQ_BUNDLE_ID_FK
                        FOREIGN KEY (BUNDLE_ID)
                        REFERENCES RHQ_BUNDLE (ID)
                    </statement>
                </schema-directSQL>
                <schema-addColumn table="RHQ_BUNDLE_VERSION" column="DISTRIBUTION_ID" columnType="INTEGER" />
                <schema-directSQL>
                    <statement desc="Creating RHQ_BUNDLE_VERSION foreign key relation to RHQ_DISTRIBUTION">
                        ALTER TABLE RHQ_BUNDLE_VERSION
                        ADD CONSTRAINT RHQ_DISTRIBUTION_ID_FK
                        FOREIGN KEY (DISTRIBUTION_ID)
                        REFERENCES RHQ_DISTRIBUTION (ID)
                    </statement>
                </schema-directSQL>

                <!-- RHQ_BUNDLE_VERSION_REPO -->
                <schema-directSQL>
                    <statement desc="Creating table RHQ_BUNDLE_VERSION_REPO">
                        CREATE TABLE RHQ_BUNDLE_VERSION_REPO ( BUNDLE_VERSION_ID INTEGER )
                    </statement>
                </schema-directSQL>
                <schema-alterColumn table="RHQ_BUNDLE_VERSION_REPO" column="BUNDLE_VERSION_ID" nullable="FALSE" />
                <schema-addColumn table="RHQ_BUNDLE_VERSION_REPO" column="REPO_ID" columnType="INTEGER" />
                <schema-alterColumn table="RHQ_BUNDLE_VERSION_REPO" column="REPO_ID" nullable="FALSE" />
                <schema-directSQL>
                    <statement desc="Creating primary key for RHQ_BUNDLE_VERSION_REPO">
                        ALTER TABLE RHQ_BUNDLE_VERSION_REPO ADD PRIMARY KEY ( BUNDLE_VERSION_ID, REPO_ID )
                    </statement>
                </schema-directSQL>
                <schema-directSQL>
                    <statement desc="Creating RHQ_BUNDLE_VERSION_REPO foreign key relation to RHQ_BUNDLE_VERSION">
                        ALTER TABLE RHQ_BUNDLE_VERSION_REPO
                        ADD CONSTRAINT RHQ_BUNDLE_VERSION_ID_FK
                        FOREIGN KEY (BUNDLE_VERSION_ID)
                        REFERENCES RHQ_BUNDLE_VERSION (ID)
                    </statement>
                </schema-directSQL>
                <schema-directSQL>
                    <statement desc="Creating RHQ_BUNDLE_VERSION_REPO foreign key relation to RHQ_REPO">
                        ALTER TABLE RHQ_BUNDLE_VERSION_REPO
                        ADD CONSTRAINT RHQ_REPO_ID_FK
                        FOREIGN KEY (REPO_ID)
                        REFERENCES RHQ_REPO (ID)
                    </statement>
                </schema-directSQL>

                <!-- RHQ_BUNDLE_FILE -->
                <schema-directSQL>
                    <statement desc="Creating table RHQ_BUNDLE_FILE">
                        CREATE TABLE RHQ_BUNDLE_FILE ( ID INTEGER )
                    </statement>
                </schema-directSQL>
                <schema-alterColumn table="RHQ_BUNDLE_FILE" column="ID" nullable="FALSE" />
                <schema-createSequence name="RHQ_BUNDLE_FILE_ID_SEQ" initial="10001" />
                <schema-directSQL>
                    <statement desc="Creating primary key for RHQ_BUNDLE_FILE">
                        ALTER TABLE RHQ_BUNDLE_FILE ADD PRIMARY KEY ( ID )
                    </statement>
                </schema-directSQL>
                <schema-addColumn table="RHQ_BUNDLE_FILE" column="BUNDLE_VERSION_ID" columnType="INTEGER" />
                <schema-alterColumn table="RHQ_BUNDLE_FILE" column="BUNDLE_VERSION_ID" nullable="FALSE" />
                <schema-directSQL>
                    <statement desc="Creating RHQ_BUNDLE_FILE foreign key relation to RHQ_BUNDLE_VERSION">
                        ALTER TABLE RHQ_BUNDLE_FILE
                        ADD CONSTRAINT RHQ_BUNDLE_VERSION_ID_FK
                        FOREIGN KEY (BUNDLE_VERSION_ID)
                        REFERENCES RHQ_BUNDLE_VERSION (ID)
                    </statement>
                </schema-directSQL>
                <schema-addColumn table="RHQ_BUNDLE_FILE" column="PACKAGE_VERSION_ID" columnType="INTEGER" />
                <schema-directSQL>
                    <statement desc="Creating RHQ_BUNDLE_FILE foreign key relation to RHQ_PACKAGE_VERSION">
                        ALTER TABLE RHQ_BUNDLE_FILE
                        ADD CONSTRAINT RHQ_PACKAGE_VERSION_ID_FK
                        FOREIGN KEY (PACKAGE_VERSION_ID)
                        REFERENCES RHQ_PACKAGE_VERSION (ID)
                    </statement>
                </schema-directSQL>
                <schema-addColumn table="RHQ_BUNDLE_FILE" column="PACKAGE_ID" columnType="INTEGER" />
                <schema-directSQL>
                    <statement desc="Creating RHQ_BUNDLE_FILE foreign key relation to RHQ_PACKAGE">
                        ALTER TABLE RHQ_BUNDLE_FILE
                        ADD CONSTRAINT RHQ_PACKAGE_ID_FK
                        FOREIGN KEY (PACKAGE_ID)
                        REFERENCES RHQ_PACKAGE (ID)
                    </statement>
                </schema-directSQL>

                <!-- RHQ_BUNDLE_CONFIG -->
                <schema-directSQL>
                    <statement desc="Creating table RHQ_BUNDLE_CONFIG">
                        CREATE TABLE RHQ_BUNDLE_CONFIG ( ID INTEGER )
                    </statement>
                </schema-directSQL>
                <schema-alterColumn table="RHQ_BUNDLE_CONFIG" column="ID" nullable="FALSE" />
                <schema-createSequence name="RHQ_BUNDLE_CONFIG_ID_SEQ" initial="10001" />
                <schema-directSQL>
                    <statement desc="Creating primary key for RHQ_BUNDLE_CONFIG">
                        ALTER TABLE RHQ_BUNDLE_CONFIG ADD PRIMARY KEY ( ID )
                    </statement>
                </schema-directSQL>
                <schema-addColumn table="RHQ_BUNDLE_CONFIG" column="CONFIG_ID" columnType="INTEGER" />
                <schema-directSQL>
                    <statement desc="Creating RHQ_BUNDLE_CONFIG foreign key relation to RHQ_CONFIG">
                        ALTER TABLE RHQ_BUNDLE_CONFIG
                        ADD CONSTRAINT RHQ_CONFIG_ID_FK
                        FOREIGN KEY (CONFIG_ID)
                        REFERENCES RHQ_CONFIG (ID)
                    </statement>
                </schema-directSQL>
                <schema-addColumn table="RHQ_BUNDLE_CONFIG" column="BUNDLE_VERSION_ID" columnType="INTEGER" />
                <schema-directSQL>
                    <statement desc="Creating RHQ_BUNDLE_CONFIG foreign key relation to RHQ_BUNDLE_VERSION">
                        ALTER TABLE RHQ_BUNDLE_CONFIG
                        ADD CONSTRAINT RHQ_BUNDLE_VERSION_ID_FK
                        FOREIGN KEY (BUNDLE_VERSION_ID)
                        REFERENCES RHQ_BUNDLE_VERSION (ID)
                    </statement>
                </schema-directSQL>
                <schema-addColumn table="RHQ_BUNDLE_CONFIG" column="BUNDLE_ID" columnType="INTEGER" />
                <schema-directSQL>
                    <statement desc="Creating RHQ_BUNDLE_CONFIG foreign key relation to RHQ_BUNDLE">
                        ALTER TABLE RHQ_BUNDLE_CONFIG
                        ADD CONSTRAINT RHQ_BUNDLE_ID_FK
                        FOREIGN KEY (BUNDLE_ID)
                        REFERENCES RHQ_BUNDLE (ID)
                    </statement>
                </schema-directSQL>

                <!-- RHQ_BUNDLE_DEPLOYMENT -->
                <schema-directSQL>
                    <statement desc="Creating table RHQ_BUNDLE_DEPLOYMENT">
                        CREATE TABLE RHQ_BUNDLE_DEPLOYMENT ( BUNDLE_CONFIG_ID INTEGER )
                    </statement>
                </schema-directSQL>
                <schema-alterColumn table="RHQ_BUNDLE_DEPLOYMENT" column="BUNDLE_CONFIG_ID" nullable="FALSE" />
                <schema-addColumn table="RHQ_BUNDLE_DEPLOYMENT" column="RESOURCE_ID" columnType="INTEGER" />
                <schema-alterColumn table="RHQ_BUNDLE_DEPLOYMENT" column="RESOURCE_ID" nullable="FALSE" />
                <schema-directSQL>
                    <statement desc="Creating primary key for RHQ_BUNDLE_DEPLOYMENT">
                        ALTER TABLE RHQ_BUNDLE_DEPLOYMENT ADD PRIMARY KEY ( BUNDLE_CONFIG_ID, RESOURCE_ID )
                    </statement>
                </schema-directSQL>
                <schema-directSQL>
                    <statement desc="Creating RHQ_BUNDLE_DEPLOYMENT foreign key relation to RHQ_BUNDLE_CONFIG">
                        ALTER TABLE RHQ_BUNDLE_DEPLOYMENT
                        ADD CONSTRAINT RHQ_BUNDLE_CONFIG_ID_FK
                        FOREIGN KEY (BUNDLE_CONFIG_ID)
                        REFERENCES RHQ_BUNDLE_CONFIG (ID)
                    </statement>
                </schema-directSQL>
                <schema-directSQL>
                    <statement desc="Creating RHQ_BUNDLE_DEPLOYMENT foreign key relation to RHQ_RESOURCE">
                        ALTER TABLE RHQ_BUNDLE_DEPLOYMENT
                        ADD CONSTRAINT RHQ_RESOURCE_ID_FK
                        FOREIGN KEY (RESOURCE_ID)
                        REFERENCES RHQ_RESOURCE (ID)
                    </statement>
                </schema-directSQL>
            </schemaSpec>

            <schemaSpec version="2.77">
                <schema-addColumn table="RHQ_ALERT_NOTIFICATION" column="NOTIF_TEMPLATE_ID" columnType="INTEGER"/>
                <schema-directSQL>
                    <statement>
                        ALTER TABLE RHQ_ALERT_NOTIFICATION
                        ADD CONSTRAINT RHQ_NOTIF_TEMPL_ID_FKEY
                        FOREIGN KEY (NOTIF_TEMPLATE_ID)
                        REFERENCES RHQ_ALERT_NOTIF_TEMPL(ID)
                    </statement>
                </schema-directSQL>
            </schemaSpec>
            <schemaSpec version="2.77.1">
                <schema-createSequence name="RHQ_ALERT_NOTIF_TEMPL_ID_SEQ" initial="10001"/>
            </schemaSpec>
            <schemaSpec version="2.77.2">
                <schema-deleteColumn table="RHQ_ALERT_NOTIFICATION" column="snmp_host"/>
                <schema-deleteColumn table="RHQ_ALERT_NOTIFICATION" column="snmp_port"/>
                <schema-deleteColumn table="RHQ_ALERT_NOTIFICATION" column="snmp_oid"/>
                <schema-deleteColumn table="RHQ_ALERT_NOTIFICATION" column="email_address"/>
            </schemaSpec>
<<<<<<< HEAD
            <schemaSpec version="2.77.3">
                <schema-deleteColumn table="RHQ_ALERT_NOTIFICATION" column="role_id"/>
                <schema-deleteColumn table="RHQ_ALERT_NOTIFICATION" column="subject_id"/>
            </schemaSpec>
            <schemaSpec version="2.77.4">
                <schema-deleteColumn table="RHQ_ALERT_NOTIF_LOG" column="roles"/>
                <schema-deleteColumn table="RHQ_ALERT_NOTIF_LOG" column="subjects"/>
                <schema-deleteColumn table="RHQ_ALERT_NOTIF_LOG" column="emails"/>

                <schema-addColumn table="RHQ_ALERT_NOTIF_LOG" column="SENDER" columnType="VARCHAR2" precision="200" />
                <schema-addColumn table="RHQ_ALERT_NOTIF_LOG" column="RESULT_STATE" columnType="VARCHAR2" precision="20" />
                <schema-addColumn table="RHQ_ALERT_NOTIF_LOG" column="MESSAGE" columnType="VARCHAR2" precision="255" />
                <schema-addColumn table="RHQ_ALERT_NOTIF_LOG" column="ALL_EMAILS" columnType="VARCHAR2" precision="4096" />
                <schema-addColumn table="RHQ_ALERT_NOTIF_LOG" column="EMAILS_FAILED" columnType="VARCHAR2" precision="4096" />
            </schemaSpec>
            <schemaSpec version="2.77.5">
                <schema-directSQL>
                    <statement>
                        DROP INDEX IF EXISTS RHQ_ALERT_IDX_ALERT 
                    </statement>
                    <statement>
                        CREATE INDEX RHQ_ALERT_IDX_ALERT ON RHQ_ALERT_NOTIF_LOG (alert_id)
                    </statement>
                </schema-directSQL>
=======

            <schemaSpec version="2.78">
               <!-- Remove obsolete tables RHQ_BUNDLE_CONFIG and RHQ_BUNDLE_DEPLOYMENT (the latter by cascade) -->               
               <schema-dropTable table="RHQ_BUNDLE_DEPLOYMENT" />
               <schema-dropTable table="RHQ_BUNDLE_CONFIG" />
               <schema-dropSequence name="rhq_bundle_config_id_seq" />
                  
               <schema-addColumn table="RHQ_BUNDLE_VERSION" column="CONFIG_DEF_ID" columnType="INTEGER" />
                <schema-directSQL>
                    <statement desc="Creating RHQ_BUNDLE_VERSION foreign key relation to RHQ_CONFIG_DEF">
                        ALTER TABLE RHQ_BUNDLE_VERSION
                        ADD CONSTRAINT RHQ_CONFIG_DEF_ID_FK
                        FOREIGN KEY (CONFIG_DEF_ID)
                        REFERENCES RHQ_CONFIG_DEF (ID)
                    </statement>
                </schema-directSQL>

                <schema-addColumn table="RHQ_BUNDLE_TYPE" column="RESOURCE_TYPE_ID" columnType="INTEGER" />
                <schema-directSQL>
                    <statement desc="Creating RHQ_BUNDLE_TYPE foreign key relation to RHQ_RESOURCE_TYPE">
                        ALTER TABLE RHQ_BUNDLE_TYPE
                        ADD CONSTRAINT RHQ_RESOURCE_TYPE_ID_FK
                        FOREIGN KEY (RESOURCE_TYPE_ID)
                        REFERENCES RHQ_RESOURCE_TYPE (ID)
                    </statement>
                </schema-directSQL>

               <!-- RHQ_BUNDLE_DEPLOY_DEF -->
               <schema-directSQL>
                   <statement desc="Creating table RHQ_BUNDLE_DEPLOY_DEF">
                       CREATE TABLE RHQ_BUNDLE_DEPLOY_DEF ( ID INTEGER )
                   </statement>
               </schema-directSQL>
               <schema-alterColumn table="RHQ_BUNDLE_DEPLOY_DEF" column="ID" nullable="FALSE" />
               <schema-createSequence name="RHQ_BUNDLE_DEPLOY_DEF_ID_SEQ" initial="10001" />
               <schema-directSQL>
                   <statement desc="Creating primary key for RHQ_BUNDLE_DEPLOY_DEF">
                       ALTER TABLE RHQ_BUNDLE_DEPLOY_DEF ADD PRIMARY KEY ( ID )
                   </statement>
               </schema-directSQL>
               
               <schema-addColumn   table="RHQ_BUNDLE_DEPLOY_DEF" column="NAME" columnType="VARCHAR2" precision="200" />
               <schema-alterColumn table="RHQ_BUNDLE_DEPLOY_DEF" column="NAME" nullable="FALSE" />               
               <schema-addColumn   table="RHQ_BUNDLE_DEPLOY_DEF" column="DESCRIPTION" columnType="VARCHAR2" precision="500" />
               <schema-addColumn   table="RHQ_BUNDLE_DEPLOY_DEF" column="CTIME" columnType="LONG" />
               <schema-alterColumn table="RHQ_BUNDLE_DEPLOY_DEF" column="CTIME" nullable="FALSE" />               
               <schema-addColumn   table="RHQ_BUNDLE_DEPLOY_DEF" column="MTIME" columnType="LONG" />
               <schema-alterColumn table="RHQ_BUNDLE_DEPLOY_DEF" column="MTIME" nullable="FALSE" /> 
               <schema-addColumn   table="RHQ_BUNDLE_DEPLOY_DEF" column="CONFIG_ID" columnType="INTEGER" />               
               <schema-directSQL>
                   <statement desc="Creating RHQ_BUNDLE_DEPLOY_DEF foreign key relation to RHQ_CONFIG">
                       ALTER TABLE RHQ_BUNDLE_DEPLOY_DEF
                       ADD CONSTRAINT RHQ_CONFIG_ID_FK
                       FOREIGN KEY (CONFIG_ID)
                       REFERENCES RHQ_CONFIG (ID)
                   </statement>
               </schema-directSQL>
               <schema-addColumn   table="RHQ_BUNDLE_DEPLOY_DEF" column="ENFORCE_POLICY" columnType="BOOLEAN" />
               <schema-alterColumn table="RHQ_BUNDLE_DEPLOY_DEF" column="ENFORCE_POLICY" nullable="FALSE" /> 
               <schema-addColumn   table="RHQ_BUNDLE_DEPLOY_DEF" column="ENFORCEMENT_INTERVAL" columnType="INTEGER" />               
               <schema-addColumn   table="RHQ_BUNDLE_DEPLOY_DEF" column="BUNDLE_VERSION_ID" columnType="INTEGER" />
               <schema-alterColumn table="RHQ_BUNDLE_DEPLOY_DEF" column="BUNDLE_VERSION_ID" nullable="FALSE" />
               <schema-directSQL>
                   <statement desc="Creating RHQ_BUNDLE_DEPLOY_DEF foreign key relation to RHQ_BUNDLE_VERSION">
                       ALTER TABLE RHQ_BUNDLE_DEPLOY_DEF
                       ADD CONSTRAINT RHQ_BUNDLE_VERSION_ID_FK
                       FOREIGN KEY (BUNDLE_VERSION_ID)
                       REFERENCES RHQ_BUNDLE_VERSION (ID)
                   </statement>
               </schema-directSQL>
               <schema-addColumn   table="RHQ_BUNDLE_DEPLOY_DEF" column="BUNDLE_ID" columnType="INTEGER" />               
               <schema-directSQL>
                   <statement desc="Creating RHQ_BUNDLE_DEPLOY_DEF foreign key relation to RHQ_BUNDLE">
                       ALTER TABLE RHQ_BUNDLE_DEPLOY_DEF
                       ADD CONSTRAINT RHQ_BUNDLE_ID_FK
                       FOREIGN KEY (BUNDLE_ID)
                       REFERENCES RHQ_BUNDLE (ID)
                   </statement>
               </schema-directSQL>               

               <!-- RHQ_BUNDLE_DEPLOY -->
               <schema-directSQL>
                   <statement desc="Creating table RHQ_BUNDLE_DEPLOY">
                       CREATE TABLE RHQ_BUNDLE_DEPLOY ( ID INTEGER )
                   </statement>
               </schema-directSQL>
               <schema-alterColumn table="RHQ_BUNDLE_DEPLOY" column="ID" nullable="FALSE" />
               <schema-createSequence name="RHQ_BUNDLE_DEPLOY_ID_SEQ" initial="10001" />
               <schema-directSQL>
                   <statement desc="Creating primary key for RHQ_BUNDLE_DEPLOY">
                       ALTER TABLE RHQ_BUNDLE_DEPLOY ADD PRIMARY KEY ( ID )
                   </statement>
               </schema-directSQL>
               <schema-addColumn   table="RHQ_BUNDLE_DEPLOY" column="BUNDLE_DEPLOY_DEF_ID" columnType="INTEGER" />
               <schema-alterColumn table="RHQ_BUNDLE_DEPLOY" column="BUNDLE_DEPLOY_DEF_ID" nullable="FALSE" />               
               <schema-directSQL>
                   <statement desc="Creating RHQ_BUNDLE_DEPLOY foreign key relation to BUNDLE_DEPLOY_DEF">
                       ALTER TABLE RHQ_BUNDLE_DEPLOY
                       ADD CONSTRAINT RHQ_BUNDLE_DEPLOY_DEF_ID_FK
                       FOREIGN KEY (BUNDLE_DEPLOY_DEF_ID)
                       REFERENCES RHQ_BUNDLE_DEPLOY_DEF (ID)
                   </statement>
               </schema-directSQL>               
               <schema-addColumn   table="RHQ_BUNDLE_DEPLOY" column="RESOURCE_ID" columnType="INTEGER" />
               <schema-alterColumn table="RHQ_BUNDLE_DEPLOY" column="RESOURCE_ID" nullable="FALSE" />               
               <schema-directSQL>
                   <statement desc="Creating RHQ_BUNDLE_DEPLOY foreign key relation to RESOURCE">
                       ALTER TABLE RHQ_BUNDLE_DEPLOY
                       ADD CONSTRAINT RHQ_RESOURCE_ID_FK
                       FOREIGN KEY (RESOURCE_ID)
                       REFERENCES RHQ_RESOURCE (ID)
                   </statement>
               </schema-directSQL>               
               <schema-addColumn   table="RHQ_BUNDLE_DEPLOY" column="CTIME" columnType="LONG" />
               <schema-alterColumn table="RHQ_BUNDLE_DEPLOY" column="CTIME" nullable="FALSE" />               
               <schema-directSQL>
                   <statement desc="Creating RHQ_BUNDLE_DEPLOY unique constraint on def-resource mapping">
                       CREATE UNIQUE INDEX RHQ_BUNDLE_DEPLOY_MAP_IX ON RHQ_BUNDLE_DEPLOY (BUNDLE_DEPLOY_DEF_ID, RESOURCE_ID)
                   </statement>
               </schema-directSQL>

               <!-- RHQ_BUNDLE_DEPLOY_HIST -->
               <schema-directSQL>
                   <statement desc="Creating table RHQ_BUNDLE_DEPLOY_HIST">
                       CREATE TABLE RHQ_BUNDLE_DEPLOY_HIST ( ID INTEGER )
                   </statement>
               </schema-directSQL>
               <schema-alterColumn table="RHQ_BUNDLE_DEPLOY_HIST" column="ID" nullable="FALSE" />
               <schema-createSequence name="RHQ_BUNDLE_DEPLOY_HIST_ID_SEQ" initial="10001" />
               <schema-directSQL>
                   <statement desc="Creating primary key for RHQ_BUNDLE_DEPLOY_HIST">
                       ALTER TABLE RHQ_BUNDLE_DEPLOY_HIST ADD PRIMARY KEY ( ID )
                   </statement>
               </schema-directSQL>
               <schema-addColumn   table="RHQ_BUNDLE_DEPLOY_HIST" column="BUNDLE_DEPLOY_ID" columnType="INTEGER" />
               <schema-alterColumn table="RHQ_BUNDLE_DEPLOY_HIST" column="BUNDLE_DEPLOY_ID" nullable="FALSE" />               
               <schema-directSQL>
                   <statement desc="Creating RHQ_BUNDLE_DEPLOY_HIST foreign key relation to BUNDLE_DEPLOY">
                       ALTER TABLE RHQ_BUNDLE_DEPLOY_HIST
                       ADD CONSTRAINT RHQ_BUNDLE_DEPLOY_ID_FK
                       FOREIGN KEY (BUNDLE_DEPLOY_ID)
                       REFERENCES RHQ_BUNDLE_DEPLOY (ID)
                   </statement>
               </schema-directSQL>               
               <schema-addColumn   table="RHQ_BUNDLE_DEPLOY_HIST" column="SUBJECT_NAME" columnType="VARCHAR2" precision="255" />
               <schema-addColumn   table="RHQ_BUNDLE_DEPLOY_HIST" column="AUDIT_TIME" columnType="LONG" />
               <schema-alterColumn table="RHQ_BUNDLE_DEPLOY_HIST" column="AUDIT_TIME" nullable="FALSE" />               
               <schema-addColumn   table="RHQ_BUNDLE_DEPLOY_HIST" column="AUDIT_ACTION" columnType="VARCHAR2" precision="50" />
               <schema-alterColumn table="RHQ_BUNDLE_DEPLOY_HIST" column="AUDIT_ACTION" nullable="FALSE" />
               <schema-addColumn   table="RHQ_BUNDLE_DEPLOY_HIST" column="AUDIT_MESSAGE" columnType="LONGVARCHAR" />               
               
               <!-- Changes to RHQ_BUNDLE_FILE -->
               <schema-alterColumn table="RHQ_BUNDLE_FILE" column="PACKAGE_VERSION_ID" nullable="FALSE" />
               
            </schemaSpec>

            <schemaSpec version="2.79">
                <schema-directSQL>
                    <statement desc="Normalizing resource group descriptions">
                        UPDATE RHQ_RESOURCE_GROUP SET DESCRIPTION = NULL WHERE DESCRIPTION = ''
                     </statement>
                </schema-directSQL>
>>>>>>> 5f217ae0
            </schemaSpec>
        </dbupgrade>
    </target>
</project>
<|MERGE_RESOLUTION|>--- conflicted
+++ resolved
@@ -3015,7 +3015,6 @@
                 <schema-deleteColumn table="RHQ_ALERT_NOTIFICATION" column="snmp_oid"/>
                 <schema-deleteColumn table="RHQ_ALERT_NOTIFICATION" column="email_address"/>
             </schemaSpec>
-<<<<<<< HEAD
             <schemaSpec version="2.77.3">
                 <schema-deleteColumn table="RHQ_ALERT_NOTIFICATION" column="role_id"/>
                 <schema-deleteColumn table="RHQ_ALERT_NOTIFICATION" column="subject_id"/>
@@ -3034,20 +3033,19 @@
             <schemaSpec version="2.77.5">
                 <schema-directSQL>
                     <statement>
-                        DROP INDEX IF EXISTS RHQ_ALERT_IDX_ALERT 
+                        DROP INDEX IF EXISTS RHQ_ALERT_IDX_ALERT
                     </statement>
                     <statement>
                         CREATE INDEX RHQ_ALERT_IDX_ALERT ON RHQ_ALERT_NOTIF_LOG (alert_id)
                     </statement>
                 </schema-directSQL>
-=======
-
+            </schemaSpec>
             <schemaSpec version="2.78">
-               <!-- Remove obsolete tables RHQ_BUNDLE_CONFIG and RHQ_BUNDLE_DEPLOYMENT (the latter by cascade) -->               
+               <!-- Remove obsolete tables RHQ_BUNDLE_CONFIG and RHQ_BUNDLE_DEPLOYMENT (the latter by cascade) -->
                <schema-dropTable table="RHQ_BUNDLE_DEPLOYMENT" />
                <schema-dropTable table="RHQ_BUNDLE_CONFIG" />
                <schema-dropSequence name="rhq_bundle_config_id_seq" />
-                  
+
                <schema-addColumn table="RHQ_BUNDLE_VERSION" column="CONFIG_DEF_ID" columnType="INTEGER" />
                 <schema-directSQL>
                     <statement desc="Creating RHQ_BUNDLE_VERSION foreign key relation to RHQ_CONFIG_DEF">
@@ -3081,15 +3079,15 @@
                        ALTER TABLE RHQ_BUNDLE_DEPLOY_DEF ADD PRIMARY KEY ( ID )
                    </statement>
                </schema-directSQL>
-               
+
                <schema-addColumn   table="RHQ_BUNDLE_DEPLOY_DEF" column="NAME" columnType="VARCHAR2" precision="200" />
-               <schema-alterColumn table="RHQ_BUNDLE_DEPLOY_DEF" column="NAME" nullable="FALSE" />               
+               <schema-alterColumn table="RHQ_BUNDLE_DEPLOY_DEF" column="NAME" nullable="FALSE" />
                <schema-addColumn   table="RHQ_BUNDLE_DEPLOY_DEF" column="DESCRIPTION" columnType="VARCHAR2" precision="500" />
                <schema-addColumn   table="RHQ_BUNDLE_DEPLOY_DEF" column="CTIME" columnType="LONG" />
-               <schema-alterColumn table="RHQ_BUNDLE_DEPLOY_DEF" column="CTIME" nullable="FALSE" />               
+               <schema-alterColumn table="RHQ_BUNDLE_DEPLOY_DEF" column="CTIME" nullable="FALSE" />
                <schema-addColumn   table="RHQ_BUNDLE_DEPLOY_DEF" column="MTIME" columnType="LONG" />
-               <schema-alterColumn table="RHQ_BUNDLE_DEPLOY_DEF" column="MTIME" nullable="FALSE" /> 
-               <schema-addColumn   table="RHQ_BUNDLE_DEPLOY_DEF" column="CONFIG_ID" columnType="INTEGER" />               
+               <schema-alterColumn table="RHQ_BUNDLE_DEPLOY_DEF" column="MTIME" nullable="FALSE" />
+               <schema-addColumn   table="RHQ_BUNDLE_DEPLOY_DEF" column="CONFIG_ID" columnType="INTEGER" />
                <schema-directSQL>
                    <statement desc="Creating RHQ_BUNDLE_DEPLOY_DEF foreign key relation to RHQ_CONFIG">
                        ALTER TABLE RHQ_BUNDLE_DEPLOY_DEF
@@ -3099,8 +3097,8 @@
                    </statement>
                </schema-directSQL>
                <schema-addColumn   table="RHQ_BUNDLE_DEPLOY_DEF" column="ENFORCE_POLICY" columnType="BOOLEAN" />
-               <schema-alterColumn table="RHQ_BUNDLE_DEPLOY_DEF" column="ENFORCE_POLICY" nullable="FALSE" /> 
-               <schema-addColumn   table="RHQ_BUNDLE_DEPLOY_DEF" column="ENFORCEMENT_INTERVAL" columnType="INTEGER" />               
+               <schema-alterColumn table="RHQ_BUNDLE_DEPLOY_DEF" column="ENFORCE_POLICY" nullable="FALSE" />
+               <schema-addColumn   table="RHQ_BUNDLE_DEPLOY_DEF" column="ENFORCEMENT_INTERVAL" columnType="INTEGER" />
                <schema-addColumn   table="RHQ_BUNDLE_DEPLOY_DEF" column="BUNDLE_VERSION_ID" columnType="INTEGER" />
                <schema-alterColumn table="RHQ_BUNDLE_DEPLOY_DEF" column="BUNDLE_VERSION_ID" nullable="FALSE" />
                <schema-directSQL>
@@ -3111,7 +3109,7 @@
                        REFERENCES RHQ_BUNDLE_VERSION (ID)
                    </statement>
                </schema-directSQL>
-               <schema-addColumn   table="RHQ_BUNDLE_DEPLOY_DEF" column="BUNDLE_ID" columnType="INTEGER" />               
+               <schema-addColumn   table="RHQ_BUNDLE_DEPLOY_DEF" column="BUNDLE_ID" columnType="INTEGER" />
                <schema-directSQL>
                    <statement desc="Creating RHQ_BUNDLE_DEPLOY_DEF foreign key relation to RHQ_BUNDLE">
                        ALTER TABLE RHQ_BUNDLE_DEPLOY_DEF
@@ -3119,7 +3117,7 @@
                        FOREIGN KEY (BUNDLE_ID)
                        REFERENCES RHQ_BUNDLE (ID)
                    </statement>
-               </schema-directSQL>               
+               </schema-directSQL>
 
                <!-- RHQ_BUNDLE_DEPLOY -->
                <schema-directSQL>
@@ -3135,7 +3133,7 @@
                    </statement>
                </schema-directSQL>
                <schema-addColumn   table="RHQ_BUNDLE_DEPLOY" column="BUNDLE_DEPLOY_DEF_ID" columnType="INTEGER" />
-               <schema-alterColumn table="RHQ_BUNDLE_DEPLOY" column="BUNDLE_DEPLOY_DEF_ID" nullable="FALSE" />               
+               <schema-alterColumn table="RHQ_BUNDLE_DEPLOY" column="BUNDLE_DEPLOY_DEF_ID" nullable="FALSE" />
                <schema-directSQL>
                    <statement desc="Creating RHQ_BUNDLE_DEPLOY foreign key relation to BUNDLE_DEPLOY_DEF">
                        ALTER TABLE RHQ_BUNDLE_DEPLOY
@@ -3143,9 +3141,9 @@
                        FOREIGN KEY (BUNDLE_DEPLOY_DEF_ID)
                        REFERENCES RHQ_BUNDLE_DEPLOY_DEF (ID)
                    </statement>
-               </schema-directSQL>               
+               </schema-directSQL>
                <schema-addColumn   table="RHQ_BUNDLE_DEPLOY" column="RESOURCE_ID" columnType="INTEGER" />
-               <schema-alterColumn table="RHQ_BUNDLE_DEPLOY" column="RESOURCE_ID" nullable="FALSE" />               
+               <schema-alterColumn table="RHQ_BUNDLE_DEPLOY" column="RESOURCE_ID" nullable="FALSE" />
                <schema-directSQL>
                    <statement desc="Creating RHQ_BUNDLE_DEPLOY foreign key relation to RESOURCE">
                        ALTER TABLE RHQ_BUNDLE_DEPLOY
@@ -3153,9 +3151,9 @@
                        FOREIGN KEY (RESOURCE_ID)
                        REFERENCES RHQ_RESOURCE (ID)
                    </statement>
-               </schema-directSQL>               
+               </schema-directSQL>
                <schema-addColumn   table="RHQ_BUNDLE_DEPLOY" column="CTIME" columnType="LONG" />
-               <schema-alterColumn table="RHQ_BUNDLE_DEPLOY" column="CTIME" nullable="FALSE" />               
+               <schema-alterColumn table="RHQ_BUNDLE_DEPLOY" column="CTIME" nullable="FALSE" />
                <schema-directSQL>
                    <statement desc="Creating RHQ_BUNDLE_DEPLOY unique constraint on def-resource mapping">
                        CREATE UNIQUE INDEX RHQ_BUNDLE_DEPLOY_MAP_IX ON RHQ_BUNDLE_DEPLOY (BUNDLE_DEPLOY_DEF_ID, RESOURCE_ID)
@@ -3176,7 +3174,7 @@
                    </statement>
                </schema-directSQL>
                <schema-addColumn   table="RHQ_BUNDLE_DEPLOY_HIST" column="BUNDLE_DEPLOY_ID" columnType="INTEGER" />
-               <schema-alterColumn table="RHQ_BUNDLE_DEPLOY_HIST" column="BUNDLE_DEPLOY_ID" nullable="FALSE" />               
+               <schema-alterColumn table="RHQ_BUNDLE_DEPLOY_HIST" column="BUNDLE_DEPLOY_ID" nullable="FALSE" />
                <schema-directSQL>
                    <statement desc="Creating RHQ_BUNDLE_DEPLOY_HIST foreign key relation to BUNDLE_DEPLOY">
                        ALTER TABLE RHQ_BUNDLE_DEPLOY_HIST
@@ -3184,17 +3182,17 @@
                        FOREIGN KEY (BUNDLE_DEPLOY_ID)
                        REFERENCES RHQ_BUNDLE_DEPLOY (ID)
                    </statement>
-               </schema-directSQL>               
+               </schema-directSQL>
                <schema-addColumn   table="RHQ_BUNDLE_DEPLOY_HIST" column="SUBJECT_NAME" columnType="VARCHAR2" precision="255" />
                <schema-addColumn   table="RHQ_BUNDLE_DEPLOY_HIST" column="AUDIT_TIME" columnType="LONG" />
-               <schema-alterColumn table="RHQ_BUNDLE_DEPLOY_HIST" column="AUDIT_TIME" nullable="FALSE" />               
+               <schema-alterColumn table="RHQ_BUNDLE_DEPLOY_HIST" column="AUDIT_TIME" nullable="FALSE" />
                <schema-addColumn   table="RHQ_BUNDLE_DEPLOY_HIST" column="AUDIT_ACTION" columnType="VARCHAR2" precision="50" />
                <schema-alterColumn table="RHQ_BUNDLE_DEPLOY_HIST" column="AUDIT_ACTION" nullable="FALSE" />
-               <schema-addColumn   table="RHQ_BUNDLE_DEPLOY_HIST" column="AUDIT_MESSAGE" columnType="LONGVARCHAR" />               
-               
+               <schema-addColumn   table="RHQ_BUNDLE_DEPLOY_HIST" column="AUDIT_MESSAGE" columnType="LONGVARCHAR" />
+
                <!-- Changes to RHQ_BUNDLE_FILE -->
                <schema-alterColumn table="RHQ_BUNDLE_FILE" column="PACKAGE_VERSION_ID" nullable="FALSE" />
-               
+
             </schemaSpec>
 
             <schemaSpec version="2.79">
@@ -3203,7 +3201,6 @@
                         UPDATE RHQ_RESOURCE_GROUP SET DESCRIPTION = NULL WHERE DESCRIPTION = ''
                      </statement>
                 </schema-directSQL>
->>>>>>> 5f217ae0
             </schemaSpec>
         </dbupgrade>
     </target>
