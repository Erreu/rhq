--- conflicted
+++ resolved
@@ -2757,7 +2757,6 @@
                 </schema-directSQL>
             </schemaSpec>
 
-<<<<<<< HEAD
             <schemaSpec version="2.75">
                 <schema-addColumn table="RHQ_REPO" column="SYNC_SCHEDULE" columnType="VARCHAR2" precision="64" />
             </schemaSpec>
@@ -2993,8 +2992,8 @@
                         REFERENCES RHQ_RESOURCE (ID)
                     </statement>
                 </schema-directSQL>
-
-=======
+            </schemaSpec>
+
             <schemaSpec version="2.77">
                 <schema-addColumn table="RHQ_ALERT_NOTIFICATION" column="NOTIF_TEMPLATE_ID" columnType="INTEGER"/>
                 <schema-directSQL>
@@ -3014,7 +3013,6 @@
                 <schema-deleteColumn table="RHQ_ALERT_NOTIFICATION" column="snmp_port"/>
                 <schema-deleteColumn table="RHQ_ALERT_NOTIFICATION" column="snmp_oid"/>
                 <schema-deleteColumn table="RHQ_ALERT_NOTIFICATION" column="email_address"/>
->>>>>>> 9ba9416b
             </schemaSpec>
         </dbupgrade>
     </target>
