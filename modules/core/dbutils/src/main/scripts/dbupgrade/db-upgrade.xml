--- conflicted
+++ resolved
@@ -1926,20 +1926,11 @@
             CREATE TABLE RHQ_REPO_DISTRIBUTION ( REPO_ID INTEGER )
           </statement>
         </schema-directSQL>
-<<<<<<< HEAD
-
-        <schema-alterColumn table="RHQ_REPO_KS_TREE" column="REPO_ID" nullable="false" columnType="INTEGER"/>
-        <schema-addColumn table="RHQ_REPO_KS_TREE" column="KICKSTART_TREE_ID" columnType="INTEGER" />
-        <schema-alterColumn table="RHQ_REPO_KS_TREE" column="KICKSTART_TREE_ID" nullable="false" />
-        <schema-addColumn table="RHQ_REPO_KS_TREE" column="LAST_MODIFIED" columnType="LONG" />
-        <schema-alterColumn table="RHQ_REPO_KS_TREE" column="LAST_MODIFIED" nullable="false" precision="16" />
-=======
         <schema-alterColumn table="RHQ_REPO_DISTRIBUTION" column="REPO_ID" nullable="false"/>
         <schema-addColumn table="RHQ_REPO_DISTRIBUTION" column="DISTRIBUTION_ID" columnType="INTEGER" />
         <schema-alterColumn table="RHQ_REPO_DISTRIBUTION" column="DISTRIBUTION_ID" nullable="false" />
         <schema-addColumn table="RHQ_REPO_DISTRIBUTION" column="LAST_MODIFIED" columnType="LONG" />
         <schema-alterColumn table="RHQ_REPO_DISTRIBUTION" column="LAST_MODIFIED" nullable="false" />
->>>>>>> cfef08f3
         <schema-directSQL>
           <statement>
             ALTER TABLE RHQ_REPO_DISTRIBUTION ADD CONSTRAINT RHQ_REPO_DIST_MAP_KEY
