--- conflicted
+++ resolved
@@ -2005,19 +2005,20 @@
         </schema-directSQL>
       </schemaSpec>
 
-<<<<<<< HEAD
-   <schemaSpec version="2.62">
-      <schema-alterColumn
-         table="RHQ_CONFIG_PROP_DEF"
-         column="NAME"
-         columnType="VARCHAR2"
-         precision="255" />
-    <schema-alterColumn
-       table="RHQ_CONFIG_PROPERTY"
-       column="NAME"
-       columnType="VARCHAR2"
-       precision="255" />
-   </schemaSpec>
+      <schemaSpec version="2.62">
+        <schema-alterColumn
+          table="RHQ_CONFIG_PROP_DEF"
+          column="NAME"
+          columnType="VARCHAR2"
+          precision="255" />
+
+        <schema-alterColumn
+          table="RHQ_CONFIG_PROPERTY"
+          column="NAME"
+          columnType="VARCHAR2"
+          precision="255" />
+      </schemaSpec>
+
 
       <schemaSpec version="2.63">
           <schema-addColumn table="RHQ_REPO" column="IS_CANDIDATE" columnType="BOOLEAN"/>
@@ -2078,27 +2079,6 @@
         </schema-directSQL>
       	
       </schemaSpec>
-=======
-      <schemaSpec version="2.62">
-        <schema-alterColumn
-          table="RHQ_CONFIG_PROP_DEF"
-          column="NAME"
-          columnType="VARCHAR2"
-          precision="255" />
-
-        <schema-alterColumn
-          table="RHQ_CONFIG_PROPERTY"
-          column="NAME"
-          columnType="VARCHAR2"
-          precision="255" />
-      </schemaSpec>
-
-      <schemaSpec version="2.62.1">
-        <schema-addColumn table="RHQ_REPO" column="IS_CANDIDATE" columnType="BOOLEAN"/>
-        <schema-alterColumn table="RHQ_REPO" column="IS_CANDIDATE" nullable="false" />
-      </schemaSpec>
-
->>>>>>> 46d0de19
     </dbupgrade>
   </target>
 </project>