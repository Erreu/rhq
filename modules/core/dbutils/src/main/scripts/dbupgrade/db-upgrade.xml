
<project name="db-upgrade" default="upgrade" basedir=".">

<!--
This target upgrades a database schema.  The parameters that it accepts are:
  jdbc.url              = the jdbc url of the database to upgrade
  jdbc.user             = the user to connect to the database as
  jdbc.password         = the database user's password
  target.schema.version = the schema version to upgrade to. If this is omitted
                          then the schema is upgraded to the latest version.

This target assumes that the taskdefs for the dbupgrade ant task have already been defined.
-->

<target name="upgrade">

<echo>
DB Upgrade:
   JDBC URL: ${jdbc.url}
   JDBC User: ${jdbc.user}
   Update Version: ${target.schema.version}
</echo>

<dbupgrade
   jdbcUrl="${jdbc.url}"
   jdbcUser="${jdbc.user}"
   jdbcPassword="${jdbc.password}"
   valueColumn="PROPERTY_VALUE"
   table="RHQ_SYSTEM_CONFIG"
   keyColumn="PROPERTY_KEY"
   keyMatch="DB_SCHEMA_VERSION"
   targetSchemaVersion="${target.schema.version}">

    <schemaSpec version="2.0">
        <!-- Empty initial schema to avoid install failure on default latest schema version -->
    </schemaSpec>

    <schemaSpec version="2.1">
        <!-- Keep the columnType VARCHAR2, but increase size;
            (see note for RHQ_ALERT_CONDITION table in alert-schema.xml for more info) -->
        <schema-alterColumn
            table="RHQ_ALERT_CONDITION"
            column="OPTION_STATUS"
            columnType="VARCHAR2"
            precision="256" />
    </schemaSpec>

    <schemaSpec version="2.2">
        <!-- RHQ-481 make resource names longer -->
        <schema-alterColumn
            table="RHQ_RESOURCE"
            column="NAME"
            columnType="VARCHAR2"
            precision="500" />
    </schemaSpec>

    <schemaSpec version="2.3">
        <!-- RHQ-666 - Don't require resource name at creation time -->
        <schema-alterColumn
            table="RHQ_CREATE_RES_HIST"
            column="CREATED_RESOURCE_NAME"
            columnType="VARCHAR2"
            precision="500" />
    </schemaSpec>

   <!-- RHQ-669 - Add metadata to package type to indicate architecture support -->
   <schemaSpec version="2.4">
        <schema-addColumn
            table="RHQ_PACKAGE_TYPE"
            column="SUPPORTS_ARCHITECTURE"
            columnType="BOOLEAN" />

        <schema-directSQL>
            <statement targetDBVendor="postgresql"
                       desc="Updating existing package types with default for SUPPORTS_ARCHITECTURE flag">
                UPDATE RHQ_PACKAGE_TYPE SET SUPPORTS_ARCHITECTURE = FALSE
            </statement>
            <statement targetDBVendor="oracle"
                       desc="Updating existing package types with default for SUPPORTS_ARCHITECTURE flag">
                UPDATE RHQ_PACKAGE_TYPE SET SUPPORTS_ARCHITECTURE = 0
            </statement>
        </schema-directSQL>

        <schema-alterColumn
           table="RHQ_PACKAGE_TYPE"
           column="SUPPORTS_ARCHITECTURE"
           nullable="FALSE" />

   </schemaSpec>

   <!-- RHQ-176 - Add notes column to content requests -->
   <schemaSpec version="2.5">
        <schema-addColumn
            table="RHQ_CONTENT_REQ"
            column="NOTES"
            columnType="VARCHAR2"
            precision="512" />
   </schemaSpec>

   <!-- rhq-488 - RHQ High Availability / Failover Support -->
   <schemaSpec version="2.6">

        <!-- RHQ_AFFINITY_GROUP -->
        <schema-directSQL>
             <statement desc="Creating table RHQ_AFFINITY_GROUP">
                  CREATE TABLE RHQ_AFFINITY_GROUP ( ID INTEGER )
             </statement>
        </schema-directSQL>
        <schema-alterColumn table="RHQ_AFFINITY_GROUP" column="ID" nullable="FALSE" />
        <schema-createSequence name="RHQ_AFFINITY_GROUP_ID_SEQ" initial="10001"/>
        <schema-directSQL>
            <statement desc="Creating primary key for RHQ_AFFINITY_GROUP">
                ALTER TABLE RHQ_AFFINITY_GROUP ADD PRIMARY KEY ( ID )
            </statement>
        </schema-directSQL>
        <schema-addColumn   table="RHQ_AFFINITY_GROUP" column="NAME" columnType="VARCHAR2" precision="255"/>
        <schema-alterColumn table="RHQ_AFFINITY_GROUP" column="NAME" nullable="FALSE"/>

        <!-- RHQ_SERVER -->
        <schema-directSQL>
             <statement desc="Creating table RHQ_SERVER">
                  CREATE TABLE RHQ_SERVER ( ID INTEGER )
             </statement>
        </schema-directSQL>
        <schema-alterColumn table="RHQ_SERVER" column="ID" nullable="FALSE" />
        <schema-createSequence name="RHQ_SERVER_ID_SEQ" initial="10001"/>
        <schema-directSQL>
            <statement desc="Creating primary key for RHQ_SERVER">
                ALTER TABLE RHQ_SERVER ADD PRIMARY KEY ( ID )
            </statement>
        </schema-directSQL>
        <schema-addColumn   table="RHQ_SERVER" column="NAME" columnType="VARCHAR2" precision="255"/>
        <schema-alterColumn table="RHQ_SERVER" column="NAME" nullable="FALSE"/>
        <schema-addColumn   table="RHQ_SERVER" column="ADDRESS" columnType="VARCHAR2" precision="255"/>
        <schema-alterColumn table="RHQ_SERVER" column="ADDRESS" nullable="FALSE"/>
        <schema-addColumn   table="RHQ_SERVER" column="PORT" columnType="INTEGER" />
        <schema-alterColumn table="RHQ_SERVER" column="PORT" nullable="FALSE"/>
        <schema-addColumn   table="RHQ_SERVER" column="SECURE_PORT" columnType="INTEGER" />
        <schema-alterColumn table="RHQ_SERVER" column="SECURE_PORT" nullable="FALSE"/>
        <schema-addColumn   table="RHQ_SERVER" column="CTIME" columnType="LONG" />
        <schema-alterColumn table="RHQ_SERVER" column="CTIME" nullable="FALSE"/>
        <schema-addColumn   table="RHQ_SERVER" column="AFFINITY_GROUP_ID" columnType="INTEGER" />
        <schema-directSQL>
             <statement desc="Creating RHQ_SERVER foreign key relation to RHQ_AFFINITY_GROUP">
                  ALTER TABLE RHQ_SERVER
                  ADD CONSTRAINT RHQ_SERVER_AG_ID_FK
                  FOREIGN KEY (AFFINITY_GROUP_ID)
                  REFERENCES RHQ_AFFINITY_GROUP (ID)
             </statement>
        </schema-directSQL>

        <!-- RHQ_AGENT modifications -->
          <schema-addColumn   table="RHQ_AGENT" column="AFFINITY_GROUP_ID" columnType="INTEGER" />
        <schema-directSQL>
             <statement desc="Creating RHQ_AGENT foreign key relation to RHQ_AFFINITY_GROUP">
                  ALTER TABLE RHQ_AGENT
                  ADD CONSTRAINT RHQ_AGENT_AG_ID_FK
                  FOREIGN KEY (AFFINITY_GROUP_ID)
                  REFERENCES RHQ_AFFINITY_GROUP (ID)
             </statement>
        </schema-directSQL>
        <schema-addColumn   table="RHQ_AGENT" column="SERVER_ID" columnType="INTEGER" />
        <schema-directSQL>
             <statement desc="Creating RHQ_AGENT foreign key relation to RHQ_SERVER">
                  ALTER TABLE RHQ_AGENT
                  ADD CONSTRAINT RHQ_AGENT_SERVER_ID_FK
                  FOREIGN KEY (SERVER_ID)
                  REFERENCES RHQ_SERVER (ID)
             </statement>
        </schema-directSQL>

        <!-- RHQ_PARTITION_EVENT -->
        <schema-directSQL>
             <statement desc="Creating table RHQ_PARTITION_EVENT">
                  CREATE TABLE RHQ_PARTITION_EVENT ( ID INTEGER )
             </statement>
        </schema-directSQL>
        <schema-alterColumn table="RHQ_PARTITION_EVENT" column="ID" nullable="FALSE" />
        <schema-createSequence name="RHQ_PARTITION_EVENT_ID_SEQ" initial="10001"/>
        <schema-directSQL>
            <statement desc="Creating primary key for RHQ_PARTITION_EVENT">
                ALTER TABLE RHQ_PARTITION_EVENT ADD PRIMARY KEY ( ID )
            </statement>
        </schema-directSQL>
        <schema-addColumn   table="RHQ_PARTITION_EVENT" column="SUBJECT_NAME" columnType="VARCHAR2" precision="255"/>
        <schema-alterColumn table="RHQ_PARTITION_EVENT" column="SUBJECT_NAME" nullable="FALSE"/>
        <schema-addColumn   table="RHQ_PARTITION_EVENT" column="EVENT_TYPE" columnType="VARCHAR2" precision="50"/>
        <schema-alterColumn table="RHQ_PARTITION_EVENT" column="EVENT_TYPE" nullable="FALSE"/>
        <schema-addColumn   table="RHQ_PARTITION_EVENT" column="CTIME" columnType="LONG" />
        <schema-alterColumn table="RHQ_PARTITION_EVENT" column="CTIME" nullable="FALSE"/>

        <!-- RHQ_PARTITION_DETAILS -->
        <schema-directSQL>
             <statement desc="Creating table RHQ_PARTITION_DETAILS">
                  CREATE TABLE RHQ_PARTITION_DETAILS ( ID INTEGER )
             </statement>
        </schema-directSQL>
        <schema-alterColumn table="RHQ_PARTITION_DETAILS" column="ID" nullable="FALSE" />
        <schema-createSequence name="RHQ_PARTITION_DETAILS_ID_SEQ" initial="10001"/>
        <schema-directSQL>
            <statement desc="Creating primary key for RHQ_PARTITION_DETAILS">
                ALTER TABLE RHQ_PARTITION_DETAILS ADD PRIMARY KEY ( ID )
            </statement>
        </schema-directSQL>
        <schema-addColumn   table="RHQ_PARTITION_DETAILS" column="PARTITION_EVENT_ID" columnType="INTEGER" />
        <schema-alterColumn table="RHQ_PARTITION_DETAILS" column="PARTITION_EVENT_ID" nullable="FALSE"/>
        <schema-directSQL>
             <statement desc="Creating RHQ_PARTITION_DETAILS foreign key relation to RHQ_PARTITION_EVENT">
                  ALTER TABLE RHQ_PARTITION_DETAILS
                  ADD CONSTRAINT RHQ_PD_EVENT_ID_FK
                  FOREIGN KEY (PARTITION_EVENT_ID)
                  REFERENCES RHQ_PARTITION_EVENT (ID)
             </statement>
        </schema-directSQL>
        <schema-addColumn   table="RHQ_PARTITION_DETAILS" column="AGENT_ID" columnType="INTEGER" />
        <schema-alterColumn table="RHQ_PARTITION_DETAILS" column="AGENT_ID" nullable="FALSE"/>
        <schema-directSQL>
             <statement desc="Creating RHQ_PARTITION_DETAILS foreign key relation to RHQ_AGENT">
                  ALTER TABLE RHQ_PARTITION_DETAILS
                  ADD CONSTRAINT RHQ_PD_AGENT_ID_FK
                  FOREIGN KEY (AGENT_ID)
                  REFERENCES RHQ_AGENT (ID)
             </statement>
        </schema-directSQL>
        <schema-addColumn   table="RHQ_PARTITION_DETAILS" column="SERVER_ID" columnType="INTEGER" />
        <schema-alterColumn table="RHQ_PARTITION_DETAILS" column="SERVER_ID" nullable="FALSE"/>
        <schema-directSQL>
             <statement desc="Creating RHQ_PARTITION_DETAILS foreign key relation to RHQ_SERVER">
                  ALTER TABLE RHQ_PARTITION_DETAILS
                  ADD CONSTRAINT RHQ_PD_SERVER_ID_FK
                  FOREIGN KEY (SERVER_ID)
                  REFERENCES RHQ_SERVER (ID)
             </statement>
        </schema-directSQL>

        <!-- RHQ_FAILOVER_LIST -->
        <schema-directSQL>
             <statement desc="Creating table RHQ_FAILOVER_LIST">
                  CREATE TABLE RHQ_FAILOVER_LIST ( ID INTEGER )
             </statement>
        </schema-directSQL>
        <schema-alterColumn table="RHQ_FAILOVER_LIST" column="ID" nullable="FALSE" />
        <schema-createSequence name="RHQ_FAILOVER_LIST_ID_SEQ" initial="10001"/>
        <schema-directSQL>
            <statement desc="Creating primary key for RHQ_FAILOVER_LIST">
                ALTER TABLE RHQ_FAILOVER_LIST ADD PRIMARY KEY ( ID )
            </statement>
        </schema-directSQL>
        <schema-addColumn   table="RHQ_FAILOVER_LIST" column="PARTITION_EVENT_ID" columnType="INTEGER" />
        <schema-alterColumn table="RHQ_FAILOVER_LIST" column="PARTITION_EVENT_ID" nullable="FALSE"/>
        <schema-directSQL>
             <statement desc="Creating RHQ_FAILOVER_LIST foreign key relation to RHQ_PARTITION_EVENT">
                  ALTER TABLE RHQ_FAILOVER_LIST
                  ADD CONSTRAINT RHQ_FL_EVENT_ID_FK
                  FOREIGN KEY (PARTITION_EVENT_ID)
                  REFERENCES RHQ_PARTITION_EVENT (ID)
             </statement>
        </schema-directSQL>
        <schema-addColumn   table="RHQ_FAILOVER_LIST" column="AGENT_ID" columnType="INTEGER" />
        <schema-alterColumn table="RHQ_FAILOVER_LIST" column="AGENT_ID" nullable="FALSE"/>
        <schema-directSQL>
             <statement desc="Creating RHQ_FAILOVER_LIST foreign key relation to RHQ_AGENT">
                  ALTER TABLE RHQ_FAILOVER_LIST
                  ADD CONSTRAINT RHQ_FL_AGENT_ID_FK
                  FOREIGN KEY (AGENT_ID)
                  REFERENCES RHQ_AGENT (ID)
             </statement>
        </schema-directSQL>
        <schema-addColumn   table="RHQ_FAILOVER_LIST" column="CTIME" columnType="LONG" />
        <schema-alterColumn table="RHQ_FAILOVER_LIST" column="CTIME" nullable="FALSE"/>

        <!-- RHQ_FAILOVER_DETAILS -->
        <schema-directSQL>
             <statement desc="Creating table RHQ_FAILOVER_DETAILS">
                  CREATE TABLE RHQ_FAILOVER_DETAILS ( ID INTEGER )
             </statement>
        </schema-directSQL>
        <schema-alterColumn table="RHQ_FAILOVER_DETAILS" column="ID" nullable="FALSE" />
        <schema-createSequence name="RHQ_FAILOVER_DETAILS_ID_SEQ" initial="10001"/>
        <schema-directSQL>
            <statement desc="Creating primary key for RHQ_FAILOVER_DETAILS">
               ALTER TABLE RHQ_FAILOVER_DETAILS ADD PRIMARY KEY ( ID )
            </statement>
        </schema-directSQL>
        <schema-addColumn   table="RHQ_FAILOVER_DETAILS" column="FAILOVER_LIST_ID" columnType="INTEGER" />
        <schema-alterColumn table="RHQ_FAILOVER_DETAILS" column="FAILOVER_LIST_ID" nullable="FALSE"/>
        <schema-directSQL>
             <statement desc="Creating RHQ_FAILOVER_DETAILS foreign key relation to FAILOVER_LIST_ID">
                  ALTER TABLE RHQ_FAILOVER_DETAILS
                  ADD CONSTRAINT RHQ_FD_FAILOVER_LIST_ID_FK
                  FOREIGN KEY (FAILOVER_LIST_ID)
                  REFERENCES RHQ_FAILOVER_LIST (ID)
             </statement>
        </schema-directSQL>
        <schema-addColumn   table="RHQ_FAILOVER_DETAILS" column="SERVER_ID" columnType="INTEGER" />
        <schema-alterColumn table="RHQ_FAILOVER_DETAILS" column="SERVER_ID" nullable="FALSE"/>
        <schema-directSQL>
             <statement desc="Creating RHQ_FAILOVER_DETAILS foreign key relation to RHQ_SERVER">
                  ALTER TABLE RHQ_FAILOVER_DETAILS
                  ADD CONSTRAINT RHQ_FD_SERVER_ID_FK
                  FOREIGN KEY (SERVER_ID)
                  REFERENCES RHQ_SERVER (ID)
             </statement>
        </schema-directSQL>
        <schema-addColumn   table="RHQ_FAILOVER_DETAILS" column="CTIME" columnType="LONG" />
        <schema-alterColumn table="RHQ_FAILOVER_DETAILS" column="CTIME" nullable="FALSE"/>

   </schemaSpec>

   <schemaSpec version="2.7">
        <schema-addColumn   table="RHQ_AGENT" column="STATUS" columnType="INTEGER" />
        <schema-directSQL>
             <statement desc="Updating existing agents with default STATUS flag">
                 UPDATE RHQ_AGENT SET STATUS = 0
             </statement>
        </schema-directSQL>
        <schema-alterColumn table="RHQ_AGENT" column="STATUS" default="0" />
   </schemaSpec>

   <schemaSpec version="2.8">
        <schema-addColumn   table="RHQ_SERVER" column="OPERATION_MODE" columnType="VARCHAR2" precision="32"/>
        <schema-directSQL>
             <statement desc="Updating existing servers with default OPERATION_MODE flag">
                 UPDATE RHQ_SERVER SET OPERATION_MODE = 'NORMAL'
             </statement>
        </schema-directSQL>
        <schema-alterColumn table="RHQ_SERVER" column="OPERATION_MODE" nullable="FALSE"/>

        <schema-directSQL>
            <statement desc="Creating RHQ_SERVER unique constraint on NAME">
                CREATE UNIQUE INDEX rhq_server_name_unique ON rhq_server (name)
            </statement>
        </schema-directSQL>
   </schemaSpec>

   <schemaSpec version="2.9">
      <schema-addColumn table="RHQ_FAILOVER_DETAILS" column="ORDINAL" columnType="INTEGER" />
   </schemaSpec>

   <schemaSpec version="2.10">
      <schema-deleteColumn table="RHQ_FAILOVER_DETAILS" column="CTIME" />
   </schemaSpec>

   <schemaSpec version="2.11">
      <schema-alterColumn table="RHQ_ALERT_NOTIFICATION" column="ALERT_DEFINITION_ID" nullable="TRUE"/>
   </schemaSpec>

   <schemaSpec version="2.12">
      <schema-deleteColumn table="RHQ_SERVER" column="PORT" />
      <schema-deleteColumn table="RHQ_SERVER" column="SECURE_PORT" />

      <schema-addColumn table="RHQ_SERVER" column="BIND_PORT" columnType="INTEGER"/>
      <schema-directSQL>
         <statement desc="Updating existing servers with default BIND_PORT=7080">
            UPDATE RHQ_SERVER SET BIND_PORT = 7080
         </statement>
      </schema-directSQL>
      <schema-alterColumn table="RHQ_SERVER" column="BIND_PORT" nullable="FALSE"/>

      <schema-addColumn table="RHQ_SERVER" column="TRANSPORT" columnType="VARCHAR2" precision="32"/>
      <schema-directSQL>
         <statement desc="Updating existing servers with default TRANSPORT=servlet">
            UPDATE RHQ_SERVER SET TRANSPORT = 'servlet'
         </statement>
      </schema-directSQL>
      <schema-alterColumn table="RHQ_SERVER" column="TRANSPORT" nullable="FALSE"/>

      <schema-addColumn table="RHQ_SERVER" column="TRANSPORT_PARAMS" columnType="VARCHAR2" precision="512"/>
      <schema-directSQL>
         <statement desc="Updating existing servers with default TRANSPORT_PARAMS=/jboss-remoting-servlet-invoker/ServerInvokerServlet">
            UPDATE RHQ_SERVER SET TRANSPORT_PARAMS = '/jboss-remoting-servlet-invoker/ServerInvokerServlet'
         </statement>
      </schema-directSQL>
      <schema-alterColumn table="RHQ_SERVER" column="TRANSPORT_PARAMS" nullable="FALSE"/>

      <schema-addColumn table="RHQ_SERVER" column="COMPUTE_POWER" columnType="INTEGER"/>
      <schema-directSQL>
         <statement desc="Updating existing servers with default COMPUTE_POWER=1">
            UPDATE RHQ_SERVER SET COMPUTE_POWER = 1
         </statement>
      </schema-directSQL>
      <schema-alterColumn table="RHQ_SERVER" column="COMPUTE_POWER" nullable="FALSE"/>

   </schemaSpec>

   <schemaSpec version="2.13">
      <schema-deleteColumn table="RHQ_SERVER" column="BIND_PORT" />
      <schema-deleteColumn table="RHQ_SERVER" column="TRANSPORT" />
      <schema-deleteColumn table="RHQ_SERVER" column="TRANSPORT_PARAMS" />

      <schema-addColumn table="RHQ_SERVER" column="PORT" columnType="INTEGER"/>
      <schema-directSQL>
         <statement desc="Updating existing servers with default PORT=7080">
            UPDATE RHQ_SERVER SET PORT = 7080
         </statement>
      </schema-directSQL>
      <schema-alterColumn table="RHQ_SERVER" column="PORT" nullable="FALSE"/>
      <schema-addColumn table="RHQ_SERVER" column="SECURE_PORT" columnType="INTEGER"/>
      <schema-directSQL>
         <statement desc="Updating existing servers with default SECURE_PORT=7443">
            UPDATE RHQ_SERVER SET SECURE_PORT = 7443
         </statement>
      </schema-directSQL>
      <schema-alterColumn table="RHQ_SERVER" column="SECURE_PORT" nullable="FALSE"/>
   </schemaSpec>

   <!-- RHQ-720 - Add read_only column to alert definitions table -->
   <schemaSpec version="2.14">
        <schema-addColumn
            table="RHQ_ALERT_DEFINITION"
            column="READ_ONLY"
            columnType="BOOLEAN" />

      <schema-directSQL>
          <statement targetDBVendor="postgresql"
                     desc="Updating existing alert definitions with default for READ_ONLY flag">
              UPDATE RHQ_ALERT_DEFINITION SET READ_ONLY = FALSE
          </statement>
          <statement targetDBVendor="oracle"
            desc="Updating existing alert definitions with default for READ_ONLY flag">
              UPDATE RHQ_ALERT_DEFINITION SET READ_ONLY = 0
          </statement>
      </schema-directSQL>

      <schema-directSQL>
          <statement targetDBVendor="postgresql"
                     desc="Setting alert definition READ_ONLY DEFAULT">
              ALTER TABLE RHQ_ALERT_DEFINITION ALTER COLUMN READ_ONLY SET DEFAULT FALSE
          </statement>
          <statement targetDBVendor="oracle"
                     desc="Setting alert definition READ_ONLY DEFAULT">
             ALTER TABLE RHQ_ALERT_DEFINITION MODIFY READ_ONLY DEFAULT 0
          </statement>
      </schema-directSQL>

      <schema-alterColumn table="RHQ_ALERT_DEFINITION" column="READ_ONLY" nullable="FALSE" />
   </schemaSpec>

   <schemaSpec version="2.15">
      <schema-addColumn table="RHQ_PARTITION_EVENT" column="EXECUTION_STATUS" columnType="VARCHAR2" precision="32"/>
      <schema-directSQL>
         <statement desc="Updating existing partition events with default EXECUTION_STATUS=COMPLETED">
            UPDATE RHQ_PARTITION_EVENT SET EXECUTION_STATUS = 'COMPLETED'
         </statement>
      </schema-directSQL>
      <schema-alterColumn table="RHQ_PARTITION_EVENT" column="EXECUTION_STATUS" nullable="FALSE"/>
   </schemaSpec>

   <schemaSpec version="2.16">
      <schema-addColumn table="RHQ_PARTITION_DETAILS" column="AGENT_NAME" columnType="VARCHAR2" precision="255"/>
      <schema-addColumn table="RHQ_PARTITION_DETAILS" column="SERVER_NAME" columnType="VARCHAR2" precision="255"/>

      <schema-directSQL>
         <statement desc="Updating existing partition events details with default AGENT_NAME">
            UPDATE RHQ_PARTITION_DETAILS SET AGENT_NAME = 'UNKNOWN'
         </statement>
      </schema-directSQL>
      <schema-directSQL>
         <statement desc="Updating existing partition events details with known agents">
            UPDATE RHQ_PARTITION_DETAILS
            SET AGENT_NAME = ( SELECT RHQ_AGENT.NAME
                               FROM RHQ_AGENT
                               WHERE RHQ_AGENT.ID = RHQ_PARTITION_DETAILS.AGENT_ID )
         </statement>
      </schema-directSQL>

      <schema-directSQL>
         <statement desc="Updating existing partition events details with default SERVER_NAME">
            UPDATE RHQ_PARTITION_DETAILS SET SERVER_NAME = 'UNKNOWN'
         </statement>
      </schema-directSQL>
      <schema-directSQL>
         <statement desc="Updating existing partition events details with known servers">
            UPDATE RHQ_PARTITION_DETAILS
            SET SERVER_NAME = ( SELECT RHQ_SERVER.NAME
                                FROM RHQ_SERVER
                                WHERE RHQ_SERVER.ID = RHQ_PARTITION_DETAILS.SERVER_ID )
         </statement>
      </schema-directSQL>

      <schema-deleteColumn table="RHQ_PARTITION_DETAILS" column="AGENT_ID" />
      <schema-deleteColumn table="RHQ_PARTITION_DETAILS" column="SERVER_ID" />
   </schemaSpec>

   <!-- RHQ-786 - Add read_only column to alert definitions table -->
   <schemaSpec version="2.17">
      <schema-addColumn table="RHQ_ALERT" column="RECOVERY_ID" columnType="INTEGER" />

      <schema-directSQL>
          <statement desc="Updating existing alerts with default for recovery_id">
              UPDATE RHQ_ALERT SET RECOVERY_ID = 0
          </statement>
      </schema-directSQL>

      <schema-alterColumn table="RHQ_ALERT" column="RECOVERY_ID" nullable="FALSE" />

      <schema-addColumn table="RHQ_ALERT" column="WILL_RECOVER" columnType="BOOLEAN" />

      <schema-directSQL>
          <statement targetDBVendor="postgresql"
                     desc="Updating existing alerts with default for WILL_RECOVER flag">
              UPDATE RHQ_ALERT SET WILL_RECOVER = FALSE
          </statement>
          <statement targetDBVendor="oracle"
            desc="Updating existing alerts with default for WILL_RECOVER flag">
              UPDATE RHQ_ALERT SET WILL_RECOVER = 0
          </statement>
      </schema-directSQL>

      <schema-directSQL>
          <statement targetDBVendor="postgresql"
                     desc="Setting alert WILL_RECOVER DEFAULT">
              ALTER TABLE RHQ_ALERT ALTER COLUMN WILL_RECOVER SET DEFAULT FALSE
          </statement>
          <statement targetDBVendor="oracle"
                     desc="Setting alert WILL_RECOVER DEFAULT">
            ALTER TABLE RHQ_ALERT MODIFY WILL_RECOVER DEFAULT 0
          </statement>
      </schema-directSQL>

      <schema-alterColumn table="RHQ_ALERT" column="WILL_RECOVER" nullable="FALSE" />
   </schemaSpec>

   <schemaSpec version="2.18">
      <schema-addColumn table="RHQ_PARTITION_EVENT" column="EVENT_DETAIL" columnType="VARCHAR2" precision="512"/>

      <schema-addColumn table="RHQ_SERVER" column="MTIME" columnType="LONG"/>
      <schema-directSQL>
         <statement desc="Updating existing servers with default MTIME=CTIME">
            UPDATE RHQ_SERVER SET MTIME = CTIME
         </statement>
      </schema-directSQL>
      <schema-alterColumn table="RHQ_SERVER" column="MTIME" nullable="FALSE"/>
   </schemaSpec>

   <schemaSpec version="2.19">
      <schema-addColumn table="RHQ_AGENT" column="LAST_AVAILABILITY_REPORT_LONG" columnType="LONG" />
      <schema-directSQL>
         <statement targetDBVendor="postgresql"
                    desc="Converting RHQ_AGENT.LAST_AVAILABILITY_REPORT timestamp to long">
            UPDATE RHQ_AGENT
            SET LAST_AVAILABILITY_REPORT_LONG = EXTRACT ( EPOCH FROM LAST_AVAILABILITY_REPORT )
            WHERE LAST_AVAILABILITY_REPORT IS NOT NULL
         </statement>
         <statement targetDBVendor="oracle"
                    desc="Converting RHQ_AGENT.LAST_AVAILABILITY_REPORT timestamp to long">
            UPDATE RHQ_AGENT
            SET LAST_AVAILABILITY_REPORT_LONG = 1000 *
            (   extract(day    from (LAST_AVAILABILITY_REPORT at time zone 'UTC' - timestamp '1970-01-01 00:00:00 +00:00'))*86400+
                extract(hour   from (LAST_AVAILABILITY_REPORT at time zone 'UTC' - timestamp '1970-01-01 00:00:00 +00:00'))*3600+
                extract(minute from (LAST_AVAILABILITY_REPORT at time zone 'UTC' - timestamp '1970-01-01 00:00:00 +00:00'))*60+
                extract(second from (LAST_AVAILABILITY_REPORT at time zone 'UTC' - timestamp '1970-01-01 00:00:00 +00:00'))
            )
            WHERE LAST_AVAILABILITY_REPORT IS NOT NULL
         </statement>
      </schema-directSQL>
      <schema-deleteColumn table="RHQ_AGENT" column="LAST_AVAILABILITY_REPORT" />
      <schema-directSQL>
         <statement desc="Renaming new RHQ_AGENT.LAST_AVAILABILITY_REPORT column to match old schema expectations">
            ALTER TABLE RHQ_AGENT
            RENAME COLUMN LAST_AVAILABILITY_REPORT_LONG
            TO LAST_AVAILABILITY_REPORT
         </statement>
      </schema-directSQL>
   </schemaSpec>

   <schemaSpec version="2.20">
      <schema-addColumn table="RHQ_ALERT_DAMPEN_EVENT" column="EVENT_TIMESTAMP_LONG" columnType="LONG" />
      <schema-directSQL>
         <statement targetDBVendor="postgresql"
                    desc="Converting RHQ_ALERT_DAMPEN_EVENT.EVENT_TIMESTAMP timestamp to long">
            UPDATE RHQ_ALERT_DAMPEN_EVENT
            SET EVENT_TIMESTAMP_LONG = EXTRACT ( EPOCH FROM EVENT_TIMESTAMP )
            WHERE EVENT_TIMESTAMP IS NOT NULL
         </statement>
         <statement targetDBVendor="oracle"
                    desc="Converting RHQ_ALERT_DAMPEN_EVENT.EVENT_TIMESTAMP timestamp to long">
            UPDATE RHQ_ALERT_DAMPEN_EVENT
            SET EVENT_TIMESTAMP_LONG = 1000 *
            (   extract(day    from (EVENT_TIMESTAMP at time zone 'UTC' - timestamp '1970-01-01 00:00:00 +00:00'))*86400+
                extract(hour   from (EVENT_TIMESTAMP at time zone 'UTC' - timestamp '1970-01-01 00:00:00 +00:00'))*3600+
                extract(minute from (EVENT_TIMESTAMP at time zone 'UTC' - timestamp '1970-01-01 00:00:00 +00:00'))*60+
                extract(second from (EVENT_TIMESTAMP at time zone 'UTC' - timestamp '1970-01-01 00:00:00 +00:00'))
            )
            WHERE EVENT_TIMESTAMP IS NOT NULL
         </statement>
      </schema-directSQL>
      <schema-deleteColumn table="RHQ_ALERT_DAMPEN_EVENT" column="EVENT_TIMESTAMP" />
      <schema-directSQL>
         <statement desc="Renaming new RHQ_ALERT_DAMPEN_EVENT.EVENT_TIMESTAMP column to match old schema expectations">
            ALTER TABLE RHQ_ALERT_DAMPEN_EVENT
            RENAME COLUMN EVENT_TIMESTAMP_LONG
            TO EVENT_TIMESTAMP
         </statement>
      </schema-directSQL>
   </schemaSpec>

   <schemaSpec version="2.21">
      <schema-addColumn table="RHQ_EVENT" column="TIMESTAMP_LONG" columnType="LONG" />
      <schema-addColumn table="RHQ_EVENT" column="ACK_TIME_LONG" columnType="LONG" />
      <schema-directSQL>
         <statement targetDBVendor="postgresql"
                    desc="Converting RHQ_EVENT.TIMESTAMP timestamp to long">
            UPDATE RHQ_EVENT
            SET TIMESTAMP_LONG = EXTRACT ( EPOCH FROM TIMESTAMP )
            WHERE TIMESTAMP IS NOT NULL
         </statement>
         <statement targetDBVendor="postgresql"
                    desc="Converting RHQ_EVENT.ACK_TIME timestamp to long">
            UPDATE RHQ_EVENT
            SET ACK_TIME_LONG = EXTRACT ( EPOCH FROM ACK_TIME )
            WHERE ACK_TIME IS NOT NULL
         </statement>
         <statement targetDBVendor="oracle"
                    desc="Converting RHQ_EVENT.TIMESTAMP timestamp to long">
            UPDATE RHQ_EVENT
            SET TIMESTAMP_LONG = 1000 *
            (   extract(day    from (TIMESTAMP at time zone 'UTC' - timestamp '1970-01-01 00:00:00 +00:00'))*86400+
                extract(hour   from (TIMESTAMP at time zone 'UTC' - timestamp '1970-01-01 00:00:00 +00:00'))*3600+
                extract(minute from (TIMESTAMP at time zone 'UTC' - timestamp '1970-01-01 00:00:00 +00:00'))*60+
                extract(second from (TIMESTAMP at time zone 'UTC' - timestamp '1970-01-01 00:00:00 +00:00'))
            )
            WHERE TIMESTAMP IS NOT NULL
         </statement>
         <statement targetDBVendor="oracle"
                    desc="Converting RHQ_EVENT.ACK_TIME timestamp to long">
            UPDATE RHQ_EVENT
            SET ACK_TIME_LONG = 1000 *
            (   extract(day    from (ACK_TIME at time zone 'UTC' - timestamp '1970-01-01 00:00:00 +00:00'))*86400+
                extract(hour   from (ACK_TIME at time zone 'UTC' - timestamp '1970-01-01 00:00:00 +00:00'))*3600+
                extract(minute from (ACK_TIME at time zone 'UTC' - timestamp '1970-01-01 00:00:00 +00:00'))*60+
                extract(second from (ACK_TIME at time zone 'UTC' - timestamp '1970-01-01 00:00:00 +00:00'))
            )
            WHERE ACK_TIME IS NOT NULL
         </statement>
      </schema-directSQL>
      <schema-deleteColumn table="RHQ_EVENT" column="TIMESTAMP" />
      <schema-deleteColumn table="RHQ_EVENT" column="ACK_TIME" />
      <schema-directSQL>
         <statement desc="Renaming new RHQ_EVENT.TIMESTAMP column to match old schema expectations">
            ALTER TABLE RHQ_EVENT
            RENAME COLUMN TIMESTAMP_LONG
            TO TIMESTAMP
         </statement>
         <statement desc="Renaming new RHQ_EVENT.ACK_TIME column to match old schema expectations">
            ALTER TABLE RHQ_EVENT
            RENAME COLUMN ACK_TIME_LONG
            TO ACK_TIME
         </statement>
      </schema-directSQL>
   </schemaSpec>

   <schemaSpec version="2.22">
      <!-- RHQ_CONTENT_SOURCE timestamp to long conversion -->
      <schema-addColumn table="RHQ_CONTENT_SOURCE" column="CREATION_TIME_LONG" columnType="LONG" />
      <schema-addColumn table="RHQ_CONTENT_SOURCE" column="LAST_MODIFIED_TIME_LONG" columnType="LONG" />
      <schema-directSQL>
         <statement targetDBVendor="postgresql"
                    desc="Converting RHQ_CONTENT_SOURCE.CREATION_TIME timestamp to long">
            UPDATE RHQ_CONTENT_SOURCE
            SET CREATION_TIME_LONG = EXTRACT ( EPOCH FROM CREATION_TIME )
            WHERE CREATION_TIME IS NOT NULL
         </statement>
         <statement targetDBVendor="postgresql"
                    desc="Converting RHQ_CONTENT_SOURCE.LAST_MODIFIED_TIME timestamp to long">
            UPDATE RHQ_CONTENT_SOURCE
            SET LAST_MODIFIED_TIME_LONG = EXTRACT ( EPOCH FROM LAST_MODIFIED_TIME )
            WHERE LAST_MODIFIED_TIME IS NOT NULL
         </statement>
         <statement targetDBVendor="oracle"
                    desc="Converting RHQ_CONTENT_SOURCE.CREATION_TIME timestamp to long">
            UPDATE RHQ_CONTENT_SOURCE
            SET CREATION_TIME_LONG = 1000 *
            (   extract(day    from (CREATION_TIME at time zone 'UTC' - timestamp '1970-01-01 00:00:00 +00:00'))*86400+
                extract(hour   from (CREATION_TIME at time zone 'UTC' - timestamp '1970-01-01 00:00:00 +00:00'))*3600+
                extract(minute from (CREATION_TIME at time zone 'UTC' - timestamp '1970-01-01 00:00:00 +00:00'))*60+
                extract(second from (CREATION_TIME at time zone 'UTC' - timestamp '1970-01-01 00:00:00 +00:00'))
            )
            WHERE CREATION_TIME IS NOT NULL
         </statement>
         <statement targetDBVendor="oracle"
                    desc="Converting RHQ_CONTENT_SOURCE.LAST_MODIFIED_TIME timestamp to long">
            UPDATE RHQ_CONTENT_SOURCE
            SET LAST_MODIFIED_TIME_LONG = 1000 *
            (   extract(day    from (LAST_MODIFIED_TIME at time zone 'UTC' - timestamp '1970-01-01 00:00:00 +00:00'))*86400+
                extract(hour   from (LAST_MODIFIED_TIME at time zone 'UTC' - timestamp '1970-01-01 00:00:00 +00:00'))*3600+
                extract(minute from (LAST_MODIFIED_TIME at time zone 'UTC' - timestamp '1970-01-01 00:00:00 +00:00'))*60+
                extract(second from (LAST_MODIFIED_TIME at time zone 'UTC' - timestamp '1970-01-01 00:00:00 +00:00'))
            )
            WHERE LAST_MODIFIED_TIME IS NOT NULL
         </statement>
      </schema-directSQL>
      <schema-deleteColumn table="RHQ_CONTENT_SOURCE" column="CREATION_TIME" />
      <schema-deleteColumn table="RHQ_CONTENT_SOURCE" column="LAST_MODIFIED_TIME" />
      <schema-directSQL>
         <statement desc="Renaming new RHQ_CONTENT_SOURCE.CREATION_TIME column to match old schema expectations">
            ALTER TABLE RHQ_CONTENT_SOURCE
            RENAME COLUMN CREATION_TIME_LONG
            TO CREATION_TIME
         </statement>
         <statement desc="Renaming new RHQ_CONTENT_SOURCE.LAST_MODIFIED_TIME column to match old schema expectations">
            ALTER TABLE RHQ_CONTENT_SOURCE
            RENAME COLUMN LAST_MODIFIED_TIME_LONG
            TO LAST_MODIFIED_TIME
         </statement>
      </schema-directSQL>

      <!-- RHQ_CHANNEL timestamp to long conversion -->
      <schema-addColumn table="RHQ_CHANNEL" column="CREATION_TIME_LONG" columnType="LONG" />
      <schema-addColumn table="RHQ_CHANNEL" column="LAST_MODIFIED_TIME_LONG" columnType="LONG" />
      <schema-directSQL>
         <statement targetDBVendor="postgresql"
                    desc="Converting RHQ_CHANNEL.CREATION_TIME timestamp to long">
            UPDATE RHQ_CHANNEL
            SET CREATION_TIME_LONG = EXTRACT ( EPOCH FROM CREATION_TIME )
            WHERE CREATION_TIME IS NOT NULL
         </statement>
         <statement targetDBVendor="postgresql"
                    desc="Converting RHQ_CHANNEL.LAST_MODIFIED_TIME timestamp to long">
            UPDATE RHQ_CHANNEL
            SET LAST_MODIFIED_TIME_LONG = EXTRACT ( EPOCH FROM LAST_MODIFIED_TIME )
            WHERE LAST_MODIFIED_TIME IS NOT NULL
         </statement>
         <statement targetDBVendor="oracle"
                    desc="Converting RHQ_CHANNEL.CREATION_TIME timestamp to long">
            UPDATE RHQ_CHANNEL
            SET CREATION_TIME_LONG = 1000 *
            (   extract(day    from (CREATION_TIME at time zone 'UTC' - timestamp '1970-01-01 00:00:00 +00:00'))*86400+
                extract(hour   from (CREATION_TIME at time zone 'UTC' - timestamp '1970-01-01 00:00:00 +00:00'))*3600+
                extract(minute from (CREATION_TIME at time zone 'UTC' - timestamp '1970-01-01 00:00:00 +00:00'))*60+
                extract(second from (CREATION_TIME at time zone 'UTC' - timestamp '1970-01-01 00:00:00 +00:00'))
            )
            WHERE CREATION_TIME IS NOT NULL
         </statement>
         <statement targetDBVendor="oracle"
                    desc="Converting RHQ_CHANNEL.LAST_MODIFIED_TIME timestamp to long">
            UPDATE RHQ_CHANNEL
            SET LAST_MODIFIED_TIME_LONG = 1000 *
            (   extract(day    from (LAST_MODIFIED_TIME at time zone 'UTC' - timestamp '1970-01-01 00:00:00 +00:00'))*86400+
                extract(hour   from (LAST_MODIFIED_TIME at time zone 'UTC' - timestamp '1970-01-01 00:00:00 +00:00'))*3600+
                extract(minute from (LAST_MODIFIED_TIME at time zone 'UTC' - timestamp '1970-01-01 00:00:00 +00:00'))*60+
                extract(second from (LAST_MODIFIED_TIME at time zone 'UTC' - timestamp '1970-01-01 00:00:00 +00:00'))
            )
            WHERE LAST_MODIFIED_TIME IS NOT NULL
         </statement>
      </schema-directSQL>
      <schema-deleteColumn table="RHQ_CHANNEL" column="CREATION_TIME" />
      <schema-deleteColumn table="RHQ_CHANNEL" column="LAST_MODIFIED_TIME" />
      <schema-directSQL>
         <statement desc="Renaming new RHQ_CHANNEL.CREATION_TIME column to match old schema expectations">
            ALTER TABLE RHQ_CHANNEL
            RENAME COLUMN CREATION_TIME_LONG
            TO CREATION_TIME
         </statement>
         <statement desc="Renaming new RHQ_CHANNEL.LAST_MODIFIED_TIME column to match old schema expectations">
            ALTER TABLE RHQ_CHANNEL
            RENAME COLUMN LAST_MODIFIED_TIME_LONG
            TO LAST_MODIFIED_TIME
         </statement>
      </schema-directSQL>

      <!-- RHQ_PACKAGE_VERSION timestamp to long conversion -->
      <schema-addColumn table="RHQ_PACKAGE_VERSION" column="FILE_CREATION_TIME_LONG" columnType="LONG" />
      <schema-directSQL>
         <statement targetDBVendor="postgresql"
                    desc="Converting RHQ_PACKAGE_VERSION.FILE_CREATION_TIME timestamp to long">
            UPDATE RHQ_PACKAGE_VERSION
            SET FILE_CREATION_TIME_LONG = EXTRACT ( EPOCH FROM FILE_CREATION_TIME )
            WHERE FILE_CREATION_TIME IS NOT NULL
         </statement>
         <statement targetDBVendor="oracle"
                    desc="Converting RHQ_PACKAGE_VERSION.FILE_CREATION_TIME timestamp to long">
            UPDATE RHQ_PACKAGE_VERSION
            SET FILE_CREATION_TIME_LONG = 1000 *
            (   extract(day    from (FILE_CREATION_TIME at time zone 'UTC' - timestamp '1970-01-01 00:00:00 +00:00'))*86400+
                extract(hour   from (FILE_CREATION_TIME at time zone 'UTC' - timestamp '1970-01-01 00:00:00 +00:00'))*3600+
                extract(minute from (FILE_CREATION_TIME at time zone 'UTC' - timestamp '1970-01-01 00:00:00 +00:00'))*60+
                extract(second from (FILE_CREATION_TIME at time zone 'UTC' - timestamp '1970-01-01 00:00:00 +00:00'))
            )
            WHERE FILE_CREATION_TIME IS NOT NULL
         </statement>
      </schema-directSQL>
      <schema-deleteColumn table="RHQ_PACKAGE_VERSION" column="FILE_CREATION_TIME" />
      <schema-directSQL>
         <statement desc="Renaming new RHQ_PACKAGE_VERSION.FILE_CREATION_TIME column to match old schema expectations">
            ALTER TABLE RHQ_PACKAGE_VERSION
            RENAME COLUMN FILE_CREATION_TIME_LONG
            TO FILE_CREATION_TIME
         </statement>
      </schema-directSQL>

      <!-- RHQ_INSTALLED_PACKAGE timestamp to long conversion -->
      <schema-addColumn table="RHQ_INSTALLED_PACKAGE" column="INSTALLATION_TIME_LONG" columnType="LONG" />
      <schema-directSQL>
         <statement targetDBVendor="postgresql"
                    desc="Converting RHQ_INSTALLED_PACKAGE.INSTALLATION_TIME timestamp to long">
            UPDATE RHQ_INSTALLED_PACKAGE
            SET INSTALLATION_TIME_LONG = EXTRACT ( EPOCH FROM INSTALLATION_TIME )
            WHERE INSTALLATION_TIME IS NOT NULL
         </statement>
         <statement targetDBVendor="oracle"
                    desc="Converting RHQ_INSTALLED_PACKAGE.INSTALLATION_TIME timestamp to long">
            UPDATE RHQ_INSTALLED_PACKAGE
            SET INSTALLATION_TIME_LONG = 1000 *
            (   extract(day    from (INSTALLATION_TIME at time zone 'UTC' - timestamp '1970-01-01 00:00:00 +00:00'))*86400+
                extract(hour   from (INSTALLATION_TIME at time zone 'UTC' - timestamp '1970-01-01 00:00:00 +00:00'))*3600+
                extract(minute from (INSTALLATION_TIME at time zone 'UTC' - timestamp '1970-01-01 00:00:00 +00:00'))*60+
                extract(second from (INSTALLATION_TIME at time zone 'UTC' - timestamp '1970-01-01 00:00:00 +00:00'))
            )
            WHERE INSTALLATION_TIME IS NOT NULL
         </statement>
      </schema-directSQL>
      <schema-deleteColumn table="RHQ_INSTALLED_PACKAGE" column="INSTALLATION_TIME" />
      <schema-directSQL>
         <statement desc="Renaming new RHQ_INSTALLED_PACKAGE.INSTALLATION_TIME column to match old schema expectations">
            ALTER TABLE RHQ_INSTALLED_PACKAGE
            RENAME COLUMN INSTALLATION_TIME_LONG
            TO INSTALLATION_TIME
         </statement>
      </schema-directSQL>

      <!-- RHQ_INSTALLED_PKG_HIST timestamp to long conversion -->
      <schema-addColumn table="RHQ_INSTALLED_PKG_HIST" column="HISTORY_TIMESTAMP_LONG" columnType="LONG" />
      <schema-directSQL>
         <statement targetDBVendor="postgresql"
                    desc="Converting RHQ_INSTALLED_PKG_HIST.HISTORY_TIMESTAMP timestamp to long">
            UPDATE RHQ_INSTALLED_PKG_HIST
            SET HISTORY_TIMESTAMP_LONG = EXTRACT ( EPOCH FROM HISTORY_TIMESTAMP )
            WHERE HISTORY_TIMESTAMP IS NOT NULL
         </statement>
         <statement targetDBVendor="oracle"
                    desc="Converting RHQ_INSTALLED_PKG_HIST.HISTORY_TIMESTAMP timestamp to long">
            UPDATE RHQ_INSTALLED_PKG_HIST
            SET HISTORY_TIMESTAMP_LONG = 1000 *
            (   extract(day    from (HISTORY_TIMESTAMP at time zone 'UTC' - timestamp '1970-01-01 00:00:00 +00:00'))*86400+
                extract(hour   from (HISTORY_TIMESTAMP at time zone 'UTC' - timestamp '1970-01-01 00:00:00 +00:00'))*3600+
                extract(minute from (HISTORY_TIMESTAMP at time zone 'UTC' - timestamp '1970-01-01 00:00:00 +00:00'))*60+
                extract(second from (HISTORY_TIMESTAMP at time zone 'UTC' - timestamp '1970-01-01 00:00:00 +00:00'))
            )
            WHERE HISTORY_TIMESTAMP IS NOT NULL
         </statement>
      </schema-directSQL>
      <schema-deleteColumn table="RHQ_INSTALLED_PKG_HIST" column="HISTORY_TIMESTAMP" />
      <schema-directSQL>
         <statement desc="Renaming new RHQ_INSTALLED_PKG_HIST.HISTORY_TIMESTAMP column to match old schema expectations">
            ALTER TABLE RHQ_INSTALLED_PKG_HIST
            RENAME COLUMN HISTORY_TIMESTAMP_LONG
            TO HISTORY_TIMESTAMP
         </statement>
      </schema-directSQL>
   </schemaSpec>

   <schemaSpec version="2.23">
      <schema-addColumn table="RHQ_MEASUREMENT_SCHED" column="MTIME_LONG" columnType="LONG" />
      <schema-directSQL>
         <statement targetDBVendor="postgresql"
                    desc="Converting RHQ_MEASUREMENT_SCHED.MTIME timestamp to long">
            UPDATE RHQ_MEASUREMENT_SCHED
            SET MTIME_LONG = EXTRACT ( EPOCH FROM MTIME )
            WHERE MTIME IS NOT NULL
         </statement>
         <statement targetDBVendor="oracle"
                    desc="Converting RHQ_MEASUREMENT_SCHED.MTIME timestamp to long">
            UPDATE RHQ_MEASUREMENT_SCHED
            SET MTIME_LONG = 1000 *
            (   extract(day    from (MTIME at time zone 'UTC' - timestamp '1970-01-01 00:00:00 +00:00'))*86400+
                extract(hour   from (MTIME at time zone 'UTC' - timestamp '1970-01-01 00:00:00 +00:00'))*3600+
                extract(minute from (MTIME at time zone 'UTC' - timestamp '1970-01-01 00:00:00 +00:00'))*60+
                extract(second from (MTIME at time zone 'UTC' - timestamp '1970-01-01 00:00:00 +00:00'))
            )
            WHERE MTIME IS NOT NULL
         </statement>
      </schema-directSQL>
      <schema-deleteColumn table="RHQ_MEASUREMENT_SCHED" column="MTIME" />
      <schema-directSQL>
         <statement desc="Renaming new RHQ_MEASUREMENT_SCHED.MTIME column to match old schema expectations">
            ALTER TABLE RHQ_MEASUREMENT_SCHED
            RENAME COLUMN MTIME_LONG
            TO MTIME
         </statement>
      </schema-directSQL>
   </schemaSpec>

   <schemaSpec version="2.24">
      <schema-directSQL>
         <statement desc="Creating RHQ_MEASUREMENT_BLINE index on SCHEDULE_ID">
            CREATE INDEX rhq_meas_baseline_sid_idx ON rhq_measurement_bline (schedule_id)
         </statement>
      </schema-directSQL>
   </schemaSpec>

   <schemaSpec version="2.25">
      <schema-dropTable table="RHQ_MEASUREMENT_OOB" />
      <schema-dropSequence name="rhq_measurement_oob_id_seq" />
   </schemaSpec>

   <schemaSpec version="2.26">
      <schema-directSQL>
         <statement desc="Unscheduling auto-baseline job from Quartz - removing trigger">
            DELETE FROM rhq_qrtz_triggers WHERE trigger_name='org.rhq.enterprise.server.scheduler.jobs.AutoBaselineCalculationJob'
         </statement>
         <statement desc="Unscheduling auto-baseline job from Quartz - removing simple trigger">
            DELETE FROM rhq_qrtz_simple_triggers WHERE trigger_name='org.rhq.enterprise.server.scheduler.jobs.AutoBaselineCalculationJob'
         </statement>
         <statement desc="Unscheduling auto-baseline job from Quartz - removing job details">
            DELETE FROM rhq_qrtz_job_details WHERE job_name='org.rhq.enterprise.server.scheduler.jobs.AutoBaselineCalculationJob'
         </statement>
      </schema-directSQL>
   </schemaSpec>

   <schemaSpec version="2.27">
      <schema-directSQL>
         <statement desc="Adding Agent Max Quiet Time Allowed system configuration setting">
            INSERT INTO rhq_system_config (id, property_key, property_value, default_property_value)
                   VALUES (52, 'AGENT_MAX_QUIET_TIME_ALLOWED', '120000', '120000')
         </statement>
      </schema-directSQL>
   </schemaSpec>

   <schemaSpec version="2.28">
      <schema-directSQL>
         <statement desc="Adding Enable Agent Auto Update system configuration setting">
            INSERT INTO rhq_system_config (id, property_key, property_value, default_property_value)
                   VALUES (53, 'ENABLE_AGENT_AUTO_UPDATE', 'true', 'true')
         </statement>
      </schema-directSQL>
   </schemaSpec>

   <schemaSpec version="2.29">
      <schema-directSQL>
         <statement desc="Adding Trait Purge system configuration setting">
            INSERT INTO rhq_system_config (id, property_key, property_value, default_property_value)
                   VALUES (54, 'TRAIT_PURGE', '31536000000', '31536000000')
         </statement>
         <statement desc="Adding Avail Purge system configuration setting">
            INSERT INTO rhq_system_config (id, property_key, property_value, default_property_value)
                   VALUES (55, 'AVAILABILITY_PURGE', '31536000000', '31536000000')
         </statement>
      </schema-directSQL>
   </schemaSpec>

   <schemaSpec version="2.30">
      <!-- RHQ_RESOURCE_AVAIL -->
      <schema-directSQL>
         <statement desc="Creating table RHQ_RESOURCE_AVAIL">
            CREATE TABLE RHQ_RESOURCE_AVAIL ( ID INTEGER )
         </statement>
      </schema-directSQL>
      <schema-alterColumn table="RHQ_RESOURCE_AVAIL" column="ID" nullable="FALSE" />
      <schema-createSequence name="RHQ_RESOURCE_AVAIL_ID_SEQ" initial="10001"/>
      <schema-directSQL>
         <statement desc="Creating primary key for RHQ_RESOURCE_AVAIL">
            ALTER TABLE RHQ_RESOURCE_AVAIL ADD CONSTRAINT RHQ_RES_AVAIL_ID_PK PRIMARY KEY ( ID )
         </statement>
      </schema-directSQL>
      <schema-addColumn   table="RHQ_RESOURCE_AVAIL" column="RESOURCE_ID" columnType="INTEGER" />
      <schema-alterColumn table="RHQ_RESOURCE_AVAIL" column="RESOURCE_ID" nullable="FALSE" />
      <schema-directSQL>
         <statement desc="Creating RHQ_RESOURCE_AVAIL foreign key relation to RHQ_RESOURCE">
            ALTER TABLE RHQ_RESOURCE_AVAIL
            ADD CONSTRAINT RHQ_RES_AVAIL_RES_ID_FK
            FOREIGN KEY ( RESOURCE_ID )
            REFERENCES RHQ_RESOURCE ( ID )
            ON DELETE CASCADE
         </statement>
      </schema-directSQL>
      <schema-addColumn   table="RHQ_RESOURCE_AVAIL" column="AVAILABILITY_TYPE" columnType="SMALLINT" />
      <schema-directSQL>
         <statement targetDBVendor="oracle"
                    desc="Inserting known, current availability data into RHQ_RESOURCE_AVAIL">
            INSERT INTO RHQ_RESOURCE_AVAIL ( ID, RESOURCE_ID, AVAILABILITY_TYPE )
            SELECT RHQ_RESOURCE_AVAIL_ID_SEQ.NEXTVAL, RES.ID, AVAIL.AVAILABILITY_TYPE
            FROM RHQ_RESOURCE RES
            LEFT JOIN RHQ_AVAILABILITY AVAIL ON AVAIL.RESOURCE_ID = RES.ID
            WHERE AVAIL.START_TIME = ( SELECT MAX( A.START_TIME )
                                       FROM RHQ_AVAILABILITY A
                                       WHERE A.RESOURCE_ID = RES.ID )
         </statement>
         <statement targetDBVendor="postgresql"
                    desc="Inserting known, current availability data into RHQ_RESOURCE_AVAIL">
            INSERT INTO RHQ_RESOURCE_AVAIL ( ID, RESOURCE_ID, AVAILABILITY_TYPE )
            SELECT nextval('RHQ_RESOURCE_AVAIL_ID_SEQ'::text), RES.ID, AVAIL.AVAILABILITY_TYPE
            FROM RHQ_RESOURCE RES
            LEFT JOIN RHQ_AVAILABILITY AVAIL ON AVAIL.RESOURCE_ID = RES.ID
            WHERE AVAIL.START_TIME = ( SELECT MAX( A.START_TIME )
                                       FROM RHQ_AVAILABILITY A
                                       WHERE A.RESOURCE_ID = RES.ID )
         </statement>
      </schema-directSQL>
   </schemaSpec>

   <schemaSpec version="2.31">
      <!-- The following three columns support backing groups for resource clusters -->
      <schema-addColumn
         table="RHQ_RESOURCE_GROUP"
         column="CLUSTER_RESOURCE_GROUP_ID"
         columnType="INTEGER"/>
      <schema-directSQL>
           <statement desc="Creating RHQ_RESOURCE_GROUP foreign key relation to RHQ_RESOURCE_GROUP for resource cluster groups">
                ALTER TABLE RHQ_RESOURCE_GROUP
                ADD CONSTRAINT RHQ_RESOURCE_GROUP_ID_FK
                FOREIGN KEY (CLUSTER_RESOURCE_GROUP_ID)
                REFERENCES RHQ_RESOURCE_GROUP (ID)
           </statement>
      </schema-directSQL>

      <schema-addColumn
         table="RHQ_RESOURCE_GROUP"
         column="CLUSTER_KEY"
         columnType="VARCHAR2"
         precision="4000"/>

      <schema-addColumn
         table="RHQ_RESOURCE_GROUP"
         column="VISIBLE"
         columnType="BOOLEAN" />

      <schema-directSQL>
          <statement targetDBVendor="postgresql"
                     desc="Updating existing resource groups with default for VISIBLE  flag">
              UPDATE RHQ_RESOURCE_GROUP SET VISIBLE = TRUE
          </statement>
          <statement targetDBVendor="oracle"
                     desc="Updating existing resource groups with default for VISIBLE  flag">
              UPDATE RHQ_RESOURCE_GROUP SET VISIBLE = 1
          </statement>
      </schema-directSQL>

      <!-- The following constraint change forces cascade delete of config_update if the parent config is deleted -->
      <schema-directSQL>
         <statement targetDBVendor="postgresql" desc="Dropping RHQ_CONFIG_UPDATE foreign key relation to RHQ_CONFIG">
            ALTER TABLE rhq_config_update DROP CONSTRAINT rhq_config_update_configuration_id_fkey;
         </statement>
         <!-- the following PL/SQL is necessary since we have to deal with generated constraint names in the ora dbs -->
         <statement targetDBVendor="oracle" desc="Dropping RHQ_CONFIG_UPDATE foreign key relation to RHQ_CONFIG">
            DECLARE
               CURSOR c IS
                  SELECT uc.constraint_name con
                  FROM   user_constraints uc, user_cons_columns ucc
                  WHERE  uc.table_name = 'RHQ_CONFIG_UPDATE'AND
                         uc.constraint_type = 'R' AND
                         uc.table_name = ucc.table_name AND
                         uc.constraint_name = ucc.constraint_name AND
                         ucc.column_name = 'CONFIGURATION_ID'
               ;
               alter_string VARCHAR2(500);
            BEGIN
               FOR r IN c LOOP
                  alter_string := 'ALTER TABLE RHQ_CONFIG_UPDATE DROP CONSTRAINT ' || r.con;
                  EXECUTE IMMEDIATE alter_string;
               END LOOP;
            END;
         </statement>
         <statement desc="Creating new RHQ_CONFIG_UPDATE foreign key relation to RHQ_CONFIG">
            ALTER TABLE RHQ_CONFIG_UPDATE
            ADD CONSTRAINT fk_config_update_config_1 FOREIGN KEY (configuration_id)
            REFERENCES rhq_config ( id )
            ON DELETE CASCADE
         </statement>

      </schema-directSQL>

   </schemaSpec>

   <schemaSpec version="2.32">
      <!-- Remove the ClusterManagerJob from the Quartz tables. It has been renamed. Note that deleting the job
           removes other rows by cascade delete. -->
      <schema-directSQL>
         <statement desc="Remove the ClusterManagerJob from the Quartz tables. It has been renamed.">
            DELETE FROM rhq_qrtz_job_details WHERE job_name = 'org.rhq.enterprise.server.scheduler.jobs.ClusterManagerJob'
         </statement>
      </schema-directSQL>

   </schemaSpec>

   <schemaSpec version="2.33">
      <schema-deleteColumn table="RHQ_EVENT" column="ACK_TIME" />
      <schema-deleteColumn table="RHQ_EVENT" column="ACK_USER" />
   </schemaSpec>

   <!-- delete all constant data no longer used -->
   <schemaSpec version="2.34">
      <schema-directSQL>
         <statement desc="Removing configuration data property no longer used">
            DELETE FROM rhq_system_config
            WHERE property_key = 'CAM_DATA_PURGE_RAW'
         </statement>
         <statement desc="Removing configuration data property no longer used">
            DELETE FROM rhq_system_config
            WHERE property_key = 'CAM_MULTICAST_ADDRESS'
         </statement>
         <statement desc="Removing configuration data property no longer used">
            DELETE FROM rhq_system_config
            WHERE property_key = 'CAM_MULTICAST_PORT'
         </statement>
         <statement desc="Removing configuration data property no longer used">
            DELETE FROM rhq_system_config
            WHERE property_key = 'DATA_STORE_ALL'
         </statement>
      </schema-directSQL>
   </schemaSpec>

   <schemaSpec version="2.35">
      <!-- Remove RHQ_RESOURCE_GROUP.CLUSTER_KEY added in 2.31. This value will instead be the group name -->
      <schema-deleteColumn table="RHQ_RESOURCE_GROUP" column="CLUSTER_KEY" />
      <!-- Increase RHQ_RESOURCE_GROUP.NAME to accomodate the potentially large cluster key values -->
      <schema-alterColumn
          table="RHQ_RESOURCE_GROUP"
          column="NAME"
          columnType="VARCHAR2"
          precision="4000" />
   </schemaSpec>

   <schemaSpec version="2.36">
      <schema-directSQL>
         <statement desc="Deleting unique constraint on RHQ_MEASUREMENT_DEF">
            DROP INDEX RHQ_METRIC_DEF_KEY_IDX
         </statement>
      </schema-directSQL>
      <schema-deleteColumn table="RHQ_MEASUREMENT_DEF" column="PER_MINUTE" />
      <schema-addColumn table="RHQ_MEASUREMENT_DEF" column="RAW_NUMERIC_TYPE" columnType="SMALLINT" />
      <schema-directSQL>
         <statement desc="Populating values for new column RHQ_MEASUREMENT_DEF.RAW_NUMERIC_TYPE">
            UPDATE RHQ_MEASUREMENT_DEF md SET RAW_NUMERIC_TYPE = (SELECT NUMERIC_TYPE FROM RHQ_MEASUREMENT_DEF
            WHERE NAME = md.NAME AND RESOURCE_TYPE_ID = md.RESOURCE_TYPE_ID AND (NUMERIC_TYPE = 1 OR NUMERIC_TYPE = 2))
            WHERE NUMERIC_TYPE = 0
         </statement>
      </schema-directSQL>
      <schema-directSQL>
         <statement desc="Creating unique index on RHQ_MEASUREMENT_DEF (RESOURCE_TYPE_ID, NAME, RAW_NUMERIC_TYPE)">
            CREATE UNIQUE INDEX RHQ_METRIC_DEF_KEY_IDX ON RHQ_MEASUREMENT_DEF (RESOURCE_TYPE_ID, NAME, RAW_NUMERIC_TYPE)
         </statement>
      </schema-directSQL>
   </schemaSpec>

   <schemaSpec version="2.37">
      <schema-addColumn table="RHQ_GROUP_DEF" column="CALC_INTERVAL" columnType="LONG" />
      <schema-directSQL>
         <statement desc="Defaulting all group definition recalculation intervals">
            UPDATE RHQ_GROUP_DEF SET CALC_INTERVAL = 0
         </statement>
      </schema-directSQL>
   </schemaSpec>

   <schemaSpec version="2.38">
      <!-- Keep these with the same columnType=VARCHAR2, but increase size -->
      <schema-alterColumn
         table="RHQ_CONTENT_SOURCE"
         column="NAME"
         columnType="VARCHAR2"
         precision="200" />

      <schema-alterColumn
         table="RHQ_CONTENT_SOURCE_TYPE"
         column="NAME"
         columnType="VARCHAR2"
         precision="200" />

      <schema-directSQL>
         <statement desc="Removing obsolete content source sync jobs">
            DELETE FROM RHQ_QRTZ_CRON_TRIGGERS WHERE TRIGGER_GROUP = 'syncContentSource'
         </statement>
         <statement>
            DELETE FROM RHQ_QRTZ_JOB_DETAILS WHERE JOB_GROUP = 'syncContentSource'
         </statement>
         <statement>
            DELETE FROM RHQ_QRTZ_SIMPLE_TRIGGERS WHERE TRIGGER_GROUP = 'syncContentSource'
         </statement>
         <statement>
            DELETE FROM RHQ_QRTZ_TRIGGERS WHERE TRIGGER_GROUP = 'syncContentSource'
         </statement>
         <statement>
            DELETE FROM RHQ_QRTZ_FIRED_TRIGGERS WHERE TRIGGER_GROUP = 'syncContentSource'
         </statement>
      </schema-directSQL>
   </schemaSpec>

   <schemaSpec version="2.39">
       <!-- add a new table for OOBs -->
       <schema-directSQL>
          <statement desc="Creating table RHQ_MEASUREMENT_OOB">
              CREATE TABLE RHQ_MEASUREMENT_OOB ( SCHEDULE_ID INTEGER )
          </statement>
       </schema-directSQL>
       <schema-alterColumn table="RHQ_MEASUREMENT_OOB" column="SCHEDULE_ID" nullable="FALSE" />
       <schema-addColumn   table="RHQ_MEASUREMENT_OOB" column="TIME_STAMP" columnType="LONG" />
       <schema-alterColumn table="RHQ_MEASUREMENT_OOB" column="TIME_STAMP" nullable="FALSE" />
       <schema-directSQL>
          <statement desc="Creating primary key for RHQ_MEASUREMENT_OOB">
             ALTER TABLE RHQ_MEASUREMENT_OOB ADD CONSTRAINT rhq_meas_oob_id_t_pk PRIMARY KEY ( TIME_STAMP, SCHEDULE_ID )
          </statement>
       </schema-directSQL>
       <schema-directSQL>
          <statement desc="Creating RHQ_MEASUREMENT_OOB foreign key relation to RHQ_MEASUREMENT_SCHED">
             ALTER TABLE RHQ_MEASUREMENT_OOB
             ADD CONSTRAINT RHQ_M_OOB_M_SCHED_ID_FK
             FOREIGN KEY ( SCHEDULE_ID )
             REFERENCES RHQ_MEASUREMENT_SCHED ( ID )
             ON DELETE CASCADE
          </statement>
       </schema-directSQL>

       <schema-addColumn   table="RHQ_MEASUREMENT_OOB" column="OOB_COUNT" columnType="INTEGER" />
       <schema-alterColumn table="RHQ_MEASUREMENT_OOB" column="OOB_COUNT" nullable="FALSE" />
       <schema-addColumn   table="RHQ_MEASUREMENT_OOB" column="OOB_FACTOR" columnType="INTEGER" />
       <schema-alterColumn table="RHQ_MEASUREMENT_OOB" column="OOB_FACTOR" nullable="FALSE" />

   </schemaSpec>

   <schemaSpec version="2.40">
      <schema-directSQL>
         <statement desc="Changing the default event purge time in system configuration to 2 weeks">
            UPDATE RHQ_SYSTEM_CONFIG SET PROPERTY_VALUE = '1209600000' WHERE PROPERTY_KEY = 'EVENT_PURGE'
         </statement>
      </schema-directSQL>
   </schemaSpec>

   <schemaSpec version="2.41">
      <schema-addColumn table="RHQ_PLUGIN" column="CONTENT" columnType="BLOB" />
   </schemaSpec>

    <schemaSpec version="2.42">
       <schema-addColumn table="RHQ_PLUGIN" column="MTIME" columnType="LONG" />
       <schema-directSQL>
          <statement desc="Setting the plugin modified times to the same as created times">
             UPDATE RHQ_PLUGIN SET MTIME = CTIME
          </statement>
       </schema-directSQL>
       <schema-alterColumn table="RHQ_PLUGIN" column="MTIME" nullable="FALSE"/>
    </schemaSpec>

    <schemaSpec version="2.43">
        <schema-deleteColumn table="RHQ_MEASUREMENT_OOB" column="OOB_COUNT"/>
    </schemaSpec>

	<!-- RHQ 1448 -->
    <schemaSpec version="2.44">
        <schema-directSQL>
           <statement desc="Creating index on RHQ_MEAS_DATA_NUM_R00 (SCHEDULE_ID)">
              CREATE INDEX RHQ_MEAS_DATA_R00_SID_IDX ON RHQ_MEAS_DATA_NUM_R00 (schedule_id)
           </statement>
           <statement desc="Creating index on RHQ_MEAS_DATA_NUM_R01 (SCHEDULE_ID)">
              CREATE INDEX RHQ_MEAS_DATA_R01_SID_IDX ON RHQ_MEAS_DATA_NUM_R01 (schedule_id)
           </statement>
           <statement desc="Creating index on RHQ_MEAS_DATA_NUM_R02 (SCHEDULE_ID)">
              CREATE INDEX RHQ_MEAS_DATA_R02_SID_IDX ON RHQ_MEAS_DATA_NUM_R02 (schedule_id)
           </statement>
           <statement desc="Creating index on RHQ_MEAS_DATA_NUM_R03 (SCHEDULE_ID)">
              CREATE INDEX RHQ_MEAS_DATA_R03_SID_IDX ON RHQ_MEAS_DATA_NUM_R03 (schedule_id)
           </statement>
           <statement desc="Creating index on RHQ_MEAS_DATA_NUM_R04 (SCHEDULE_ID)">
              CREATE INDEX RHQ_MEAS_DATA_R04_SID_IDX ON RHQ_MEAS_DATA_NUM_R04 (schedule_id)
           </statement>
           <statement desc="Creating index on RHQ_MEAS_DATA_NUM_R05 (SCHEDULE_ID)">
              CREATE INDEX RHQ_MEAS_DATA_R05_SID_IDX ON RHQ_MEAS_DATA_NUM_R05 (schedule_id)
           </statement>
           <statement desc="Creating index on RHQ_MEAS_DATA_NUM_R06 (SCHEDULE_ID)">
              CREATE INDEX RHQ_MEAS_DATA_R06_SID_IDX ON RHQ_MEAS_DATA_NUM_R06 (schedule_id)
           </statement>
           <statement desc="Creating index on RHQ_MEAS_DATA_NUM_R07 (SCHEDULE_ID)">
              CREATE INDEX RHQ_MEAS_DATA_R07_SID_IDX ON RHQ_MEAS_DATA_NUM_R07 (schedule_id)
           </statement>
           <statement desc="Creating index on RHQ_MEAS_DATA_NUM_R08 (SCHEDULE_ID)">
              CREATE INDEX RHQ_MEAS_DATA_R08_SID_IDX ON RHQ_MEAS_DATA_NUM_R08 (schedule_id)
           </statement>
           <statement desc="Creating index on RHQ_MEAS_DATA_NUM_R09 (SCHEDULE_ID)">
              CREATE INDEX RHQ_MEAS_DATA_R09_SID_IDX ON RHQ_MEAS_DATA_NUM_R09 (schedule_id)
           </statement>
           <statement desc="Creating index on RHQ_MEAS_DATA_NUM_R10 (SCHEDULE_ID)">
              CREATE INDEX RHQ_MEAS_DATA_R10_SID_IDX ON RHQ_MEAS_DATA_NUM_R10 (schedule_id)
           </statement>
           <statement desc="Creating index on RHQ_MEAS_DATA_NUM_R11 (SCHEDULE_ID)">
              CREATE INDEX RHQ_MEAS_DATA_R11_SID_IDX ON RHQ_MEAS_DATA_NUM_R11 (schedule_id)
           </statement>
           <statement desc="Creating index on RHQ_MEAS_DATA_NUM_R12 (SCHEDULE_ID)">
              CREATE INDEX RHQ_MEAS_DATA_R12_SID_IDX ON RHQ_MEAS_DATA_NUM_R12 (schedule_id)
           </statement>
           <statement desc="Creating index on RHQ_MEAS_DATA_NUM_R13 (SCHEDULE_ID)">
              CREATE INDEX RHQ_MEAS_DATA_R13_SID_IDX ON RHQ_MEAS_DATA_NUM_R13 (schedule_id)
           </statement>
           <statement desc="Creating index on RHQ_MEAS_DATA_NUM_R14 (SCHEDULE_ID)">
              CREATE INDEX RHQ_MEAS_DATA_R14_SID_IDX ON RHQ_MEAS_DATA_NUM_R14 (schedule_id)
           </statement>
        </schema-directSQL>
    </schemaSpec>

   <schemaSpec version="2.45">
        <schema-addColumn   table="RHQ_SERVER" column="STATUS" columnType="INTEGER" />
        <schema-directSQL>
             <statement desc="Updating existing servers with default STATUS flag">
                 UPDATE RHQ_SERVER SET STATUS = 0
             </statement>
        </schema-directSQL>
        <schema-alterColumn table="RHQ_SERVER" column="STATUS" default="0" />
   </schemaSpec>

   <schemaSpec version="2.46">
      <schema-alterColumn table="RHQ_MEASUREMENT_DATA_TRAIT"
                          column="VALUE"
                          columnType="VARCHAR2"
                          precision="4000" />
   </schemaSpec>

   <schemaSpec version="2.47">
      <schema-directSQL>
         <statement desc="Removing stale row no longer needed for baseline computations">
            DELETE FROM RHQ_SYSTEM_CONFIG WHERE PROPERTY_KEY = 'CAM_BASELINE_LASTTIME'
         </statement>
      </schema-directSQL>
   </schemaSpec>

    <schemaSpec version="2.48">
        <schema-addColumn
             table="RHQ_RESOURCE_GROUP"
             column="CLUSTER_KEY"
             columnType="VARCHAR2"
             precision="4000"/>
    </schemaSpec>

    <schemaSpec version="2.49">
        <schema-directSQL>
            <statement desc="Remove old data from rhq_measurement_oob">
                truncate table rhq_measurement_oob
            </statement>
        </schema-directSQL>
        <schema-directSQL>
            <statement desc="Remove the composite primary key">
                ALTER TABLE rhq_measurement_oob DROP CONSTRAINT rhq_meas_oob_id_t_pk
            </statement>
            <statement desc="Introduce a primary key on schedule_id only">
                ALTER TABLE rhq_measurement_oob ADD CONSTRAINT RHQ_MEAS_OOB_ID_PK PRIMARY KEY (schedule_id)
            </statement>
        </schema-directSQL>
               <schema-directSQL>
          <statement desc="Creating table RHQ_MEASUREMENT_OOB_tmp">
              CREATE TABLE RHQ_MEASUREMENT_OOB_TMP ( SCHEDULE_ID INTEGER )
          </statement>
       </schema-directSQL>
       <schema-alterColumn table="RHQ_MEASUREMENT_OOB_TMP" column="SCHEDULE_ID" nullable="FALSE" />
       <schema-addColumn   table="RHQ_MEASUREMENT_OOB_TMP" column="TIME_STAMP" columnType="LONG" />
       <schema-alterColumn table="RHQ_MEASUREMENT_OOB_TMP" column="TIME_STAMP" nullable="FALSE" />
       <schema-directSQL>
          <statement desc="Creating primary key for RHQ_MEASUREMENT_OOB_TMP">          
             ALTER TABLE RHQ_MEASUREMENT_OOB_TMP ADD CONSTRAINT rhq_meas_oob_t_s_pk PRIMARY KEY ( SCHEDULE_ID )
          </statement>
       </schema-directSQL>
       <schema-addColumn   table="RHQ_MEASUREMENT_OOB_TMP" column="OOB_FACTOR" columnType="INTEGER" />
       <schema-alterColumn table="RHQ_MEASUREMENT_OOB_TMP" column="OOB_FACTOR" nullable="FALSE" />
    </schemaSpec>

   <schemaSpec version="2.50">
      <schema-directSQL>
         <statement desc="Creating index on RHQ_RESOURCE_ERROR.RESOURCE_ID">
            CREATE INDEX RHQ_RES_ERROR_IDX_RES_ID ON RHQ_RESOURCE_ERROR (RESOURCE_ID)
         </statement>
      </schema-directSQL>
   </schemaSpec>

   <schemaSpec version="2.51">
      <schema-addColumn table="RHQ_QRTZ_TRIGGERS" column="PRIORITY" columnType="INTEGER" />
      <schema-addColumn table="RHQ_QRTZ_FIRED_TRIGGERS" column="PRIORITY" columnType="INTEGER" />
   </schemaSpec>

   <schemaSpec version="2.52">
      <schema-directSQL>
         <statement desc="Deleting unique name constraint on RHQ_RESOURCE_GROUP">
            DROP INDEX RHQ_RES_GROUP_NAME
         </statement>
      </schema-directSQL>
      <schema-directSQL>
         <statement desc="Deleting unique name constraint on RHQ_RESOURCE_GROUP">
            CREATE INDEX RHQ_RES_GROUP_NAME ON RHQ_RESOURCE_GROUP (name)
         </statement>
      </schema-directSQL>
   </schemaSpec>

   <schemaSpec version="2.53">
      <schema-addColumn table="RHQ_AGENT" column="BACKFILLED" columnType="BOOLEAN" />
      <schema-directSQL>
         <statement targetDBVendor="postgresql"
                    desc="Updating backfilled bit for all agents">
            UPDATE RHQ_AGENT SET BACKFILLED = FALSE
         </statement>
         <statement targetDBVendor="oracle"
                    desc="Updating backfilled bit for all agents">
            UPDATE RHQ_AGENT SET BACKFILLED = 0
         </statement>
      </schema-directSQL>
      <schema-alterColumn table="RHQ_AGENT" column="BACKFILLED" nullable="FALSE" />
   </schemaSpec>

   <schemaSpec version="2.54">
      <schema-directSQL>
         <statement desc="Updating Agent Max Quiet Time Allowed system configuration setting">
            UPDATE rhq_system_config SET property_value = '900000' WHERE property_key = 'AGENT_MAX_QUIET_TIME_ALLOWED'
         </statement>
      </schema-directSQL>
   </schemaSpec>

   <schemaSpec version="2.55">
      <schema-directSQL>
         <statement desc="Creating index on TIME_STAMP column of RHQ_MEASUREMENT_DATA_NUM_1H">
            CREATE INDEX RHQ_MEAS_DATA_1H_TIME_IDX ON RHQ_MEASUREMENT_DATA_NUM_1H(TIME_STAMP)
         </statement>
         <statement desc="Creating index on TIME_STAMP column of RHQ_MEASUREMENT_DATA_NUM_6H">
            CREATE INDEX RHQ_MEAS_DATA_6H_TIME_IDX ON RHQ_MEASUREMENT_DATA_NUM_6H(TIME_STAMP)
         </statement>
      </schema-directSQL>
      <schema-directSQL>
         <statement desc="Creating index on RHQ_MEAS_DATA_NUM_R00 (TIME_STAMP)">
            CREATE INDEX RHQ_MEAS_DATA_R00_TS_IDX ON RHQ_MEAS_DATA_NUM_R00 (TIME_STAMP)
         </statement>
         <statement desc="Creating index on RHQ_MEAS_DATA_NUM_R01 (TIME_STAMP)">
            CREATE INDEX RHQ_MEAS_DATA_R01_TS_IDX ON RHQ_MEAS_DATA_NUM_R01 (TIME_STAMP)
         </statement>
         <statement desc="Creating index on RHQ_MEAS_DATA_NUM_R02 (TIME_STAMP)">
            CREATE INDEX RHQ_MEAS_DATA_R02_TS_IDX ON RHQ_MEAS_DATA_NUM_R02 (TIME_STAMP)
         </statement>
         <statement desc="Creating index on RHQ_MEAS_DATA_NUM_R03 (TIME_STAMP)">
            CREATE INDEX RHQ_MEAS_DATA_R03_TS_IDX ON RHQ_MEAS_DATA_NUM_R03 (TIME_STAMP)
         </statement>
         <statement desc="Creating index on RHQ_MEAS_DATA_NUM_R04 (TIME_STAMP)">
            CREATE INDEX RHQ_MEAS_DATA_R04_TS_IDX ON RHQ_MEAS_DATA_NUM_R04 (TIME_STAMP)
         </statement>
         <statement desc="Creating index on RHQ_MEAS_DATA_NUM_R05 (TIME_STAMP)">
            CREATE INDEX RHQ_MEAS_DATA_R05_TS_IDX ON RHQ_MEAS_DATA_NUM_R05 (TIME_STAMP)
         </statement>
         <statement desc="Creating index on RHQ_MEAS_DATA_NUM_R06 (TIME_STAMP)">
            CREATE INDEX RHQ_MEAS_DATA_R06_TS_IDX ON RHQ_MEAS_DATA_NUM_R06 (TIME_STAMP)
         </statement>
         <statement desc="Creating index on RHQ_MEAS_DATA_NUM_R07 (TIME_STAMP)">
            CREATE INDEX RHQ_MEAS_DATA_R07_TS_IDX ON RHQ_MEAS_DATA_NUM_R07 (TIME_STAMP)
         </statement>
         <statement desc="Creating index on RHQ_MEAS_DATA_NUM_R08 (TIME_STAMP)">
            CREATE INDEX RHQ_MEAS_DATA_R08_TS_IDX ON RHQ_MEAS_DATA_NUM_R08 (TIME_STAMP)
         </statement>
         <statement desc="Creating index on RHQ_MEAS_DATA_NUM_R09 (TIME_STAMP)">
            CREATE INDEX RHQ_MEAS_DATA_R09_TS_IDX ON RHQ_MEAS_DATA_NUM_R09 (TIME_STAMP)
         </statement>
         <statement desc="Creating index on RHQ_MEAS_DATA_NUM_R10 (TIME_STAMP)">
            CREATE INDEX RHQ_MEAS_DATA_R10_TS_IDX ON RHQ_MEAS_DATA_NUM_R10 (TIME_STAMP)
         </statement>
         <statement desc="Creating index on RHQ_MEAS_DATA_NUM_R11 (TIME_STAMP)">
            CREATE INDEX RHQ_MEAS_DATA_R11_TS_IDX ON RHQ_MEAS_DATA_NUM_R11 (TIME_STAMP)
         </statement>
         <statement desc="Creating index on RHQ_MEAS_DATA_NUM_R12 (TIME_STAMP)">
            CREATE INDEX RHQ_MEAS_DATA_R12_TS_IDX ON RHQ_MEAS_DATA_NUM_R12 (TIME_STAMP)
         </statement>
         <statement desc="Creating index on RHQ_MEAS_DATA_NUM_R13 (TIME_STAMP)">
            CREATE INDEX RHQ_MEAS_DATA_R13_TS_IDX ON RHQ_MEAS_DATA_NUM_R13 (TIME_STAMP)
         </statement>
         <statement desc="Creating index on RHQ_MEAS_DATA_NUM_R14 (TIME_STAMP)">
            CREATE INDEX RHQ_MEAS_DATA_R14_TS_IDX ON RHQ_MEAS_DATA_NUM_R14 (TIME_STAMP)
         </statement>
      </schema-directSQL>
   </schemaSpec>

   <schemaSpec version="2.56">
      <schema-directSQL>
         <statement desc="Dropping index on RHQ_MEAS_DATA_R00_SID_IDX">
            DROP INDEX RHQ_MEAS_DATA_R00_SID_IDX
         </statement>
         <statement desc="Dropping index on RHQ_MEAS_DATA_R01_SID_IDX">
            DROP INDEX RHQ_MEAS_DATA_R01_SID_IDX
         </statement>
         <statement desc="Dropping index on RHQ_MEAS_DATA_R02_SID_IDX">
            DROP INDEX RHQ_MEAS_DATA_R02_SID_IDX
         </statement>
         <statement desc="Dropping index on RHQ_MEAS_DATA_R03_SID_IDX">
            DROP INDEX RHQ_MEAS_DATA_R03_SID_IDX
         </statement>
         <statement desc="Dropping index on RHQ_MEAS_DATA_R04_SID_IDX">
            DROP INDEX RHQ_MEAS_DATA_R04_SID_IDX
         </statement>
         <statement desc="Dropping index on RHQ_MEAS_DATA_R05_SID_IDX">
            DROP INDEX RHQ_MEAS_DATA_R05_SID_IDX
         </statement>
         <statement desc="Dropping index on RHQ_MEAS_DATA_R06_SID_IDX">
            DROP INDEX RHQ_MEAS_DATA_R06_SID_IDX
         </statement>
         <statement desc="Dropping index on RHQ_MEAS_DATA_R07_SID_IDX">
            DROP INDEX RHQ_MEAS_DATA_R07_SID_IDX
         </statement>
         <statement desc="Dropping index on RHQ_MEAS_DATA_R08_SID_IDX">
            DROP INDEX RHQ_MEAS_DATA_R08_SID_IDX
         </statement>
         <statement desc="Dropping index on RHQ_MEAS_DATA_R09_SID_IDX">
            DROP INDEX RHQ_MEAS_DATA_R09_SID_IDX
         </statement>
         <statement desc="Dropping index on RHQ_MEAS_DATA_R10_SID_IDX">
            DROP INDEX RHQ_MEAS_DATA_R10_SID_IDX
         </statement>
         <statement desc="Dropping index on RHQ_MEAS_DATA_R11_SID_IDX">
            DROP INDEX RHQ_MEAS_DATA_R11_SID_IDX
         </statement>
         <statement desc="Dropping index on RHQ_MEAS_DATA_R12_SID_IDX">
            DROP INDEX RHQ_MEAS_DATA_R12_SID_IDX
         </statement>
         <statement desc="Dropping index on RHQ_MEAS_DATA_R13_SID_IDX">
            DROP INDEX RHQ_MEAS_DATA_R13_SID_IDX
         </statement>
         <statement desc="Dropping index on RHQ_MEAS_DATA_R14_SID_IDX">
            DROP INDEX RHQ_MEAS_DATA_R14_SID_IDX
         </statement>
      </schema-directSQL>
   </schemaSpec>

   <schemaSpec version="2.57">
      <schema-directSQL>
         <statement desc="Create index on RHQ_CONFIG_PROPERTY(PARENT_LIST_ID)">
            CREATE INDEX RHQ_CONFIG_PROP_idx_list_key ON RHQ_CONFIG_PROPERTY(PARENT_LIST_ID)
         </statement>
      </schema-directSQL>
   </schemaSpec>

   <schemaSpec version="2.58">
      <schema-addColumn table="RHQ_ALERT_DEFINITION" column="RESOURCE_GROUP_ID" columnType="INTEGER" />
      <schema-addColumn table="RHQ_ALERT_DEFINITION" column="GROUP_ALERT_DEF_ID" columnType="INTEGER" />
   </schemaSpec>

<<<<<<< HEAD
   <schemaSpec version="2.61">
      <schema-alterColumn
         table="RHQ_CONFIG_PROP_DEF"
         column="NAME"
         columnType="VARCHAR2"
         precision="255" />
    <schema-alterColumn
       table="RHQ_CONFIG_PROPERTY"
       column="NAME"
       columnType="VARCHAR2"
       precision="255" />
   </schemaSpec>	
=======
   <schemaSpec version="2.59">
      <schema-directSQL>
         <statement desc="Creating table RHQ_RAW_CONFIG">
            CREATE TABLE RHQ_RAW_CONFIG (ID INTEGER)
         </statement>
      </schema-directSQL>
      <schema-alterColumn table="RHQ_RAW_CONFIG" column="ID" columnType="INTEGER"  nullable="FALSE" />
      <schema-createSequence name="RHQ_RAW_CONFIG_ID_SEQ" initial="10001"/>
      <schema-directSQL>
         <statement desc="Creating primary key for RHQ_PARTITION_EVENT">
            ALTER TABLE RHQ_RAW_CONFIG ADD PRIMARY KEY (ID)
         </statement>
      </schema-directSQL>

      <schema-addColumn table="RHQ_RAW_CONFIG" column="CONFIG_ID" columnType="INTEGER"/>
      <schema-alterColumn table="RHQ_RAW_CONFIG" 
                          column="CONFIG_ID" 
                          columnType="INTEGER"
                          nullable="false"/>

      <schema-addColumn table="RHQ_RAW_CONFIG" column="PATH" columnType="VARCHAR2"/>
      <schema-alterColumn table="RHQ_RAW_CONFIG" 
                          column="PATH" 
                          columnType="VARCHAR2"
                          precision="512"/>

      <schema-addColumn table="RHQ_RAW_CONFIG" column="CONTENTS" columnType="BLOB"/>
      <schema-alterColumn table="RHQ_RAW_CONFIG" 
                          column="CONTENTS" 
                          columnType="BLOB"
                          nullable="false"/>

      <schema-addColumn table="RHQ_RAW_CONFIG" column="SHA256" columnType="VARCHAR2"/>
      <schema-alterColumn table="RHQ_RAW_CONFIG" 
                          column="SHA256" 
                          columnType="VARCHAR2"
                          precision="64" 
                          nullable="false"/>

      <schema-addColumn table="RHQ_RAW_CONFIG" column="CTIME" columnType="LONG"/>
      <schema-alterColumn table="RHQ_RAW_CONFIG" 
                          column="CTIME"  
                          columnType="LONG"
                          nullable="false"/>

      <schema-addColumn table="RHQ_RAW_CONFIG" column="MTIME" columnType="LONG"/>
      <schema-alterColumn table="RHQ_RAW_CONFIG" 
                          column="MTIME" 
                          columnType="LONG"
                          nullable="false"/>

      <schema-directSQL>
         <statement desc="Creating RHQ_RAW_CONFIG foreign key relation to RHQ_CONFIG">
            ALTER TABLE RHQ_RAW_CONFIG
            ADD CONSTRAINT RHQ_RAW_CONFIG_CONFIG_ID_FK
            FOREIGN KEY (CONFIG_ID)
            REFERENCES RHQ_CONFIG (ID)
         </statement>
      </schema-directSQL>

   </schemaSpec>

   <schemaSpec version="2.59.1">
      <schema-addColumn table="RHQ_PLUGIN" column="AMPS_VERSION" columnType="VARCHAR2"/>
      <schema-alterColumn table="RHQ_PLUGIN"
                          column="AMPS_VERSION"
                          columnType="VARCHAR2"
                          precision="16"/>
   </schemaSpec>

>>>>>>> ba2a3f1c
</dbupgrade>

</target>

</project><|MERGE_RESOLUTION|>--- conflicted
+++ resolved
@@ -1517,8 +1517,76 @@
       <schema-addColumn table="RHQ_ALERT_DEFINITION" column="RESOURCE_GROUP_ID" columnType="INTEGER" />
       <schema-addColumn table="RHQ_ALERT_DEFINITION" column="GROUP_ALERT_DEF_ID" columnType="INTEGER" />
    </schemaSpec>
-
-<<<<<<< HEAD
+   <schemaSpec version="2.59">
+      <schema-directSQL>
+         <statement desc="Creating table RHQ_RAW_CONFIG">
+            CREATE TABLE RHQ_RAW_CONFIG (ID INTEGER)
+         </statement>
+      </schema-directSQL>
+      <schema-alterColumn table="RHQ_RAW_CONFIG" column="ID" columnType="INTEGER"  nullable="FALSE" />
+      <schema-createSequence name="RHQ_RAW_CONFIG_ID_SEQ" initial="10001"/>
+      <schema-directSQL>
+         <statement desc="Creating primary key for RHQ_PARTITION_EVENT">
+            ALTER TABLE RHQ_RAW_CONFIG ADD PRIMARY KEY (ID)
+         </statement>
+      </schema-directSQL>
+
+      <schema-addColumn table="RHQ_RAW_CONFIG" column="CONFIG_ID" columnType="INTEGER"/>
+      <schema-alterColumn table="RHQ_RAW_CONFIG" 
+                          column="CONFIG_ID" 
+                          columnType="INTEGER"
+                          nullable="false"/>
+
+      <schema-addColumn table="RHQ_RAW_CONFIG" column="PATH" columnType="VARCHAR2"/>
+      <schema-alterColumn table="RHQ_RAW_CONFIG" 
+                          column="PATH" 
+                          columnType="VARCHAR2"
+                          precision="512"/>
+
+      <schema-addColumn table="RHQ_RAW_CONFIG" column="CONTENTS" columnType="BLOB"/>
+      <schema-alterColumn table="RHQ_RAW_CONFIG" 
+                          column="CONTENTS" 
+                          columnType="BLOB"
+                          nullable="false"/>
+
+      <schema-addColumn table="RHQ_RAW_CONFIG" column="SHA256" columnType="VARCHAR2"/>
+      <schema-alterColumn table="RHQ_RAW_CONFIG" 
+                          column="SHA256" 
+                          columnType="VARCHAR2"
+                          precision="64" 
+                          nullable="false"/>
+
+      <schema-addColumn table="RHQ_RAW_CONFIG" column="CTIME" columnType="LONG"/>
+      <schema-alterColumn table="RHQ_RAW_CONFIG" 
+                          column="CTIME"  
+                          columnType="LONG"
+                          nullable="false"/>
+
+      <schema-addColumn table="RHQ_RAW_CONFIG" column="MTIME" columnType="LONG"/>
+      <schema-alterColumn table="RHQ_RAW_CONFIG" 
+                          column="MTIME" 
+                          columnType="LONG"
+                          nullable="false"/>
+
+      <schema-directSQL>
+         <statement desc="Creating RHQ_RAW_CONFIG foreign key relation to RHQ_CONFIG">
+            ALTER TABLE RHQ_RAW_CONFIG
+            ADD CONSTRAINT RHQ_RAW_CONFIG_CONFIG_ID_FK
+            FOREIGN KEY (CONFIG_ID)
+            REFERENCES RHQ_CONFIG (ID)
+         </statement>
+      </schema-directSQL>
+
+   </schemaSpec>
+
+   <schemaSpec version="2.59.1">
+      <schema-addColumn table="RHQ_PLUGIN" column="AMPS_VERSION" columnType="VARCHAR2"/>
+      <schema-alterColumn table="RHQ_PLUGIN"
+                          column="AMPS_VERSION"
+                          columnType="VARCHAR2"
+                          precision="16"/>
+   </schemaSpec>
+
    <schemaSpec version="2.61">
       <schema-alterColumn
          table="RHQ_CONFIG_PROP_DEF"
@@ -1530,79 +1598,8 @@
        column="NAME"
        columnType="VARCHAR2"
        precision="255" />
-   </schemaSpec>	
-=======
-   <schemaSpec version="2.59">
-      <schema-directSQL>
-         <statement desc="Creating table RHQ_RAW_CONFIG">
-            CREATE TABLE RHQ_RAW_CONFIG (ID INTEGER)
-         </statement>
-      </schema-directSQL>
-      <schema-alterColumn table="RHQ_RAW_CONFIG" column="ID" columnType="INTEGER"  nullable="FALSE" />
-      <schema-createSequence name="RHQ_RAW_CONFIG_ID_SEQ" initial="10001"/>
-      <schema-directSQL>
-         <statement desc="Creating primary key for RHQ_PARTITION_EVENT">
-            ALTER TABLE RHQ_RAW_CONFIG ADD PRIMARY KEY (ID)
-         </statement>
-      </schema-directSQL>
-
-      <schema-addColumn table="RHQ_RAW_CONFIG" column="CONFIG_ID" columnType="INTEGER"/>
-      <schema-alterColumn table="RHQ_RAW_CONFIG" 
-                          column="CONFIG_ID" 
-                          columnType="INTEGER"
-                          nullable="false"/>
-
-      <schema-addColumn table="RHQ_RAW_CONFIG" column="PATH" columnType="VARCHAR2"/>
-      <schema-alterColumn table="RHQ_RAW_CONFIG" 
-                          column="PATH" 
-                          columnType="VARCHAR2"
-                          precision="512"/>
-
-      <schema-addColumn table="RHQ_RAW_CONFIG" column="CONTENTS" columnType="BLOB"/>
-      <schema-alterColumn table="RHQ_RAW_CONFIG" 
-                          column="CONTENTS" 
-                          columnType="BLOB"
-                          nullable="false"/>
-
-      <schema-addColumn table="RHQ_RAW_CONFIG" column="SHA256" columnType="VARCHAR2"/>
-      <schema-alterColumn table="RHQ_RAW_CONFIG" 
-                          column="SHA256" 
-                          columnType="VARCHAR2"
-                          precision="64" 
-                          nullable="false"/>
-
-      <schema-addColumn table="RHQ_RAW_CONFIG" column="CTIME" columnType="LONG"/>
-      <schema-alterColumn table="RHQ_RAW_CONFIG" 
-                          column="CTIME"  
-                          columnType="LONG"
-                          nullable="false"/>
-
-      <schema-addColumn table="RHQ_RAW_CONFIG" column="MTIME" columnType="LONG"/>
-      <schema-alterColumn table="RHQ_RAW_CONFIG" 
-                          column="MTIME" 
-                          columnType="LONG"
-                          nullable="false"/>
-
-      <schema-directSQL>
-         <statement desc="Creating RHQ_RAW_CONFIG foreign key relation to RHQ_CONFIG">
-            ALTER TABLE RHQ_RAW_CONFIG
-            ADD CONSTRAINT RHQ_RAW_CONFIG_CONFIG_ID_FK
-            FOREIGN KEY (CONFIG_ID)
-            REFERENCES RHQ_CONFIG (ID)
-         </statement>
-      </schema-directSQL>
-
-   </schemaSpec>
-
-   <schemaSpec version="2.59.1">
-      <schema-addColumn table="RHQ_PLUGIN" column="AMPS_VERSION" columnType="VARCHAR2"/>
-      <schema-alterColumn table="RHQ_PLUGIN"
-                          column="AMPS_VERSION"
-                          columnType="VARCHAR2"
-                          precision="16"/>
-   </schemaSpec>
-
->>>>>>> ba2a3f1c
+   </schemaSpec>
+
 </dbupgrade>
 
 </target>
