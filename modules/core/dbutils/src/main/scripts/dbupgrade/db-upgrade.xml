--- conflicted
+++ resolved
@@ -1568,9 +1568,391 @@
                           columnType="VARCHAR2"
                           precision="16"/>
    </schemaSpec>
-
-<<<<<<< HEAD
-   <schemaSpec version="2.61">
+   <schemaSpec version="2.59.2">
+        <schema-directSQL>
+          <!-- RHN_CHANNEL => RHQ_REPO -->
+          <statement>
+            ALTER TABLE RHQ_CHANNEL RENAME TO RHQ_REPO
+          </statement>
+          <statement targetDBVendor="postgresql">
+            ALTER TABLE RHQ_CHANNEL_ID_SEQ RENAME TO RHQ_REPO_ID_SEQ
+          </statement>
+          <statement targetDBVendor="oracle">
+            RENAME RHQ_CHANNEL_ID_SEQ TO RHQ_REPO_ID_SEQ
+          </statement>
+          <statement>
+            ALTER INDEX RHQ_CHANNEL_IDX
+            RENAME TO RHQ_REPO_IDX
+          </statement>
+          <statement targetDBVendor="postgresql">
+            ALTER TABLE RHQ_REPO
+            DROP CONSTRAINT RHQ_CHANNEL_PKEY CASCADE
+          </statement>
+          <statement targetDBVendor="postgresql">
+            ALTER TABLE RHQ_REPO
+            ADD CONSTRAINT RHQ_REPO_PKEY PRIMARY KEY ( ID )
+          </statement>
+          <!-- RHQ_CHANNEL_CONTENT_SRC_MAP => RHQ_REPO_CONTENT_SRC_MAP -->
+          <statement>
+            ALTER TABLE RHQ_CHANNEL_CONTENT_SRC_MAP
+              RENAME TO RHQ_REPO_CONTENT_SRC_MAP
+          </statement>
+          <statement>
+            ALTER TABLE RHQ_REPO_CONTENT_SRC_MAP
+              RENAME COLUMN CHANNEL_ID TO REPO_ID
+          </statement>
+          <statement>
+            ALTER TABLE RHQ_REPO_CONTENT_SRC_MAP
+            DROP CONSTRAINT RHQ_CHAN_CONTENT_SRC_MAP_KEY
+          </statement>
+          <statement>
+            ALTER TABLE RHQ_REPO_CONTENT_SRC_MAP
+            ADD CONSTRAINT RHQ_REPO_CONTENT_SRC_MAP_KEY
+            PRIMARY KEY ( REPO_ID, CONTENT_SRC_ID )
+          </statement>
+          <statement targetDBVendor="postgresql">
+            ALTER TABLE RHQ_REPO_CONTENT_SRC_MAP
+            ADD CONSTRAINT RHQ_REPO_CONTENT_SRC_MAP_REPO_ID_FKEY
+            FOREIGN KEY ( REPO_ID )
+            REFERENCES RHQ_REPO ( ID )
+          </statement>
+          <statement targetDBVendor="postgresql">
+            ALTER TABLE RHQ_REPO_CONTENT_SRC_MAP
+            DROP CONSTRAINT RHQ_CHANNEL_CONTENT_SRC_MAP_CONTENT_SRC_ID_FKEY
+          </statement>
+          <statement targetDBVendor="postgresql">
+            ALTER TABLE RHQ_REPO_CONTENT_SRC_MAP
+            ADD CONSTRAINT RHQ_REPO_CONTENT_SRC_MAP_CONTENT_SRC_ID_FKEY
+            FOREIGN KEY ( CONTENT_SRC_ID )
+            REFERENCES RHQ_CONTENT_SOURCE( ID )
+          </statement>
+          <!-- RHQ_CHANNEL_PKG_VERSION_MAP => RHQ_REPO_PKG_VERSION_MAP -->
+          <statement>
+            ALTER TABLE RHQ_CHANNEL_PKG_VERSION_MAP
+              RENAME TO RHQ_REPO_PKG_VERSION_MAP
+          </statement>
+          <statement>
+            ALTER TABLE RHQ_REPO_PKG_VERSION_MAP
+              RENAME COLUMN CHANNEL_ID TO REPO_ID
+          </statement>
+          <statement>
+            ALTER TABLE RHQ_REPO_PKG_VERSION_MAP
+            DROP CONSTRAINT RHQ_CHANNEL_PKG_VER_MAP_KEY
+          </statement>
+          <statement>
+            ALTER TABLE RHQ_REPO_PKG_VERSION_MAP
+            ADD CONSTRAINT RHQ_REPO_PKG_VER_MAP_KEY
+              PRIMARY KEY ( REPO_ID, PACKAGE_VERSION_ID )
+          </statement>
+          <statement targetDBVendor="postgresql">
+            ALTER TABLE RHQ_REPO_PKG_VERSION_MAP
+            DROP CONSTRAINT RHQ_CHANNEL_PKG_VERSION_MAP_PACKAGE_VERSION_ID_FKEY
+          </statement>
+          <statement targetDBVendor="postgresql">
+            ALTER TABLE RHQ_REPO_PKG_VERSION_MAP
+            ADD CONSTRAINT RHQ_REPO_PKG_VERSION_MAP_PACKAGE_VERSION_ID_FKEY
+            FOREIGN KEY ( PACKAGE_VERSION_ID )
+            REFERENCES RHQ_PACKAGE_VERSION ( ID )
+          </statement>
+          <statement targetDBVendor="postgresql">
+            ALTER TABLE RHQ_REPO_PKG_VERSION_MAP
+            ADD CONSTRAINT RHQ_REPO_PKG_VERSION_MAP_REPO_ID_FKEY
+            FOREIGN KEY ( REPO_ID )
+            REFERENCES RHQ_REPO ( ID )
+          </statement>
+          <!-- RHQ_CHANNEL_RESOURCE_MAP => RHQ_REPO_RESOURCE_MAP -->
+          <statement>
+            ALTER TABLE RHQ_CHANNEL_RESOURCE_MAP
+              RENAME TO RHQ_REPO_RESOURCE_MAP
+          </statement>
+          <statement>
+            ALTER TABLE RHQ_REPO_RESOURCE_MAP
+              RENAME COLUMN CHANNEL_ID TO REPO_ID
+          </statement>
+          <statement>
+            ALTER TABLE RHQ_REPO_RESOURCE_MAP
+            DROP CONSTRAINT RHQ_CHANNEL_RESOURCE_MAP_KEY
+          </statement>
+          <statement>
+            ALTER TABLE RHQ_REPO_RESOURCE_MAP
+            ADD CONSTRAINT RHQ_REPO_RESOURCE_MAP_KEY
+             PRIMARY KEY ( REPO_ID, RESOURCE_ID )
+          </statement>
+          <statement targetDBVendor="postgresql">
+            ALTER TABLE RHQ_REPO_RESOURCE_MAP
+            DROP CONSTRAINT RHQ_CHANNEL_RESOURCE_MAP_RESOURCE_ID_FKEY
+          </statement>
+          <statement targetDBVendor="postgresql">
+            ALTER TABLE RHQ_REPO_RESOURCE_MAP
+            ADD CONSTRAINT RHQ_REPO_RESOURCE_MAP_RESOURCE_ID_FKEY
+            FOREIGN KEY ( RESOURCE_ID )
+            REFERENCES RHQ_RESOURCE ( ID )
+          </statement>
+          <statement targetDBVendor="postgresql">
+            ALTER TABLE RHQ_REPO_RESOURCE_MAP
+            ADD CONSTRAINT RHQ_REPO_RESOURCE_MAP_REPO_ID_FKEY
+            FOREIGN KEY ( REPO_ID )
+            REFERENCES RHQ_REPO ( ID )
+          </statement>
+        </schema-directSQL>
+        <!-- RHQ_REPO_GROUP_TYPE -->
+        <schema-createSequence name="RHQ_REPO_GROUP_TYPE_ID_SEQ" initial="10001" />
+        <schema-directSQL>
+          <statement>
+            CREATE TABLE RHQ_REPO_GROUP_TYPE ( ID INTEGER PRIMARY KEY )
+          </statement>
+        </schema-directSQL>
+        <schema-alterColumn table="RHQ_REPO_GROUP_TYPE" column="ID" nullable="false" />
+        <schema-addColumn table="RHQ_REPO_GROUP_TYPE" column="NAME" precision="200" columnType="VARCHAR2" />
+        <schema-alterColumn table="RHQ_REPO_GROUP_TYPE" column="NAME" nullable="false" />
+        <schema-addColumn table="RHQ_REPO_GROUP_TYPE" column="DESCRIPTION" precision="500" columnType="VARCHAR2" />
+        <schema-directSQL>
+          <statement>
+            INSERT INTO RHQ_REPO_GROUP_TYPE ( ID, NAME )
+            VALUES ( 1, 'family' )
+          </statement>
+        </schema-directSQL>
+        <!-- RHQ_REPO_GROUP -->
+        <schema-createSequence name="RHQ_REPO_GROUP_ID_SEQ" initial="10001" />
+        <schema-directSQL>
+          <statement>
+            CREATE TABLE RHQ_REPO_GROUP ( ID INTEGER PRIMARY KEY )
+          </statement>
+        </schema-directSQL>
+        <schema-alterColumn table="RHQ_REPO_GROUP" column="ID" nullable="false" />
+        <schema-addColumn table="RHQ_REPO_GROUP" column="NAME" precision="200" columnType="VARCHAR2" />
+        <schema-alterColumn table="RHQ_REPO_GROUP" column="NAME" nullable="false" />
+        <schema-addColumn table="RHQ_REPO_GROUP" column="DESCRIPTION" precision="500" columnType="VARCHAR2" />
+        <schema-addColumn table="RHQ_REPO_GROUP" column="REPO_GROUP_TYPE_ID" columnType="INTEGER" />
+        <schema-alterColumn table="RHQ_REPO_GROUP" column="REPO_GROUP_TYPE_ID" nullable="false" />
+        <schema-directSQL>
+          <statement targetDBVendor="postgresql">
+            ALTER TABLE RHQ_REPO_GROUP
+            ADD CONSTRAINT RHQ_REPO_GROUP_REPO_GROUP_TYPE_ID_FKEY
+            FOREIGN KEY ( REPO_GROUP_TYPE_ID )
+            REFERENCES RHQ_REPO_GROUP_TYPE ( ID )
+          </statement>
+          <statement targetDBVendor="oracle">
+            ALTER TABLE RHQ_REPO_GROUP
+            ADD FOREIGN KEY ( REPO_GROUP_TYPE_ID )
+            REFERENCES RHQ_REPO_GROUP_TYPE ( ID )
+          </statement>
+          <statement targetDBVendor="postgresql">
+            CREATE UNIQUE INDEX RHQ_REPO_GROUP_IDX
+            ON RHQ_REPO_GROUP ( NAME, REPO_GROUP_TYPE_ID )
+          </statement>
+          <statement targetDBVendor="oracle">
+            CREATE UNIQUE INDEX RHQ_REPO_GROUP_IDX
+            ON RHQ_REPO_GROUP ( NAME, REPO_GROUP_TYPE_ID )
+          </statement>
+        </schema-directSQL>
+        <!-- RHQ_REPO_REPO_GRP_MAP -->
+        <schema-directSQL>
+          <statement>
+            CREATE TABLE RHQ_REPO_REPO_GRP_MAP ( REPO_ID INTEGER )
+          </statement>
+        </schema-directSQL>
+        <schema-alterColumn table="RHQ_REPO_REPO_GRP_MAP" column="REPO_ID" nullable="false" />
+        <schema-addColumn table="RHQ_REPO_REPO_GRP_MAP" column="REPO_GRP_ID" columnType="INTEGER" />
+        <schema-alterColumn table="RHQ_REPO_REPO_GRP_MAP" column="REPO_GRP_ID" nullable="false" />
+        <schema-addColumn table="RHQ_REPO_REPO_GRP_MAP" column="CTIME" columnType="LONG" />
+        <schema-alterColumn table="RHQ_REPO_REPO_GRP_MAP" column="CTIME" nullable="false" />
+        <schema-directSQL>
+          <statement>
+            ALTER TABLE RHQ_REPO_REPO_GRP_MAP
+            ADD CONSTRAINT RHQ_REPO_REPO_GRP_MAP_KEY
+            PRIMARY KEY ( REPO_ID, REPO_GRP_ID )
+          </statement>
+          <statement targetDBVendor="postgresql">
+            ALTER TABLE RHQ_REPO_REPO_GRP_MAP
+            ADD CONSTRAINT RHQ_REPO_REPO_GRP_MAP_REPO_ID_FKEY
+            FOREIGN KEY ( REPO_ID )
+            REFERENCES RHQ_REPO ( ID )
+          </statement>
+          <statement targetDBVendor="oracle">
+            ALTER TABLE RHQ_REPO_REPO_GRP_MAP
+            ADD FOREIGN KEY ( REPO_ID )
+            REFERENCES RHQ_REPO ( ID )
+          </statement>
+          <statement targetDBVendor="postgresql">
+            ALTER TABLE RHQ_REPO_REPO_GRP_MAP
+            ADD CONSTRAINT RHQ_REPO_REPO_GRP_MAP_REPO_GRP_ID_FKEY
+            FOREIGN KEY ( REPO_GRP_ID )
+            REFERENCES RHQ_REPO_GROUP ( ID )
+          </statement>
+          <statement targetDBVendor="oracle">
+            ALTER TABLE RHQ_REPO_REPO_GRP_MAP
+            ADD FOREIGN KEY ( REPO_GRP_ID )
+            REFERENCES RHQ_REPO_GROUP ( ID )
+          </statement>
+        </schema-directSQL>
+        <!-- RHQ_REPO_RELATION_TYPE -->
+        <schema-createSequence name="RHQ_REPO_RELATION_TYPE_ID_SEQ" initial="10001" />
+        <schema-directSQL>
+          <statement>
+            CREATE TABLE RHQ_REPO_RELATION_TYPE ( ID INTEGER PRIMARY KEY )
+          </statement>
+        </schema-directSQL>
+        <schema-alterColumn table="RHQ_REPO_RELATION_TYPE" column="ID" nullable="false" />
+        <schema-addColumn table="RHQ_REPO_RELATION_TYPE" column="NAME" precision="200" columnType="VARCHAR2" />
+        <schema-alterColumn table="RHQ_REPO_RELATION_TYPE" column="NAME" nullable="false" />
+        <schema-addColumn table="RHQ_REPO_RELATION_TYPE" column="DESCRIPTION" precision="500" columnType="VARCHAR2" />
+        <schema-directSQL>
+          <statement>
+            INSERT INTO
+            RHQ_REPO_RELATION_TYPE ( ID, NAME )
+            VALUES ( 1, 'parent' )
+          </statement>
+          <statement>
+            INSERT INTO
+            RHQ_REPO_RELATION_TYPE ( ID, NAME )
+            VALUES ( 2, 'clone' )
+          </statement>
+        </schema-directSQL>
+        <!-- RHQ_REPO_RELATION -->
+        <schema-createSequence name="RHQ_REPO_RELATION_ID_SEQ" initial="10001" />
+        <schema-directSQL>
+          <statement>
+            CREATE TABLE RHQ_REPO_RELATION ( ID INTEGER PRIMARY KEY )
+          </statement>
+        </schema-directSQL>
+        <schema-alterColumn table="RHQ_REPO_RELATION" column="ID" nullable="false" />
+        <schema-addColumn table="RHQ_REPO_RELATION" column="RELATED_REPO_ID" columnType="INTEGER" />
+        <schema-alterColumn table="RHQ_REPO_RELATION" column="RELATED_REPO_ID" nullable="false" />
+        <schema-addColumn table="RHQ_REPO_RELATION" column="REPO_RELATION_TYPE_ID" columnType="INTEGER" />
+        <schema-alterColumn table="RHQ_REPO_RELATION" column="REPO_RELATION_TYPE_ID" nullable="false" />
+        <schema-directSQL>
+          <statement targetDBVendor="postgresql">
+            ALTER TABLE RHQ_REPO_RELATION
+            ADD CONSTRAINT RHQ_REPO_RELATION_RELATED_REPO_ID_FKEY
+            FOREIGN KEY ( RELATED_REPO_ID )
+            REFERENCES RHQ_REPO ( ID )
+          </statement>
+          <statement targetDBVendor="oracle">
+            ALTER TABLE RHQ_REPO_RELATION
+            ADD FOREIGN KEY ( RELATED_REPO_ID )
+            REFERENCES RHQ_REPO ( ID )
+          </statement>
+          <statement targetDBVendor="postgresql">
+            ALTER TABLE RHQ_REPO_RELATION
+            ADD CONSTRAINT RHQ_REPO_RELATION_REPO_RELATION_TYPE_ID_FKEY
+            FOREIGN KEY ( REPO_RELATION_TYPE_ID )
+            REFERENCES RHQ_REPO_RELATION_TYPE ( ID )
+          </statement>
+          <statement targetDBVendor="oracle">
+            ALTER TABLE RHQ_REPO_RELATION
+            ADD FOREIGN KEY ( REPO_RELATION_TYPE_ID )
+            REFERENCES RHQ_REPO_RELATION_TYPE ( ID )
+          </statement>
+        </schema-directSQL>
+        <!-- RHQ_REPO_REPO_RELATION_MAP -->
+        <schema-directSQL>
+          <statement>
+            CREATE TABLE RHQ_REPO_REPO_RELATION_MAP ( REPO_ID INTEGER )
+          </statement>
+        </schema-directSQL>
+        <schema-alterColumn table="RHQ_REPO_REPO_RELATION_MAP" column="REPO_ID" nullable="false" />
+        <schema-addColumn table="RHQ_REPO_REPO_RELATION_MAP" column="REPO_RELATION_ID" columnType="INTEGER" />
+        <schema-alterColumn table="RHQ_REPO_REPO_RELATION_MAP" column="REPO_RELATION_ID" nullable="false" />
+        <schema-addColumn table="RHQ_REPO_REPO_RELATION_MAP" column="CTIME" columnType="LONG" />
+        <schema-alterColumn table="RHQ_REPO_REPO_RELATION_MAP" column="CTIME" nullable="false" />
+        <schema-directSQL>
+          <statement>
+            ALTER TABLE RHQ_REPO_REPO_RELATION_MAP
+            ADD CONSTRAINT RHQ_REPO_REPO_RELATION_MAP_KEY
+            PRIMARY KEY ( REPO_ID, REPO_RELATION_ID )
+          </statement>
+          <statement targetDBVendor="postgresql">
+            ALTER TABLE RHQ_REPO_REPO_RELATION_MAP
+            ADD CONSTRAINT RHQ_REPO_REPO_RELATION_MAP_REPO_ID_FKEY
+            FOREIGN KEY ( REPO_ID )
+            REFERENCES RHQ_REPO ( ID )
+          </statement>
+          <statement targetDBVendor="oracle">
+            ALTER TABLE RHQ_REPO_REPO_RELATION_MAP
+            ADD FOREIGN KEY ( REPO_ID )
+            REFERENCES RHQ_REPO ( ID )
+          </statement>
+          <statement targetDBVendor="postgresql">
+            ALTER TABLE RHQ_REPO_REPO_RELATION_MAP
+            ADD CONSTRAINT RHQ_REPO_REPO_RELATION_MAP_REPO_RELATION_ID_FKEY
+            FOREIGN KEY ( REPO_RELATION_ID )
+            REFERENCES RHQ_REPO_RELATION ( ID )
+          </statement>
+          <statement targetDBVendor="oracle">
+            ALTER TABLE RHQ_REPO_REPO_RELATION_MAP
+            ADD FOREIGN KEY ( REPO_RELATION_ID )
+            REFERENCES RHQ_REPO_RELATION ( ID )
+          </statement>
+        </schema-directSQL>
+      </schemaSpec>
+
+      <schemaSpec version="2.61">
+         <schema-directSQL>
+          <statement desc="Creating table RHQ_KICKSTARTABLE_TREE">
+            CREATE TABLE RHQ_KICKSTARTABLE_TREE ( ID INTEGER PRIMARY KEY )
+          </statement>
+        </schema-directSQL>
+        <schema-alterColumn table="RHQ_KICKSTARTABLE_TREE" column="ID" nullable="false" columnType="INTEGER"/>
+        <schema-addColumn table="RHQ_KICKSTARTABLE_TREE" column="LABEL" precision="64" columnType="VARCHAR2" />
+        <schema-alterColumn table="RHQ_KICKSTARTABLE_TREE" column="LABEL" nullable="false" />
+        <schema-addColumn table="RHQ_KICKSTARTABLE_TREE" column="BASE_PATH" precision="256" columnType="VARCHAR2" />
+        <schema-alterColumn table="RHQ_KICKSTARTABLE_TREE" column="BASE_PATH" nullable="false" />
+        <schema-addColumn table="RHQ_KICKSTARTABLE_TREE" column="LAST_MODIFIED" columnType="LONG" />
+        <schema-alterColumn table="RHQ_KICKSTARTABLE_TREE" column="LAST_MODIFIED" nullable="false" />
+        <schema-directSQL>
+            <statement targetDBVendor="postgresql">
+            CREATE UNIQUE INDEX RHQ_KICKSTART_IDX
+            ON RHQ_KICKSTARTABLE_TREE ( LABEL, BASE_PATH )
+          </statement>
+          <statement targetDBVendor="oracle">
+            CREATE UNIQUE INDEX RHQ_KICKSTART_IDX
+            ON RHQ_KICKSTARTABLE_TREE ( LABEL, BASE_PATH )
+          </statement>
+        </schema-directSQL>
+
+        <schema-directSQL>
+          <statement desc="Creating table RHQ_REPO_KS_TREE">
+            CREATE TABLE RHQ_REPO_KS_TREE ( REPO_ID INTEGER )
+        </statement>
+        </schema-directSQL>
+
+        <schema-alterColumn table="RHQ_REPO_KS_TREE" column="REPO_ID" nullable="false" columnType="INTEGER"/>
+        <schema-addColumn table="RHQ_REPO_KS_TREE" column="KICKSTART_TREE_ID" columnType="INTEGER" />
+        <schema-alterColumn table="RHQ_REPO_KS_TREE" column="KICKSTART_TREE_ID" nullable="false" />
+        <schema-addColumn table="RHQ_REPO_KS_TREE" column="LAST_MODIFIED" columnType="LONG" />
+        <schema-alterColumn table="RHQ_REPO_KS_TREE" column="LAST_MODIFIED" nullable="false" />
+        <schema-directSQL>
+         <statement>
+            ALTER TABLE RHQ_REPO_KS_TREE
+            ADD CONSTRAINT RHQ_REPO_KS_MAP_KEY
+            PRIMARY KEY ( REPO_ID, KICKSTART_TREE_ID )
+         </statement>
+         <statement targetDBVendor="postgresql">
+            ALTER TABLE RHQ_REPO_KS_TREE
+            ADD CONSTRAINT RHQ_KS_REPO_ID_FKEY
+            FOREIGN KEY ( REPO_ID )
+            REFERENCES RHQ_REPO ( ID )
+          </statement>
+          <statement targetDBVendor="oracle">
+            ALTER TABLE RHQ_REPO_KS_TREE
+            ADD FOREIGN KEY ( REPO_ID )
+            REFERENCES RHQ_REPO ( ID )
+          </statement>
+          <statement targetDBVendor="postgresql">
+            ALTER TABLE RHQ_REPO_KS_TREE
+            ADD CONSTRAINT RHQ_REPO_KS_TREE_ID_FKEY
+            FOREIGN KEY ( KICKSTART_TREE_ID )
+            REFERENCES RHQ_KICKSTARTABLE_TREE ( ID )
+          </statement>
+          <statement targetDBVendor="oracle">
+            ALTER TABLE RHQ_REPO_KS_TREE
+            ADD FOREIGN KEY ( KICKSTART_TREE_ID )
+            REFERENCES RHQ_KICKSTARTABLE_TREE ( ID )
+          </statement>
+        </schema-directSQL>
+      </schemaSpec>
+   <schemaSpec version="2.62">
       <schema-alterColumn
          table="RHQ_CONFIG_PROP_DEF"
          column="NAME"
@@ -1583,395 +1965,6 @@
        precision="255" />
    </schemaSpec>
 
-</dbupgrade>
-=======
-   <schemaSpec version="2.59.2">
-        <schema-directSQL>
-          <!-- RHN_CHANNEL => RHQ_REPO -->
-          <statement>
-            ALTER TABLE RHQ_CHANNEL RENAME TO RHQ_REPO
-          </statement>
-          <statement targetDBVendor="postgresql">
-            ALTER TABLE RHQ_CHANNEL_ID_SEQ RENAME TO RHQ_REPO_ID_SEQ
-          </statement>
-          <statement targetDBVendor="oracle">
-            RENAME RHQ_CHANNEL_ID_SEQ TO RHQ_REPO_ID_SEQ
-          </statement>
-          <statement>
-            ALTER INDEX RHQ_CHANNEL_IDX
-            RENAME TO RHQ_REPO_IDX
-          </statement>
-          <statement targetDBVendor="postgresql">
-            ALTER TABLE RHQ_REPO
-            DROP CONSTRAINT RHQ_CHANNEL_PKEY CASCADE
-          </statement>
-          <statement targetDBVendor="postgresql">
-            ALTER TABLE RHQ_REPO
-            ADD CONSTRAINT RHQ_REPO_PKEY PRIMARY KEY ( ID )
-          </statement>
-          <!-- RHQ_CHANNEL_CONTENT_SRC_MAP => RHQ_REPO_CONTENT_SRC_MAP -->
-          <statement>
-            ALTER TABLE RHQ_CHANNEL_CONTENT_SRC_MAP
-              RENAME TO RHQ_REPO_CONTENT_SRC_MAP
-          </statement>
-          <statement>
-            ALTER TABLE RHQ_REPO_CONTENT_SRC_MAP
-              RENAME COLUMN CHANNEL_ID TO REPO_ID
-          </statement>
-          <statement>
-            ALTER TABLE RHQ_REPO_CONTENT_SRC_MAP
-            DROP CONSTRAINT RHQ_CHAN_CONTENT_SRC_MAP_KEY
-          </statement>
-          <statement>
-            ALTER TABLE RHQ_REPO_CONTENT_SRC_MAP
-            ADD CONSTRAINT RHQ_REPO_CONTENT_SRC_MAP_KEY
-            PRIMARY KEY ( REPO_ID, CONTENT_SRC_ID )
-          </statement>
-          <statement targetDBVendor="postgresql">
-            ALTER TABLE RHQ_REPO_CONTENT_SRC_MAP
-            ADD CONSTRAINT RHQ_REPO_CONTENT_SRC_MAP_REPO_ID_FKEY
-            FOREIGN KEY ( REPO_ID )
-            REFERENCES RHQ_REPO ( ID )
-          </statement>
-          <statement targetDBVendor="postgresql">
-            ALTER TABLE RHQ_REPO_CONTENT_SRC_MAP
-            DROP CONSTRAINT RHQ_CHANNEL_CONTENT_SRC_MAP_CONTENT_SRC_ID_FKEY
-          </statement>
-          <statement targetDBVendor="postgresql">
-            ALTER TABLE RHQ_REPO_CONTENT_SRC_MAP
-            ADD CONSTRAINT RHQ_REPO_CONTENT_SRC_MAP_CONTENT_SRC_ID_FKEY
-            FOREIGN KEY ( CONTENT_SRC_ID )
-            REFERENCES RHQ_CONTENT_SOURCE( ID )
-          </statement>
-          <!-- RHQ_CHANNEL_PKG_VERSION_MAP => RHQ_REPO_PKG_VERSION_MAP -->
-          <statement>
-            ALTER TABLE RHQ_CHANNEL_PKG_VERSION_MAP
-              RENAME TO RHQ_REPO_PKG_VERSION_MAP
-          </statement>
-          <statement>
-            ALTER TABLE RHQ_REPO_PKG_VERSION_MAP
-              RENAME COLUMN CHANNEL_ID TO REPO_ID
-          </statement>
-          <statement>
-            ALTER TABLE RHQ_REPO_PKG_VERSION_MAP
-            DROP CONSTRAINT RHQ_CHANNEL_PKG_VER_MAP_KEY
-          </statement>
-          <statement>
-            ALTER TABLE RHQ_REPO_PKG_VERSION_MAP
-            ADD CONSTRAINT RHQ_REPO_PKG_VER_MAP_KEY
-              PRIMARY KEY ( REPO_ID, PACKAGE_VERSION_ID )
-          </statement>
-          <statement targetDBVendor="postgresql">
-            ALTER TABLE RHQ_REPO_PKG_VERSION_MAP
-            DROP CONSTRAINT RHQ_CHANNEL_PKG_VERSION_MAP_PACKAGE_VERSION_ID_FKEY
-          </statement>
-          <statement targetDBVendor="postgresql">
-            ALTER TABLE RHQ_REPO_PKG_VERSION_MAP
-            ADD CONSTRAINT RHQ_REPO_PKG_VERSION_MAP_PACKAGE_VERSION_ID_FKEY
-            FOREIGN KEY ( PACKAGE_VERSION_ID )
-            REFERENCES RHQ_PACKAGE_VERSION ( ID )
-          </statement>
-          <statement targetDBVendor="postgresql">
-            ALTER TABLE RHQ_REPO_PKG_VERSION_MAP
-            ADD CONSTRAINT RHQ_REPO_PKG_VERSION_MAP_REPO_ID_FKEY
-            FOREIGN KEY ( REPO_ID )
-            REFERENCES RHQ_REPO ( ID )
-          </statement>
-          <!-- RHQ_CHANNEL_RESOURCE_MAP => RHQ_REPO_RESOURCE_MAP -->
-          <statement>
-            ALTER TABLE RHQ_CHANNEL_RESOURCE_MAP
-              RENAME TO RHQ_REPO_RESOURCE_MAP
-          </statement>
-          <statement>
-            ALTER TABLE RHQ_REPO_RESOURCE_MAP
-              RENAME COLUMN CHANNEL_ID TO REPO_ID
-          </statement>
-          <statement>
-            ALTER TABLE RHQ_REPO_RESOURCE_MAP
-            DROP CONSTRAINT RHQ_CHANNEL_RESOURCE_MAP_KEY
-          </statement>
-          <statement>
-            ALTER TABLE RHQ_REPO_RESOURCE_MAP
-            ADD CONSTRAINT RHQ_REPO_RESOURCE_MAP_KEY
-             PRIMARY KEY ( REPO_ID, RESOURCE_ID )
-          </statement>
-          <statement targetDBVendor="postgresql">
-            ALTER TABLE RHQ_REPO_RESOURCE_MAP
-            DROP CONSTRAINT RHQ_CHANNEL_RESOURCE_MAP_RESOURCE_ID_FKEY
-          </statement>
-          <statement targetDBVendor="postgresql">
-            ALTER TABLE RHQ_REPO_RESOURCE_MAP
-            ADD CONSTRAINT RHQ_REPO_RESOURCE_MAP_RESOURCE_ID_FKEY
-            FOREIGN KEY ( RESOURCE_ID )
-            REFERENCES RHQ_RESOURCE ( ID )
-          </statement>
-          <statement targetDBVendor="postgresql">
-            ALTER TABLE RHQ_REPO_RESOURCE_MAP
-            ADD CONSTRAINT RHQ_REPO_RESOURCE_MAP_REPO_ID_FKEY
-            FOREIGN KEY ( REPO_ID )
-            REFERENCES RHQ_REPO ( ID )
-          </statement>
-        </schema-directSQL>
-        <!-- RHQ_REPO_GROUP_TYPE -->
-        <schema-createSequence name="RHQ_REPO_GROUP_TYPE_ID_SEQ" initial="10001" />
-        <schema-directSQL>
-          <statement>
-            CREATE TABLE RHQ_REPO_GROUP_TYPE ( ID INTEGER PRIMARY KEY )
-          </statement>
-        </schema-directSQL>
-        <schema-alterColumn table="RHQ_REPO_GROUP_TYPE" column="ID" nullable="false" />
-        <schema-addColumn table="RHQ_REPO_GROUP_TYPE" column="NAME" precision="200" columnType="VARCHAR2" />
-        <schema-alterColumn table="RHQ_REPO_GROUP_TYPE" column="NAME" nullable="false" />
-        <schema-addColumn table="RHQ_REPO_GROUP_TYPE" column="DESCRIPTION" precision="500" columnType="VARCHAR2" />
-        <schema-directSQL>
-          <statement>
-            INSERT INTO RHQ_REPO_GROUP_TYPE ( ID, NAME )
-            VALUES ( 1, 'family' )
-          </statement>
-        </schema-directSQL>
-        <!-- RHQ_REPO_GROUP -->
-        <schema-createSequence name="RHQ_REPO_GROUP_ID_SEQ" initial="10001" />
-        <schema-directSQL>
-          <statement>
-            CREATE TABLE RHQ_REPO_GROUP ( ID INTEGER PRIMARY KEY )
-          </statement>
-        </schema-directSQL>
-        <schema-alterColumn table="RHQ_REPO_GROUP" column="ID" nullable="false" />
-        <schema-addColumn table="RHQ_REPO_GROUP" column="NAME" precision="200" columnType="VARCHAR2" />
-        <schema-alterColumn table="RHQ_REPO_GROUP" column="NAME" nullable="false" />
-        <schema-addColumn table="RHQ_REPO_GROUP" column="DESCRIPTION" precision="500" columnType="VARCHAR2" />
-        <schema-addColumn table="RHQ_REPO_GROUP" column="REPO_GROUP_TYPE_ID" columnType="INTEGER" />
-        <schema-alterColumn table="RHQ_REPO_GROUP" column="REPO_GROUP_TYPE_ID" nullable="false" />
-        <schema-directSQL>
-          <statement targetDBVendor="postgresql">
-            ALTER TABLE RHQ_REPO_GROUP
-            ADD CONSTRAINT RHQ_REPO_GROUP_REPO_GROUP_TYPE_ID_FKEY
-            FOREIGN KEY ( REPO_GROUP_TYPE_ID )
-            REFERENCES RHQ_REPO_GROUP_TYPE ( ID )
-          </statement>
-          <statement targetDBVendor="oracle">
-            ALTER TABLE RHQ_REPO_GROUP
-            ADD FOREIGN KEY ( REPO_GROUP_TYPE_ID )
-            REFERENCES RHQ_REPO_GROUP_TYPE ( ID )
-          </statement>
-          <statement targetDBVendor="postgresql">
-            CREATE UNIQUE INDEX RHQ_REPO_GROUP_IDX
-            ON RHQ_REPO_GROUP ( NAME, REPO_GROUP_TYPE_ID )
-          </statement>
-          <statement targetDBVendor="oracle">
-            CREATE UNIQUE INDEX RHQ_REPO_GROUP_IDX
-            ON RHQ_REPO_GROUP ( NAME, REPO_GROUP_TYPE_ID )
-          </statement>
-        </schema-directSQL>
-        <!-- RHQ_REPO_REPO_GRP_MAP -->
-        <schema-directSQL>
-          <statement>
-            CREATE TABLE RHQ_REPO_REPO_GRP_MAP ( REPO_ID INTEGER )
-          </statement>
-        </schema-directSQL>
-        <schema-alterColumn table="RHQ_REPO_REPO_GRP_MAP" column="REPO_ID" nullable="false" />
-        <schema-addColumn table="RHQ_REPO_REPO_GRP_MAP" column="REPO_GRP_ID" columnType="INTEGER" />
-        <schema-alterColumn table="RHQ_REPO_REPO_GRP_MAP" column="REPO_GRP_ID" nullable="false" />
-        <schema-addColumn table="RHQ_REPO_REPO_GRP_MAP" column="CTIME" columnType="LONG" />
-        <schema-alterColumn table="RHQ_REPO_REPO_GRP_MAP" column="CTIME" nullable="false" />
-        <schema-directSQL>
-          <statement>
-            ALTER TABLE RHQ_REPO_REPO_GRP_MAP
-            ADD CONSTRAINT RHQ_REPO_REPO_GRP_MAP_KEY
-            PRIMARY KEY ( REPO_ID, REPO_GRP_ID )
-          </statement>
-          <statement targetDBVendor="postgresql">
-            ALTER TABLE RHQ_REPO_REPO_GRP_MAP
-            ADD CONSTRAINT RHQ_REPO_REPO_GRP_MAP_REPO_ID_FKEY
-            FOREIGN KEY ( REPO_ID )
-            REFERENCES RHQ_REPO ( ID )
-          </statement>
-          <statement targetDBVendor="oracle">
-            ALTER TABLE RHQ_REPO_REPO_GRP_MAP
-            ADD FOREIGN KEY ( REPO_ID )
-            REFERENCES RHQ_REPO ( ID )
-          </statement>
-          <statement targetDBVendor="postgresql">
-            ALTER TABLE RHQ_REPO_REPO_GRP_MAP
-            ADD CONSTRAINT RHQ_REPO_REPO_GRP_MAP_REPO_GRP_ID_FKEY
-            FOREIGN KEY ( REPO_GRP_ID )
-            REFERENCES RHQ_REPO_GROUP ( ID )
-          </statement>
-          <statement targetDBVendor="oracle">
-            ALTER TABLE RHQ_REPO_REPO_GRP_MAP
-            ADD FOREIGN KEY ( REPO_GRP_ID )
-            REFERENCES RHQ_REPO_GROUP ( ID )
-          </statement>
-        </schema-directSQL>
-        <!-- RHQ_REPO_RELATION_TYPE -->
-        <schema-createSequence name="RHQ_REPO_RELATION_TYPE_ID_SEQ" initial="10001" />
-        <schema-directSQL>
-          <statement>
-            CREATE TABLE RHQ_REPO_RELATION_TYPE ( ID INTEGER PRIMARY KEY )
-          </statement>
-        </schema-directSQL>
-        <schema-alterColumn table="RHQ_REPO_RELATION_TYPE" column="ID" nullable="false" />
-        <schema-addColumn table="RHQ_REPO_RELATION_TYPE" column="NAME" precision="200" columnType="VARCHAR2" />
-        <schema-alterColumn table="RHQ_REPO_RELATION_TYPE" column="NAME" nullable="false" />
-        <schema-addColumn table="RHQ_REPO_RELATION_TYPE" column="DESCRIPTION" precision="500" columnType="VARCHAR2" />
-        <schema-directSQL>
-          <statement>
-            INSERT INTO
-            RHQ_REPO_RELATION_TYPE ( ID, NAME )
-            VALUES ( 1, 'parent' )
-          </statement>
-          <statement>
-            INSERT INTO
-            RHQ_REPO_RELATION_TYPE ( ID, NAME )
-            VALUES ( 2, 'clone' )
-          </statement>
-        </schema-directSQL>
-        <!-- RHQ_REPO_RELATION -->
-        <schema-createSequence name="RHQ_REPO_RELATION_ID_SEQ" initial="10001" />
-        <schema-directSQL>
-          <statement>
-            CREATE TABLE RHQ_REPO_RELATION ( ID INTEGER PRIMARY KEY )
-          </statement>
-        </schema-directSQL>
-        <schema-alterColumn table="RHQ_REPO_RELATION" column="ID" nullable="false" />
-        <schema-addColumn table="RHQ_REPO_RELATION" column="RELATED_REPO_ID" columnType="INTEGER" />
-        <schema-alterColumn table="RHQ_REPO_RELATION" column="RELATED_REPO_ID" nullable="false" />
-        <schema-addColumn table="RHQ_REPO_RELATION" column="REPO_RELATION_TYPE_ID" columnType="INTEGER" />
-        <schema-alterColumn table="RHQ_REPO_RELATION" column="REPO_RELATION_TYPE_ID" nullable="false" />
-        <schema-directSQL>
-          <statement targetDBVendor="postgresql">
-            ALTER TABLE RHQ_REPO_RELATION
-            ADD CONSTRAINT RHQ_REPO_RELATION_RELATED_REPO_ID_FKEY
-            FOREIGN KEY ( RELATED_REPO_ID )
-            REFERENCES RHQ_REPO ( ID )
-          </statement>
-          <statement targetDBVendor="oracle">
-            ALTER TABLE RHQ_REPO_RELATION
-            ADD FOREIGN KEY ( RELATED_REPO_ID )
-            REFERENCES RHQ_REPO ( ID )
-          </statement>
-          <statement targetDBVendor="postgresql">
-            ALTER TABLE RHQ_REPO_RELATION
-            ADD CONSTRAINT RHQ_REPO_RELATION_REPO_RELATION_TYPE_ID_FKEY
-            FOREIGN KEY ( REPO_RELATION_TYPE_ID )
-            REFERENCES RHQ_REPO_RELATION_TYPE ( ID )
-          </statement>
-          <statement targetDBVendor="oracle">
-            ALTER TABLE RHQ_REPO_RELATION
-            ADD FOREIGN KEY ( REPO_RELATION_TYPE_ID )
-            REFERENCES RHQ_REPO_RELATION_TYPE ( ID )
-          </statement>
-        </schema-directSQL>
-        <!-- RHQ_REPO_REPO_RELATION_MAP -->
-        <schema-directSQL>
-          <statement>
-            CREATE TABLE RHQ_REPO_REPO_RELATION_MAP ( REPO_ID INTEGER )
-          </statement>
-        </schema-directSQL>
-        <schema-alterColumn table="RHQ_REPO_REPO_RELATION_MAP" column="REPO_ID" nullable="false" />
-        <schema-addColumn table="RHQ_REPO_REPO_RELATION_MAP" column="REPO_RELATION_ID" columnType="INTEGER" />
-        <schema-alterColumn table="RHQ_REPO_REPO_RELATION_MAP" column="REPO_RELATION_ID" nullable="false" />
-        <schema-addColumn table="RHQ_REPO_REPO_RELATION_MAP" column="CTIME" columnType="LONG" />
-        <schema-alterColumn table="RHQ_REPO_REPO_RELATION_MAP" column="CTIME" nullable="false" />
-        <schema-directSQL>
-          <statement>
-            ALTER TABLE RHQ_REPO_REPO_RELATION_MAP
-            ADD CONSTRAINT RHQ_REPO_REPO_RELATION_MAP_KEY
-            PRIMARY KEY ( REPO_ID, REPO_RELATION_ID )
-          </statement>
-          <statement targetDBVendor="postgresql">
-            ALTER TABLE RHQ_REPO_REPO_RELATION_MAP
-            ADD CONSTRAINT RHQ_REPO_REPO_RELATION_MAP_REPO_ID_FKEY
-            FOREIGN KEY ( REPO_ID )
-            REFERENCES RHQ_REPO ( ID )
-          </statement>
-          <statement targetDBVendor="oracle">
-            ALTER TABLE RHQ_REPO_REPO_RELATION_MAP
-            ADD FOREIGN KEY ( REPO_ID )
-            REFERENCES RHQ_REPO ( ID )
-          </statement>
-          <statement targetDBVendor="postgresql">
-            ALTER TABLE RHQ_REPO_REPO_RELATION_MAP
-            ADD CONSTRAINT RHQ_REPO_REPO_RELATION_MAP_REPO_RELATION_ID_FKEY
-            FOREIGN KEY ( REPO_RELATION_ID )
-            REFERENCES RHQ_REPO_RELATION ( ID )
-          </statement>
-          <statement targetDBVendor="oracle">
-            ALTER TABLE RHQ_REPO_REPO_RELATION_MAP
-            ADD FOREIGN KEY ( REPO_RELATION_ID )
-            REFERENCES RHQ_REPO_RELATION ( ID )
-          </statement>
-        </schema-directSQL>
-      </schemaSpec>
-
-      <schemaSpec version="2.61">
-         <schema-directSQL>
-          <statement desc="Creating table RHQ_KICKSTARTABLE_TREE">
-            CREATE TABLE RHQ_KICKSTARTABLE_TREE ( ID INTEGER PRIMARY KEY )
-          </statement>
-        </schema-directSQL>
-        <schema-alterColumn table="RHQ_KICKSTARTABLE_TREE" column="ID" nullable="false" columnType="INTEGER"/>
-        <schema-addColumn table="RHQ_KICKSTARTABLE_TREE" column="LABEL" precision="64" columnType="VARCHAR2" />
-        <schema-alterColumn table="RHQ_KICKSTARTABLE_TREE" column="LABEL" nullable="false" />
-        <schema-addColumn table="RHQ_KICKSTARTABLE_TREE" column="BASE_PATH" precision="256" columnType="VARCHAR2" />
-        <schema-alterColumn table="RHQ_KICKSTARTABLE_TREE" column="BASE_PATH" nullable="false" />
-        <schema-addColumn table="RHQ_KICKSTARTABLE_TREE" column="LAST_MODIFIED" columnType="LONG" />
-        <schema-alterColumn table="RHQ_KICKSTARTABLE_TREE" column="LAST_MODIFIED" nullable="false" />
-        <schema-directSQL>
-            <statement targetDBVendor="postgresql">
-            CREATE UNIQUE INDEX RHQ_KICKSTART_IDX
-            ON RHQ_KICKSTARTABLE_TREE ( LABEL, BASE_PATH )
-          </statement>
-          <statement targetDBVendor="oracle">
-            CREATE UNIQUE INDEX RHQ_KICKSTART_IDX
-            ON RHQ_KICKSTARTABLE_TREE ( LABEL, BASE_PATH )
-          </statement>
-        </schema-directSQL>
-
-        <schema-directSQL>
-          <statement desc="Creating table RHQ_REPO_KS_TREE">
-            CREATE TABLE RHQ_REPO_KS_TREE ( REPO_ID INTEGER )
-        </statement>
-        </schema-directSQL>
-
-        <schema-alterColumn table="RHQ_REPO_KS_TREE" column="REPO_ID" nullable="false" columnType="INTEGER"/>
-        <schema-addColumn table="RHQ_REPO_KS_TREE" column="KICKSTART_TREE_ID" columnType="INTEGER" />
-        <schema-alterColumn table="RHQ_REPO_KS_TREE" column="KICKSTART_TREE_ID" nullable="false" />
-        <schema-addColumn table="RHQ_REPO_KS_TREE" column="LAST_MODIFIED" columnType="LONG" />
-        <schema-alterColumn table="RHQ_REPO_KS_TREE" column="LAST_MODIFIED" nullable="false" />
-        <schema-directSQL>
-         <statement>
-            ALTER TABLE RHQ_REPO_KS_TREE
-            ADD CONSTRAINT RHQ_REPO_KS_MAP_KEY
-            PRIMARY KEY ( REPO_ID, KICKSTART_TREE_ID )
-         </statement>
-         <statement targetDBVendor="postgresql">
-            ALTER TABLE RHQ_REPO_KS_TREE
-            ADD CONSTRAINT RHQ_KS_REPO_ID_FKEY
-            FOREIGN KEY ( REPO_ID )
-            REFERENCES RHQ_REPO ( ID )
-          </statement>
-          <statement targetDBVendor="oracle">
-            ALTER TABLE RHQ_REPO_KS_TREE
-            ADD FOREIGN KEY ( REPO_ID )
-            REFERENCES RHQ_REPO ( ID )
-          </statement>
-          <statement targetDBVendor="postgresql">
-            ALTER TABLE RHQ_REPO_KS_TREE
-            ADD CONSTRAINT RHQ_REPO_KS_TREE_ID_FKEY
-            FOREIGN KEY ( KICKSTART_TREE_ID )
-            REFERENCES RHQ_KICKSTARTABLE_TREE ( ID )
-          </statement>
-          <statement targetDBVendor="oracle">
-            ALTER TABLE RHQ_REPO_KS_TREE
-            ADD FOREIGN KEY ( KICKSTART_TREE_ID )
-            REFERENCES RHQ_KICKSTARTABLE_TREE ( ID )
-          </statement>
-        </schema-directSQL>
->>>>>>> 91fc97ff
-
-      </schemaSpec>
-
     </dbupgrade>
   </target>
 </project>