--- conflicted
+++ resolved
@@ -4007,22 +4007,22 @@
               <schema-javaTask className="ContentSourceConfigurationObfuscationUpgradeTask" />
             </schemaSpec>
 
-<<<<<<< HEAD
-          <schemaSpec version="2.122">
-            <schema-directSQL>
-              <statement desc="Adding metrics server plugin active plugin system configuration property">
-                INSERT INTO rhq_system_config (id, property_key, property_value, default_property_value)
-                VALUES (59, 'ACTIVE_METRICS_PLUGIN', 'metrics-rhq', 'metrics-rhq')
-              </statement>
-            </schema-directSQL>
-          </schemaSpec>
-=======
-             <schemaSpec version="2.122">
-               <schema-addColumn   table="RHQ_CONFIG_PROP_DEF" column="MIN_ENTRIES" columnType="INTEGER"/>
-               <schema-addColumn   table="RHQ_CONFIG_PROP_DEF" column="MAX_ENTRIES" columnType="INTEGER"/>
-            </schemaSpec>
-
->>>>>>> 1047bbb5
+            <schemaSpec version="2.122">
+              <schema-addColumn   table="RHQ_CONFIG_PROP_DEF" column="MIN_ENTRIES" columnType="INTEGER"/>
+              <schema-addColumn   table="RHQ_CONFIG_PROP_DEF" column="MAX_ENTRIES" columnType="INTEGER"/>
+            </schemaSpec>
+
+            <schemaSpec version="2.123">
+              <schema-directSQL>
+                <statement desc="Adding metrics server plugin active plugin system configuration property">
+                  INSERT INTO rhq_system_config (id, property_key, property_value, default_property_value)
+                  VALUES (59, 'ACTIVE_METRICS_PLUGIN', 'metrics-rhq', 'metrics-rhq')
+                </statement>
+              </schema-directSQL>
+            </schemaSpec>
+
+
+
         </dbupgrade>
     </target>
 </project>