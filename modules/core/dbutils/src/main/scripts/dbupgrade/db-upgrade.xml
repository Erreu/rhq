
<project name="db-upgrade" default="upgrade" basedir=".">

    <!--
    This target upgrades a database schema. The parameters that it accepts are: jdbc.url = the jdbc url of the database
    to upgrade jdbc.user = the user to connect to the database as jdbc.password = the database user's password
    target.schema.version = the schema version to upgrade to. If this is omitted then the schema is upgraded to the
    latest version. This target assumes that the taskdefs for the dbupgrade ant task have already been defined.
    -->

    <target name="upgrade">

        <echo>
            DB Upgrade:
            JDBC URL: ${jdbc.url}
            JDBC User: ${jdbc.user}
            Update Version: ${target.schema.version}
        </echo>

        <dbupgrade jdbcUrl="${jdbc.url}" 
                   jdbcUser="${jdbc.user}" 
                   jdbcPassword="${jdbc.password}" 
                   valueColumn="PROPERTY_VALUE"
                   table="RHQ_SYSTEM_CONFIG" 
                   keyColumn="PROPERTY_KEY" 
                   keyMatch="DB_SCHEMA_VERSION" 
                   targetSchemaVersion="${target.schema.version}">

            <schemaSpec version="2.0">
                <!-- Empty initial schema to avoid install failure on default latest schema version -->
            </schemaSpec>

            <schemaSpec version="2.1">
                <!-- Keep the columnType VARCHAR2, but increase size; 
                     (see note for RHQ_ALERT_CONDITION table in alert-schema.xml for more ifo) -->
                <schema-alterColumn table="RHQ_ALERT_CONDITION" column="OPTION_STATUS" columnType="VARCHAR2" precision="256" />
            </schemaSpec>

            <schemaSpec version="2.2">
                <!-- RHQ-481 make resource names longer -->
                <schema-alterColumn table="RHQ_RESOURCE" column="NAME" columnType="VARCHAR2" precision="500" />
            </schemaSpec>

            <schemaSpec version="2.3">
                <!-- RHQ-666 - Don't require resource name at creation time -->
                <schema-alterColumn table="RHQ_CREATE_RES_HIST" column="CREATED_RESOURCE_NAME" columnType="VARCHAR2" precision="500" />
            </schemaSpec>

            <!-- RHQ-669 - Add metadata to package type to indicate architecture support -->
            <schemaSpec version="2.4">
                <schema-addColumn table="RHQ_PACKAGE_TYPE" column="SUPPORTS_ARCHITECTURE" columnType="BOOLEAN" />

                <schema-directSQL>
                    <statement targetDBVendor="postgresql" desc="Updating existing package types with default for SUPPORTS_ARCHITECTURE flag">
                        UPDATE RHQ_PACKAGE_TYPE SET SUPPORTS_ARCHITECTURE = FALSE
                    </statement>
                    <statement targetDBVendor="oracle" desc="Updating existing package types with default for SUPPORTS_ARCHITECTURE flag">
                        UPDATE RHQ_PACKAGE_TYPE SET SUPPORTS_ARCHITECTURE = 0
                    </statement>
                </schema-directSQL>

                <schema-alterColumn table="RHQ_PACKAGE_TYPE" column="SUPPORTS_ARCHITECTURE" nullable="FALSE" />
            </schemaSpec>

            <!-- RHQ-176 - Add notes column to content requests -->
            <schemaSpec version="2.5">
                <schema-addColumn table="RHQ_CONTENT_REQ" column="NOTES" columnType="VARCHAR2" precision="512" />
            </schemaSpec>

            <!-- rhq-488 - RHQ High Availability / Failover Support -->
            <schemaSpec version="2.6">

                <!-- RHQ_AFFINITY_GROUP -->
                <schema-directSQL>
                    <statement desc="Creating table RHQ_AFFINITY_GROUP">
                        CREATE TABLE RHQ_AFFINITY_GROUP ( ID INTEGER )
                    </statement>
                </schema-directSQL>
                <schema-alterColumn table="RHQ_AFFINITY_GROUP" column="ID" nullable="FALSE" />
                <schema-createSequence name="RHQ_AFFINITY_GROUP_ID_SEQ" initial="10001" />
                <schema-directSQL>
                    <statement desc="Creating primary key for RHQ_AFFINITY_GROUP">
                        ALTER TABLE RHQ_AFFINITY_GROUP ADD PRIMARY KEY ( ID )
                    </statement>
                </schema-directSQL>
                <schema-addColumn table="RHQ_AFFINITY_GROUP" column="NAME" columnType="VARCHAR2" precision="255" />
                <schema-alterColumn table="RHQ_AFFINITY_GROUP" column="NAME" nullable="FALSE" />

                <!-- RHQ_SERVER -->
                <schema-directSQL>
                    <statement desc="Creating table RHQ_SERVER">
                        CREATE TABLE RHQ_SERVER ( ID INTEGER )
                    </statement>
                </schema-directSQL>
                <schema-alterColumn table="RHQ_SERVER" column="ID" nullable="FALSE" />
                <schema-createSequence name="RHQ_SERVER_ID_SEQ" initial="10001" />
                <schema-directSQL>
                    <statement desc="Creating primary key for RHQ_SERVER">
                        ALTER TABLE RHQ_SERVER ADD PRIMARY KEY ( ID )
                    </statement>
                </schema-directSQL>
                <schema-addColumn table="RHQ_SERVER" column="NAME" columnType="VARCHAR2" precision="255" />
                <schema-alterColumn table="RHQ_SERVER" column="NAME" nullable="FALSE" />
                <schema-addColumn table="RHQ_SERVER" column="ADDRESS" columnType="VARCHAR2" precision="255" />
                <schema-alterColumn table="RHQ_SERVER" column="ADDRESS" nullable="FALSE" />
                <schema-addColumn table="RHQ_SERVER" column="PORT" columnType="INTEGER" />
                <schema-alterColumn table="RHQ_SERVER" column="PORT" nullable="FALSE" />
                <schema-addColumn table="RHQ_SERVER" column="SECURE_PORT" columnType="INTEGER" />
                <schema-alterColumn table="RHQ_SERVER" column="SECURE_PORT" nullable="FALSE" />
                <schema-addColumn table="RHQ_SERVER" column="CTIME" columnType="LONG" />
                <schema-alterColumn table="RHQ_SERVER" column="CTIME" nullable="FALSE" />
                <schema-addColumn table="RHQ_SERVER" column="AFFINITY_GROUP_ID" columnType="INTEGER" />
                <schema-directSQL>
                    <statement desc="Creating RHQ_SERVER foreign key relation to RHQ_AFFINITY_GROUP">
                        ALTER TABLE RHQ_SERVER
                        ADD CONSTRAINT RHQ_SERVER_AG_ID_FK
                        FOREIGN KEY (AFFINITY_GROUP_ID)
                        REFERENCES RHQ_AFFINITY_GROUP (ID)
                    </statement>
                </schema-directSQL>

                <!-- RHQ_AGENT modifications -->
                <schema-addColumn table="RHQ_AGENT" column="AFFINITY_GROUP_ID" columnType="INTEGER" />
                <schema-directSQL>
                    <statement desc="Creating RHQ_AGENT foreign key relation to RHQ_AFFINITY_GROUP">
                        ALTER TABLE RHQ_AGENT
                        ADD CONSTRAINT RHQ_AGENT_AG_ID_FK
                        FOREIGN KEY (AFFINITY_GROUP_ID)
                        REFERENCES RHQ_AFFINITY_GROUP (ID)
                    </statement>
                </schema-directSQL>
                <schema-addColumn table="RHQ_AGENT" column="SERVER_ID" columnType="INTEGER" />
                <schema-directSQL>
                    <statement desc="Creating RHQ_AGENT foreign key relation to RHQ_SERVER">
                        ALTER TABLE RHQ_AGENT
                        ADD CONSTRAINT RHQ_AGENT_SERVER_ID_FK
                        FOREIGN KEY (SERVER_ID)
                        REFERENCES RHQ_SERVER (ID)
                    </statement>
                </schema-directSQL>

                <!-- RHQ_PARTITION_EVENT -->
                <schema-directSQL>
                    <statement desc="Creating table RHQ_PARTITION_EVENT">
                        CREATE TABLE RHQ_PARTITION_EVENT ( ID INTEGER )
                    </statement>
                </schema-directSQL>
                <schema-alterColumn table="RHQ_PARTITION_EVENT" column="ID" nullable="FALSE" />
                <schema-createSequence name="RHQ_PARTITION_EVENT_ID_SEQ" initial="10001" />
                <schema-directSQL>
                    <statement desc="Creating primary key for RHQ_PARTITION_EVENT">
                        ALTER TABLE RHQ_PARTITION_EVENT ADD PRIMARY KEY ( ID )
                    </statement>
                </schema-directSQL>
                <schema-addColumn table="RHQ_PARTITION_EVENT" column="SUBJECT_NAME" columnType="VARCHAR2" precision="255" />
                <schema-alterColumn table="RHQ_PARTITION_EVENT" column="SUBJECT_NAME" nullable="FALSE" />
                <schema-addColumn table="RHQ_PARTITION_EVENT" column="EVENT_TYPE" columnType="VARCHAR2" precision="50" />
                <schema-alterColumn table="RHQ_PARTITION_EVENT" column="EVENT_TYPE" nullable="FALSE" />
                <schema-addColumn table="RHQ_PARTITION_EVENT" column="CTIME" columnType="LONG" />
                <schema-alterColumn table="RHQ_PARTITION_EVENT" column="CTIME" nullable="FALSE" />

                <!-- RHQ_PARTITION_DETAILS -->
                <schema-directSQL>
                    <statement desc="Creating table RHQ_PARTITION_DETAILS">
                        CREATE TABLE RHQ_PARTITION_DETAILS ( ID INTEGER )
                    </statement>
                </schema-directSQL>
                <schema-alterColumn table="RHQ_PARTITION_DETAILS" column="ID" nullable="FALSE" />
                <schema-createSequence name="RHQ_PARTITION_DETAILS_ID_SEQ" initial="10001" />
                <schema-directSQL>
                    <statement desc="Creating primary key for RHQ_PARTITION_DETAILS">
                        ALTER TABLE RHQ_PARTITION_DETAILS ADD PRIMARY KEY ( ID )
                    </statement>
                </schema-directSQL>
                <schema-addColumn table="RHQ_PARTITION_DETAILS" column="PARTITION_EVENT_ID" columnType="INTEGER" />
                <schema-alterColumn table="RHQ_PARTITION_DETAILS" column="PARTITION_EVENT_ID" nullable="FALSE" />
                <schema-directSQL>
                    <statement desc="Creating RHQ_PARTITION_DETAILS foreign key relation to RHQ_PARTITION_EVENT">
                        ALTER TABLE RHQ_PARTITION_DETAILS
                        ADD CONSTRAINT RHQ_PD_EVENT_ID_FK
                        FOREIGN KEY (PARTITION_EVENT_ID)
                        REFERENCES RHQ_PARTITION_EVENT (ID)
                    </statement>
                </schema-directSQL>
                <schema-addColumn table="RHQ_PARTITION_DETAILS" column="AGENT_ID" columnType="INTEGER" />
                <schema-alterColumn table="RHQ_PARTITION_DETAILS" column="AGENT_ID" nullable="FALSE" />
                <schema-directSQL>
                    <statement desc="Creating RHQ_PARTITION_DETAILS foreign key relation to RHQ_AGENT">
                        ALTER TABLE RHQ_PARTITION_DETAILS
                        ADD CONSTRAINT RHQ_PD_AGENT_ID_FK
                        FOREIGN KEY (AGENT_ID)
                        REFERENCES RHQ_AGENT (ID)
                    </statement>
                </schema-directSQL>
                <schema-addColumn table="RHQ_PARTITION_DETAILS" column="SERVER_ID" columnType="INTEGER" />
                <schema-alterColumn table="RHQ_PARTITION_DETAILS" column="SERVER_ID" nullable="FALSE" />
                <schema-directSQL>
                    <statement desc="Creating RHQ_PARTITION_DETAILS foreign key relation to RHQ_SERVER">
                        ALTER TABLE RHQ_PARTITION_DETAILS
                        ADD CONSTRAINT RHQ_PD_SERVER_ID_FK
                        FOREIGN KEY (SERVER_ID)
                        REFERENCES RHQ_SERVER (ID)
                    </statement>
                </schema-directSQL>

                <!-- RHQ_FAILOVER_LIST -->
                <schema-directSQL>
                    <statement desc="Creating table RHQ_FAILOVER_LIST">
                        CREATE TABLE RHQ_FAILOVER_LIST ( ID INTEGER )
                    </statement>
                </schema-directSQL>
                <schema-alterColumn table="RHQ_FAILOVER_LIST" column="ID" nullable="FALSE" />
                <schema-createSequence name="RHQ_FAILOVER_LIST_ID_SEQ" initial="10001" />
                <schema-directSQL>
                    <statement desc="Creating primary key for RHQ_FAILOVER_LIST">
                        ALTER TABLE RHQ_FAILOVER_LIST ADD PRIMARY KEY ( ID )
                    </statement>
                </schema-directSQL>
                <schema-addColumn table="RHQ_FAILOVER_LIST" column="PARTITION_EVENT_ID" columnType="INTEGER" />
                <schema-alterColumn table="RHQ_FAILOVER_LIST" column="PARTITION_EVENT_ID" nullable="FALSE" />
                <schema-directSQL>
                    <statement desc="Creating RHQ_FAILOVER_LIST foreign key relation to RHQ_PARTITION_EVENT">
                        ALTER TABLE RHQ_FAILOVER_LIST
                        ADD CONSTRAINT RHQ_FL_EVENT_ID_FK
                        FOREIGN KEY (PARTITION_EVENT_ID)
                        REFERENCES RHQ_PARTITION_EVENT (ID)
                    </statement>
                </schema-directSQL>
                <schema-addColumn table="RHQ_FAILOVER_LIST" column="AGENT_ID" columnType="INTEGER" />
                <schema-alterColumn table="RHQ_FAILOVER_LIST" column="AGENT_ID" nullable="FALSE" />
                <schema-directSQL>
                    <statement desc="Creating RHQ_FAILOVER_LIST foreign key relation to RHQ_AGENT">
                        ALTER TABLE RHQ_FAILOVER_LIST
                        ADD CONSTRAINT RHQ_FL_AGENT_ID_FK
                        FOREIGN KEY (AGENT_ID)
                        REFERENCES RHQ_AGENT (ID)
                    </statement>
                </schema-directSQL>
                <schema-addColumn table="RHQ_FAILOVER_LIST" column="CTIME" columnType="LONG" />
                <schema-alterColumn table="RHQ_FAILOVER_LIST" column="CTIME" nullable="FALSE" />

                <!-- RHQ_FAILOVER_DETAILS -->
                <schema-directSQL>
                    <statement desc="Creating table RHQ_FAILOVER_DETAILS">
                        CREATE TABLE RHQ_FAILOVER_DETAILS ( ID INTEGER )
                    </statement>
                </schema-directSQL>
                <schema-alterColumn table="RHQ_FAILOVER_DETAILS" column="ID" nullable="FALSE" />
                <schema-createSequence name="RHQ_FAILOVER_DETAILS_ID_SEQ" initial="10001" />
                <schema-directSQL>
                    <statement desc="Creating primary key for RHQ_FAILOVER_DETAILS">
                        ALTER TABLE RHQ_FAILOVER_DETAILS ADD PRIMARY KEY ( ID )
                    </statement>
                </schema-directSQL>
                <schema-addColumn table="RHQ_FAILOVER_DETAILS" column="FAILOVER_LIST_ID" columnType="INTEGER" />
                <schema-alterColumn table="RHQ_FAILOVER_DETAILS" column="FAILOVER_LIST_ID" nullable="FALSE" />
                <schema-directSQL>
                    <statement desc="Creating RHQ_FAILOVER_DETAILS foreign key relation to FAILOVER_LIST_ID">
                        ALTER TABLE RHQ_FAILOVER_DETAILS
                        ADD CONSTRAINT RHQ_FD_FAILOVER_LIST_ID_FK
                        FOREIGN KEY (FAILOVER_LIST_ID)
                        REFERENCES RHQ_FAILOVER_LIST (ID)
                    </statement>
                </schema-directSQL>
                <schema-addColumn table="RHQ_FAILOVER_DETAILS" column="SERVER_ID" columnType="INTEGER" />
                <schema-alterColumn table="RHQ_FAILOVER_DETAILS" column="SERVER_ID" nullable="FALSE" />
                <schema-directSQL>
                    <statement desc="Creating RHQ_FAILOVER_DETAILS foreign key relation to RHQ_SERVER">
                        ALTER TABLE RHQ_FAILOVER_DETAILS
                        ADD CONSTRAINT RHQ_FD_SERVER_ID_FK
                        FOREIGN KEY (SERVER_ID)
                        REFERENCES RHQ_SERVER (ID)
                    </statement>
                </schema-directSQL>
                <schema-addColumn table="RHQ_FAILOVER_DETAILS" column="CTIME" columnType="LONG" />
                <schema-alterColumn table="RHQ_FAILOVER_DETAILS" column="CTIME" nullable="FALSE" />

            </schemaSpec>

            <schemaSpec version="2.7">
                <schema-addColumn table="RHQ_AGENT" column="STATUS" columnType="INTEGER" />
                <schema-directSQL>
                    <statement desc="Updating existing agents with default STATUS flag">
                        UPDATE RHQ_AGENT SET STATUS = 0
                    </statement>
                </schema-directSQL>
                <schema-alterColumn table="RHQ_AGENT" column="STATUS" default="0" />
            </schemaSpec>

            <schemaSpec version="2.8">
                <schema-addColumn table="RHQ_SERVER" column="OPERATION_MODE" columnType="VARCHAR2" precision="32" />
                <schema-directSQL>
                    <statement desc="Updating existing servers with default OPERATION_MODE flag">
                        UPDATE RHQ_SERVER SET OPERATION_MODE = 'NORMAL'
                    </statement>
                </schema-directSQL>
                <schema-alterColumn table="RHQ_SERVER" column="OPERATION_MODE" nullable="FALSE" />

                <schema-directSQL>
                    <statement desc="Creating RHQ_SERVER unique constraint on NAME">
                        CREATE UNIQUE INDEX rhq_server_name_unique ON rhq_server (name)
                    </statement>
                </schema-directSQL>
            </schemaSpec>

            <schemaSpec version="2.9">
                <schema-addColumn table="RHQ_FAILOVER_DETAILS" column="ORDINAL" columnType="INTEGER" />
            </schemaSpec>

            <schemaSpec version="2.10">
                <schema-deleteColumn table="RHQ_FAILOVER_DETAILS" column="CTIME" />
            </schemaSpec>

            <schemaSpec version="2.11">
                <schema-alterColumn table="RHQ_ALERT_NOTIFICATION" column="ALERT_DEFINITION_ID" nullable="TRUE" />
            </schemaSpec>

            <schemaSpec version="2.12">
                <schema-deleteColumn table="RHQ_SERVER" column="PORT" />
                <schema-deleteColumn table="RHQ_SERVER" column="SECURE_PORT" />

                <schema-addColumn table="RHQ_SERVER" column="BIND_PORT" columnType="INTEGER" />
                <schema-directSQL>
                    <statement desc="Updating existing servers with default BIND_PORT=7080">
                        UPDATE RHQ_SERVER SET BIND_PORT = 7080
                    </statement>
                </schema-directSQL>
                <schema-alterColumn table="RHQ_SERVER" column="BIND_PORT" nullable="FALSE" />

                <schema-addColumn table="RHQ_SERVER" column="TRANSPORT" columnType="VARCHAR2" precision="32" />
                <schema-directSQL>
                    <statement desc="Updating existing servers with default TRANSPORT=servlet">
                        UPDATE RHQ_SERVER SET TRANSPORT = 'servlet'
                    </statement>
                </schema-directSQL>
                <schema-alterColumn table="RHQ_SERVER" column="TRANSPORT" nullable="FALSE" />

                <schema-addColumn table="RHQ_SERVER" column="TRANSPORT_PARAMS" columnType="VARCHAR2" precision="512" />
                <schema-directSQL>
                    <statement desc="Updating existing servers with default TRANSPORT_PARAMS=/jboss-remoting-servlet-invoker/ServerInvokerServlet">
                        UPDATE RHQ_SERVER SET TRANSPORT_PARAMS = '/jboss-remoting-servlet-invoker/ServerInvokerServlet'
                    </statement>
                </schema-directSQL>
                <schema-alterColumn table="RHQ_SERVER" column="TRANSPORT_PARAMS" nullable="FALSE" />

                <schema-addColumn table="RHQ_SERVER" column="COMPUTE_POWER" columnType="INTEGER" />
                <schema-directSQL>
                    <statement desc="Updating existing servers with default COMPUTE_POWER=1">
                        UPDATE RHQ_SERVER SET COMPUTE_POWER = 1
                    </statement>
                </schema-directSQL>
                <schema-alterColumn table="RHQ_SERVER" column="COMPUTE_POWER" nullable="FALSE" />

            </schemaSpec>

            <schemaSpec version="2.13">
                <schema-deleteColumn table="RHQ_SERVER" column="BIND_PORT" />
                <schema-deleteColumn table="RHQ_SERVER" column="TRANSPORT" />
                <schema-deleteColumn table="RHQ_SERVER" column="TRANSPORT_PARAMS" />

                <schema-addColumn table="RHQ_SERVER" column="PORT" columnType="INTEGER" />
                <schema-directSQL>
                    <statement desc="Updating existing servers with default PORT=7080">
                        UPDATE RHQ_SERVER SET PORT = 7080
                    </statement>
                </schema-directSQL>
                <schema-alterColumn table="RHQ_SERVER" column="PORT" nullable="FALSE" />
                <schema-addColumn table="RHQ_SERVER" column="SECURE_PORT" columnType="INTEGER" />
                <schema-directSQL>
                    <statement desc="Updating existing servers with default SECURE_PORT=7443">
                        UPDATE RHQ_SERVER SET SECURE_PORT = 7443
                    </statement>
                </schema-directSQL>
                <schema-alterColumn table="RHQ_SERVER" column="SECURE_PORT" nullable="FALSE" />
            </schemaSpec>

            <!-- RHQ-720 - Add read_only column to alert definitions table -->
            <schemaSpec version="2.14">
                <schema-addColumn table="RHQ_ALERT_DEFINITION" column="READ_ONLY" columnType="BOOLEAN" />

                <schema-directSQL>
                    <statement targetDBVendor="postgresql" desc="Updating existing alert definitions with default for READ_ONLY flag">
                        UPDATE RHQ_ALERT_DEFINITION SET READ_ONLY = FALSE
                    </statement>
                    <statement targetDBVendor="oracle" desc="Updating existing alert definitions with default for READ_ONLY flag">
                        UPDATE RHQ_ALERT_DEFINITION SET READ_ONLY = 0
                    </statement>
                </schema-directSQL>

                <schema-directSQL>
                    <statement targetDBVendor="postgresql" desc="Setting alert definition READ_ONLY DEFAULT">
                        ALTER TABLE RHQ_ALERT_DEFINITION ALTER COLUMN READ_ONLY SET DEFAULT FALSE
                    </statement>
                    <statement targetDBVendor="oracle" desc="Setting alert definition READ_ONLY DEFAULT">
                        ALTER TABLE RHQ_ALERT_DEFINITION MODIFY READ_ONLY DEFAULT 0
                    </statement>
                </schema-directSQL>

                <schema-alterColumn table="RHQ_ALERT_DEFINITION" column="READ_ONLY" nullable="FALSE" />
            </schemaSpec>

            <schemaSpec version="2.15">
                <schema-addColumn table="RHQ_PARTITION_EVENT" column="EXECUTION_STATUS" columnType="VARCHAR2" precision="32" />
                <schema-directSQL>
                    <statement desc="Updating existing partition events with default EXECUTION_STATUS=COMPLETED">
                        UPDATE RHQ_PARTITION_EVENT SET EXECUTION_STATUS = 'COMPLETED'
                    </statement>
                </schema-directSQL>
                <schema-alterColumn table="RHQ_PARTITION_EVENT" column="EXECUTION_STATUS" nullable="FALSE" />
            </schemaSpec>

            <schemaSpec version="2.16">
                <schema-addColumn table="RHQ_PARTITION_DETAILS" column="AGENT_NAME" columnType="VARCHAR2" precision="255" />
                <schema-addColumn table="RHQ_PARTITION_DETAILS" column="SERVER_NAME" columnType="VARCHAR2" precision="255" />

                <schema-directSQL>
                    <statement desc="Updating existing partition events details with default AGENT_NAME">
                        UPDATE RHQ_PARTITION_DETAILS SET AGENT_NAME = 'UNKNOWN'
                    </statement>
                </schema-directSQL>
                <schema-directSQL>
                    <statement desc="Updating existing partition events details with known agents">
                        UPDATE RHQ_PARTITION_DETAILS
                        SET AGENT_NAME = ( SELECT RHQ_AGENT.NAME
                                             FROM RHQ_AGENT
                                             WHERE RHQ_AGENT.ID = RHQ_PARTITION_DETAILS.AGENT_ID )
                    </statement>
                </schema-directSQL>

                <schema-directSQL>
                    <statement desc="Updating existing partition events details with default SERVER_NAME">
                    UPDATE RHQ_PARTITION_DETAILS SET SERVER_NAME = 'UNKNOWN'
                  </statement>
                </schema-directSQL>
                <schema-directSQL>
                    <statement desc="Updating existing partition events details with known servers">
                        UPDATE RHQ_PARTITION_DETAILS
                        SET SERVER_NAME = ( SELECT RHQ_SERVER.NAME
                                              FROM RHQ_SERVER
                                             WHERE RHQ_SERVER.ID = RHQ_PARTITION_DETAILS.SERVER_ID )
                    </statement>
                </schema-directSQL>

                <schema-deleteColumn table="RHQ_PARTITION_DETAILS" column="AGENT_ID" />
                <schema-deleteColumn table="RHQ_PARTITION_DETAILS" column="SERVER_ID" />
            </schemaSpec>

            <!-- RHQ-786 - Add read_only column to alert definitions table -->
            <schemaSpec version="2.17">
                <schema-addColumn table="RHQ_ALERT" column="RECOVERY_ID" columnType="INTEGER" />

                <schema-directSQL>
                    <statement desc="Updating existing alerts with default for recovery_id">
                        UPDATE RHQ_ALERT SET RECOVERY_ID = 0
                    </statement>
                </schema-directSQL>

                <schema-alterColumn table="RHQ_ALERT" column="RECOVERY_ID" nullable="FALSE" />

                <schema-addColumn table="RHQ_ALERT" column="WILL_RECOVER" columnType="BOOLEAN" />

                <schema-directSQL>
                    <statement targetDBVendor="postgresql" desc="Updating existing alerts with default for WILL_RECOVER flag">
                        UPDATE RHQ_ALERT SET WILL_RECOVER = FALSE
                    </statement>
                    <statement targetDBVendor="oracle" desc="Updating existing alerts with default for WILL_RECOVER flag">
                        UPDATE RHQ_ALERT SET WILL_RECOVER = 0
                    </statement>
                </schema-directSQL>

                <schema-directSQL>
                    <statement targetDBVendor="postgresql" desc="Setting alert WILL_RECOVER DEFAULT">
                        ALTER TABLE RHQ_ALERT ALTER COLUMN WILL_RECOVER SET DEFAULT FALSE
                    </statement>
                    <statement targetDBVendor="oracle" desc="Setting alert WILL_RECOVER DEFAULT">
                        ALTER TABLE RHQ_ALERT MODIFY WILL_RECOVER DEFAULT 0
                    </statement>
                </schema-directSQL>

                <schema-alterColumn table="RHQ_ALERT" column="WILL_RECOVER" nullable="FALSE" />
            </schemaSpec>

            <schemaSpec version="2.18">
                <schema-addColumn table="RHQ_PARTITION_EVENT" column="EVENT_DETAIL" columnType="VARCHAR2" precision="512" />

                <schema-addColumn table="RHQ_SERVER" column="MTIME" columnType="LONG" />
                <schema-directSQL>
                    <statement desc="Updating existing servers with default MTIME=CTIME">
                        UPDATE RHQ_SERVER SET MTIME = CTIME
                    </statement>
                </schema-directSQL>
                <schema-alterColumn table="RHQ_SERVER" column="MTIME" nullable="FALSE" />
            </schemaSpec>

            <schemaSpec version="2.19">
                <schema-addColumn table="RHQ_AGENT" column="LAST_AVAILABILITY_REPORT_LONG" columnType="LONG" />
                <schema-directSQL>
                    <statement targetDBVendor="postgresql" desc="Converting RHQ_AGENT.LAST_AVAILABILITY_REPORT timestamp to long">
                        UPDATE RHQ_AGENT
                        SET LAST_AVAILABILITY_REPORT_LONG =
                        EXTRACT ( EPOCH FROM LAST_AVAILABILITY_REPORT )
                        WHERE LAST_AVAILABILITY_REPORT IS NOT NULL
                    </statement>
                    <statement targetDBVendor="oracle" desc="Converting RHQ_AGENT.LAST_AVAILABILITY_REPORT timestamp to long">
                        UPDATE RHQ_AGENT
                        SET LAST_AVAILABILITY_REPORT_LONG = 1000 *
                        (
                        extract(day from (LAST_AVAILABILITY_REPORT at time zone 'UTC' - timestamp '1970-01-01 00:00:00
                        +00:00'))*86400+
                        extract(hour from (LAST_AVAILABILITY_REPORT at time zone 'UTC' - timestamp '1970-01-01 00:00:00 +00:00'))*3600+
                        extract(minute from (LAST_AVAILABILITY_REPORT at time zone 'UTC' - timestamp '1970-01-01 00:00:00 +00:00'))*60+
                        extract(second from (LAST_AVAILABILITY_REPORT at time zone 'UTC' - timestamp '1970-01-01 00:00:00 +00:00'))
                        )
                        WHERE
                        LAST_AVAILABILITY_REPORT IS NOT NULL
                    </statement>
                </schema-directSQL>
                <schema-deleteColumn table="RHQ_AGENT" column="LAST_AVAILABILITY_REPORT" />
                <schema-directSQL>
                    <statement desc="Renaming new RHQ_AGENT.LAST_AVAILABILITY_REPORT column to match old schema expectations">
                        ALTER TABLE RHQ_AGENT
                        RENAME COLUMN LAST_AVAILABILITY_REPORT_LONG
                        TO
                        LAST_AVAILABILITY_REPORT
                    </statement>
                </schema-directSQL>
            </schemaSpec>

            <schemaSpec version="2.20">
                <schema-addColumn table="RHQ_ALERT_DAMPEN_EVENT" column="EVENT_TIMESTAMP_LONG" columnType="LONG" />
                <schema-directSQL>
                    <statement targetDBVendor="postgresql" desc="Converting RHQ_ALERT_DAMPEN_EVENT.EVENT_TIMESTAMP timestamp to long">
                        UPDATE RHQ_ALERT_DAMPEN_EVENT
                        SET EVENT_TIMESTAMP_LONG =
                        EXTRACT ( EPOCH FROM EVENT_TIMESTAMP )
                        WHERE EVENT_TIMESTAMP IS NOT NULL
                    </statement>
                    <statement targetDBVendor="oracle" desc="Converting RHQ_ALERT_DAMPEN_EVENT.EVENT_TIMESTAMP timestamp to long">
                        UPDATE RHQ_ALERT_DAMPEN_EVENT
                        SET EVENT_TIMESTAMP_LONG = 1000
                        *
                        ( extract(day from (EVENT_TIMESTAMP at time zone 'UTC' - timestamp '1970-01-01 00:00:00 +00:00'))*86400+
                        extract(hour from (EVENT_TIMESTAMP at time zone 'UTC' - timestamp '1970-01-01 00:00:00 +00:00'))*3600+
                        extract(minute from (EVENT_TIMESTAMP at time zone 'UTC' - timestamp '1970-01-01 00:00:00 +00:00'))*60+
                        extract(second from (EVENT_TIMESTAMP at time zone 'UTC' - timestamp '1970-01-01 00:00:00 +00:00'))
                        )
                        WHERE
                        EVENT_TIMESTAMP IS NOT NULL
                    </statement>
                </schema-directSQL>
                <schema-deleteColumn table="RHQ_ALERT_DAMPEN_EVENT" column="EVENT_TIMESTAMP" />
                <schema-directSQL>
                    <statement desc="Renaming new RHQ_ALERT_DAMPEN_EVENT.EVENT_TIMESTAMP column to match old schema expectations">
                        ALTER TABLE RHQ_ALERT_DAMPEN_EVENT
                        RENAME COLUMN EVENT_TIMESTAMP_LONG
                        TO
                        EVENT_TIMESTAMP
                    </statement>
                </schema-directSQL>
            </schemaSpec>

            <schemaSpec version="2.21">
                <schema-addColumn table="RHQ_EVENT" column="TIMESTAMP_LONG" columnType="LONG" />
                <schema-addColumn table="RHQ_EVENT" column="ACK_TIME_LONG" columnType="LONG" />
                <schema-directSQL>
                    <statement targetDBVendor="postgresql" desc="Converting RHQ_EVENT.TIMESTAMP timestamp to long">
                        UPDATE RHQ_EVENT
                        SET TIMESTAMP_LONG = EXTRACT ( EPOCH FROM TIMESTAMP )
                        WHERE TIMESTAMP IS NOT NULL
                    </statement>
                    <statement targetDBVendor="postgresql" desc="Converting RHQ_EVENT.ACK_TIME timestamp to long">
                        UPDATE RHQ_EVENT
                        SET ACK_TIME_LONG = EXTRACT ( EPOCH FROM ACK_TIME )
                        WHERE ACK_TIME IS NOT NULL
                    </statement>
                    <statement targetDBVendor="oracle" desc="Converting RHQ_EVENT.TIMESTAMP timestamp to long">
                        UPDATE RHQ_EVENT
                        SET TIMESTAMP_LONG = 1000 *
                        ( extract(day
                        from (TIMESTAMP at time zone 'UTC' - timestamp '1970-01-01 00:00:00 +00:00'))*86400+
                        extract(hour from (TIMESTAMP at time zone 'UTC' - timestamp '1970-01-01 00:00:00 +00:00'))*3600+
                        extract(minute from (TIMESTAMP at time zone 'UTC' - timestamp '1970-01-01 00:00:00 +00:00'))*60+
                        extract(second from (TIMESTAMP at time zone 'UTC' - timestamp '1970-01-01 00:00:00 +00:00'))
                        )
                        WHERE TIMESTAMP IS NOT NULL
                    </statement>
                    <statement targetDBVendor="oracle" desc="Converting RHQ_EVENT.ACK_TIME timestamp to long">
                        UPDATE RHQ_EVENT
                        SET ACK_TIME_LONG = 1000 *
                        ( extract(day from
                        (ACK_TIME at time zone 'UTC' - timestamp '1970-01-01 00:00:00 +00:00'))*86400+
                        extract(hour from (ACK_TIME at time zone 'UTC' - timestamp '1970-01-01 00:00:00 +00:00'))*3600+
                        extract(minute from (ACK_TIME at time zone 'UTC' - timestamp '1970-01-01 00:00:00 +00:00'))*60+
                        extract(second from (ACK_TIME at time zone 'UTC' - timestamp '1970-01-01 00:00:00 +00:00'))
                        )
                        WHERE ACK_TIME IS NOT NULL
                    </statement>
                </schema-directSQL>
                <schema-deleteColumn table="RHQ_EVENT" column="TIMESTAMP" />
                <schema-deleteColumn table="RHQ_EVENT" column="ACK_TIME" />
                <schema-directSQL>
                    <statement desc="Renaming new RHQ_EVENT.TIMESTAMP column to match old schema expectations">
                        ALTER TABLE RHQ_EVENT
                        RENAME COLUMN TIMESTAMP_LONG
                        TO TIMESTAMP
                    </statement>
                    <statement desc="Renaming new RHQ_EVENT.ACK_TIME column to match old schema expectations">
                        ALTER TABLE RHQ_EVENT
                        RENAME COLUMN ACK_TIME_LONG
                        TO ACK_TIME
                    </statement>
                </schema-directSQL>
            </schemaSpec>

            <schemaSpec version="2.22">
                <!-- RHQ_CONTENT_SOURCE timestamp to long conversion -->
                <schema-addColumn table="RHQ_CONTENT_SOURCE" column="CREATION_TIME_LONG" columnType="LONG" />
                <schema-addColumn table="RHQ_CONTENT_SOURCE" column="LAST_MODIFIED_TIME_LONG" columnType="LONG" />
                <schema-directSQL>
                    <statement targetDBVendor="postgresql" desc="Converting RHQ_CONTENT_SOURCE.CREATION_TIME timestamp to long">
                        UPDATE RHQ_CONTENT_SOURCE
                        SET CREATION_TIME_LONG =
                        EXTRACT ( EPOCH FROM CREATION_TIME )
                        WHERE CREATION_TIME IS NOT NULL
                    </statement>
                    <statement targetDBVendor="postgresql" desc="Converting RHQ_CONTENT_SOURCE.LAST_MODIFIED_TIME timestamp to long">
                        UPDATE RHQ_CONTENT_SOURCE
                        SET LAST_MODIFIED_TIME_LONG =
                        EXTRACT ( EPOCH FROM LAST_MODIFIED_TIME )
                        WHERE LAST_MODIFIED_TIME IS NOT NULL
                    </statement>
                    <statement targetDBVendor="oracle" desc="Converting RHQ_CONTENT_SOURCE.CREATION_TIME timestamp to long">
                        UPDATE RHQ_CONTENT_SOURCE
                        SET CREATION_TIME_LONG = 1000 *
                        (
                        extract(day from (CREATION_TIME at time zone 'UTC' - timestamp '1970-01-01 00:00:00 +00:00'))*86400+
                        extract(hour from (CREATION_TIME at time zone 'UTC' - timestamp '1970-01-01 00:00:00 +00:00'))*3600+
                        extract(minute from (CREATION_TIME at time zone 'UTC' - timestamp '1970-01-01 00:00:00 +00:00'))*60+
                        extract(second from (CREATION_TIME at time zone 'UTC' - timestamp '1970-01-01 00:00:00 +00:00'))
                        )
                        WHERE
                        CREATION_TIME IS NOT NULL
                    </statement>
                    <statement targetDBVendor="oracle" desc="Converting RHQ_CONTENT_SOURCE.LAST_MODIFIED_TIME timestamp to long">
                        UPDATE RHQ_CONTENT_SOURCE
                        SET LAST_MODIFIED_TIME_LONG = 1000
                        *
                        ( extract(day from (LAST_MODIFIED_TIME at time zone 'UTC' - timestamp '1970-01-01 00:00:00 +00:00'))*86400+
                        extract(hour from (LAST_MODIFIED_TIME at time zone 'UTC' - timestamp '1970-01-01 00:00:00 +00:00'))*3600+
                        extract(minute from (LAST_MODIFIED_TIME at time zone 'UTC' - timestamp '1970-01-01 00:00:00 +00:00'))*60+
                        extract(second from (LAST_MODIFIED_TIME at time zone 'UTC' - timestamp '1970-01-01 00:00:00 +00:00'))
                        )
                        WHERE
                        LAST_MODIFIED_TIME IS NOT NULL
                    </statement>
                </schema-directSQL>
                <schema-deleteColumn table="RHQ_CONTENT_SOURCE" column="CREATION_TIME" />
                <schema-deleteColumn table="RHQ_CONTENT_SOURCE" column="LAST_MODIFIED_TIME" />
                <schema-directSQL>
                    <statement desc="Renaming new RHQ_CONTENT_SOURCE.CREATION_TIME column to match old schema expectations">
                        ALTER TABLE RHQ_CONTENT_SOURCE
                        RENAME COLUMN CREATION_TIME_LONG
                        TO CREATION_TIME
                    </statement>
                    <statement desc="Renaming new RHQ_CONTENT_SOURCE.LAST_MODIFIED_TIME column to match old schema expectations">
                        ALTER TABLE RHQ_CONTENT_SOURCE
                        RENAME COLUMN LAST_MODIFIED_TIME_LONG
                        TO
                        LAST_MODIFIED_TIME
                    </statement>
                </schema-directSQL>

                <!-- RHQ_CHANNEL timestamp to long conversion -->
                <schema-addColumn table="RHQ_CHANNEL" column="CREATION_TIME_LONG" columnType="LONG" />
                <schema-addColumn table="RHQ_CHANNEL" column="LAST_MODIFIED_TIME_LONG" columnType="LONG" />
                <schema-directSQL>
                    <statement targetDBVendor="postgresql" desc="Converting RHQ_CHANNEL.CREATION_TIME timestamp to long">
                        UPDATE RHQ_CHANNEL
                        SET CREATION_TIME_LONG = EXTRACT ( EPOCH FROM CREATION_TIME )
                        WHERE CREATION_TIME IS NOT NULL
                    </statement>
                    <statement targetDBVendor="postgresql" desc="Converting RHQ_CHANNEL.LAST_MODIFIED_TIME timestamp to long">
                        UPDATE RHQ_CHANNEL
                        SET LAST_MODIFIED_TIME_LONG = EXTRACT
                        ( EPOCH FROM LAST_MODIFIED_TIME )
                        WHERE LAST_MODIFIED_TIME IS NOT NULL
                    </statement>
                    <statement targetDBVendor="oracle" desc="Converting RHQ_CHANNEL.CREATION_TIME timestamp to long">
                        UPDATE RHQ_CHANNEL
                        SET CREATION_TIME_LONG = 1000 *
                        (
                        extract(day from (CREATION_TIME at time zone 'UTC' - timestamp '1970-01-01 00:00:00 +00:00'))*86400+
                        extract(hour from (CREATION_TIME at time zone 'UTC' - timestamp '1970-01-01 00:00:00 +00:00'))*3600+
                        extract(minute from (CREATION_TIME at time zone 'UTC' - timestamp '1970-01-01 00:00:00 +00:00'))*60+
                        extract(second from (CREATION_TIME at time zone 'UTC' - timestamp '1970-01-01 00:00:00 +00:00'))
                        )
                        WHERE
                        CREATION_TIME IS NOT NULL
                    </statement>
                    <statement targetDBVendor="oracle" desc="Converting RHQ_CHANNEL.LAST_MODIFIED_TIME timestamp to long">
                        UPDATE RHQ_CHANNEL
                        SET LAST_MODIFIED_TIME_LONG = 1000 *
                        (
                        extract(day from (LAST_MODIFIED_TIME at time zone 'UTC' - timestamp '1970-01-01 00:00:00 +00:00'))*86400+
                        extract(hour from (LAST_MODIFIED_TIME at time zone 'UTC' - timestamp '1970-01-01 00:00:00 +00:00'))*3600+
                        extract(minute from (LAST_MODIFIED_TIME at time zone 'UTC' - timestamp '1970-01-01 00:00:00 +00:00'))*60+
                        extract(second from (LAST_MODIFIED_TIME at time zone 'UTC' - timestamp '1970-01-01 00:00:00 +00:00'))
                        )
                        WHERE
                        LAST_MODIFIED_TIME IS NOT NULL
                    </statement>
                </schema-directSQL>
                <schema-deleteColumn table="RHQ_CHANNEL" column="CREATION_TIME" />
                <schema-deleteColumn table="RHQ_CHANNEL" column="LAST_MODIFIED_TIME" />
                <schema-directSQL>
                    <statement desc="Renaming new RHQ_CHANNEL.CREATION_TIME column to match old schema expectations">
                        ALTER TABLE RHQ_CHANNEL
                        RENAME COLUMN CREATION_TIME_LONG
                        TO CREATION_TIME
                    </statement>
                    <statement desc="Renaming new RHQ_CHANNEL.LAST_MODIFIED_TIME column to match old schema expectations">
                        ALTER TABLE RHQ_CHANNEL
                        RENAME COLUMN LAST_MODIFIED_TIME_LONG
                        TO LAST_MODIFIED_TIME
                    </statement>
                </schema-directSQL>

                <!-- RHQ_PACKAGE_VERSION timestamp to long conversion -->
                <schema-addColumn table="RHQ_PACKAGE_VERSION" column="FILE_CREATION_TIME_LONG" columnType="LONG" />
                <schema-directSQL>
                    <statement targetDBVendor="postgresql" desc="Converting RHQ_PACKAGE_VERSION.FILE_CREATION_TIME timestamp to long">
                        UPDATE RHQ_PACKAGE_VERSION
                        SET FILE_CREATION_TIME_LONG =
                        EXTRACT ( EPOCH FROM FILE_CREATION_TIME )
                        WHERE FILE_CREATION_TIME IS NOT NULL
                    </statement>
                    <statement targetDBVendor="oracle" desc="Converting RHQ_PACKAGE_VERSION.FILE_CREATION_TIME timestamp to long">
                        UPDATE RHQ_PACKAGE_VERSION
                        SET FILE_CREATION_TIME_LONG = 1000
                        *
                        ( extract(day from (FILE_CREATION_TIME at time zone 'UTC' - timestamp '1970-01-01 00:00:00 +00:00'))*86400+
                        extract(hour from (FILE_CREATION_TIME at time zone 'UTC' - timestamp '1970-01-01 00:00:00 +00:00'))*3600+
                        extract(minute from (FILE_CREATION_TIME at time zone 'UTC' - timestamp '1970-01-01 00:00:00 +00:00'))*60+
                        extract(second from (FILE_CREATION_TIME at time zone 'UTC' - timestamp '1970-01-01 00:00:00 +00:00'))
                        )
                        WHERE
                        FILE_CREATION_TIME IS NOT NULL
                   </statement>
                </schema-directSQL>
                <schema-deleteColumn table="RHQ_PACKAGE_VERSION" column="FILE_CREATION_TIME" />
                <schema-directSQL>
                    <statement desc="Renaming new RHQ_PACKAGE_VERSION.FILE_CREATION_TIME column to match old schema expectations">
                        ALTER TABLE RHQ_PACKAGE_VERSION
                        RENAME COLUMN FILE_CREATION_TIME_LONG
                        TO
                        FILE_CREATION_TIME
                    </statement>
                </schema-directSQL>

                <!-- RHQ_INSTALLED_PACKAGE timestamp to long conversion -->
                <schema-addColumn table="RHQ_INSTALLED_PACKAGE" column="INSTALLATION_TIME_LONG" columnType="LONG" />
                <schema-directSQL>
                    <statement targetDBVendor="postgresql" desc="Converting RHQ_INSTALLED_PACKAGE.INSTALLATION_TIME timestamp to long">
                        UPDATE RHQ_INSTALLED_PACKAGE
                        SET INSTALLATION_TIME_LONG = EXTRACT ( EPOCH FROM INSTALLATION_TIME )
                        WHERE INSTALLATION_TIME IS NOT NULL
                    </statement>
                    <statement targetDBVendor="oracle" desc="Converting RHQ_INSTALLED_PACKAGE.INSTALLATION_TIME timestamp to long">
                        UPDATE RHQ_INSTALLED_PACKAGE
                        SET INSTALLATION_TIME_LONG =
                        1000 *
                        ( extract(day from (INSTALLATION_TIME at time zone 'UTC' - timestamp '1970-01-01 00:00:00
                        +00:00'))*86400+
                        extract(hour from (INSTALLATION_TIME at time zone 'UTC' - timestamp '1970-01-01 00:00:00 +00:00'))*3600+
                        extract(minute from (INSTALLATION_TIME at time zone 'UTC' - timestamp '1970-01-01 00:00:00 +00:00'))*60+
                        extract(second from (INSTALLATION_TIME at time zone 'UTC' - timestamp '1970-01-01 00:00:00 +00:00'))
                        )
                        WHERE INSTALLATION_TIME IS
                        NOT NULL
                    </statement>
                </schema-directSQL>
                <schema-deleteColumn table="RHQ_INSTALLED_PACKAGE" column="INSTALLATION_TIME" />
                <schema-directSQL>
                    <statement desc="Renaming new RHQ_INSTALLED_PACKAGE.INSTALLATION_TIME column to match old schema expectations">
                        ALTER TABLE RHQ_INSTALLED_PACKAGE
                        RENAME COLUMN INSTALLATION_TIME_LONG
                        TO
                        INSTALLATION_TIME
                    </statement>
                </schema-directSQL>

                <!-- RHQ_INSTALLED_PKG_HIST timestamp to long conversion -->
                <schema-addColumn table="RHQ_INSTALLED_PKG_HIST" column="HISTORY_TIMESTAMP_LONG" columnType="LONG" />
                <schema-directSQL>
                    <statement targetDBVendor="postgresql" desc="Converting RHQ_INSTALLED_PKG_HIST.HISTORY_TIMESTAMP timestamp to long">
                        UPDATE RHQ_INSTALLED_PKG_HIST
                        SET HISTORY_TIMESTAMP_LONG = EXTRACT ( EPOCH FROM HISTORY_TIMESTAMP )
                        WHERE HISTORY_TIMESTAMP IS NOT NULL
                    </statement>
                    <statement targetDBVendor="oracle" desc="Converting RHQ_INSTALLED_PKG_HIST.HISTORY_TIMESTAMP timestamp to long">
                        UPDATE RHQ_INSTALLED_PKG_HIST
                        SET HISTORY_TIMESTAMP_LONG =
                        1000 *
                        ( extract(day from (HISTORY_TIMESTAMP at time zone 'UTC' - timestamp '1970-01-01 00:00:00
                        +00:00'))*86400+
                        extract(hour from (HISTORY_TIMESTAMP at time zone 'UTC' - timestamp '1970-01-01 00:00:00 +00:00'))*3600+
                        extract(minute from (HISTORY_TIMESTAMP at time zone 'UTC' - timestamp '1970-01-01 00:00:00 +00:00'))*60+
                        extract(second from (HISTORY_TIMESTAMP at time zone 'UTC' - timestamp '1970-01-01 00:00:00 +00:00'))
                        )
                        WHERE HISTORY_TIMESTAMP IS
                        NOT NULL
                    </statement>
                </schema-directSQL>
                <schema-deleteColumn table="RHQ_INSTALLED_PKG_HIST" column="HISTORY_TIMESTAMP" />
                <schema-directSQL>
                    <statement desc="Renaming new RHQ_INSTALLED_PKG_HIST.HISTORY_TIMESTAMP column to match old schema expectations">
                        ALTER TABLE RHQ_INSTALLED_PKG_HIST
                        RENAME COLUMN HISTORY_TIMESTAMP_LONG
                        TO
                        HISTORY_TIMESTAMP
                    </statement>
                </schema-directSQL>
            </schemaSpec>

            <schemaSpec version="2.23">
                <schema-addColumn table="RHQ_MEASUREMENT_SCHED" column="MTIME_LONG" columnType="LONG" />
                <schema-directSQL>
                    <statement targetDBVendor="postgresql" desc="Converting RHQ_MEASUREMENT_SCHED.MTIME timestamp to long">
                        UPDATE RHQ_MEASUREMENT_SCHED
                        SET MTIME_LONG = EXTRACT ( EPOCH FROM MTIME )
                        WHERE MTIME IS NOT NULL
                    </statement>
                    <statement targetDBVendor="oracle" desc="Converting RHQ_MEASUREMENT_SCHED.MTIME timestamp to long">
                        UPDATE RHQ_MEASUREMENT_SCHED
                        SET MTIME_LONG = 1000 *
                        (
                        extract(day from (MTIME at time zone 'UTC' - timestamp '1970-01-01 00:00:00 +00:00'))*86400+
                        extract(hour from (MTIME at time zone 'UTC' - timestamp '1970-01-01 00:00:00 +00:00'))*3600+
                        extract(minute from (MTIME at time zone 'UTC' - timestamp '1970-01-01 00:00:00 +00:00'))*60+
                        extract(second from (MTIME at time zone 'UTC' - timestamp '1970-01-01 00:00:00 +00:00'))
                        )
                        WHERE MTIME IS NOT NULL
                   </statement>
                </schema-directSQL>
                <schema-deleteColumn table="RHQ_MEASUREMENT_SCHED" column="MTIME" />
                <schema-directSQL>
                    <statement desc="Renaming new RHQ_MEASUREMENT_SCHED.MTIME column to match old schema expectations">
                        ALTER TABLE RHQ_MEASUREMENT_SCHED
                        RENAME COLUMN MTIME_LONG
                        TO MTIME
                    </statement>
                </schema-directSQL>
            </schemaSpec>

            <schemaSpec version="2.24">
                <schema-directSQL>
                    <statement desc="Creating RHQ_MEASUREMENT_BLINE index on SCHEDULE_ID">
                        CREATE INDEX rhq_meas_baseline_sid_idx ON rhq_measurement_bline (schedule_id)
                    </statement>
                </schema-directSQL>
            </schemaSpec>

            <schemaSpec version="2.25">
                <schema-dropTable table="RHQ_MEASUREMENT_OOB" />
                <schema-dropSequence name="rhq_measurement_oob_id_seq" />
            </schemaSpec>

            <schemaSpec version="2.26">
                <schema-directSQL>
                    <statement desc="Unscheduling auto-baseline job from Quartz - removing trigger">
                        DELETE FROM rhq_qrtz_triggers
                        WHERE trigger_name='org.rhq.enterprise.server.scheduler.jobs.AutoBaselineCalculationJob'
                    </statement>
                    <statement desc="Unscheduling auto-baseline job from Quartz - removing simple trigger">
                        DELETE FROM rhq_qrtz_simple_triggers
                        WHERE trigger_name='org.rhq.enterprise.server.scheduler.jobs.AutoBaselineCalculationJob'
                    </statement>
                    <statement desc="Unscheduling auto-baseline job from Quartz - removing job details">
                        DELETE FROM rhq_qrtz_job_details
                        WHERE job_name='org.rhq.enterprise.server.scheduler.jobs.AutoBaselineCalculationJob'
                    </statement>
                </schema-directSQL>
            </schemaSpec>

            <schemaSpec version="2.27">
                <schema-directSQL>
                    <statement desc="Adding Agent Max Quiet Time Allowed system configuration setting">
                        INSERT INTO rhq_system_config (id, property_key, property_value, default_property_value)
                        VALUES (52, 'AGENT_MAX_QUIET_TIME_ALLOWED', '120000', '120000')
                    </statement>
                </schema-directSQL>
            </schemaSpec>

            <schemaSpec version="2.28">
                <schema-directSQL>
                    <statement desc="Adding Enable Agent Auto Update system configuration setting">
                        INSERT INTO rhq_system_config (id, property_key, property_value, default_property_value)
                        VALUES (53, 'ENABLE_AGENT_AUTO_UPDATE', 'true', 'true')
                    </statement>
                </schema-directSQL>
            </schemaSpec>

            <schemaSpec version="2.29">
                <schema-directSQL>
                    <statement desc="Adding Trait Purge system configuration setting">
                        INSERT INTO rhq_system_config (id, property_key, property_value, default_property_value)
                        VALUES (54, 'TRAIT_PURGE', '31536000000', '31536000000')
                    </statement>
                    <statement desc="Adding Avail Purge system configuration setting">
                        INSERT INTO rhq_system_config (id, property_key, property_value, default_property_value)
                        VALUES (55, 'AVAILABILITY_PURGE', '31536000000', '31536000000')
                    </statement>
                </schema-directSQL>
            </schemaSpec>

            <schemaSpec version="2.30">
                <!-- RHQ_RESOURCE_AVAIL -->
                <schema-directSQL>
                    <statement desc="Creating table RHQ_RESOURCE_AVAIL">
                        CREATE TABLE RHQ_RESOURCE_AVAIL ( ID INTEGER )
                    </statement>
                </schema-directSQL>
                <schema-alterColumn table="RHQ_RESOURCE_AVAIL" column="ID" nullable="FALSE" />
                <schema-createSequence name="RHQ_RESOURCE_AVAIL_ID_SEQ" initial="10001" />
                <schema-directSQL>
                    <statement desc="Creating primary key for RHQ_RESOURCE_AVAIL">
                        ALTER TABLE RHQ_RESOURCE_AVAIL ADD CONSTRAINT RHQ_RES_AVAIL_ID_PK PRIMARY KEY ( ID )
                    </statement>
                </schema-directSQL>
                <schema-addColumn table="RHQ_RESOURCE_AVAIL" column="RESOURCE_ID" columnType="INTEGER" />
                <schema-alterColumn table="RHQ_RESOURCE_AVAIL" column="RESOURCE_ID" nullable="FALSE" />
                <schema-directSQL>
                    <statement desc="Creating RHQ_RESOURCE_AVAIL foreign key relation to RHQ_RESOURCE">
                        ALTER TABLE RHQ_RESOURCE_AVAIL
                        ADD CONSTRAINT RHQ_RES_AVAIL_RES_ID_FK
                        FOREIGN KEY (
                        RESOURCE_ID )
                        REFERENCES RHQ_RESOURCE ( ID )
                        ON DELETE CASCADE
                    </statement>
                </schema-directSQL>
                <schema-addColumn table="RHQ_RESOURCE_AVAIL" column="AVAILABILITY_TYPE" columnType="SMALLINT" />
                <schema-directSQL>
                    <statement targetDBVendor="oracle" desc="Inserting known, current availability data into RHQ_RESOURCE_AVAIL">
                        INSERT INTO RHQ_RESOURCE_AVAIL ( ID, RESOURCE_ID,
                        AVAILABILITY_TYPE )
                        SELECT RHQ_RESOURCE_AVAIL_ID_SEQ.NEXTVAL, RES.ID, AVAIL.AVAILABILITY_TYPE
                        FROM
                        RHQ_RESOURCE RES
                        LEFT JOIN RHQ_AVAILABILITY AVAIL ON AVAIL.RESOURCE_ID = RES.ID
                        WHERE AVAIL.START_TIME = (
                        SELECT MAX( A.START_TIME )
                        FROM RHQ_AVAILABILITY A
                        WHERE A.RESOURCE_ID = RES.ID )
                    </statement>
                    <statement targetDBVendor="postgresql" desc="Inserting known, current availability data into RHQ_RESOURCE_AVAIL">
                        INSERT INTO RHQ_RESOURCE_AVAIL ( ID, RESOURCE_ID,
                        AVAILABILITY_TYPE )
                        SELECT nextval('RHQ_RESOURCE_AVAIL_ID_SEQ'::text), RES.ID, AVAIL.AVAILABILITY_TYPE
                        FROM
                        RHQ_RESOURCE RES
                        LEFT JOIN RHQ_AVAILABILITY AVAIL ON AVAIL.RESOURCE_ID = RES.ID
                        WHERE AVAIL.START_TIME = (
                        SELECT MAX( A.START_TIME )
                        FROM RHQ_AVAILABILITY A
                        WHERE A.RESOURCE_ID = RES.ID )
                    </statement>
                </schema-directSQL>
            </schemaSpec>

            <schemaSpec version="2.31">
                <!-- The following three columns support backing groups for resource clusters -->
                <schema-addColumn table="RHQ_RESOURCE_GROUP" column="CLUSTER_RESOURCE_GROUP_ID" columnType="INTEGER" />
                <schema-directSQL>
                    <statement desc="Creating RHQ_RESOURCE_GROUP foreign key relation to RHQ_RESOURCE_GROUP for resource cluster groups">
                        ALTER TABLE RHQ_RESOURCE_GROUP
                        ADD CONSTRAINT RHQ_RESOURCE_GROUP_ID_FK
                        FOREIGN KEY (CLUSTER_RESOURCE_GROUP_ID)
                        REFERENCES RHQ_RESOURCE_GROUP (ID)
                    </statement>
                </schema-directSQL>

                <schema-addColumn table="RHQ_RESOURCE_GROUP" column="CLUSTER_KEY" columnType="VARCHAR2" precision="4000" />

                <schema-addColumn table="RHQ_RESOURCE_GROUP" column="VISIBLE" columnType="BOOLEAN" />

                <schema-directSQL>
                    <statement targetDBVendor="postgresql" desc="Updating existing resource groups with default for VISIBLE  flag">
                        UPDATE RHQ_RESOURCE_GROUP SET VISIBLE = TRUE
                    </statement>
                    <statement targetDBVendor="oracle" desc="Updating existing resource groups with default for VISIBLE  flag">
                        UPDATE RHQ_RESOURCE_GROUP SET VISIBLE = 1
                    </statement>
                </schema-directSQL>

                <!-- The following constraint change forces cascade delete of config_update if the parent config is deleted -->
                <schema-directSQL>
                    <statement targetDBVendor="postgresql" desc="Dropping RHQ_CONFIG_UPDATE foreign key relation to RHQ_CONFIG">
                        ALTER TABLE rhq_config_update DROP CONSTRAINT rhq_config_update_configuration_id_fkey;
                    </statement>
                    <!-- the following PL/SQL is necessary since we have to deal with generated constraint names in the ora dbs -->
                    <statement targetDBVendor="oracle" desc="Dropping RHQ_CONFIG_UPDATE foreign key relation to RHQ_CONFIG">
                        DECLARE
                        CURSOR c IS
                        SELECT uc.constraint_name con
                        FROM user_constraints uc, user_cons_columns ucc
                        WHERE uc.table_name = 'RHQ_CONFIG_UPDATE'AND
                        uc.constraint_type = 'R' AND
                        uc.table_name = ucc.table_name AND
                        uc.constraint_name = ucc.constraint_name AND
                        ucc.column_name = 'CONFIGURATION_ID'
                        ;
                        alter_string VARCHAR2(500);
                        BEGIN
                        FOR r IN c LOOP
                        alter_string := 'ALTER TABLE RHQ_CONFIG_UPDATE DROP CONSTRAINT ' || r.con;
                        EXECUTE IMMEDIATE alter_string;
                        END LOOP;
                        END;
                    </statement>
                    <statement desc="Creating new RHQ_CONFIG_UPDATE foreign key relation to RHQ_CONFIG">
                        ALTER TABLE RHQ_CONFIG_UPDATE
                        ADD CONSTRAINT fk_config_update_config_1 FOREIGN KEY(configuration_id)
                        REFERENCES rhq_config ( id )
                        ON DELETE CASCADE
                    </statement>

                </schema-directSQL>

            </schemaSpec>

            <schemaSpec version="2.32">
                <!--
                    Remove the ClusterManagerJob from the Quartz tables. It has been renamed. Note that deleting the job removes
                    other rows by cascade delete.
                -->
                <schema-directSQL>
                    <statement desc="Remove the ClusterManagerJob from the Quartz tables. It has been renamed.">
                        DELETE FROM rhq_qrtz_job_details WHERE job_name =
                        'org.rhq.enterprise.server.scheduler.jobs.ClusterManagerJob'
                    </statement>
                </schema-directSQL>

            </schemaSpec>

            <schemaSpec version="2.33">
                <schema-deleteColumn table="RHQ_EVENT" column="ACK_TIME" />
                <schema-deleteColumn table="RHQ_EVENT" column="ACK_USER" />
            </schemaSpec>

            <!-- delete all constant data no longer used -->
            <schemaSpec version="2.34">
                <schema-directSQL>
                    <statement desc="Removing configuration data property no longer used">
                        DELETE FROM rhq_system_config
                        WHERE property_key = 'CAM_DATA_PURGE_RAW'
                    </statement>
                    <statement desc="Removing configuration data property no longer used">
                        DELETE FROM rhq_system_config
                        WHERE property_key = 'CAM_MULTICAST_ADDRESS'
                    </statement>
                    <statement desc="Removing configuration data property no longer used">
                        DELETE FROM rhq_system_config
                        WHERE property_key = 'CAM_MULTICAST_PORT'
                    </statement>
                    <statement desc="Removing configuration data property no longer used">
                        DELETE FROM rhq_system_config
                        WHERE property_key = 'DATA_STORE_ALL'
                    </statement>
                </schema-directSQL>
            </schemaSpec>

            <schemaSpec version="2.35">
                <!-- Remove RHQ_RESOURCE_GROUP.CLUSTER_KEY added in 2.31. This value will instead be the group name -->
                <schema-deleteColumn table="RHQ_RESOURCE_GROUP" column="CLUSTER_KEY" />
                <!-- Increase RHQ_RESOURCE_GROUP.NAME to accomodate the potentially large cluster key values -->
                <schema-alterColumn table="RHQ_RESOURCE_GROUP" column="NAME" columnType="VARCHAR2" precision="4000" />
            </schemaSpec>

            <schemaSpec version="2.36">
                <schema-directSQL>
                    <statement desc="Deleting unique constraint on RHQ_MEASUREMENT_DEF">
                        DROP INDEX RHQ_METRIC_DEF_KEY_IDX
                    </statement>
                </schema-directSQL>
                <schema-deleteColumn table="RHQ_MEASUREMENT_DEF" column="PER_MINUTE" />
                <schema-addColumn table="RHQ_MEASUREMENT_DEF" column="RAW_NUMERIC_TYPE" columnType="SMALLINT" />
                <schema-directSQL>
                    <statement desc="Populating values for new column RHQ_MEASUREMENT_DEF.RAW_NUMERIC_TYPE">
                        UPDATE RHQ_MEASUREMENT_DEF md
                        SET RAW_NUMERIC_TYPE = (SELECT NUMERIC_TYPE FROM RHQ_MEASUREMENT_DEF
                        WHERE NAME = md.NAME AND RESOURCE_TYPE_ID = md.RESOURCE_TYPE_ID AND (NUMERIC_TYPE = 1 OR NUMERIC_TYPE = 2))
                        WHERE NUMERIC_TYPE = 0
                    </statement>
                </schema-directSQL>
                <schema-directSQL>
                    <statement desc="Creating unique index on RHQ_MEASUREMENT_DEF (RESOURCE_TYPE_ID, NAME, RAW_NUMERIC_TYPE)">
                        CREATE UNIQUE INDEX RHQ_METRIC_DEF_KEY_IDX ON RHQ_MEASUREMENT_DEF (RESOURCE_TYPE_ID, NAME, RAW_NUMERIC_TYPE)
                    </statement>
                </schema-directSQL>
            </schemaSpec>

            <schemaSpec version="2.37">
                <schema-addColumn table="RHQ_GROUP_DEF" column="CALC_INTERVAL" columnType="LONG" />
                <schema-directSQL>
                    <statement desc="Defaulting all group definition recalculation intervals">
                        UPDATE RHQ_GROUP_DEF SET CALC_INTERVAL = 0
                    </statement>
                </schema-directSQL>
            </schemaSpec>

            <schemaSpec version="2.38">
                <!-- Keep these with the same columnType=VARCHAR2, but increase size -->
                <schema-alterColumn table="RHQ_CONTENT_SOURCE" column="NAME" columnType="VARCHAR2" precision="200" />

                <schema-alterColumn table="RHQ_CONTENT_SOURCE_TYPE" column="NAME" columnType="VARCHAR2" precision="200" />

                <schema-directSQL>
                    <statement desc="Removing obsolete content source sync jobs">
                        DELETE FROM RHQ_QRTZ_CRON_TRIGGERS WHERE TRIGGER_GROUP = 'syncContentSource'
                    </statement>
                    <statement>
                        DELETE FROM RHQ_QRTZ_JOB_DETAILS WHERE JOB_GROUP = 'syncContentSource'
                    </statement>
                    <statement>
                        DELETE FROM RHQ_QRTZ_SIMPLE_TRIGGERS WHERE TRIGGER_GROUP = 'syncContentSource'
                    </statement>
                    <statement>
                        DELETE FROM RHQ_QRTZ_TRIGGERS WHERE TRIGGER_GROUP = 'syncContentSource'
                    </statement>
                    <statement>
                        DELETE FROM RHQ_QRTZ_FIRED_TRIGGERS WHERE TRIGGER_GROUP = 'syncContentSource'
                    </statement>
                </schema-directSQL>
            </schemaSpec>

            <schemaSpec version="2.39">
                <!-- add a new table for OOBs -->
                <schema-directSQL>
                    <statement desc="Creating table RHQ_MEASUREMENT_OOB">
                        CREATE TABLE RHQ_MEASUREMENT_OOB ( SCHEDULE_ID INTEGER )
                    </statement>
                </schema-directSQL>
                <schema-alterColumn table="RHQ_MEASUREMENT_OOB" column="SCHEDULE_ID" nullable="FALSE" />
                <schema-addColumn table="RHQ_MEASUREMENT_OOB" column="TIME_STAMP" columnType="LONG" />
                <schema-alterColumn table="RHQ_MEASUREMENT_OOB" column="TIME_STAMP" nullable="FALSE" />
                <schema-directSQL>
                    <statement desc="Creating primary key for RHQ_MEASUREMENT_OOB">
                        ALTER TABLE RHQ_MEASUREMENT_OOB ADD CONSTRAINT rhq_meas_oob_id_t_pk PRIMARY KEY ( TIME_STAMP, SCHEDULE_ID )
                    </statement>
                </schema-directSQL>
                <schema-directSQL>
                    <statement desc="Creating RHQ_MEASUREMENT_OOB foreign key relation to RHQ_MEASUREMENT_SCHED">
                        ALTER TABLE RHQ_MEASUREMENT_OOB
                        ADD CONSTRAINT RHQ_M_OOB_M_SCHED_ID_FK
                        FOREIGN KEY ( SCHEDULE_ID )
                        REFERENCES RHQ_MEASUREMENT_SCHED ( ID )
                        ON DELETE CASCADE
                    </statement>
                </schema-directSQL>

                <schema-addColumn table="RHQ_MEASUREMENT_OOB" column="OOB_COUNT" columnType="INTEGER" />
                <schema-alterColumn table="RHQ_MEASUREMENT_OOB" column="OOB_COUNT" nullable="FALSE" />
                <schema-addColumn table="RHQ_MEASUREMENT_OOB" column="OOB_FACTOR" columnType="INTEGER" />
                <schema-alterColumn table="RHQ_MEASUREMENT_OOB" column="OOB_FACTOR" nullable="FALSE" />
            </schemaSpec>

            <schemaSpec version="2.40">
                <schema-directSQL>
                    <statement desc="Changing the default event purge time in system configuration to 2 weeks">
                        UPDATE RHQ_SYSTEM_CONFIG SET PROPERTY_VALUE = '1209600000' WHERE PROPERTY_KEY = 'EVENT_PURGE'
                    </statement>
                </schema-directSQL>
            </schemaSpec>

            <schemaSpec version="2.41">
                <schema-addColumn table="RHQ_PLUGIN" column="CONTENT" columnType="BLOB" />
            </schemaSpec>

            <schemaSpec version="2.42">
                <schema-addColumn table="RHQ_PLUGIN" column="MTIME" columnType="LONG" />
                <schema-directSQL>
                    <statement desc="Setting the plugin modified times to the same as created times">
                        UPDATE RHQ_PLUGIN SET MTIME = CTIME
                    </statement>
                </schema-directSQL>
                <schema-alterColumn table="RHQ_PLUGIN" column="MTIME" nullable="FALSE" />
            </schemaSpec>

            <schemaSpec version="2.43">
                <schema-deleteColumn table="RHQ_MEASUREMENT_OOB" column="OOB_COUNT" />
            </schemaSpec>

            <!-- RHQ 1448 -->
            <schemaSpec version="2.44">
                <schema-directSQL>
                    <statement desc="Creating index on RHQ_MEAS_DATA_NUM_R00 (SCHEDULE_ID)">
                        CREATE INDEX RHQ_MEAS_DATA_R00_SID_IDX ON RHQ_MEAS_DATA_NUM_R00 (schedule_id)
                     </statement>
                    <statement desc="Creating index on RHQ_MEAS_DATA_NUM_R01 (SCHEDULE_ID)">
                        CREATE INDEX RHQ_MEAS_DATA_R01_SID_IDX ON RHQ_MEAS_DATA_NUM_R01 (schedule_id)
                    </statement>
                    <statement desc="Creating index on RHQ_MEAS_DATA_NUM_R02 (SCHEDULE_ID)">
                        CREATE INDEX RHQ_MEAS_DATA_R02_SID_IDX ON RHQ_MEAS_DATA_NUM_R02 (schedule_id)
                    </statement>
                    <statement desc="Creating index on RHQ_MEAS_DATA_NUM_R03 (SCHEDULE_ID)">
                        CREATE INDEX RHQ_MEAS_DATA_R03_SID_IDX ON RHQ_MEAS_DATA_NUM_R03 (schedule_id)
                    </statement>
                    <statement desc="Creating index on RHQ_MEAS_DATA_NUM_R04 (SCHEDULE_ID)">
                        CREATE INDEX RHQ_MEAS_DATA_R04_SID_IDX ON RHQ_MEAS_DATA_NUM_R04 (schedule_id)
                    </statement>
                    <statement desc="Creating index on RHQ_MEAS_DATA_NUM_R05 (SCHEDULE_ID)">
                        CREATE INDEX RHQ_MEAS_DATA_R05_SID_IDX ON RHQ_MEAS_DATA_NUM_R05 (schedule_id)
                    </statement>
                    <statement desc="Creating index on RHQ_MEAS_DATA_NUM_R06 (SCHEDULE_ID)">
                        CREATE INDEX RHQ_MEAS_DATA_R06_SID_IDX ON RHQ_MEAS_DATA_NUM_R06 (schedule_id)
                    </statement>
                    <statement desc="Creating index on RHQ_MEAS_DATA_NUM_R07 (SCHEDULE_ID)">
                        CREATE INDEX RHQ_MEAS_DATA_R07_SID_IDX ON RHQ_MEAS_DATA_NUM_R07 (schedule_id)
                    </statement>
                    <statement desc="Creating index on RHQ_MEAS_DATA_NUM_R08 (SCHEDULE_ID)">
                        CREATE INDEX RHQ_MEAS_DATA_R08_SID_IDX ON RHQ_MEAS_DATA_NUM_R08 (schedule_id)
                    </statement>
                    <statement desc="Creating index on RHQ_MEAS_DATA_NUM_R09 (SCHEDULE_ID)">
                        CREATE INDEX RHQ_MEAS_DATA_R09_SID_IDX ON RHQ_MEAS_DATA_NUM_R09 (schedule_id)
                    </statement>
                    <statement desc="Creating index on RHQ_MEAS_DATA_NUM_R10 (SCHEDULE_ID)">
                        CREATE INDEX RHQ_MEAS_DATA_R10_SID_IDX ON RHQ_MEAS_DATA_NUM_R10 (schedule_id)
                    </statement>
                    <statement desc="Creating index on RHQ_MEAS_DATA_NUM_R11 (SCHEDULE_ID)">
                        CREATE INDEX RHQ_MEAS_DATA_R11_SID_IDX ON RHQ_MEAS_DATA_NUM_R11 (schedule_id)
                    </statement>
                    <statement desc="Creating index on RHQ_MEAS_DATA_NUM_R12 (SCHEDULE_ID)">
                        CREATE INDEX RHQ_MEAS_DATA_R12_SID_IDX ON RHQ_MEAS_DATA_NUM_R12 (schedule_id)
                    </statement>
                    <statement desc="Creating index on RHQ_MEAS_DATA_NUM_R13 (SCHEDULE_ID)">
                        CREATE INDEX RHQ_MEAS_DATA_R13_SID_IDX ON RHQ_MEAS_DATA_NUM_R13 (schedule_id)
                    </statement>
                    <statement desc="Creating index on RHQ_MEAS_DATA_NUM_R14 (SCHEDULE_ID)">
                        CREATE INDEX RHQ_MEAS_DATA_R14_SID_IDX ON RHQ_MEAS_DATA_NUM_R14 (schedule_id)
                    </statement>
                </schema-directSQL>
            </schemaSpec>

            <schemaSpec version="2.45">
                <schema-addColumn table="RHQ_SERVER" column="STATUS" columnType="INTEGER" />
                <schema-directSQL>
                    <statement desc="Updating existing servers with default STATUS flag">
                        UPDATE RHQ_SERVER SET STATUS = 0
                    </statement>
                </schema-directSQL>
                <schema-alterColumn table="RHQ_SERVER" column="STATUS" default="0" />
            </schemaSpec>

            <schemaSpec version="2.46">
                <schema-alterColumn table="RHQ_MEASUREMENT_DATA_TRAIT" column="VALUE" columnType="VARCHAR2" precision="4000" />
            </schemaSpec>

            <schemaSpec version="2.47">
                <schema-directSQL>
                    <statement desc="Removing stale row no longer needed for baseline computations">
                        DELETE FROM RHQ_SYSTEM_CONFIG WHERE PROPERTY_KEY = 'CAM_BASELINE_LASTTIME'
                    </statement>
                </schema-directSQL>
            </schemaSpec>

            <schemaSpec version="2.48">
                <schema-addColumn table="RHQ_RESOURCE_GROUP" column="CLUSTER_KEY" columnType="VARCHAR2" precision="4000" />
            </schemaSpec>

            <schemaSpec version="2.49">
                <schema-directSQL>
                    <statement desc="Remove old data from rhq_measurement_oob">
                        truncate table rhq_measurement_oob
                    </statement>
                </schema-directSQL>
                <schema-directSQL>
                    <statement desc="Remove the composite primary key">
                        ALTER TABLE rhq_measurement_oob DROP CONSTRAINT rhq_meas_oob_id_t_pk
                    </statement>
                    <statement desc="Introduce a primary key on schedule_id only">
                        ALTER TABLE rhq_measurement_oob ADD CONSTRAINT RHQ_MEAS_OOB_ID_PK PRIMARY KEY (schedule_id)
                    </statement>
                </schema-directSQL>
                <schema-directSQL>
                    <statement desc="Creating table RHQ_MEASUREMENT_OOB_tmp">
                        CREATE TABLE RHQ_MEASUREMENT_OOB_TMP ( SCHEDULE_ID INTEGER )
                    </statement>
                </schema-directSQL>
                <schema-alterColumn table="RHQ_MEASUREMENT_OOB_TMP" column="SCHEDULE_ID" nullable="FALSE" />
                <schema-addColumn table="RHQ_MEASUREMENT_OOB_TMP" column="TIME_STAMP" columnType="LONG" />
                <schema-alterColumn table="RHQ_MEASUREMENT_OOB_TMP" column="TIME_STAMP" nullable="FALSE" />
                <schema-directSQL>
                    <statement desc="Creating primary key for RHQ_MEASUREMENT_OOB_TMP">
                        ALTER TABLE RHQ_MEASUREMENT_OOB_TMP ADD CONSTRAINT rhq_meas_oob_t_s_pk PRIMARY KEY ( SCHEDULE_ID )
                    </statement>
                </schema-directSQL>
                <schema-addColumn table="RHQ_MEASUREMENT_OOB_TMP" column="OOB_FACTOR" columnType="INTEGER" />
                <schema-alterColumn table="RHQ_MEASUREMENT_OOB_TMP" column="OOB_FACTOR" nullable="FALSE" />
            </schemaSpec>

            <schemaSpec version="2.50">
                <schema-directSQL>
                    <statement desc="Creating index on RHQ_RESOURCE_ERROR.RESOURCE_ID">
                        CREATE INDEX RHQ_RES_ERROR_IDX_RES_ID ON RHQ_RESOURCE_ERROR (RESOURCE_ID)
                    </statement>
                </schema-directSQL>
            </schemaSpec>

            <schemaSpec version="2.51">
                <schema-addColumn table="RHQ_QRTZ_TRIGGERS" column="PRIORITY" columnType="INTEGER" />
                <schema-addColumn table="RHQ_QRTZ_FIRED_TRIGGERS" column="PRIORITY" columnType="INTEGER" />
            </schemaSpec>

            <schemaSpec version="2.52">
                <schema-directSQL>
                    <statement desc="Deleting unique name constraint on RHQ_RESOURCE_GROUP">
                        DROP INDEX RHQ_RES_GROUP_NAME
                    </statement>
                </schema-directSQL>
                <schema-directSQL>
                    <statement desc="Deleting unique name constraint on RHQ_RESOURCE_GROUP">
                        CREATE INDEX RHQ_RES_GROUP_NAME ON RHQ_RESOURCE_GROUP (name)
                    </statement>
                </schema-directSQL>
            </schemaSpec>

            <schemaSpec version="2.53">
                <schema-addColumn table="RHQ_AGENT" column="BACKFILLED" columnType="BOOLEAN" />
                <schema-directSQL>
                    <statement targetDBVendor="postgresql" desc="Updating backfilled bit for all agents">
                        UPDATE RHQ_AGENT SET BACKFILLED = FALSE
                    </statement>
                    <statement targetDBVendor="oracle" desc="Updating backfilled bit for all agents">
                        UPDATE RHQ_AGENT SET BACKFILLED = 0
                    </statement>
                </schema-directSQL>
                <schema-alterColumn table="RHQ_AGENT" column="BACKFILLED" nullable="FALSE" />
            </schemaSpec>

            <schemaSpec version="2.54">
                <schema-directSQL>
                    <statement desc="Updating Agent Max Quiet Time Allowed system configuration setting">
                        UPDATE rhq_system_config SET property_value = '900000' WHERE property_key =
                        'AGENT_MAX_QUIET_TIME_ALLOWED'
                    </statement>
                </schema-directSQL>
            </schemaSpec>

            <schemaSpec version="2.55">
                <schema-directSQL>
                    <statement desc="Creating index on TIME_STAMP column of RHQ_MEASUREMENT_DATA_NUM_1H">
                        CREATE INDEX RHQ_MEAS_DATA_1H_TIME_IDX ON RHQ_MEASUREMENT_DATA_NUM_1H(TIME_STAMP)
                    </statement>
                    <statement desc="Creating index on TIME_STAMP column of RHQ_MEASUREMENT_DATA_NUM_6H">
                        CREATE INDEX RHQ_MEAS_DATA_6H_TIME_IDX ON RHQ_MEASUREMENT_DATA_NUM_6H(TIME_STAMP)
                    </statement>
                </schema-directSQL>
                <schema-directSQL>
                    <statement desc="Creating index on RHQ_MEAS_DATA_NUM_R00 (TIME_STAMP)">
                        CREATE INDEX RHQ_MEAS_DATA_R00_TS_IDX ON RHQ_MEAS_DATA_NUM_R00 (TIME_STAMP)
                    </statement>
                    <statement desc="Creating index on RHQ_MEAS_DATA_NUM_R01 (TIME_STAMP)">
                        CREATE INDEX RHQ_MEAS_DATA_R01_TS_IDX ON RHQ_MEAS_DATA_NUM_R01 (TIME_STAMP)
                    </statement>
                    <statement desc="Creating index on RHQ_MEAS_DATA_NUM_R02 (TIME_STAMP)">
                        CREATE INDEX RHQ_MEAS_DATA_R02_TS_IDX ON RHQ_MEAS_DATA_NUM_R02 (TIME_STAMP)
                    </statement>
                    <statement desc="Creating index on RHQ_MEAS_DATA_NUM_R03 (TIME_STAMP)">
                        CREATE INDEX RHQ_MEAS_DATA_R03_TS_IDX ON RHQ_MEAS_DATA_NUM_R03 (TIME_STAMP)
                    </statement>
                    <statement desc="Creating index on RHQ_MEAS_DATA_NUM_R04 (TIME_STAMP)">
                        CREATE INDEX RHQ_MEAS_DATA_R04_TS_IDX ON RHQ_MEAS_DATA_NUM_R04 (TIME_STAMP)
                    </statement>
                    <statement desc="Creating index on RHQ_MEAS_DATA_NUM_R05 (TIME_STAMP)">
                        CREATE INDEX RHQ_MEAS_DATA_R05_TS_IDX ON RHQ_MEAS_DATA_NUM_R05 (TIME_STAMP)
                    </statement>
                    <statement desc="Creating index on RHQ_MEAS_DATA_NUM_R06 (TIME_STAMP)">
                        CREATE INDEX RHQ_MEAS_DATA_R06_TS_IDX ON RHQ_MEAS_DATA_NUM_R06 (TIME_STAMP)
                    </statement>
                    <statement desc="Creating index on RHQ_MEAS_DATA_NUM_R07 (TIME_STAMP)">
                        CREATE INDEX RHQ_MEAS_DATA_R07_TS_IDX ON RHQ_MEAS_DATA_NUM_R07 (TIME_STAMP)
                    </statement>
                    <statement desc="Creating index on RHQ_MEAS_DATA_NUM_R08 (TIME_STAMP)">
                        CREATE INDEX RHQ_MEAS_DATA_R08_TS_IDX ON RHQ_MEAS_DATA_NUM_R08 (TIME_STAMP)
                    </statement>
                    <statement desc="Creating index on RHQ_MEAS_DATA_NUM_R09 (TIME_STAMP)">
                        CREATE INDEX RHQ_MEAS_DATA_R09_TS_IDX ON RHQ_MEAS_DATA_NUM_R09 (TIME_STAMP)
                    </statement>
                    <statement desc="Creating index on RHQ_MEAS_DATA_NUM_R10 (TIME_STAMP)">
                        CREATE INDEX RHQ_MEAS_DATA_R10_TS_IDX ON RHQ_MEAS_DATA_NUM_R10 (TIME_STAMP)
                    </statement>
                    <statement desc="Creating index on RHQ_MEAS_DATA_NUM_R11 (TIME_STAMP)">
                        CREATE INDEX RHQ_MEAS_DATA_R11_TS_IDX ON RHQ_MEAS_DATA_NUM_R11 (TIME_STAMP)
                    </statement>
                    <statement desc="Creating index on RHQ_MEAS_DATA_NUM_R12 (TIME_STAMP)">
                        CREATE INDEX RHQ_MEAS_DATA_R12_TS_IDX ON RHQ_MEAS_DATA_NUM_R12 (TIME_STAMP)
                    </statement>
                    <statement desc="Creating index on RHQ_MEAS_DATA_NUM_R13 (TIME_STAMP)">
                        CREATE INDEX RHQ_MEAS_DATA_R13_TS_IDX ON RHQ_MEAS_DATA_NUM_R13 (TIME_STAMP)
                    </statement>
                    <statement desc="Creating index on RHQ_MEAS_DATA_NUM_R14 (TIME_STAMP)">
                        CREATE INDEX RHQ_MEAS_DATA_R14_TS_IDX ON RHQ_MEAS_DATA_NUM_R14 (TIME_STAMP)
                    </statement>
                </schema-directSQL>
            </schemaSpec>

            <schemaSpec version="2.56">
                <schema-directSQL>
                    <statement desc="Dropping index on RHQ_MEAS_DATA_R00_SID_IDX">
                        DROP INDEX RHQ_MEAS_DATA_R00_SID_IDX
                    </statement>
                    <statement desc="Dropping index on RHQ_MEAS_DATA_R01_SID_IDX">
                        DROP INDEX RHQ_MEAS_DATA_R01_SID_IDX
                    </statement>
                    <statement desc="Dropping index on RHQ_MEAS_DATA_R02_SID_IDX">
                        DROP INDEX RHQ_MEAS_DATA_R02_SID_IDX
                    </statement>
                    <statement desc="Dropping index on RHQ_MEAS_DATA_R03_SID_IDX">
                        DROP INDEX RHQ_MEAS_DATA_R03_SID_IDX
                    </statement>
                    <statement desc="Dropping index on RHQ_MEAS_DATA_R04_SID_IDX">
                        DROP INDEX RHQ_MEAS_DATA_R04_SID_IDX
                    </statement>
                    <statement desc="Dropping index on RHQ_MEAS_DATA_R05_SID_IDX">
                        DROP INDEX RHQ_MEAS_DATA_R05_SID_IDX
                    </statement>
                    <statement desc="Dropping index on RHQ_MEAS_DATA_R06_SID_IDX">
                        DROP INDEX RHQ_MEAS_DATA_R06_SID_IDX
                    </statement>
                    <statement desc="Dropping index on RHQ_MEAS_DATA_R07_SID_IDX">
                        DROP INDEX RHQ_MEAS_DATA_R07_SID_IDX
                    </statement>
                    <statement desc="Dropping index on RHQ_MEAS_DATA_R08_SID_IDX">
                        DROP INDEX RHQ_MEAS_DATA_R08_SID_IDX
                    </statement>
                    <statement desc="Dropping index on RHQ_MEAS_DATA_R09_SID_IDX">
                        DROP INDEX RHQ_MEAS_DATA_R09_SID_IDX
                    </statement>
                    <statement desc="Dropping index on RHQ_MEAS_DATA_R10_SID_IDX">
                        DROP INDEX RHQ_MEAS_DATA_R10_SID_IDX
                    </statement>
                    <statement desc="Dropping index on RHQ_MEAS_DATA_R11_SID_IDX">
                        DROP INDEX RHQ_MEAS_DATA_R11_SID_IDX
                    </statement>
                    <statement desc="Dropping index on RHQ_MEAS_DATA_R12_SID_IDX">
                        DROP INDEX RHQ_MEAS_DATA_R12_SID_IDX
                    </statement>
                    <statement desc="Dropping index on RHQ_MEAS_DATA_R13_SID_IDX">
                        DROP INDEX RHQ_MEAS_DATA_R13_SID_IDX
                    </statement>
                    <statement desc="Dropping index on RHQ_MEAS_DATA_R14_SID_IDX">
                        DROP INDEX RHQ_MEAS_DATA_R14_SID_IDX
                    </statement>
                </schema-directSQL>
            </schemaSpec>

            <schemaSpec version="2.57">
                <schema-directSQL>
                    <statement desc="Create index on RHQ_CONFIG_PROPERTY(PARENT_LIST_ID)">
                        CREATE INDEX RHQ_CONFIG_PROP_idx_list_key ON RHQ_CONFIG_PROPERTY(PARENT_LIST_ID)
                    </statement>
                </schema-directSQL>
            </schemaSpec>

            <schemaSpec version="2.58">
                <schema-addColumn table="RHQ_ALERT_DEFINITION" column="RESOURCE_GROUP_ID" columnType="INTEGER" />
                <schema-addColumn table="RHQ_ALERT_DEFINITION" column="GROUP_ALERT_DEF_ID" columnType="INTEGER" />
            </schemaSpec>

            <schemaSpec version="2.59">
                <schema-directSQL>
                    <statement desc="Changing default persistence mode to FILESYSTEM for new JBoss CSP content sources">
                      UPDATE rhq_content_source_type SET default_download_mode = 'FILESYSTEM'
                      WHERE id = 101
                   </statement>
                    <statement desc="Changing persistence mode to FILESYSTEM on out-of-box JBoss CSP content source">
                      UPDATE rhq_content_source SET download_mode = 'FILESYSTEM'
                      WHERE id = 101 AND configuration_id =
                      (SELECT configuration_id FROM rhq_config_property WHERE id = 112 AND string_value IS null)
                   </statement>
                </schema-directSQL>
            </schemaSpec>

            <schemaSpec version="2.60">
                <schema-createSequence name="RHQ_RAW_CONFIG_ID_SEQ" initial="10001" />
                <schema-directSQL>
                    <statement desc="Creating table RHQ_RAW_CONFIG">
                        CREATE TABLE RHQ_RAW_CONFIG (ID INTEGER PRIMARY KEY)
                    </statement>
                </schema-directSQL>
                <schema-alterColumn table="RHQ_RAW_CONFIG" column="ID" columnType="INTEGER" nullable="FALSE" />
                <schema-addColumn   table="RHQ_RAW_CONFIG" column="CONFIG_ID" columnType="INTEGER" />
                <schema-alterColumn table="RHQ_RAW_CONFIG" column="CONFIG_ID" nullable="false" />
                <schema-addColumn   table="RHQ_RAW_CONFIG" column="PATH" columnType="VARCHAR2" precision="512"/>
                <schema-addColumn   table="RHQ_RAW_CONFIG" column="CONTENTS" columnType="CLOB" />
                <schema-alterColumn table="RHQ_RAW_CONFIG" column="CONTENTS" nullable="false" />
                <schema-addColumn   table="RHQ_RAW_CONFIG" column="SHA256" columnType="VARCHAR2" precision="64"/>
                <schema-alterColumn table="RHQ_RAW_CONFIG" column="SHA256" nullable="false" />
                <schema-addColumn   table="RHQ_RAW_CONFIG" column="CTIME" columnType="LONG" />
                <schema-alterColumn table="RHQ_RAW_CONFIG" column="CTIME" nullable="false" />
                <schema-addColumn   table="RHQ_RAW_CONFIG" column="MTIME" columnType="LONG" />
                <schema-alterColumn table="RHQ_RAW_CONFIG" column="MTIME" nullable="false" />

                <schema-directSQL>
                    <statement desc="Creating RHQ_RAW_CONFIG foreign key relation to RHQ_CONFIG">
                        ALTER TABLE RHQ_RAW_CONFIG
                        ADD CONSTRAINT RHQ_RC_CONFIG_ID_FK
                        FOREIGN KEY (CONFIG_ID)
                        REFERENCES RHQ_CONFIG (ID)
                    </statement>
                </schema-directSQL>
            </schemaSpec>

            <schemaSpec version="2.60.1">
                <schema-addColumn table="RHQ_PLUGIN" column="AMPS_VERSION" columnType="VARCHAR2" precision="16" />
            </schemaSpec>

            <schemaSpec version="2.60.2">
                <schema-directSQL>
                    <!-- RHN_CHANNEL => RHQ_REPO -->
                    <statement>
                        ALTER TABLE RHQ_CHANNEL RENAME TO RHQ_REPO
                    </statement>
                    <statement targetDBVendor="postgresql">
                        ALTER TABLE RHQ_CHANNEL_ID_SEQ RENAME TO RHQ_REPO_ID_SEQ
                    </statement>
                    <statement targetDBVendor="oracle">
                        RENAME RHQ_CHANNEL_ID_SEQ TO RHQ_REPO_ID_SEQ
                    </statement>
                    <statement>
                        ALTER INDEX RHQ_CHANNEL_IDX
                        RENAME TO RHQ_REPO_IDX
                    </statement>
                    <statement targetDBVendor="postgresql">
                        ALTER TABLE RHQ_REPO
                        DROP CONSTRAINT RHQ_CHANNEL_PKEY CASCADE
                    </statement>
                    <statement targetDBVendor="postgresql">
                        ALTER TABLE RHQ_REPO
                        ADD CONSTRAINT RHQ_REPO_PKEY PRIMARY KEY ( ID )
                    </statement>
                    <!-- RHQ_CHANNEL_CONTENT_SRC_MAP => RHQ_REPO_CONTENT_SRC_MAP -->
                    <statement>
                        ALTER TABLE RHQ_CHANNEL_CONTENT_SRC_MAP
                        RENAME TO RHQ_REPO_CONTENT_SRC_MAP
                    </statement>
                    <statement>
                        ALTER TABLE RHQ_REPO_CONTENT_SRC_MAP
                        RENAME COLUMN CHANNEL_ID TO REPO_ID
                    </statement>
                    <statement>
                        ALTER TABLE RHQ_REPO_CONTENT_SRC_MAP
                        DROP CONSTRAINT RHQ_CHAN_CONTENT_SRC_MAP_KEY
                    </statement>
                    <statement>
                        ALTER TABLE RHQ_REPO_CONTENT_SRC_MAP
                        ADD CONSTRAINT RHQ_REPO_CONTENT_SRC_MAP_KEY
                        PRIMARY KEY ( REPO_ID, CONTENT_SRC_ID )
                    </statement>
                    <statement targetDBVendor="postgresql">
                        ALTER TABLE RHQ_REPO_CONTENT_SRC_MAP
                        ADD CONSTRAINT RHQ_REPO_CONTENT_SRC_MAP_REPO_ID_FKEY
                        FOREIGN KEY ( REPO_ID )
                        REFERENCES RHQ_REPO ( ID )
                    </statement>
                    <statement targetDBVendor="postgresql">
                        ALTER TABLE RHQ_REPO_CONTENT_SRC_MAP
                        DROP CONSTRAINT RHQ_CHANNEL_CONTENT_SRC_MAP_CONTENT_SRC_ID_FKEY
                    </statement>
                    <statement targetDBVendor="postgresql">
                        ALTER TABLE RHQ_REPO_CONTENT_SRC_MAP
                        ADD CONSTRAINT RHQ_REPO_CONTENT_SRC_MAP_CONTENT_SRC_ID_FKEY
                        FOREIGN KEY ( CONTENT_SRC_ID )
                        REFERENCES RHQ_CONTENT_SOURCE( ID )
                    </statement>

                    <!-- RHQ_CHANNEL_PKG_VERSION_MAP => RHQ_REPO_PKG_VERSION_MAP -->
                    <statement>
                        ALTER TABLE RHQ_CHANNEL_PKG_VERSION_MAP
                        RENAME TO RHQ_REPO_PKG_VERSION_MAP
                    </statement>
                    <statement>
                        ALTER TABLE RHQ_REPO_PKG_VERSION_MAP
                        RENAME COLUMN CHANNEL_ID TO REPO_ID
                    </statement>
                    <statement>
                        ALTER TABLE RHQ_REPO_PKG_VERSION_MAP
                        DROP CONSTRAINT RHQ_CHANNEL_PKG_VER_MAP_KEY
                    </statement>
                    <statement>
                        ALTER TABLE RHQ_REPO_PKG_VERSION_MAP
                        ADD CONSTRAINT RHQ_REPO_PKG_VER_MAP_KEY
                        PRIMARY KEY ( REPO_ID, PACKAGE_VERSION_ID )
                    </statement>
                    <statement targetDBVendor="postgresql">
                        ALTER TABLE RHQ_REPO_PKG_VERSION_MAP
                        DROP CONSTRAINT RHQ_CHANNEL_PKG_VERSION_MAP_PACKAGE_VERSION_ID_FKEY
                    </statement>
                    <statement targetDBVendor="postgresql">
                        ALTER TABLE RHQ_REPO_PKG_VERSION_MAP
                        ADD CONSTRAINT RHQ_REPO_PKG_VERSION_MAP_PACKAGE_VERSION_ID_FKEY
                        FOREIGN KEY ( PACKAGE_VERSION_ID )
                        REFERENCES RHQ_PACKAGE_VERSION ( ID )
                    </statement>
                    <statement targetDBVendor="postgresql">
                        ALTER TABLE RHQ_REPO_PKG_VERSION_MAP
                        ADD CONSTRAINT RHQ_REPO_PKG_VERSION_MAP_REPO_ID_FKEY
                        FOREIGN KEY ( REPO_ID )
                        REFERENCES RHQ_REPO ( ID )
                    </statement>

                    <!-- RHQ_CHANNEL_RESOURCE_MAP => RHQ_REPO_RESOURCE_MAP -->
                    <statement>
                        ALTER TABLE RHQ_CHANNEL_RESOURCE_MAP
                        RENAME TO RHQ_REPO_RESOURCE_MAP
                    </statement>
                    <statement>
                        ALTER TABLE RHQ_REPO_RESOURCE_MAP
                        RENAME COLUMN CHANNEL_ID TO REPO_ID
                    </statement>
                    <statement>
                        ALTER TABLE RHQ_REPO_RESOURCE_MAP
                        DROP CONSTRAINT RHQ_CHANNEL_RESOURCE_MAP_KEY
                    </statement>
                    <statement>
                        ALTER TABLE RHQ_REPO_RESOURCE_MAP
                        ADD CONSTRAINT RHQ_REPO_RESOURCE_MAP_KEY
                        PRIMARY KEY ( REPO_ID, RESOURCE_ID )
                    </statement>
                    <statement targetDBVendor="postgresql">
                        ALTER TABLE RHQ_REPO_RESOURCE_MAP
                        DROP CONSTRAINT RHQ_CHANNEL_RESOURCE_MAP_RESOURCE_ID_FKEY
                    </statement>
                    <statement targetDBVendor="postgresql">
                        ALTER TABLE RHQ_REPO_RESOURCE_MAP
                        ADD CONSTRAINT RHQ_REPO_RESOURCE_MAP_RESOURCE_ID_FKEY
                        FOREIGN KEY ( RESOURCE_ID )
                        REFERENCES RHQ_RESOURCE ( ID )
                    </statement>
                    <statement targetDBVendor="postgresql">
                        ALTER TABLE RHQ_REPO_RESOURCE_MAP
                        ADD CONSTRAINT RHQ_REPO_RESOURCE_MAP_REPO_ID_FKEY
                        FOREIGN KEY ( REPO_ID )
                        REFERENCES RHQ_REPO ( ID )
                    </statement>
                </schema-directSQL>

                <!-- RHQ_REPO_GROUP_TYPE -->
                <schema-createSequence name="RHQ_REPO_GROUP_TYPE_ID_SEQ" initial="10001" />
                <schema-directSQL>
                    <statement>
                        CREATE TABLE RHQ_REPO_GROUP_TYPE ( ID INTEGER PRIMARY KEY )
                    </statement>
                </schema-directSQL>
                <schema-alterColumn table="RHQ_REPO_GROUP_TYPE" column="ID" nullable="false" />
                <schema-addColumn   table="RHQ_REPO_GROUP_TYPE" column="NAME" precision="200" columnType="VARCHAR2" />
                <schema-alterColumn table="RHQ_REPO_GROUP_TYPE" column="NAME" nullable="false" />
                <schema-addColumn   table="RHQ_REPO_GROUP_TYPE" column="DESCRIPTION" precision="500" columnType="VARCHAR2" />
                <schema-directSQL>
                    <statement>
                        INSERT INTO RHQ_REPO_GROUP_TYPE ( ID, NAME )
                        VALUES ( 1, 'family' )
                    </statement>
                </schema-directSQL>

                <!-- RHQ_REPO_GROUP -->
                <schema-createSequence name="RHQ_REPO_GROUP_ID_SEQ" initial="10001" />
                <schema-directSQL>
                    <statement>
                        CREATE TABLE RHQ_REPO_GROUP ( ID INTEGER PRIMARY KEY )
                    </statement>
                </schema-directSQL>
                <schema-alterColumn table="RHQ_REPO_GROUP" column="ID" nullable="false" />
                <schema-addColumn   table="RHQ_REPO_GROUP" column="NAME" precision="200" columnType="VARCHAR2" />
                <schema-alterColumn table="RHQ_REPO_GROUP" column="NAME" nullable="false" />
                <schema-addColumn   table="RHQ_REPO_GROUP" column="DESCRIPTION" precision="500" columnType="VARCHAR2" />
                <schema-addColumn   table="RHQ_REPO_GROUP" column="REPO_GROUP_TYPE_ID" columnType="INTEGER" />
                <schema-alterColumn table="RHQ_REPO_GROUP" column="REPO_GROUP_TYPE_ID" nullable="false" />
                <schema-directSQL>
                    <statement>
                        ALTER TABLE RHQ_REPO_GROUP
                        ADD CONSTRAINT RHQ_RG_REPO_GROUP_TYPE_ID_FK
                        FOREIGN KEY ( REPO_GROUP_TYPE_ID )
                        REFERENCES RHQ_REPO_GROUP_TYPE ( ID )
                    </statement>
                    <statement>
                        CREATE UNIQUE INDEX RHQ_REPO_GROUP_IDX
                        ON RHQ_REPO_GROUP ( NAME, REPO_GROUP_TYPE_ID )
                    </statement>
                </schema-directSQL>

                <!-- RHQ_REPO_REPO_GROUP_MAP -->
                <schema-directSQL>
                    <statement>
                        CREATE TABLE RHQ_REPO_REPO_GROUP_MAP ( REPO_ID INTEGER )
                    </statement>
                </schema-directSQL>
                <schema-alterColumn table="RHQ_REPO_REPO_GROUP_MAP" column="REPO_ID" nullable="false" />
                <schema-addColumn   table="RHQ_REPO_REPO_GROUP_MAP" column="REPO_GROUP_ID" columnType="INTEGER" />
                <schema-alterColumn table="RHQ_REPO_REPO_GROUP_MAP" column="REPO_GROUP_ID" nullable="false" />
                <schema-addColumn   table="RHQ_REPO_REPO_GROUP_MAP" column="CTIME" columnType="LONG" />
                <schema-alterColumn table="RHQ_REPO_REPO_GROUP_MAP" column="CTIME" nullable="false" />
                <schema-directSQL>
                    <statement>
                        ALTER TABLE RHQ_REPO_REPO_GROUP_MAP
                        ADD CONSTRAINT RHQ_REPO_REPO_GROUP_MAP_KEY
                        PRIMARY KEY ( REPO_ID, REPO_GROUP_ID )
                    </statement>
                    <statement>
                        ALTER TABLE RHQ_REPO_REPO_GROUP_MAP
                        ADD CONSTRAINT RHQ_RRGM_REPO_ID_FK
                        FOREIGN KEY ( REPO_ID )
                        REFERENCES RHQ_REPO ( ID )
                    </statement>
                    <statement>
                        ALTER TABLE RHQ_REPO_REPO_GROUP_MAP
                        ADD CONSTRAINT RHQ_RRGM_REPO_GROUP_ID_FK
                        FOREIGN KEY ( REPO_GROUP_ID )
                        REFERENCES RHQ_REPO_GROUP ( ID )
                    </statement>
                </schema-directSQL>

                <!-- RHQ_REPO_RELATION_TYPE -->
                <schema-createSequence name="RHQ_REPO_RELATION_TYPE_ID_SEQ" initial="10001" />
                <schema-directSQL>
                    <statement>
                        CREATE TABLE RHQ_REPO_RELATION_TYPE ( ID INTEGER PRIMARY KEY )
                    </statement>
                </schema-directSQL>
                <schema-alterColumn table="RHQ_REPO_RELATION_TYPE" column="ID" nullable="false" />
                <schema-addColumn   table="RHQ_REPO_RELATION_TYPE" column="NAME" precision="200" columnType="VARCHAR2" />
                <schema-alterColumn table="RHQ_REPO_RELATION_TYPE" column="NAME" nullable="false" />
                <schema-addColumn   table="RHQ_REPO_RELATION_TYPE" column="DESCRIPTION" precision="500" columnType="VARCHAR2" />
                <schema-directSQL>
                    <statement>
                        INSERT INTO
                        RHQ_REPO_RELATION_TYPE ( ID, NAME )
                        VALUES ( 1, 'parent' )
                    </statement>
                    <statement>
                        INSERT INTO
                        RHQ_REPO_RELATION_TYPE ( ID, NAME )
                        VALUES ( 2, 'clone' )
                    </statement>
                </schema-directSQL>

                <!-- RHQ_REPO_RELATION -->
                <schema-createSequence name="RHQ_REPO_RELATION_ID_SEQ" initial="10001" />
                <schema-directSQL>
                    <statement>
                        CREATE TABLE RHQ_REPO_RELATION ( ID INTEGER PRIMARY KEY )
                    </statement>
                </schema-directSQL>
                <schema-alterColumn table="RHQ_REPO_RELATION" column="ID" nullable="false" />
                <schema-addColumn   table="RHQ_REPO_RELATION" column="RELATED_REPO_ID" columnType="INTEGER" />
                <schema-alterColumn table="RHQ_REPO_RELATION" column="RELATED_REPO_ID" nullable="false" />
                <schema-addColumn   table="RHQ_REPO_RELATION" column="REPO_RELATION_TYPE_ID" columnType="INTEGER" />
                <schema-alterColumn table="RHQ_REPO_RELATION" column="REPO_RELATION_TYPE_ID" nullable="false" />
                <schema-directSQL>
                    <statement>
                        ALTER TABLE RHQ_REPO_RELATION
                        ADD CONSTRAINT RHQ_RR_RELATED_REPO_ID_FK
                        FOREIGN KEY ( RELATED_REPO_ID )
                        REFERENCES RHQ_REPO ( ID )
                    </statement>
                    <statement>
                        ALTER TABLE RHQ_REPO_RELATION
                        ADD CONSTRAINT RHQ_RR_R_RELATION_TYPE_ID_FK
                        FOREIGN KEY ( REPO_RELATION_TYPE_ID )
                        REFERENCES RHQ_REPO_RELATION_TYPE ( ID )
                    </statement>
                </schema-directSQL>

                <!-- RHQ_REPO_REPO_RELATION_MAP -->
                <schema-directSQL>
                    <statement>
                        CREATE TABLE RHQ_REPO_REPO_RELATION_MAP ( REPO_ID INTEGER )
                    </statement>
                </schema-directSQL>
                <schema-alterColumn table="RHQ_REPO_REPO_RELATION_MAP" column="REPO_ID" nullable="false" />
                <schema-addColumn   table="RHQ_REPO_REPO_RELATION_MAP" column="REPO_RELATION_ID" columnType="INTEGER" />
                <schema-alterColumn table="RHQ_REPO_REPO_RELATION_MAP" column="REPO_RELATION_ID" nullable="false" />
                <schema-addColumn   table="RHQ_REPO_REPO_RELATION_MAP" column="CTIME" columnType="LONG" />
                <schema-alterColumn table="RHQ_REPO_REPO_RELATION_MAP" column="CTIME" nullable="false" />
                <schema-directSQL>
                    <statement>
                        ALTER TABLE RHQ_REPO_REPO_RELATION_MAP
                        ADD CONSTRAINT RHQ_REPO_REPO_RELATION_MAP_KEY
                        PRIMARY KEY ( REPO_ID, REPO_RELATION_ID )
                    </statement>
                    <statement>
                        ALTER TABLE RHQ_REPO_REPO_RELATION_MAP
                        ADD CONSTRAINT RHQ_RRRM_REPO_ID_FK
                        FOREIGN KEY ( REPO_ID )
                        REFERENCES RHQ_REPO ( ID )
                    </statement>
                    <statement>
                        ALTER TABLE RHQ_REPO_REPO_RELATION_MAP
                        ADD CONSTRAINT RHQ_RRRM_REPO_RELATION_ID_FK
                        FOREIGN KEY ( REPO_RELATION_ID )
                        REFERENCES RHQ_REPO_RELATION ( ID )
                    </statement>
                </schema-directSQL>
            </schemaSpec>

            <schemaSpec version="2.61">
                <schema-createSequence name="RHQ_DISTRIBUTION_TYPE_ID_SEQ" initial="10001" />            
                <schema-directSQL>
                    <statement>
                        CREATE TABLE RHQ_DISTRIBUTION_TYPE ( ID INTEGER PRIMARY KEY )
                    </statement>
                </schema-directSQL>
                <schema-alterColumn table="RHQ_DISTRIBUTION_TYPE" column="ID" nullable="false" />
                <schema-addColumn   table="RHQ_DISTRIBUTION_TYPE" column="NAME" precision="200" columnType="VARCHAR2" />
                <schema-alterColumn table="RHQ_DISTRIBUTION_TYPE" column="NAME" nullable="false" />
                <schema-addColumn   table="RHQ_DISTRIBUTION_TYPE" column="DESCRIPTION" precision="500" columnType="VARCHAR2" />
                <schema-directSQL>
                    <statement>
                        INSERT INTO
                        RHQ_DISTRIBUTION_TYPE ( ID, NAME, DESCRIPTION )
                        VALUES ( 1, 'kickstart', 'Linux kickstart distribution' )
                     </statement>
                    <statement>
                        INSERT INTO
                        RHQ_DISTRIBUTION_TYPE ( ID, NAME, DESCRIPTION )
                        VALUES ( 2, 'jumpstart', 'solaris jumpstart distribution' )
                     </statement>
                </schema-directSQL>

                <schema-createSequence name="RHQ_RHQ_DISTRIBUTION_ID_SEQ" initial="10001" />
                <schema-directSQL>                
                    <statement desc="Creating table RHQ_DISTRIBUTION">
                        CREATE TABLE RHQ_DISTRIBUTION ( ID INTEGER PRIMARY KEY )
                    </statement>
                </schema-directSQL>
                <schema-alterColumn table="RHQ_DISTRIBUTION" column="ID" nullable="false" />                
                <schema-addColumn   table="RHQ_DISTRIBUTION" column="DISTRIBUTION_TYPE_ID" columnType="INTEGER" />
                <schema-alterColumn table="RHQ_DISTRIBUTION" column="DISTRIBUTION_TYPE_ID" nullable="false" />
                <schema-addColumn   table="RHQ_DISTRIBUTION" column="LABEL" precision="64" columnType="VARCHAR2" />
                <schema-alterColumn table="RHQ_DISTRIBUTION" column="LABEL" nullable="false" />
                <schema-addColumn   table="RHQ_DISTRIBUTION" column="BASE_PATH" precision="256" columnType="VARCHAR2" />
                <schema-alterColumn table="RHQ_DISTRIBUTION" column="BASE_PATH" nullable="false" />
                <schema-addColumn   table="RHQ_DISTRIBUTION" column="LAST_MODIFIED" columnType="LONG" />
                <schema-alterColumn table="RHQ_DISTRIBUTION" column="LAST_MODIFIED" nullable="false" />
                <schema-directSQL>
                    <statement>
                        CREATE UNIQUE INDEX RHQ_DISTRIBUTION_IDX ON RHQ_DISTRIBUTION ( LABEL, BASE_PATH )
                    </statement>
                </schema-directSQL>
                <schema-directSQL>
                    <statement>
                        ALTER TABLE RHQ_DISTRIBUTION
                        ADD CONSTRAINT RHQ_D_DISTRIBUTION_TYPE_ID_FK
                        FOREIGN KEY ( DISTRIBUTION_TYPE_ID )
                        REFERENCES RHQ_DISTRIBUTION_TYPE ( ID )
                    </statement>
                </schema-directSQL>

                <schema-directSQL>
                    <statement desc="Creating table RHQ_REPO_DISTRIBUTION">
                        CREATE TABLE RHQ_REPO_DISTRIBUTION ( REPO_ID INTEGER )
                    </statement>
                </schema-directSQL>
                <schema-alterColumn table="RHQ_REPO_DISTRIBUTION" column="REPO_ID" nullable="false" />
                <schema-addColumn   table="RHQ_REPO_DISTRIBUTION" column="DISTRIBUTION_ID" columnType="INTEGER" />
                <schema-alterColumn table="RHQ_REPO_DISTRIBUTION" column="DISTRIBUTION_ID" nullable="false" />
                <schema-addColumn   table="RHQ_REPO_DISTRIBUTION" column="LAST_MODIFIED" columnType="LONG" />
                <schema-alterColumn table="RHQ_REPO_DISTRIBUTION" column="LAST_MODIFIED" nullable="false" />
                <schema-directSQL>
                    <statement>
                        ALTER TABLE RHQ_REPO_DISTRIBUTION ADD CONSTRAINT RHQ_REPO_DIST_MAP_KEY
                        PRIMARY KEY ( REPO_ID, DISTRIBUTION_ID )
                    </statement>
                    <statement>
                        ALTER TABLE RHQ_REPO_DISTRIBUTION
                        ADD CONSTRAINT RHQ_RD_REPO_ID_FK
                        FOREIGN KEY ( REPO_ID )
                        REFERENCES RHQ_REPO ( ID )
                    </statement>
                    <statement>
                        ALTER TABLE RHQ_REPO_DISTRIBUTION
                        ADD CONSTRAINT RHQ_RD_DISTRIBUTION_ID_FK
                        FOREIGN KEY ( DISTRIBUTION_ID )
                        REFERENCES RHQ_DISTRIBUTION ( ID )
                    </statement>
                </schema-directSQL>
            </schemaSpec>

            <schemaSpec version="2.62">
                <schema-alterColumn table="RHQ_CONFIG_PROP_DEF" column="NAME" columnType="VARCHAR2" precision="255" />
                <schema-alterColumn table="RHQ_CONFIG_PROPERTY" column="NAME" columnType="VARCHAR2" precision="255" />
            </schemaSpec>

            <schemaSpec version="2.62.2">
                <schema-addColumn table="RHQ_CONFIG_DEF" column="CONFIG_FORMAT" columnType="VARCHAR2" precision="32" />
            </schemaSpec>

            <schemaSpec version="2.63">
                <schema-addColumn   table="RHQ_REPO" column="IS_CANDIDATE" columnType="BOOLEAN" />                

                <schema-directSQL>
                    <statement targetDBVendor="postgresql">
                        UPDATE RHQ_REPO SET IS_CANDIDATE = FALSE
                     </statement>
                    <statement targetDBVendor="oracle">
                        UPDATE RHQ_REPO SET IS_CANDIDATE = 0
                     </statement>
                </schema-directSQL>
                <schema-alterColumn table="RHQ_REPO" column="IS_CANDIDATE" nullable="false" />                
            </schemaSpec>

            <!-- Generic tagging support -->
            <schemaSpec version="2.64">
                <schema-createSequence name="RHQ_TAG_ID_SEQ" initial="10001" />
                <schema-directSQL>
                    <statement>
                        CREATE TABLE RHQ_TAG ( ID INTEGER PRIMARY KEY )
                    </statement>
                </schema-directSQL>
                <schema-alterColumn table="RHQ_TAG" column="ID" nullable="false" />
                <schema-addColumn   table="RHQ_TAG" column="NAME" precision="200" columnType="VARCHAR2" />
                <schema-alterColumn table="RHQ_TAG" column="NAME" nullable="false" />
                <schema-addColumn   table="RHQ_TAG" column="DESCRIPTION" precision="500" columnType="VARCHAR2" />
            </schemaSpec>

            <!-- Distribution Files -->
            <schemaSpec version="2.65">
                <schema-createSequence name="RHQ_DISTRIBUTION_FILE_ID_SEQ" initial="10001" />
                <schema-directSQL>
                    <statement>
                        CREATE TABLE RHQ_DISTRIBUTION_FILE (ID INTEGER PRIMARY KEY)
                    </statement>
                </schema-directSQL>
                <schema-alterColumn table="RHQ_DISTRIBUTION_FILE" column="ID" nullable="false" />                
                <schema-addColumn   table="RHQ_DISTRIBUTION_FILE" column="DISTRIBUTION_ID" columnType="INTEGER" />
                <schema-alterColumn table="RHQ_DISTRIBUTION_FILE" column="DISTRIBUTION_ID" nullable="false" />
                <schema-addColumn   table="RHQ_DISTRIBUTION_FILE" column="RELATIVE_FILENAME" precision="256" columnType="VARCHAR2" />
                <schema-alterColumn table="RHQ_DISTRIBUTION_FILE" column="RELATIVE_FILENAME" nullable="false" />
                <schema-addColumn   table="RHQ_DISTRIBUTION_FILE" column="MD5SUM" precision="64" columnType="VARCHAR2" />
                <schema-alterColumn table="RHQ_DISTRIBUTION_FILE" column="MD5SUM" nullable="false" />
                <schema-addColumn   table="RHQ_DISTRIBUTION_FILE" column="LAST_MODIFIED" columnType="LONG" />
                <schema-alterColumn table="RHQ_DISTRIBUTION_FILE" column="LAST_MODIFIED" nullable="false" />
                <schema-directSQL>
                    <statement>
                        ALTER TABLE RHQ_DISTRIBUTION_FILE
                        ADD CONSTRAINT RHQ_DF_DISTRIBUTION_ID_FK
                        FOREIGN KEY (DISTRIBUTION_ID)
                        REFERENCES RHQ_DISTRIBUTION ( ID )
                    </statement>
                    <statement>
                        CREATE UNIQUE INDEX RHQ_DISTRIBUTION_FILE_IDX
                        ON RHQ_DISTRIBUTION_FILE ( DISTRIBUTION_ID, RELATIVE_FILENAME )
                    </statement>
                </schema-directSQL>
            </schemaSpec>

            <!-- RHQ_REPO_TAG_MAP -->
            <schemaSpec version="2.66">
                <schema-directSQL>
                    <statement>
                        CREATE TABLE RHQ_REPO_TAG_MAP ( REPO_ID INTEGER )
                    </statement>
                </schema-directSQL>
                <schema-alterColumn table="RHQ_REPO_TAG_MAP" column="REPO_ID" nullable="false" />
                <schema-addColumn   table="RHQ_REPO_TAG_MAP" column="TAG_ID" columnType="INTEGER" />
                <schema-alterColumn table="RHQ_REPO_TAG_MAP" column="TAG_ID" nullable="false" />
                <schema-directSQL>
                    <statement>
                        ALTER TABLE RHQ_REPO_TAG_MAP
                        ADD CONSTRAINT RHQ_REPO_TAG_MAP_KEY
                        PRIMARY KEY ( REPO_ID, TAG_ID )
                    </statement>
                    <statement>
                        ALTER TABLE RHQ_REPO_TAG_MAP
                        ADD CONSTRAINT RHQ_RTM_REPO_ID_FK
                        FOREIGN KEY ( REPO_ID )
                        REFERENCES RHQ_REPO ( ID )
                    </statement>
                    <statement>
                        ALTER TABLE RHQ_REPO_TAG_MAP
                        ADD CONSTRAINT RHQ_RTM_TAG_ID_FK
                        FOREIGN KEY ( TAG_ID )
                        REFERENCES RHQ_TAG ( ID )
                    </statement>
                </schema-directSQL>
            </schemaSpec>

            <!-- Add support for server-side plugins -->
            <schemaSpec version="2.69">
                <!-- add the new column that indicates if this is deployed on the SERVER or AGENT -->
                <schema-addColumn table="RHQ_PLUGIN" column="DEPLOYMENT" columnType="VARCHAR2" precision="8" />
                <schema-directSQL>
                    <statement desc="Updating existing plugins with default deployment of AGENT">
                        UPDATE RHQ_PLUGIN SET DEPLOYMENT = 'AGENT'
                    </statement>
                </schema-directSQL>
                <schema-alterColumn table="RHQ_PLUGIN" column="DEPLOYMENT" nullable="FALSE" />

                <!-- add the new column that provides configuration to a plugin -->
                <schema-addColumn table="RHQ_PLUGIN" column="PLUGIN_CONFIG_ID" columnType="INTEGER" />
                <schema-directSQL>
                    <statement desc="Creating RHQ_PLUGIN foreign key relation to RHQ_CONFIG for plugin config">
                        ALTER TABLE RHQ_PLUGIN
                        ADD CONSTRAINT RHQ_P_PLUGIN_CONFIG_ID_FK
                        FOREIGN KEY (PLUGIN_CONFIG_ID)
                        REFERENCES RHQ_CONFIG (ID)
                    </statement>
                </schema-directSQL>

                <!-- add the new column that provides configuration to a plugin -->
                <schema-addColumn table="RHQ_PLUGIN" column="JOBS_CONFIG_ID" columnType="INTEGER" />
                <schema-directSQL>
                    <statement desc="Creating RHQ_PLUGIN foreign key relation to RHQ_CONFIG for scheduled jobs">
                        ALTER TABLE RHQ_PLUGIN
                        ADD CONSTRAINT RHQ_P_JOBS_CONFIG_ID_FK
                        FOREIGN KEY (JOBS_CONFIG_ID)
                        REFERENCES RHQ_CONFIG (ID)
                    </statement>
                </schema-directSQL>

                <!-- Fix bug:538157 -->
                <schema-directSQL>
                    <statement>
                        CREATE INDEX RHQ_REPO_PKG_VER_MAP_IDX
                        ON RHQ_REPO_PKG_VERSION_MAP ( PACKAGE_VERSION_ID )
                    </statement>
                </schema-directSQL>
            </schemaSpec>

            <schemaSpec version="2.69.1">
                <!-- add the new column that indicates if this is plugin has been deleted -->
                <schema-addColumn table="RHQ_PLUGIN" column="STATUS" columnType="VARCHAR2" precision="16" />
                <schema-directSQL>
                    <statement desc="Updating existing plugins with status of INSTALLED">
                        UPDATE RHQ_PLUGIN SET STATUS = 'INSTALLED'
                    </statement>
                </schema-directSQL>
                <schema-alterColumn table="RHQ_PLUGIN" column="STATUS" nullable="FALSE" />
            </schemaSpec>

            <schemaSpec version="2.69.2">
                <!-- plugin names must be unique only if they are deployed on the same side (agent vs. server) -->
                <schema-directSQL>
                    <statement desc="Dropping unique index on RHQ_PLUGIN (NAME)">
                        DROP INDEX RHQ_PLUGIN_NAME_IDX
                    </statement>
                    <statement desc="Creating unique index on RHQ_PLUGIN (NAME, DEPLOYMENT) so server plugin names need not be unique with agent plugins">
                        CREATE UNIQUE INDEX RHQ_PLUGIN_NAME_DEPLOY_IDX ON RHQ_PLUGIN (NAME, DEPLOYMENT)
                    </statement>
                </schema-directSQL>
            </schemaSpec>

            <schemaSpec version="2.69.3">
                <!-- add the new column that indicates what type of plugin this is (e.g. alert, generic, content) - for server plugins only -->
                <schema-addColumn table="RHQ_PLUGIN" column="PTYPE" columnType="VARCHAR2" precision="200" />
            </schemaSpec>

            <schemaSpec version="2.70">
                <schema-addColumn table="RHQ_ALERT" column="ACK_TIME" columnType="LONG" />
                <schema-addColumn table="RHQ_ALERT" column="ACK_SUBJECT" precision="100" columnType="VARCHAR2" />
            </schemaSpec>
            <schemaSpec version="2.70.1">
                <schema-addColumn table="RHQ_ALERT_NOTIFICATION" column="SENDER_NAME" precision="100" columnType="VARCHAR2" />
                <schema-addColumn table="RHQ_ALERT_NOTIFICATION" column="SENDER_CONFIG_ID" columnType="INTEGER" />
                <schema-directSQL>
                    <statement>
                        ALTER TABLE RHQ_ALERT_NOTIFICATION
                        ADD CONSTRAINT RHQ_AN_SENDER_CONFIG_ID_FK
                        FOREIGN KEY (SENDER_CONFIG_ID)
                        REFERENCES RHQ_CONFIG (ID)
                    </statement>
                </schema-directSQL>
            </schemaSpec>
            <schemaSpec version="2.70.2">
                <!-- turn first-class notification data into configuration objects for custom alert senders -->
                <schema-alterColumn table="RHQ_ALERT_NOTIFICATION" column="NOTIFICATION_TYPE" nullable="TRUE" />
                <schema-javaTask className="CustomAlertSenderUpgradeTask" />
                <schema-directSQL>
                    <statement desc="Removing obsolete alert notifications">
                        DELETE FROM RHQ_ALERT_NOTIFICATION WHERE NOTIFICATION_TYPE IS NOT NULL
                    </statement>
                </schema-directSQL>
                <schema-deleteColumn table="RHQ_ALERT_NOTIFICATION" column="NOTIFICATION_TYPE" />
            </schemaSpec>
            <schemaSpec version="2.70.3">
                <!-- remove first-class alert notification structures from definition side of the model-->
                <schema-deleteColumn table="RHQ_ALERT_NOTIFICATION" column="snmp_host" />
                <schema-deleteColumn table="RHQ_ALERT_NOTIFICATION" column="snmp_port" />
                <schema-deleteColumn table="RHQ_ALERT_NOTIFICATION" column="snmp_oid" />
                <schema-deleteColumn table="RHQ_ALERT_NOTIFICATION" column="email_address" />
                <schema-deleteColumn table="RHQ_ALERT_NOTIFICATION" column="role_id" />
                <schema-deleteColumn table="RHQ_ALERT_NOTIFICATION" column="subject_id" />
            </schemaSpec>
            <schemaSpec version="2.70.4">
                <schema-deleteColumn table="RHQ_ALERT_NOTIF_LOG" column="roles" />
                <schema-deleteColumn table="RHQ_ALERT_NOTIF_LOG" column="subjects" />
                <schema-deleteColumn table="RHQ_ALERT_NOTIF_LOG" column="emails" />
            </schemaSpec>
            <schemaSpec version="2.70.5">
                <schema-addColumn table="RHQ_ALERT_NOTIF_LOG" column="SENDER" columnType="VARCHAR2" precision="200" />
                <schema-addColumn table="RHQ_ALERT_NOTIF_LOG" column="RESULT_STATE" columnType="VARCHAR2" precision="20" />
                <schema-addColumn table="RHQ_ALERT_NOTIF_LOG" column="MESSAGE" columnType="VARCHAR2" precision="255" />
                <schema-addColumn table="RHQ_ALERT_NOTIF_LOG" column="ALL_EMAILS" columnType="VARCHAR2" precision="4000" />
                <schema-addColumn table="RHQ_ALERT_NOTIF_LOG" column="EMAILS_FAILED" columnType="VARCHAR2" precision="4000" />
            </schemaSpec>
            <schemaSpec version="2.70.6">
                <schema-directSQL>
                    <statement>
                        DROP INDEX RHQ_ALERT_IDX_ALERT
                    </statement>
                    <statement>
                        CREATE INDEX RHQ_ALERT_IDX_ALERT ON RHQ_ALERT_NOTIF_LOG (alert_id)
                    </statement>
                </schema-directSQL>
            </schemaSpec>

            <!-- RHQ Advisory Representation -->
            <schemaSpec version="2.71">
                <schema-createSequence name="RHQ_ADVISORY_SEQ" initial="10001" />
                <schema-directSQL>
                    <statement desc="Creating table RHQ_ADVISORY">
                        CREATE TABLE RHQ_ADVISORY ( ID INTEGER PRIMARY KEY )
                    </statement>
                </schema-directSQL>

                <schema-alterColumn table="RHQ_ADVISORY" column="ID" nullable="false" columnType="INTEGER" />
                <schema-addColumn   table="RHQ_ADVISORY" column="ADVISORY" precision="64" columnType="VARCHAR2" />
                <schema-alterColumn table="RHQ_ADVISORY" column="ADVISORY" nullable="false" />
                <schema-addColumn   table="RHQ_ADVISORY" column="ADVISORY_TYPE" precision="64" columnType="VARCHAR2" />
                <schema-alterColumn table="RHQ_ADVISORY" column="ADVISORY_TYPE" nullable="false" />
                <schema-addColumn   table="RHQ_ADVISORY" column="ADVISORY_REL" precision="64" columnType="VARCHAR2" />
                <schema-addColumn   table="RHQ_ADVISORY" column="ADVISORY_NAME" precision="64" columnType="VARCHAR2" />
                <schema-addColumn   table="RHQ_ADVISORY" column="DESCRIPTION" precision="4000" columnType="VARCHAR2" />
                <schema-addColumn   table="RHQ_ADVISORY" column="SYNOPSIS" precision="4000" columnType="VARCHAR2" />
                <schema-alterColumn table="RHQ_ADVISORY" column="SYNOPSIS" nullable="false" />
                <schema-addColumn   table="RHQ_ADVISORY" column="TOPIC" precision="4000" columnType="VARCHAR2" />
                <schema-addColumn   table="RHQ_ADVISORY" column="SOLUTION" precision="4000" columnType="VARCHAR2" />
                <schema-addColumn   table="RHQ_ADVISORY" column="SEVERITY" precision="64" columnType="VARCHAR2" />
                <schema-addColumn   table="RHQ_ADVISORY" column="ISSUE_DATE" columnType="LONG" />
                <schema-addColumn   table="RHQ_ADVISORY" column="UPDATE_DATE" columnType="LONG" />
                <schema-addColumn   table="RHQ_ADVISORY" column="CTIME" columnType="LONG" />
                <schema-alterColumn table="RHQ_ADVISORY" column="CTIME" nullable="false" />
                <schema-addColumn   table="RHQ_ADVISORY" column="LAST_MODIFIED" columnType="LONG" />
                <schema-alterColumn table="RHQ_ADVISORY" column="LAST_MODIFIED" nullable="false" />

                <schema-directSQL>
                    <statement>
                        CREATE UNIQUE INDEX RHQ_ADVISORY_NAME_UQ ON RHQ_ADVISORY ( ADVISORY_NAME )
                    </statement>
                    <statement>
                        CREATE UNIQUE INDEX RHQ_ADVISORY_UQ ON RHQ_ADVISORY ( ADVISORY )
                    </statement>
                    <statement>
                        CREATE INDEX RHQ_ADVISORY_UDATE_IDX ON RHQ_ADVISORY (UPDATE_DATE )
                    </statement>
                </schema-directSQL>

                <schema-createSequence name="RHQ_ADVISORY_PACKAGE_SEQ" initial="10001" />
                <schema-directSQL>
                    <statement>
                        CREATE TABLE RHQ_ADVISORY_PACKAGE ( ID INTEGER PRIMARY KEY )
                    </statement>
                </schema-directSQL>
                <schema-alterColumn table="RHQ_ADVISORY_PACKAGE" column="ID" nullable="false" />
                <schema-addColumn   table="RHQ_ADVISORY_PACKAGE" column="ADVISORY_ID" columnType="INTEGER" />
                <schema-alterColumn table="RHQ_ADVISORY_PACKAGE" column="ADVISORY_ID" nullable="false" />
                <schema-addColumn   table="RHQ_ADVISORY_PACKAGE" column="PACKAGE_VERSION_ID" columnType="INTEGER" />
                <schema-alterColumn table="RHQ_ADVISORY_PACKAGE" column="PACKAGE_VERSION_ID" nullable="false" />
                <schema-addColumn   table="RHQ_ADVISORY_PACKAGE" column="LAST_MODIFIED" columnType="LONG" />
                <schema-alterColumn table="RHQ_ADVISORY_PACKAGE" column="LAST_MODIFIED" nullable="false" />
                <schema-directSQL>
                    <statement>
                        CREATE UNIQUE INDEX RHQ_ADVISORY_PACKAGE_UQ ON RHQ_ADVISORY_PACKAGE ( ADVISORY_ID, PACKAGE_VERSION_ID )
                    </statement>
                    <statement>
                       ALTER TABLE RHQ_ADVISORY_PACKAGE
                       ADD CONSTRAINT RHQ_AP_ADVISORY_ID_FKEY
                       FOREIGN KEY ( ADVISORY_ID )
                       REFERENCES RHQ_ADVISORY ( ID )
                   </statement>
                    <statement>
                        ALTER TABLE RHQ_ADVISORY_PACKAGE
                        ADD CONSTRAINT RHQ_AP_PACKAGE_VERSION_ID_FK
                        FOREIGN KEY ( PACKAGE_VERSION_ID )
                        REFERENCES RHQ_PACKAGE_VERSION ( ID )
                    </statement>
                </schema-directSQL>

                <schema-createSequence name="RHQ_CVE_SEQ" initial="101" />
                <schema-directSQL>
                    <statement>
                        CREATE TABLE RHQ_CVE ( ID INTEGER PRIMARY KEY )
                    </statement>
                </schema-directSQL>
                <schema-alterColumn table="RHQ_CVE" column="ID" nullable="false" />
                <schema-addColumn   table="RHQ_CVE" column="NAME" precision="64" columnType="VARCHAR2" />
                <schema-alterColumn table="RHQ_CVE" column="NAME" nullable="false" />

                <schema-directSQL>
                    <statement>
                        CREATE TABLE RHQ_ADVISORY_CVE ( ID INTEGER PRIMARY KEY )
                    </statement>
                </schema-directSQL>
                <schema-alterColumn table="RHQ_ADVISORY_CVE" column="ID" nullable="false" />
                <schema-addColumn   table="RHQ_ADVISORY_CVE" column="ADVISORY_ID" columnType="INTEGER" />
                <schema-alterColumn table="RHQ_ADVISORY_CVE" column="ADVISORY_ID" nullable="false" />
                <schema-addColumn   table="RHQ_ADVISORY_CVE" column="CVE_ID" columnType="INTEGER" />
                <schema-alterColumn table="RHQ_ADVISORY_CVE" column="CVE_ID" nullable="false" />
                <schema-addColumn   table="RHQ_ADVISORY_CVE" column="LAST_MODIFIED" columnType="LONG" />
                <schema-alterColumn table="RHQ_ADVISORY_CVE" column="LAST_MODIFIED" nullable="false" />
                <schema-directSQL>
                    <statement>
                        CREATE UNIQUE INDEX RHQ_ADVISORY_CVE_UQ ON RHQ_ADVISORY_CVE ( ADVISORY_ID, CVE_ID )
                    </statement>
                    <statement>
                        ALTER TABLE RHQ_ADVISORY_CVE
                        ADD CONSTRAINT RHQ_ACVE_ADVISORY_ID_FK
                        FOREIGN KEY ( ADVISORY_ID )
                        REFERENCES RHQ_ADVISORY ( ID )
                    </statement>
                    <statement>
                       ALTER TABLE RHQ_ADVISORY_CVE
                       ADD CONSTRAINT RHQ_ACVE_CVE_ID_FK
                       FOREIGN KEY ( CVE_ID )
                       REFERENCES RHQ_CVE ( ID )
                   </statement>
                </schema-directSQL>

                <schema-createSequence name="RHQ_ADVISORY_BUGLIST_SEQ" initial="10001" />
                <schema-directSQL>
                    <statement>
                        CREATE TABLE RHQ_ADVISORY_BUGLIST ( ID INTEGER PRIMARY KEY)
                    </statement>
                </schema-directSQL>

                <schema-alterColumn table="RHQ_ADVISORY_BUGLIST" column="ID" nullable="false" />
                <schema-addColumn   table="RHQ_ADVISORY_BUGLIST" column="ADVISORY_ID" columnType="INTEGER" />
                <schema-alterColumn table="RHQ_ADVISORY_BUGLIST" column="ADVISORY_ID" nullable="false" />
                <schema-addColumn   table="RHQ_ADVISORY_BUGLIST" column="BUG_ID" PRECISION="256" columnType="VARCHAR2" />
                <schema-alterColumn table="RHQ_ADVISORY_BUGLIST" column="BUG_ID" nullable="false" />
                <schema-addColumn   table="RHQ_ADVISORY_BUGLIST" column="LAST_MODIFIED" columnType="LONG" />
                <schema-alterColumn table="RHQ_ADVISORY_BUGLIST" column="LAST_MODIFIED" nullable="false" />
                <schema-directSQL>
                    <statement>
                       CREATE UNIQUE INDEX RHQ_ADVISORY_BUGLIST_UQ ON RHQ_ADVISORY_BUGLIST ( ADVISORY_ID, BUG_ID )
                   </statement>
                    <statement>
                       ALTER TABLE RHQ_ADVISORY_BUGLIST
                       ADD CONSTRAINT RHQ_AB_ADVISORY_ID_FK
                       FOREIGN KEY ( ADVISORY_ID )
                       REFERENCES RHQ_ADVISORY ( ID )
                   </statement>
                </schema-directSQL>

                <schema-directSQL>
                    <statement>
                        CREATE TABLE RHQ_REPO_ADVISORY ( REPO_ID INTEGER )
                    </statement>
                </schema-directSQL>
                <schema-alterColumn table="RHQ_REPO_ADVISORY" column="REPO_ID" nullable="false" />
                <schema-addColumn   table="RHQ_REPO_ADVISORY" column="ADVISORY_ID" columnType="INTEGER" />
                <schema-alterColumn table="RHQ_REPO_ADVISORY" column="ADVISORY_ID" nullable="false" />
                <schema-addColumn   table="RHQ_REPO_ADVISORY" column="LAST_MODIFIED" columnType="LONG" />
                <schema-alterColumn table="RHQ_REPO_ADVISORY" column="LAST_MODIFIED" nullable="false" />
                <schema-directSQL>
                    <statement>
                        ALTER TABLE RHQ_REPO_ADVISORY
                        ADD CONSTRAINT RHQ_REPO_ADV_MAP_KEY
                        PRIMARY KEY ( REPO_ID, ADVISORY_ID )
                    </statement>
                    <statement>
                        ALTER TABLE RHQ_REPO_ADVISORY
                        ADD CONSTRAINT RHQ_RA_REPO_ID_FK
                        FOREIGN KEY ( REPO_ID )
                        REFERENCES RHQ_REPO ( ID )
                    </statement>
                    <statement>
                        ALTER TABLE RHQ_REPO_ADVISORY
                        ADD CONSTRAINT RHQ_RA_ADVISORY_ID_FK
                        FOREIGN KEY ( ADVISORY_ID )
                        REFERENCES RHQ_ADVISORY ( ID )
                    </statement>
                </schema-directSQL>
            </schemaSpec>

            <!-- Adding repo_sync support -->
            <schemaSpec version="2.72">
                <schema-createSequence name="RHQ_REPO_SYNC_ID_SEQ" initial="10001" />
                <schema-directSQL>
                    <statement>
                        CREATE TABLE RHQ_REPO_SYNC ( ID INTEGER PRIMARY KEY )
                    </statement>
                </schema-directSQL>
                <schema-alterColumn table="RHQ_REPO_SYNC" column="ID" nullable="false" />
                <schema-addColumn table="RHQ_REPO_SYNC" column="STATUS" precision="16" columnType="VARCHAR2" />
                <schema-alterColumn table="RHQ_REPO_SYNC" column="STATUS" nullable="false" />
                <schema-addColumn table="RHQ_REPO_SYNC" column="START_TIME" columnType="INTEGER" />
                <schema-alterColumn table="RHQ_REPO_SYNC" column="START_TIME" nullable="false" />
                <schema-addColumn table="RHQ_REPO_SYNC" column="END_TIME" columnType="INTEGER" />
                <schema-addColumn table="RHQ_REPO_SYNC" column="RESULTS" columnType="LONGVARCHAR" />
                <schema-addColumn table="RHQ_REPO_SYNC" column="PERCENT_COMPLETE" columnType="LONG" />
                <schema-addColumn table="RHQ_REPO_SYNC" column="REPO_ID" columnType="INTEGER" />
                <schema-alterColumn table="RHQ_REPO_SYNC" column="REPO_ID" nullable="false" />
                <schema-directSQL>
                    <statement desc="Creating RHQ_REPO_SYNC foreign key relation to RHQ_REPO for scheduled jobs">
                        ALTER TABLE RHQ_REPO_SYNC
                        ADD CONSTRAINT RHQ_RS_REPO_ID_FKEY
                        FOREIGN KEY (REPO_ID)
                        REFERENCES RHQ_REPO (ID)
                    </statement>
                </schema-directSQL>
            </schemaSpec>

            <schemaSpec version="2.75">
                <schema-addColumn table="RHQ_REPO" column="SYNC_SCHEDULE" columnType="VARCHAR2" precision="64" />
            </schemaSpec>

            <schemaSpec version="2.76">
                <schema-addColumn table="RHQ_CONFIG_PROP_DEF" column="DYNAMIC_TYPE" columnType="VARCHAR2" precision="20" />
                <schema-addColumn table="RHQ_CONFIG_PROP_DEF" column="DYNAMIC_KEY" columnType="VARCHAR2" precision="128" />
            </schemaSpec>

            <schemaSpec version="2.78">
                <!-- RHQ_BUNDLE_TYPE -->
                <schema-createSequence name="RHQ_BUNDLE_TYPE_ID_SEQ" initial="10001" />
                <schema-directSQL>
                    <statement desc="Creating table RHQ_BUNDLE_TYPE">
                        CREATE TABLE RHQ_BUNDLE_TYPE ( ID INTEGER PRIMARY KEY )
                    </statement>
                </schema-directSQL>
                <schema-alterColumn table="RHQ_BUNDLE_TYPE" column="ID" nullable="FALSE" />
                <schema-addColumn   table="RHQ_BUNDLE_TYPE" column="NAME" columnType="VARCHAR2" precision="200" />
                <schema-alterColumn table="RHQ_BUNDLE_TYPE" column="NAME" nullable="FALSE" />
                <schema-addColumn   table="RHQ_BUNDLE_TYPE" column="RESOURCE_TYPE_ID" columnType="INTEGER" />
                <schema-directSQL>
                    <statement desc="Creating RHQ_BUNDLE_TYPE foreign key relation to RHQ_RESOURCE_TYPE">
                        ALTER TABLE RHQ_BUNDLE_TYPE
                        ADD CONSTRAINT RHQ_BT_RESOURCE_TYPE_ID_FK
                        FOREIGN KEY (RESOURCE_TYPE_ID)
                        REFERENCES RHQ_RESOURCE_TYPE (ID)
                    </statement>
                    <statement desc="Creating RHQ_BUNDLE_TYPE unique constraint">
                        CREATE UNIQUE INDEX RHQ_BUNDLE_TYPE_UNIQUE ON RHQ_BUNDLE_TYPE (name)
                    </statement>                
                </schema-directSQL>                

                <!-- RHQ_BUNDLE -->
                <schema-createSequence name="RHQ_BUNDLE_ID_SEQ" initial="10001" />
                <schema-directSQL>
                    <statement desc="Creating table RHQ_BUNDLE">
                        CREATE TABLE RHQ_BUNDLE ( ID INTEGER PRIMARY KEY )
                    </statement>
                </schema-directSQL>
                <schema-alterColumn table="RHQ_BUNDLE" column="ID" nullable="FALSE" />
                <schema-addColumn   table="RHQ_BUNDLE" column="NAME" columnType="VARCHAR2" precision="200" />
                <schema-alterColumn table="RHQ_BUNDLE" column="NAME" nullable="FALSE" />
                <schema-addColumn   table="RHQ_BUNDLE" column="DESCRIPTION" columnType="VARCHAR2" precision="500" />
                <schema-addColumn   table="RHQ_BUNDLE" column="BUNDLE_TYPE_ID" columnType="INTEGER" />
                <schema-alterColumn table="RHQ_BUNDLE" column="BUNDLE_TYPE_ID" nullable="FALSE" />
                <schema-addColumn   table="RHQ_BUNDLE" column="PACKAGE_TYPE_ID" columnType="INTEGER" />
                <schema-alterColumn table="RHQ_BUNDLE" column="PACKAGE_TYPE_ID" nullable="FALSE" />
                <schema-addColumn   table="RHQ_BUNDLE" column="REPO_ID" columnType="INTEGER" />
                <schema-alterColumn table="RHQ_BUNDLE" column="REPO_ID" nullable="FALSE" />
                <schema-directSQL>
                   <statement desc="Creating RHQ_BUNDLE foreign key relation to RHQ_BUNDLE_TYPE">
                        ALTER TABLE RHQ_BUNDLE
                        ADD CONSTRAINT RHQ_B_BUNDLE_TYPE_ID_FK
                        FOREIGN KEY (BUNDLE_TYPE_ID)
                        REFERENCES RHQ_BUNDLE_TYPE (ID)
                    </statement>
                    <statement desc="Creating RHQ_BUNDLE foreign key relation to RHQ_REPO">
                        ALTER TABLE RHQ_BUNDLE
                        ADD CONSTRAINT RHQ_B_REPO_ID_FK
                        FOREIGN KEY (REPO_ID)
                        REFERENCES RHQ_REPO (ID)
                    </statement>
                    <statement desc="Creating RHQ_BUNDLE foreign key relation to RHQ_PACKAGE_TYPE">
                        ALTER TABLE RHQ_BUNDLE
                        ADD CONSTRAINT RHQ_B_PACKAGE_TYPE_ID_FK
                        FOREIGN KEY (PACKAGE_TYPE_ID)
                        REFERENCES RHQ_PACKAGE_TYPE (ID)
                    </statement>                    
                    <statement desc="Creating RHQ_BUNDLE unique constraint">
                        CREATE UNIQUE INDEX RHQ_BUNDLE_UNIQUE ON RHQ_BUNDLE (bundle_type_id, name)
                    </statement>                    
                </schema-directSQL>
                
                <!-- RHQ_BUNDLE_VERSION -->
                <schema-createSequence name="RHQ_BUNDLE_VERSION_ID_SEQ" initial="10001" />
                <schema-directSQL>
                    <statement desc="Creating table RHQ_BUNDLE_VERSION">
                        CREATE TABLE RHQ_BUNDLE_VERSION ( ID INTEGER PRIMARY KEY )
                    </statement>
                </schema-directSQL>
                <schema-alterColumn table="RHQ_BUNDLE_VERSION" column="ID" nullable="FALSE" />
                <schema-addColumn   table="RHQ_BUNDLE_VERSION" column="NAME" columnType="VARCHAR2" precision="200" />
                <schema-alterColumn table="RHQ_BUNDLE_VERSION" column="NAME" nullable="FALSE" />
                <schema-addColumn   table="RHQ_BUNDLE_VERSION" column="DESCRIPTION" columnType="VARCHAR2" precision="500" />
                <schema-addColumn   table="RHQ_BUNDLE_VERSION" column="VERSION" columnType="VARCHAR2" precision="500" />
                <schema-alterColumn table="RHQ_BUNDLE_VERSION" column="VERSION" nullable="FALSE" />
                <schema-addColumn   table="RHQ_BUNDLE_VERSION" column="VERSION_ORDER" columnType="INTEGER" />
                <schema-alterColumn table="RHQ_BUNDLE_VERSION" column="VERSION_ORDER" nullable="FALSE" />
                <schema-addColumn   table="RHQ_BUNDLE_VERSION" column="ACTION" columnType="CLOB" />
                <schema-alterColumn table="RHQ_BUNDLE_VERSION" column="ACTION" nullable="FALSE" />
                <schema-addColumn   table="RHQ_BUNDLE_VERSION" column="CONFIG_DEF_ID" columnType="INTEGER" />
                <schema-addColumn   table="RHQ_BUNDLE_VERSION" column="BUNDLE_ID" columnType="INTEGER" />
                <schema-alterColumn table="RHQ_BUNDLE_VERSION" column="BUNDLE_ID" nullable="FALSE" />
                <schema-directSQL>
                    <statement desc="Creating RHQ_BUNDLE_VERSION foreign key relation to RHQ_BUNDLE">
                        ALTER TABLE RHQ_BUNDLE_VERSION
                        ADD CONSTRAINT RHQ_BV_BUNDLE_ID_FK
                        FOREIGN KEY (BUNDLE_ID)
                        REFERENCES RHQ_BUNDLE (ID)
                    </statement>
                    <statement desc="Creating RHQ_BUNDLE_VERSION foreign key relation to RHQ_CONFIG_DEF">
                        ALTER TABLE RHQ_BUNDLE_VERSION
                        ADD CONSTRAINT RHQ_BV_CONFIG_DEF_ID_FK
                        FOREIGN KEY (CONFIG_DEF_ID)
                        REFERENCES RHQ_CONFIG_DEF (ID)
                    </statement>
                    <statement desc="Creating RHQ_BUNDLE_VERSION unique constraint">
                        CREATE UNIQUE INDEX RHQ_BUNDLE_VERSION_UNIQUE ON RHQ_BUNDLE_VERSION (bundle_id, name, version)
                    </statement>
                </schema-directSQL>
                
                <!-- RHQ_BUNDLE_VERSION_REPO -->
                <schema-directSQL>
                    <statement desc="Creating table RHQ_BUNDLE_VERSION_REPO">
                         CREATE TABLE RHQ_BUNDLE_VERSION_REPO ( BUNDLE_VERSION_ID INTEGER )
                     </statement>
                </schema-directSQL>
                <schema-alterColumn table="RHQ_BUNDLE_VERSION_REPO" column="BUNDLE_VERSION_ID" nullable="FALSE" />
                <schema-addColumn   table="RHQ_BUNDLE_VERSION_REPO" column="REPO_ID" columnType="INTEGER" />
                <schema-alterColumn table="RHQ_BUNDLE_VERSION_REPO" column="REPO_ID" nullable="FALSE" />
                <schema-directSQL>
                    <statement desc="Creating primary key for RHQ_BUNDLE_VERSION_REPO">
                        ALTER TABLE RHQ_BUNDLE_VERSION_REPO ADD PRIMARY KEY ( BUNDLE_VERSION_ID, REPO_ID )
                    </statement>
                    <statement desc="Creating RHQ_BUNDLE_VERSION_REPO foreign key relation to RHQ_BUNDLE_VERSION">
                        ALTER TABLE RHQ_BUNDLE_VERSION_REPO
                        ADD CONSTRAINT RHQ_BVR_BUNDLE_VERSION_ID_FK
                        FOREIGN KEY (BUNDLE_VERSION_ID)
                        REFERENCES RHQ_BUNDLE_VERSION (ID)
                    </statement>
                    <statement desc="Creating RHQ_BUNDLE_VERSION_REPO foreign key relation to RHQ_REPO">
                        ALTER TABLE RHQ_BUNDLE_VERSION_REPO
                        ADD CONSTRAINT RHQ_BVR_REPO_ID_FK
                        FOREIGN KEY (REPO_ID)
                        REFERENCES RHQ_REPO (ID)
                    </statement>
                </schema-directSQL>
                
                <!-- RHQ_BUNDLE_FILE -->
                <schema-createSequence name="RHQ_BUNDLE_FILE_ID_SEQ" initial="10001" />
                <schema-directSQL>
                    <statement desc="Creating table RHQ_BUNDLE_FILE">
                        CREATE TABLE RHQ_BUNDLE_FILE ( ID INTEGER PRIMARY KEY )
                    </statement>
                </schema-directSQL>
                <schema-alterColumn table="RHQ_BUNDLE_FILE" column="ID" nullable="FALSE" />
                <schema-addColumn   table="RHQ_BUNDLE_FILE" column="BUNDLE_VERSION_ID" columnType="INTEGER" />
                <schema-alterColumn table="RHQ_BUNDLE_FILE" column="BUNDLE_VERSION_ID" nullable="FALSE" />
                <schema-addColumn   table="RHQ_BUNDLE_FILE" column="PACKAGE_VERSION_ID" columnType="INTEGER" />
                <schema-alterColumn table="RHQ_BUNDLE_FILE" column="PACKAGE_VERSION_ID" nullable="FALSE" />
                
                <schema-directSQL>
                    <statement desc="Creating RHQ_BUNDLE_FILE foreign key relation to RHQ_BUNDLE_VERSION">
                        ALTER TABLE RHQ_BUNDLE_FILE
                        ADD CONSTRAINT RHQ_BF_BUNDLE_VERSION_ID_FK
                        FOREIGN KEY (BUNDLE_VERSION_ID)
                        REFERENCES RHQ_BUNDLE_VERSION (ID)
                    </statement>
                    <statement desc="Creating RHQ_BUNDLE_FILE foreign key relation to RHQ_PACKAGE_VERSION">
                        ALTER TABLE RHQ_BUNDLE_FILE
                        ADD CONSTRAINT RHQ_BF_PACKAGE_VERSION_ID_FK
                        FOREIGN KEY (PACKAGE_VERSION_ID)
                        REFERENCES RHQ_PACKAGE_VERSION (ID)
                    </statement>
                </schema-directSQL>
                
                <!-- RHQ_BUNDLE_DESTINATION -->
                <schema-createSequence name="RHQ_BUNDLE_DESTINATION_ID_SEQ" initial="10001" />
                <schema-directSQL>
                    <statement desc="Creating table RHQ_BUNDLE_DESTINATION">
                       CREATE TABLE RHQ_BUNDLE_DESTINATION ( ID INTEGER PRIMARY KEY )
                   </statement>
                </schema-directSQL>
                <schema-alterColumn table="RHQ_BUNDLE_DESTINATION" column="ID" nullable="FALSE" />
                <schema-addColumn   table="RHQ_BUNDLE_DESTINATION" column="NAME" columnType="VARCHAR2" precision="200" />
                <schema-alterColumn table="RHQ_BUNDLE_DESTINATION" column="NAME" nullable="FALSE" />
                <schema-addColumn   table="RHQ_BUNDLE_DESTINATION" column="DESCRIPTION" columnType="VARCHAR2" precision="500" />
                <schema-addColumn   table="RHQ_BUNDLE_DESTINATION" column="CTIME" columnType="LONG" />
                <schema-alterColumn table="RHQ_BUNDLE_DESTINATION" column="CTIME" nullable="FALSE" />
                <schema-addColumn   table="RHQ_BUNDLE_DESTINATION" column="MTIME" columnType="LONG" />
                <schema-alterColumn table="RHQ_BUNDLE_DESTINATION" column="MTIME" nullable="FALSE" />
                <schema-addColumn   table="RHQ_BUNDLE_DESTINATION" column="BUNDLE_ID" columnType="INTEGER" />
                <schema-alterColumn table="RHQ_BUNDLE_DESTINATION" column="BUNDLE_ID" nullable="FALSE" />
                <schema-addColumn   table="RHQ_BUNDLE_DESTINATION" column="GROUP_ID" columnType="INTEGER" />
                <schema-alterColumn table="RHQ_BUNDLE_DESTINATION" column="GROUP_ID" nullable="FALSE" />                
                <schema-addColumn   table="RHQ_BUNDLE_DESTINATION" column="DEPLOY_DIR" columnType="VARCHAR2" precision="256" />
                <schema-alterColumn table="RHQ_BUNDLE_DESTINATION" column="DEPLOY_DIR" nullable="FALSE" />                

                <schema-directSQL>
                    <statement desc="Creating RHQ_BUNDLE_DESTINATION foreign key relation to RHQ_BUNDLE">
                        ALTER TABLE RHQ_BUNDLE_DESTINATION
                        ADD CONSTRAINT RHQ_BD_BUNDLE_ID_FK
                        FOREIGN KEY (BUNDLE_ID)
                        REFERENCES RHQ_BUNDLE (ID)
                    </statement>
                    <statement desc="Creating RHQ_BUNDLE_DESTINATION foreign key relation to RHQ_RESOURCE_GROUP">
                        ALTER TABLE RHQ_BUNDLE_DESTINATION
                        ADD CONSTRAINT RHQ_BD_GROUP_ID_FK
                        FOREIGN KEY (GROUP_ID)
                        REFERENCES RHQ_RESOURCE_GROUP (ID)
                    </statement>
                    <statement desc="Creating RHQ_BUNDLE_DESTINATION unique constraint">
                        CREATE UNIQUE INDEX RHQ_BUNDLE_DESTINATION_UNIQUE
                        ON RHQ_BUNDLE_DESTINATION (bundle_id, group_id, deploy_dir)
                    </statement>
                </schema-directSQL>
                
                <!-- RHQ_BUNDLE_DEPLOYMENT -->
                <schema-createSequence name="RHQ_BUNDLE_DEPLOYMENT_ID_SEQ" initial="10001" />
                <schema-directSQL>
                    <statement desc="Creating table RHQ_BUNDLE_DEPLOYMENT">
                       CREATE TABLE RHQ_BUNDLE_DEPLOYMENT ( ID INTEGER PRIMARY KEY )
                   </statement>
                </schema-directSQL>
                <schema-alterColumn table="RHQ_BUNDLE_DEPLOYMENT" column="ID" nullable="FALSE" />
                <schema-addColumn   table="RHQ_BUNDLE_DEPLOYMENT" column="NAME" columnType="VARCHAR2" precision="200" />
                <schema-alterColumn table="RHQ_BUNDLE_DEPLOYMENT" column="NAME" nullable="FALSE" />
                <schema-addColumn   table="RHQ_BUNDLE_DEPLOYMENT" column="DESCRIPTION" columnType="VARCHAR2" precision="500" />
                <schema-addColumn   table="RHQ_BUNDLE_DEPLOYMENT" column="CTIME" columnType="LONG" />
                <schema-alterColumn table="RHQ_BUNDLE_DEPLOYMENT" column="CTIME" nullable="FALSE" />
                <schema-addColumn   table="RHQ_BUNDLE_DEPLOYMENT" column="MTIME" columnType="LONG" />
                <schema-alterColumn table="RHQ_BUNDLE_DEPLOYMENT" column="MTIME" nullable="FALSE" />
                <schema-addColumn   table="RHQ_BUNDLE_DEPLOYMENT" column="BUNDLE_VERSION_ID" columnType="INTEGER" />
                <schema-alterColumn table="RHQ_BUNDLE_DEPLOYMENT" column="BUNDLE_VERSION_ID" nullable="FALSE" />
                <schema-addColumn   table="RHQ_BUNDLE_DEPLOYMENT" column="BUNDLE_DESTINATION_ID" columnType="INTEGER" />
                <schema-alterColumn table="RHQ_BUNDLE_DEPLOYMENT" column="BUNDLE_DESTINATION_ID" nullable="FALSE" />
                <schema-addColumn   table="RHQ_BUNDLE_DEPLOYMENT" column="CONFIG_ID" columnType="INTEGER" />
                <schema-addColumn   table="RHQ_BUNDLE_DEPLOYMENT" column="STATUS" columnType="VARCHAR2" precision="16" />
                <schema-alterColumn table="RHQ_BUNDLE_DEPLOYMENT" column="STATUS" nullable="FALSE" />
                <schema-addColumn   table="RHQ_BUNDLE_DEPLOYMENT" column="ERROR_MESSAGE" columnType="LONGVARCHAR" />
                <schema-addColumn   table="RHQ_BUNDLE_DEPLOYMENT" column="SUBJECT_NAME" columnType="VARCHAR2" precision="255" />
                <schema-addColumn   table="RHQ_BUNDLE_DEPLOYMENT" column="IS_LIVE" columnType="BOOLEAN" />
                <schema-alterColumn table="RHQ_BUNDLE_DEPLOYMENT" column="IS_LIVE" nullable="FALSE" />                
                <schema-addColumn   table="RHQ_BUNDLE_DEPLOYMENT" column="REPLACED_BUNDLE_DEPLOYMENT_ID" columnType="INTEGER" />                

                <schema-directSQL>
                    <statement desc="Creating RHQ_BUNDLE_DEPLOYMENT foreign key relation to RHQ_BUNDLE_VERSION">
                        ALTER TABLE RHQ_BUNDLE_DEPLOYMENT
                        ADD CONSTRAINT RHQ_BD_BUNDLE_VERSION_ID_FK
                        FOREIGN KEY (BUNDLE_VERSION_ID)
                        REFERENCES RHQ_BUNDLE_VERSION (ID)
                    </statement>
                    <statement desc="Creating RHQ_BUNDLE_DEPLOYMENT foreign key relation to RHQ_BUNDLE_DESTINATION">
                        ALTER TABLE RHQ_BUNDLE_DEPLOYMENT
                        ADD CONSTRAINT RHQ_BD_B_DESTINATION_ID_FK
                        FOREIGN KEY (BUNDLE_DESTINATION_ID)
                        REFERENCES RHQ_BUNDLE_DESTINATION (ID)
                    </statement>                    
                    <statement desc="Creating RHQ_BUNDLE_DEPLOYMENT foreign key relation to RHQ_CONFIG">
                        ALTER TABLE RHQ_BUNDLE_DEPLOYMENT
                        ADD CONSTRAINT RHQ_BD_CONFIG_ID_FK
                        FOREIGN KEY (CONFIG_ID)
                        REFERENCES RHQ_CONFIG (ID)
                    </statement>
                        <statement desc="Creating RHQ_BUNDLE_DEPLOYMENT foreign key relation to RHQ_BUNDLE_DEPLOYMENT">
                            ALTER TABLE RHQ_BUNDLE_DEPLOYMENT
                            ADD CONSTRAINT RHQ_BD_B_DEPLOYMENT_ID_FK
                            FOREIGN KEY (REPLACED_BUNDLE_DEPLOYMENT_ID)
                            REFERENCES RHQ_BUNDLE_DEPLOYMENT (ID)
                        </statement>                                        
                </schema-directSQL>                
                
                <!-- RHQ_BUNDLE_RES_DEPLOY -->
                <schema-createSequence name="RHQ_BUNDLE_RES_DEPLOY_ID_SEQ" initial="10001" />
                <schema-directSQL>
                    <statement desc="Creating table RHQ_BUNDLE_RES_DEPLOY">
                       CREATE TABLE RHQ_BUNDLE_RES_DEPLOY ( ID INTEGER PRIMARY KEY )
                   </statement>
                </schema-directSQL>
                <schema-alterColumn table="RHQ_BUNDLE_RES_DEPLOY" column="ID" nullable="FALSE" />
                <schema-addColumn   table="RHQ_BUNDLE_RES_DEPLOY" column="BUNDLE_DEPLOYMENT_ID" columnType="INTEGER" />
                <schema-alterColumn table="RHQ_BUNDLE_RES_DEPLOY" column="BUNDLE_DEPLOYMENT_ID" nullable="FALSE" />
                <schema-addColumn   table="RHQ_BUNDLE_RES_DEPLOY" column="RESOURCE_ID" columnType="INTEGER" />
                <schema-alterColumn table="RHQ_BUNDLE_RES_DEPLOY" column="RESOURCE_ID" nullable="FALSE" />
                <schema-addColumn   table="RHQ_BUNDLE_RES_DEPLOY" column="STATUS" columnType="VARCHAR2" precision="16" />
                <schema-alterColumn table="RHQ_BUNDLE_RES_DEPLOY" column="STATUS" nullable="FALSE" />
                <schema-addColumn   table="RHQ_BUNDLE_RES_DEPLOY" column="CTIME" columnType="LONG" />
                <schema-alterColumn table="RHQ_BUNDLE_RES_DEPLOY" column="CTIME" nullable="FALSE" />

                <schema-directSQL>
                    <statement desc="Creating RHQ_BUNDLE_RES_DEPLOY foreign key relation to BUNDLE_DEPLOYMENT">
                        ALTER TABLE RHQ_BUNDLE_RES_DEPLOY
                        ADD CONSTRAINT RHQ_BRD_B_DEPLOYMENT_ID_FK
                        FOREIGN KEY (BUNDLE_DEPLOYMENT_ID)
                        REFERENCES RHQ_BUNDLE_DEPLOYMENT (ID)
                    </statement>
                    <statement desc="Creating RHQ_BUNDLE_RES_DEPLOY foreign key relation to RESOURCE">
                        ALTER TABLE RHQ_BUNDLE_RES_DEPLOY
                        ADD CONSTRAINT RHQ_BRD_RESOURCE_ID_FK
                        FOREIGN KEY (RESOURCE_ID)
                        REFERENCES RHQ_RESOURCE (ID)
                    </statement>
                    <statement desc="Creating RHQ_BUNDLE_RES_DEPLOY unique constraint on def-resource mapping">
                        CREATE UNIQUE INDEX RHQ_BUNDLE_RES_DEPLOY_MAP_IX 
                        ON RHQ_BUNDLE_RES_DEPLOY (BUNDLE_DEPLOYMENT_ID, RESOURCE_ID)
                    </statement>
                </schema-directSQL>
                
                <!-- RHQ_BUNDLE_RES_DEP_HIST -->
                <schema-createSequence name="RHQ_BUNDLE_RES_DEP_HIST_ID_SEQ" initial="10001" />
                <schema-directSQL>
                    <statement desc="Creating table RHQ_BUNDLE_RES_DEP_HIST">
                        CREATE TABLE RHQ_BUNDLE_RES_DEP_HIST ( ID INTEGER PRIMARY KEY )
                    </statement>
                </schema-directSQL>
                <schema-alterColumn table="RHQ_BUNDLE_RES_DEP_HIST" column="ID" nullable="FALSE" />
                <schema-addColumn   table="RHQ_BUNDLE_RES_DEP_HIST" column="BUNDLE_RES_DEPLOY_ID" columnType="INTEGER" />
                <schema-alterColumn table="RHQ_BUNDLE_RES_DEP_HIST" column="BUNDLE_RES_DEPLOY_ID" nullable="FALSE" />
                <schema-addColumn   table="RHQ_BUNDLE_RES_DEP_HIST" column="SUBJECT_NAME" columnType="VARCHAR2" precision="255" />
                <schema-addColumn   table="RHQ_BUNDLE_RES_DEP_HIST" column="AUDIT_TIME" columnType="LONG" />
                <schema-alterColumn table="RHQ_BUNDLE_RES_DEP_HIST" column="AUDIT_TIME" nullable="FALSE" />
                <schema-addColumn   table="RHQ_BUNDLE_RES_DEP_HIST" column="ACTION" columnType="VARCHAR2" precision="128" />
                <schema-alterColumn table="RHQ_BUNDLE_RES_DEP_HIST" column="ACTION" nullable="FALSE" />
                <schema-addColumn   table="RHQ_BUNDLE_RES_DEP_HIST" column="INFO" columnType="VARCHAR2" precision="512" />
                <schema-alterColumn table="RHQ_BUNDLE_RES_DEP_HIST" column="INFO" nullable="FALSE" />
                <schema-addColumn   table="RHQ_BUNDLE_RES_DEP_HIST" column="CATEGORY" columnType="VARCHAR2" precision="32" />
                <schema-alterColumn table="RHQ_BUNDLE_RES_DEP_HIST" column="CATEGORY" nullable="FALSE" />                                
                <schema-addColumn   table="RHQ_BUNDLE_RES_DEP_HIST" column="STATUS" columnType="VARCHAR2" precision="16" />
                <schema-alterColumn table="RHQ_BUNDLE_RES_DEP_HIST" column="STATUS" nullable="FALSE" />
                <schema-addColumn   table="RHQ_BUNDLE_RES_DEP_HIST" column="MESSAGE" columnType="LONGVARCHAR" />
                <schema-addColumn   table="RHQ_BUNDLE_RES_DEP_HIST" column="ATTACHMENT" columnType="LONGVARCHAR" />
                <schema-directSQL>
                    <statement desc="Creating RHQ_BUNDLE_RES_DEP_HIST foreign key relation to BUNDLE_DEPLOY">
                        ALTER TABLE RHQ_BUNDLE_RES_DEP_HIST
                        ADD CONSTRAINT RHQ_BRDH_B_RES_DEPLOY_ID_FK
                        FOREIGN KEY (BUNDLE_RES_DEPLOY_ID)
                        REFERENCES RHQ_BUNDLE_RES_DEPLOY (ID)
                    </statement>
                </schema-directSQL> 
           </schemaSpec>

            <schemaSpec version="2.79">
                <schema-directSQL>
                    <statement desc="Normalizing resource group descriptions">
                        UPDATE RHQ_RESOURCE_GROUP SET DESCRIPTION = NULL WHERE DESCRIPTION = ''
                     </statement>
                </schema-directSQL>
            </schemaSpec>

            <schemaSpec version="2.81">
                <!-- fix for postgres not properly streaming blobs to JDBC clients -->
                <schema-directSQL targetDBVendor="postgresql">
                    <statement desc="Change bytea column to oid in postgres.">
                        ALTER TABLE RHQ_PACKAGE_BITS ADD COLUMN NEWOID OID
                    </statement>
                    <statement desc="Change bytea column to oid in postgres.">
                        UPDATE RHQ_PACKAGE_BITS t SET NEWOID = (
                        SELECT oid FROM (
                          SELECT oid, lowrite(lo_open(oid, 131072), t.bits)
                          FROM lo_create(0) o(oid)) x)
                    </statement>
                    <statement desc="Change bytea column to oid in postgres.">
                        ALTER TABLE RHQ_PACKAGE_BITS DROP COLUMN BITS
                    </statement>
                    <statement desc="Change bytea column to oid in postgres.">
                        ALTER TABLE RHQ_PACKAGE_BITS RENAME COLUMN NEWOID TO BITS  
                     </statement>
                </schema-directSQL>
            </schemaSpec>
            
            <schemaSpec version="2.82">
                <schema-directSQL>
                    <statement desc="Creating table RHQ_SAVED_SEARCH">
                        CREATE TABLE RHQ_SAVED_SEARCH ( ID INTEGER PRIMARY KEY )
                    </statement>
                </schema-directSQL>
                <schema-alterColumn table="RHQ_SAVED_SEARCH" column="ID" nullable="FALSE" />

                <schema-addColumn table="RHQ_SAVED_SEARCH" column="CONTEXT" columnType="VARCHAR2" precision="25" />
                <schema-alterColumn table="RHQ_SAVED_SEARCH" column="CONTEXT" nullable="FALSE" />

                <schema-addColumn table="RHQ_SAVED_SEARCH" column="NAME" columnType="VARCHAR2" precision="200" />
                <schema-addColumn table="RHQ_SAVED_SEARCH" column="DESCRIPTION" columnType="VARCHAR2" precision="500" />
                <schema-addColumn table="RHQ_SAVED_SEARCH" column="PATTERN" columnType="VARCHAR2" precision="1000" />
                <schema-alterColumn table="RHQ_SAVED_SEARCH" column="PATTERN" nullable="FALSE" />

                <schema-addColumn table="RHQ_SAVED_SEARCH" column="JPQL_TRANSLATION" columnType="VARCHAR2" precision="4000" />
                <schema-addColumn table="RHQ_SAVED_SEARCH" column="LAST_COMPUTE_TIME" columnType="LONG" />
                <schema-alterColumn table="RHQ_SAVED_SEARCH" column="LAST_COMPUTE_TIME" nullable="FALSE" />
                <schema-addColumn table="RHQ_SAVED_SEARCH" column="RESULT_COUNT" columnType="LONG" />

                <schema-addColumn table="RHQ_SAVED_SEARCH" column="SUBJECT_ID" columnType="INTEGER" />
                <schema-alterColumn table="RHQ_SAVED_SEARCH" column="SUBJECT_ID" nullable="FALSE" />
                <schema-addColumn table="RHQ_SAVED_SEARCH" column="GLOBAL" columnType="BOOLEAN" />
                <schema-alterColumn table="RHQ_SAVED_SEARCH" column="GLOBAL" nullable="FALSE" />

                <schema-createSequence name="RHQ_SAVED_SEARCH_ID_SEQ" initial="10001" />

                <schema-directSQL>
                    <statement targetDBVendor="postgresql" desc="Inserting global default saved search 'Downed Platforms'">
                        INSERT INTO rhq_saved_search (id, context, name, description, pattern, last_compute_time, subject_id, global)
                        VALUES (1, 'RESOURCE', 'Downed Platforms', 'All downed machines across the entire enterprise', 'down platform', 0, 1, true)
                    </statement>
                    <statement targetDBVendor="oracle" desc="Inserting global default saved search 'Downed Platforms'">
                        INSERT INTO rhq_saved_search (id, context, name, description, pattern, last_compute_time, subject_id, global)
                        VALUES (1, 'RESOURCE', 'Downed Platforms', 'All downed machines across the entire enterprise', 'down platform', 0, 1, 1)
                    </statement>
                </schema-directSQL>
                <schema-directSQL>
                    <statement targetDBVendor="postgresql" desc="Inserting global default saved search 'Downed Servers'">
                        INSERT INTO rhq_saved_search (id, context, name, description, pattern, last_compute_time, subject_id, global)
                        VALUES (2, 'RESOURCE', 'Downed Servers', 'All downed servers across the entire enterprise', 'down server', 0, 1, true)
                    </statement>
                    <statement targetDBVendor="oracle" desc="Inserting global default saved search 'Downed Servers'">
                        INSERT INTO rhq_saved_search (id, context, name, description, pattern, last_compute_time, subject_id, global)
                        VALUES (2, 'RESOURCE', 'Downed Servers', 'All downed servers across the entire enterprise', 'down server', 0, 1, 1)
                    </statement>
                </schema-directSQL>
            </schemaSpec>

            <schemaSpec version="2.83">
                <schema-directSQL>
                    <statement desc="Creating table RHQ_SUBJECT_ROLE_LDAP_MAP">
                        CREATE TABLE RHQ_SUBJECT_ROLE_LDAP_MAP ( SUBJECT_ID INTEGER, ROLE_ID INTEGER )
                    </statement>
                    <statement desc="Creating composite PK for RHQ_SUBJECT_ROLE_LDAP_MAP">
                        ALTER TABLE RHQ_SUBJECT_ROLE_LDAP_MAP 
                        ADD CONSTRAINT RHQ_SUBJECT_ROLE_LDAP_MAP_PK 
                        PRIMARY KEY ( SUBJECT_ID, ROLE_ID )
                    </statement>
                    <statement desc="Creating FK relation to RHQ_SUBJECT table for SUBJECT_ID column">
                        ALTER TABLE RHQ_SUBJECT_ROLE_LDAP_MAP
                        ADD CONSTRAINT RHQ_SRLM_SUBJECT_ID_FK
                        FOREIGN KEY (SUBJECT_ID)
                        REFERENCES RHQ_SUBJECT (ID)
                    </statement>
                    <statement desc="Creating FK relation to RHQ_ROLE table for ROLE_ID column">
                        ALTER TABLE RHQ_SUBJECT_ROLE_LDAP_MAP
                        ADD CONSTRAINT RHQ_SRLM_ROLE_ID_FK
                        FOREIGN KEY (ROLE_ID)
                        REFERENCES RHQ_ROLE (ID)
                    </statement>
                </schema-directSQL>
                <schema-alterColumn table="RHQ_SUBJECT_ROLE_LDAP_MAP" column="SUBJECT_ID" nullable="FALSE" />
                <schema-alterColumn table="RHQ_SUBJECT_ROLE_LDAP_MAP" column="ROLE_ID"  nullable="FALSE" />
            
                <!-- Fixing ldap group authz by adding remaining mapping elements left out(RHQ_ROLE_LDAP_GROUP)  -->
                <!-- RHQ_ROLE_LDAP_GROUP -->
                <schema-createSequence name="RHQ_ROLE_LDAP_GROUP_ID_SEQ" initial="10001" />
                <schema-directSQL>
                   <statement desc="Creating table RHQ_ROLE_LDAP_GROUP">
                    CREATE TABLE RHQ_ROLE_LDAP_GROUP ( ID INTEGER PRIMARY KEY, ROLE_ID INTEGER )
                   </statement>
                </schema-directSQL> 
                <schema-alterColumn table="RHQ_ROLE_LDAP_GROUP" column="ID" nullable="FALSE" />
                <schema-alterColumn table="RHQ_ROLE_LDAP_GROUP" column="ROLE_ID" nullable="FALSE" />
                <schema-addColumn table="RHQ_ROLE_LDAP_GROUP" column="LDAP_GROUP_NAME" columnType="VARCHAR2" precision="128" />
                
                <schema-directSQL>
                    <statement>
                        ALTER TABLE RHQ_ROLE_LDAP_GROUP
                        ADD CONSTRAINT RHQ_RLM_ROLE_ID_FK
                        FOREIGN KEY ( ROLE_ID )
                        REFERENCES RHQ_ROLE (ID)
                    </statement>
                    <statement>
                        CREATE UNIQUE INDEX RHQ_ROLE_LDAP_GROUP_IDX
                        ON RHQ_ROLE_LDAP_GROUP ( LDAP_GROUP_NAME, ROLE_ID )
                    </statement>
                </schema-directSQL> 
            </schemaSpec>

            <!-- Remove the old tagging system -->
            <schemaSpec version="2.84">
                <schema-dropTable table="RHQ_REPO_TAG_MAP"/>
                <schema-dropTable table="RHQ_TAG"/>
            </schemaSpec>

            <!-- The new tagging system -->
            <schemaSpec version="2.85">
                <schema-createSequence name="RHQ_TAGGING_ID_SEQ" initial="10001" />
                <schema-directSQL>
                    <statement desc="Creating table RHQ_TAGGING">
                        CREATE TABLE RHQ_TAGGING ( ID INTEGER PRIMARY KEY )
                    </statement>
                </schema-directSQL>
                <schema-alterColumn table="RHQ_TAGGING" column="ID" nullable="FALSE" />
                <schema-addColumn   table="RHQ_TAGGING" column="NAMESPACE" columnType="VARCHAR2" precision="20" />
                <schema-addColumn   table="RHQ_TAGGING" column="SEMANTIC" columnType="VARCHAR2" precision="50" />
                <schema-addColumn   table="RHQ_TAGGING" column="NAME" columnType="VARCHAR2" precision="100" />
                <schema-alterColumn table="RHQ_TAGGING" column="NAME" nullable="FALSE" />

                <schema-directSQL>
                    <statement>
                        CREATE TABLE RHQ_TAGGING_RESOURCE_MAP ( RESOURCE_ID INTEGER )
                    </statement>
                </schema-directSQL>
                <schema-alterColumn table="RHQ_TAGGING_RESOURCE_MAP" column="RESOURCE_ID" nullable="false" />
                <schema-addColumn   table="RHQ_TAGGING_RESOURCE_MAP" column="TAG_ID" columnType="INTEGER" />
                <schema-alterColumn table="RHQ_TAGGING_RESOURCE_MAP" column="TAG_ID" nullable="false" />
                <schema-directSQL>
                    <statement>
                        ALTER TABLE RHQ_TAGGING_RESOURCE_MAP
                        ADD CONSTRAINT RHQ_TAGGING_RESOURCE_MAP_KEY
                        PRIMARY KEY ( RESOURCE_ID, TAG_ID )
                    </statement>
                    <statement>
                        ALTER TABLE RHQ_TAGGING_RESOURCE_MAP
                        ADD CONSTRAINT RHQ_TRM_RESOURCE_ID_FK
                        FOREIGN KEY ( RESOURCE_ID )
                        REFERENCES RHQ_RESOURCE ( ID )
                    </statement>
                    <statement>
                        ALTER TABLE RHQ_TAGGING_RESOURCE_MAP
                        ADD CONSTRAINT RHQ_TRM_TAG_ID_FK
                        FOREIGN KEY ( TAG_ID )
                        REFERENCES RHQ_TAGGING ( ID )
                    </statement>
                </schema-directSQL>

                <schema-directSQL>
                    <statement>
                        CREATE TABLE RHQ_TAGGING_RES_GROUP_MAP ( RESOURCE_GROUP_ID INTEGER )
                    </statement>
                </schema-directSQL>
                <schema-alterColumn table="RHQ_TAGGING_RES_GROUP_MAP" column="RESOURCE_GROUP_ID" nullable="false" />
                <schema-addColumn   table="RHQ_TAGGING_RES_GROUP_MAP" column="TAG_ID" columnType="INTEGER" />
                <schema-alterColumn table="RHQ_TAGGING_RES_GROUP_MAP" column="TAG_ID" nullable="false" />
                <schema-directSQL>
                    <statement>
                        ALTER TABLE RHQ_TAGGING_RES_GROUP_MAP
                        ADD CONSTRAINT RHQ_TAGGING_RES_GROUP_MAP_KEY
                        PRIMARY KEY ( RESOURCE_GROUP_ID, TAG_ID )
                    </statement>
                    <statement>
                        ALTER TABLE RHQ_TAGGING_RES_GROUP_MAP
                        ADD CONSTRAINT RHQ_TRGM_RESOURCE_GROUP_ID_FK
                        FOREIGN KEY ( RESOURCE_GROUP_ID )
                        REFERENCES RHQ_RESOURCE_GROUP ( ID )
                    </statement>
                    <statement>
                        ALTER TABLE RHQ_TAGGING_RES_GROUP_MAP
                        ADD CONSTRAINT RHQ_TRGM_TAG_ID_FK
                        FOREIGN KEY ( TAG_ID )
                        REFERENCES RHQ_TAGGING ( ID )
                    </statement>
                </schema-directSQL>

                <schema-directSQL>
                    <statement>
                        CREATE TABLE RHQ_TAGGING_BUNDLE_MAP ( BUNDLE_ID INTEGER )
                    </statement>
                </schema-directSQL>
                <schema-alterColumn table="RHQ_TAGGING_BUNDLE_MAP" column="BUNDLE_ID" nullable="false" />
                <schema-addColumn   table="RHQ_TAGGING_BUNDLE_MAP" column="TAG_ID" columnType="INTEGER" />
                <schema-alterColumn table="RHQ_TAGGING_BUNDLE_MAP" column="TAG_ID" nullable="false" />
                <schema-directSQL>
                    <statement>
                        ALTER TABLE RHQ_TAGGING_BUNDLE_MAP
                        ADD CONSTRAINT RHQ_TAGGING_BUNDLE_MAP_KEY
                        PRIMARY KEY ( BUNDLE_ID, TAG_ID )
                    </statement>
                    <statement>
                        ALTER TABLE RHQ_TAGGING_BUNDLE_MAP
                        ADD CONSTRAINT RHQ_TBM_BUNDLE_ID_FK
                        FOREIGN KEY ( BUNDLE_ID )
                        REFERENCES RHQ_BUNDLE ( ID )
                    </statement>
                    <statement>
                        ALTER TABLE RHQ_TAGGING_BUNDLE_MAP
                        ADD CONSTRAINT RHQ_TBM_TAG_ID_FK
                        FOREIGN KEY ( TAG_ID )
                        REFERENCES RHQ_TAGGING ( ID )
                    </statement>
                </schema-directSQL>

                <schema-directSQL>
                    <statement>
                        CREATE TABLE RHQ_TAGGING_BUNDLE_VERSION_MAP ( BUNDLE_VERSION_ID INTEGER )
                    </statement>
                </schema-directSQL>
                <schema-alterColumn table="RHQ_TAGGING_BUNDLE_VERSION_MAP" column="BUNDLE_VERSION_ID" nullable="false" />
                <schema-addColumn   table="RHQ_TAGGING_BUNDLE_VERSION_MAP" column="TAG_ID" columnType="INTEGER" />
                <schema-alterColumn table="RHQ_TAGGING_BUNDLE_VERSION_MAP" column="TAG_ID" nullable="false" />
                <schema-directSQL>
                    <statement>
                        ALTER TABLE RHQ_TAGGING_BUNDLE_VERSION_MAP
                        ADD CONSTRAINT RHQ_TAGGING_BUNDLE_VER_MAP_KEY
                        PRIMARY KEY ( BUNDLE_VERSION_ID, TAG_ID )
                    </statement>
                    <statement>
                        ALTER TABLE RHQ_TAGGING_BUNDLE_VERSION_MAP
                        ADD CONSTRAINT RHQ_TBVM_BUNDLE_VERSION_ID_FK
                        FOREIGN KEY ( BUNDLE_VERSION_ID )
                        REFERENCES RHQ_BUNDLE_VERSION ( ID )
                    </statement>
                    <statement>
                        ALTER TABLE RHQ_TAGGING_BUNDLE_VERSION_MAP
                        ADD CONSTRAINT RHQ_TBVM_TAG_ID_FK
                        FOREIGN KEY ( TAG_ID )
                        REFERENCES RHQ_TAGGING ( ID )
                    </statement>
                </schema-directSQL>

                <schema-directSQL>
                    <statement>
                        CREATE TABLE RHQ_TAGGING_BUNDLE_DEPLOY_MAP ( BUNDLE_DEPLOYMENT_ID INTEGER )
                    </statement>
                </schema-directSQL>
                <schema-alterColumn table="RHQ_TAGGING_BUNDLE_DEPLOY_MAP" column="BUNDLE_DEPLOYMENT_ID" nullable="false" />
                <schema-addColumn   table="RHQ_TAGGING_BUNDLE_DEPLOY_MAP" column="TAG_ID" columnType="INTEGER" />
                <schema-alterColumn table="RHQ_TAGGING_BUNDLE_DEPLOY_MAP" column="TAG_ID" nullable="false" />
                <schema-directSQL>
                    <statement>
                        ALTER TABLE RHQ_TAGGING_BUNDLE_DEPLOY_MAP
                        ADD CONSTRAINT RHQ_TAGGING_BUNDLE_DEP_MAP_KEY
                        PRIMARY KEY ( BUNDLE_DEPLOYMENT_ID, TAG_ID )
                    </statement>
                    <statement>
                        ALTER TABLE RHQ_TAGGING_BUNDLE_DEPLOY_MAP
                        ADD CONSTRAINT RHQ_TBDM_B_DEPLOYMENT_ID_FK
                        FOREIGN KEY ( BUNDLE_DEPLOYMENT_ID )
                        REFERENCES RHQ_BUNDLE_DEPLOYMENT ( ID )
                    </statement>
                    <statement>
                        ALTER TABLE RHQ_TAGGING_BUNDLE_DEPLOY_MAP
                        ADD CONSTRAINT RHQ_TBDM_TAG_ID_FK
                        FOREIGN KEY ( TAG_ID )
                        REFERENCES RHQ_TAGGING ( ID )
                    </statement>
                </schema-directSQL>
                
                <schema-directSQL>
                    <statement>
                        CREATE TABLE RHQ_TAGGING_BUNDLE_DEST_MAP ( BUNDLE_DESTINATION_ID INTEGER )
                    </statement>
                </schema-directSQL>
                <schema-alterColumn table="RHQ_TAGGING_BUNDLE_DEST_MAP" column="BUNDLE_DESTINATION_ID" nullable="false" />
                <schema-addColumn   table="RHQ_TAGGING_BUNDLE_DEST_MAP" column="TAG_ID" columnType="INTEGER" />
                <schema-alterColumn table="RHQ_TAGGING_BUNDLE_DEST_MAP" column="TAG_ID" nullable="false" />
                <schema-directSQL>
                    <statement>
                        ALTER TABLE RHQ_TAGGING_BUNDLE_DEST_MAP
                        ADD CONSTRAINT RHQ_TAGGING_BUNDLE_DES_MAP_KEY
                        PRIMARY KEY ( BUNDLE_DESTINATION_ID, TAG_ID )
                    </statement>
                    <statement>
                        ALTER TABLE RHQ_TAGGING_BUNDLE_DEST_MAP
                        ADD CONSTRAINT RHQ_TBDM_B_DESTINATION_ID_FK
                        FOREIGN KEY ( BUNDLE_DESTINATION_ID )
                        REFERENCES RHQ_BUNDLE_DESTINATION ( ID )
                    </statement>
                    <statement>
                        ALTER TABLE RHQ_TAGGING_BUNDLE_DEST_MAP
                        ADD CONSTRAINT RHQ_TBDESTM_TAG_ID_FK
                        FOREIGN KEY ( TAG_ID )
                        REFERENCES RHQ_TAGGING ( ID )
                    </statement>
                </schema-directSQL>                
            </schemaSpec>

<<<<<<< HEAD
            <schemaSpec version="2.86">
                <schema-directSQL>
                    <statement desc="Adding MANAGE_BUNDLE permission to overlord">
                        INSERT INTO RHQ_PERMISSION VALUES(1, 12)
                    </statement>
                    <statement desc="Adding MANAGE_BUNDLE permission to superuser">
                        INSERT INTO RHQ_PERMISSION VALUES(2, 12)
                    </statement>
                </schema-directSQL>
            </schemaSpec>
=======
            
           <schemaSpec version="2.87">
               <schema-directSQL>
                   <statement desc="Make RHQ_RES_TYPE_IDX_PLG_NAME index unique">
                       DROP INDEX RHQ_RES_TYPE_IDX_PLG_NAME ;
                       CREATE UNIQUE INDEX RHQ_RES_TYPE_IDX_PLG_NAME ON RHQ_RESOURCE_TYPE (name, plugin)
                   </statement>
               </schema-directSQL>
           </schemaSpec>
            
>>>>>>> 6a31c12f
        </dbupgrade>
    </target>
</project><|MERGE_RESOLUTION|>--- conflicted
+++ resolved
@@ -2964,18 +2964,6 @@
                 </schema-directSQL>                
             </schemaSpec>
 
-<<<<<<< HEAD
-            <schemaSpec version="2.86">
-                <schema-directSQL>
-                    <statement desc="Adding MANAGE_BUNDLE permission to overlord">
-                        INSERT INTO RHQ_PERMISSION VALUES(1, 12)
-                    </statement>
-                    <statement desc="Adding MANAGE_BUNDLE permission to superuser">
-                        INSERT INTO RHQ_PERMISSION VALUES(2, 12)
-                    </statement>
-                </schema-directSQL>
-            </schemaSpec>
-=======
             
            <schemaSpec version="2.87">
                <schema-directSQL>
@@ -2986,7 +2974,6 @@
                </schema-directSQL>
            </schemaSpec>
             
->>>>>>> 6a31c12f
         </dbupgrade>
     </target>
 </project>