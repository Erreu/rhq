--- conflicted
+++ resolved
@@ -268,18 +268,11 @@
                         FOREIGN KEY (SERVER_ID)
                         REFERENCES RHQ_SERVER (ID)
                     </statement>
-<<<<<<< HEAD
 				</schema-directSQL>
 				<schema-addColumn table="RHQ_FAILOVER_DETAILS" column="CTIME" columnType="LONG" />
 				<schema-alterColumn table="RHQ_FAILOVER_DETAILS" column="CTIME" nullable="FALSE" />
+
 			</schemaSpec>
-=======
-                </schema-directSQL>
-                <schema-addColumn table="RHQ_FAILOVER_DETAILS" column="CTIME" columnType="LONG" />
-                <schema-alterColumn table="RHQ_FAILOVER_DETAILS" column="CTIME" nullable="FALSE" />
-
-            </schemaSpec>
->>>>>>> 34b2134e
 
             <schemaSpec version="2.7">
                 <schema-addColumn table="RHQ_AGENT" column="STATUS" columnType="INTEGER" />
@@ -2417,7 +2410,240 @@
                 <schema-addColumn table="RHQ_CONFIG_PROP_DEF" column="DYNAMIC_KEY" columnType="VARCHAR2" precision="128" />
             </schemaSpec>
 
-<<<<<<< HEAD
+			<schemaSpec version="2.76.1">
+				<!-- RHQ_BUNDLE_TYPE -->
+				<schema-directSQL>
+					<statement desc="Creating table RHQ_BUNDLE_TYPE">
+                        CREATE TABLE RHQ_BUNDLE_TYPE ( ID INTEGER )
+                    </statement>
+				</schema-directSQL>
+				<schema-alterColumn table="RHQ_BUNDLE_TYPE" column="ID" nullable="FALSE" />
+				<schema-createSequence name="RHQ_BUNDLE_TYPE_ID_SEQ" initial="10001" />
+				<schema-directSQL>
+					<statement desc="Creating primary key for RHQ_BUNDLE_TYPE">
+                        ALTER TABLE RHQ_BUNDLE_TYPE ADD PRIMARY KEY ( ID )
+                    </statement>
+				</schema-directSQL>
+				<schema-addColumn table="RHQ_BUNDLE_TYPE" column="NAME" columnType="VARCHAR2" precision="200" />
+				<schema-alterColumn table="RHQ_BUNDLE_TYPE" column="NAME" nullable="FALSE" />
+
+				<!-- RHQ_BUNDLE -->
+				<schema-directSQL>
+					<statement desc="Creating table RHQ_BUNDLE">
+                        CREATE TABLE RHQ_BUNDLE ( ID INTEGER )
+                    </statement>
+				</schema-directSQL>
+				<schema-alterColumn table="RHQ_BUNDLE" column="ID" nullable="FALSE" />
+				<schema-createSequence name="RHQ_BUNDLE_ID_SEQ" initial="10001" />
+				<schema-directSQL>
+					<statement desc="Creating primary key for RHQ_BUNDLE">
+                        ALTER TABLE RHQ_BUNDLE ADD PRIMARY KEY ( ID )
+                    </statement>
+				</schema-directSQL>
+				<schema-addColumn table="RHQ_BUNDLE" column="NAME" columnType="VARCHAR2" precision="200" />
+				<schema-alterColumn table="RHQ_BUNDLE" column="NAME" nullable="FALSE" />
+				<schema-addColumn table="RHQ_BUNDLE" column="BUNDLE_TYPE_ID" columnType="INTEGER" />
+				<schema-alterColumn table="RHQ_BUNDLE" column="BUNDLE_TYPE_ID" nullable="FALSE" />
+				<schema-directSQL>
+					<statement desc="Creating RHQ_BUNDLE foreign key relation to RHQ_BUNDLE_TYPE">
+                        ALTER TABLE RHQ_BUNDLE
+                        ADD CONSTRAINT RHQ_BUNDLE_TYPE_ID_FK
+                        FOREIGN KEY (BUNDLE_TYPE_ID)
+                        REFERENCES RHQ_BUNDLE_TYPE (ID)
+                    </statement>
+				</schema-directSQL>
+
+				<!-- RHQ_BUNDLE_VERSION -->
+				<schema-directSQL>
+					<statement desc="Creating table RHQ_BUNDLE_VERSION">
+                        CREATE TABLE RHQ_BUNDLE_VERSION ( ID INTEGER )
+                    </statement>
+				</schema-directSQL>
+				<schema-alterColumn table="RHQ_BUNDLE_VERSION" column="ID" nullable="FALSE" />
+				<schema-createSequence name="RHQ_BUNDLE_VERSION_ID_SEQ" initial="10001" />
+				<schema-directSQL>
+					<statement desc="Creating primary key for RHQ_BUNDLE_VERSION">
+                        ALTER TABLE RHQ_BUNDLE_VERSION ADD PRIMARY KEY ( ID )
+                    </statement>
+				</schema-directSQL>
+				<schema-addColumn table="RHQ_BUNDLE_VERSION" column="NAME" columnType="VARCHAR2" precision="200" />
+				<schema-alterColumn table="RHQ_BUNDLE_VERSION" column="NAME" nullable="FALSE" />
+				<schema-addColumn table="RHQ_BUNDLE_VERSION" column="VERSION" columnType="VARCHAR2" precision="500" />
+				<schema-alterColumn table="RHQ_BUNDLE_VERSION" column="VERSION" nullable="FALSE" />
+				<schema-addColumn table="RHQ_BUNDLE_VERSION" column="ACTION" columnType="CLOB" />
+				<schema-alterColumn table="RHQ_BUNDLE_VERSION" column="ACTION" nullable="FALSE" />
+				<schema-addColumn table="RHQ_BUNDLE_VERSION" column="BUNDLE_ID" columnType="INTEGER" />
+				<schema-alterColumn table="RHQ_BUNDLE_VERSION" column="BUNDLE_ID" nullable="FALSE" />
+				<schema-directSQL>
+					<statement desc="Creating RHQ_BUNDLE_VERSION foreign key relation to RHQ_BUNDLE">
+                        ALTER TABLE RHQ_BUNDLE_VERSION
+                        ADD CONSTRAINT RHQ_BUNDLE_ID_FK
+                        FOREIGN KEY (BUNDLE_ID)
+                        REFERENCES RHQ_BUNDLE (ID)
+                    </statement>
+				</schema-directSQL>
+				<schema-addColumn table="RHQ_BUNDLE_VERSION" column="DISTRIBUTION_ID" columnType="INTEGER" />
+				<schema-directSQL>
+					<statement desc="Creating RHQ_BUNDLE_VERSION foreign key relation to RHQ_DISTRIBUTION">
+                        ALTER TABLE RHQ_BUNDLE_VERSION
+                        ADD CONSTRAINT RHQ_CONFIG_DEF_ID_FK
+                        FOREIGN KEY (CONFIG_DEF_ID)
+                        REFERENCES RHQ_CONFIG_DEF (ID)
+                    </statement>
+                    <statement desc="Creating RHQ_BUNDLE_VERSION foreign key relation to RHQ_DISTRIBUTION">
+                        ALTER TABLE RHQ_BUNDLE_VERSION
+                        ADD CONSTRAINT RHQ_DISTRIBUTION_ID_FK
+                        FOREIGN KEY (DISTRIBUTION_ID)
+                        REFERENCES RHQ_DISTRIBUTION (ID)
+                    </statement>
+				</schema-directSQL>
+
+				<!-- RHQ_BUNDLE_VERSION_REPO -->
+				<schema-directSQL>
+					<statement desc="Creating table RHQ_BUNDLE_VERSION_REPO">
+                        CREATE TABLE RHQ_BUNDLE_VERSION_REPO ( BUNDLE_VERSION_ID INTEGER )
+                    </statement>
+				</schema-directSQL>
+				<schema-alterColumn table="RHQ_BUNDLE_VERSION_REPO" column="BUNDLE_VERSION_ID" nullable="FALSE" />
+				<schema-addColumn table="RHQ_BUNDLE_VERSION_REPO" column="REPO_ID" columnType="INTEGER" />
+				<schema-alterColumn table="RHQ_BUNDLE_VERSION_REPO" column="REPO_ID" nullable="FALSE" />
+				<schema-directSQL>
+					<statement desc="Creating primary key for RHQ_BUNDLE_VERSION_REPO">
+                        ALTER TABLE RHQ_BUNDLE_VERSION_REPO ADD PRIMARY KEY ( BUNDLE_VERSION_ID, REPO_ID )
+                    </statement>
+				</schema-directSQL>
+				<schema-directSQL>
+					<statement desc="Creating RHQ_BUNDLE_VERSION_REPO foreign key relation to RHQ_BUNDLE_VERSION">
+                        ALTER TABLE RHQ_BUNDLE_VERSION_REPO
+                        ADD CONSTRAINT RHQ_BUNDLE_VERSION_ID_FK
+                        FOREIGN KEY (BUNDLE_VERSION_ID)
+                        REFERENCES RHQ_BUNDLE_VERSION (ID)
+                    </statement>
+				</schema-directSQL>
+				<schema-directSQL>
+					<statement desc="Creating RHQ_BUNDLE_VERSION_REPO foreign key relation to RHQ_REPO">
+                        ALTER TABLE RHQ_BUNDLE_VERSION_REPO
+                        ADD CONSTRAINT RHQ_REPO_ID_FK
+                        FOREIGN KEY (REPO_ID)
+                        REFERENCES RHQ_REPO (ID)
+                    </statement>
+				</schema-directSQL>
+
+				<!-- RHQ_BUNDLE_FILE -->
+				<schema-directSQL>
+					<statement desc="Creating table RHQ_BUNDLE_FILE">
+                        CREATE TABLE RHQ_BUNDLE_FILE ( ID INTEGER )
+                    </statement>
+				</schema-directSQL>
+				<schema-alterColumn table="RHQ_BUNDLE_FILE" column="ID" nullable="FALSE" />
+				<schema-createSequence name="RHQ_BUNDLE_FILE_ID_SEQ" initial="10001" />
+				<schema-directSQL>
+					<statement desc="Creating primary key for RHQ_BUNDLE_FILE">
+                        ALTER TABLE RHQ_BUNDLE_FILE ADD PRIMARY KEY ( ID )
+                    </statement>
+				</schema-directSQL>
+				<schema-addColumn table="RHQ_BUNDLE_FILE" column="BUNDLE_VERSION_ID" columnType="INTEGER" />
+				<schema-alterColumn table="RHQ_BUNDLE_FILE" column="BUNDLE_VERSION_ID" nullable="FALSE" />
+				<schema-directSQL>
+					<statement desc="Creating RHQ_BUNDLE_FILE foreign key relation to RHQ_BUNDLE_VERSION">
+                        ALTER TABLE RHQ_BUNDLE_FILE
+                        ADD CONSTRAINT RHQ_BUNDLE_VERSION_ID_FK
+                        FOREIGN KEY (BUNDLE_VERSION_ID)
+                        REFERENCES RHQ_BUNDLE_VERSION (ID)
+                    </statement>
+				</schema-directSQL>
+				<schema-addColumn table="RHQ_BUNDLE_FILE" column="PACKAGE_VERSION_ID" columnType="INTEGER" />
+				<schema-directSQL>
+					<statement desc="Creating RHQ_BUNDLE_FILE foreign key relation to RHQ_PACKAGE_VERSION">
+                        ALTER TABLE RHQ_BUNDLE_FILE
+                        ADD CONSTRAINT RHQ_PACKAGE_VERSION_ID_FK
+                        FOREIGN KEY (PACKAGE_VERSION_ID)
+                        REFERENCES RHQ_PACKAGE_VERSION (ID)
+                    </statement>
+				</schema-directSQL>
+				<schema-addColumn table="RHQ_BUNDLE_FILE" column="PACKAGE_ID" columnType="INTEGER" />
+				<schema-directSQL>
+					<statement desc="Creating RHQ_BUNDLE_FILE foreign key relation to RHQ_PACKAGE">
+                        ALTER TABLE RHQ_BUNDLE_FILE
+                        ADD CONSTRAINT RHQ_PACKAGE_ID_FK
+                        FOREIGN KEY (PACKAGE_ID)
+                        REFERENCES RHQ_PACKAGE (ID)
+                    </statement>
+				</schema-directSQL>
+
+				<!-- RHQ_BUNDLE_CONFIG -->
+				<schema-directSQL>
+					<statement desc="Creating table RHQ_BUNDLE_CONFIG">
+                        CREATE TABLE RHQ_BUNDLE_CONFIG ( ID INTEGER )
+                    </statement>
+				</schema-directSQL>
+				<schema-alterColumn table="RHQ_BUNDLE_CONFIG" column="ID" nullable="FALSE" />
+				<schema-createSequence name="RHQ_BUNDLE_CONFIG_ID_SEQ" initial="10001" />
+				<schema-directSQL>
+					<statement desc="Creating primary key for RHQ_BUNDLE_CONFIG">
+                        ALTER TABLE RHQ_BUNDLE_CONFIG ADD PRIMARY KEY ( ID )
+                    </statement>
+				</schema-directSQL>
+				<schema-addColumn table="RHQ_BUNDLE_CONFIG" column="CONFIG_ID" columnType="INTEGER" />
+				<schema-directSQL>
+					<statement desc="Creating RHQ_BUNDLE_CONFIG foreign key relation to RHQ_CONFIG">
+                        ALTER TABLE RHQ_BUNDLE_CONFIG
+                        ADD CONSTRAINT RHQ_CONFIG_ID_FK
+                        FOREIGN KEY (CONFIG_ID)
+                        REFERENCES RHQ_CONFIG (ID)
+                    </statement>
+				</schema-directSQL>
+				<schema-addColumn table="RHQ_BUNDLE_CONFIG" column="BUNDLE_VERSION_ID" columnType="INTEGER" />
+				<schema-directSQL>
+					<statement desc="Creating RHQ_BUNDLE_CONFIG foreign key relation to RHQ_BUNDLE_VERSION">
+                        ALTER TABLE RHQ_BUNDLE_CONFIG
+                        ADD CONSTRAINT RHQ_BUNDLE_VERSION_ID_FK
+                        FOREIGN KEY (BUNDLE_VERSION_ID)
+                        REFERENCES RHQ_BUNDLE_VERSION (ID)
+                    </statement>
+				</schema-directSQL>
+				<schema-addColumn table="RHQ_BUNDLE_CONFIG" column="BUNDLE_ID" columnType="INTEGER" />
+				<schema-directSQL>
+					<statement desc="Creating RHQ_BUNDLE_CONFIG foreign key relation to RHQ_BUNDLE">
+                        ALTER TABLE RHQ_BUNDLE_CONFIG
+                        ADD CONSTRAINT RHQ_BUNDLE_ID_FK
+                        FOREIGN KEY (BUNDLE_ID)
+                        REFERENCES RHQ_BUNDLE (ID)
+                    </statement>
+				</schema-directSQL>
+
+				<!-- RHQ_BUNDLE_DEPLOYMENT -->
+				<schema-directSQL>
+					<statement desc="Creating table RHQ_BUNDLE_DEPLOYMENT">
+                        CREATE TABLE RHQ_BUNDLE_DEPLOYMENT ( BUNDLE_CONFIG_ID INTEGER )
+                    </statement>
+				</schema-directSQL>
+				<schema-alterColumn table="RHQ_BUNDLE_DEPLOYMENT" column="BUNDLE_CONFIG_ID" nullable="FALSE" />
+				<schema-addColumn table="RHQ_BUNDLE_DEPLOYMENT" column="RESOURCE_ID" columnType="INTEGER" />
+				<schema-alterColumn table="RHQ_BUNDLE_DEPLOYMENT" column="RESOURCE_ID" nullable="FALSE" />
+				<schema-directSQL>
+					<statement desc="Creating primary key for RHQ_BUNDLE_DEPLOYMENT">
+                        ALTER TABLE RHQ_BUNDLE_DEPLOYMENT ADD PRIMARY KEY ( BUNDLE_CONFIG_ID, RESOURCE_ID )
+                    </statement>
+				</schema-directSQL>
+				<schema-directSQL>
+					<statement desc="Creating RHQ_BUNDLE_DEPLOYMENT foreign key relation to RHQ_BUNDLE_CONFIG">
+                        ALTER TABLE RHQ_BUNDLE_DEPLOYMENT
+                        ADD CONSTRAINT RHQ_BUNDLE_CONFIG_ID_FK
+                        FOREIGN KEY (BUNDLE_CONFIG_ID)
+                        REFERENCES RHQ_BUNDLE_CONFIG (ID)
+                    </statement>
+				</schema-directSQL>
+				<schema-directSQL>
+					<statement desc="Creating RHQ_BUNDLE_DEPLOYMENT foreign key relation to RHQ_RESOURCE">
+                        ALTER TABLE RHQ_BUNDLE_DEPLOYMENT
+                        ADD CONSTRAINT RHQ_RESOURCE_ID_FK
+                        FOREIGN KEY (RESOURCE_ID)
+                        REFERENCES RHQ_RESOURCE (ID)
+                    </statement>
+				</schema-directSQL>
+			</schemaSpec>
+
 			<schemaSpec version="2.77">
 				<schema-addColumn table="RHQ_ALERT_NOTIFICATION" column="NOTIF_TEMPLATE_ID" columnType="INTEGER" />
 				<schema-directSQL>
@@ -2464,849 +2690,282 @@
 				</schema-directSQL>
 			</schemaSpec>
 
-            <schemaSpec version="2.78">
-                <!-- RHQ_BUNDLE_TYPE -->
-                <schema-createSequence name="RHQ_BUNDLE_TYPE_ID_SEQ" initial="10001" />
-                <schema-directSQL>
-                    <statement desc="Creating table RHQ_BUNDLE_TYPE">
-                        CREATE TABLE RHQ_BUNDLE_TYPE ( ID INTEGER PRIMARY KEY )
-                    </statement>
-                </schema-directSQL>
-                <schema-alterColumn table="RHQ_BUNDLE_TYPE" column="ID" nullable="FALSE" />
-                <schema-addColumn   table="RHQ_BUNDLE_TYPE" column="NAME" columnType="VARCHAR2" precision="200" />
-                <schema-alterColumn table="RHQ_BUNDLE_TYPE" column="NAME" nullable="FALSE" />
-                <schema-addColumn   table="RHQ_BUNDLE_TYPE" column="RESOURCE_TYPE_ID" columnType="INTEGER" />
-                <schema-directSQL>
-                    <statement desc="Creating RHQ_BUNDLE_TYPE foreign key relation to RHQ_RESOURCE_TYPE">
+			<schemaSpec version="2.78">
+				<!-- Remove obsolete tables RHQ_BUNDLE_CONFIG and RHQ_BUNDLE_DEPLOYMENT (the latter by cascade) -->
+				<schema-dropTable table="RHQ_BUNDLE_DEPLOYMENT" />
+				<schema-dropTable table="RHQ_BUNDLE_CONFIG" />
+				<schema-dropSequence name="rhq_bundle_config_id_seq" />
+
+				<schema-addColumn table="RHQ_BUNDLE_VERSION" column="CONFIG_DEF_ID" columnType="INTEGER" />
+				<schema-directSQL>
+					<statement desc="Creating RHQ_BUNDLE_VERSION foreign key relation to RHQ_CONFIG_DEF">
+                        ALTER TABLE RHQ_BUNDLE_VERSION
+                        ADD CONSTRAINT RHQ_CONFIG_DEF_ID_FK
+                        FOREIGN KEY (CONFIG_DEF_ID)
+                        REFERENCES RHQ_CONFIG_DEF (ID)
+                    </statement>
+				</schema-directSQL>
+
+				<schema-addColumn table="RHQ_BUNDLE_TYPE" column="RESOURCE_TYPE_ID" columnType="INTEGER" />
+				<schema-directSQL>
+					<statement desc="Creating RHQ_BUNDLE_TYPE foreign key relation to RHQ_RESOURCE_TYPE">
                         ALTER TABLE RHQ_BUNDLE_TYPE
                         ADD CONSTRAINT RHQ_RESOURCE_TYPE_ID_FK
                         FOREIGN KEY (RESOURCE_TYPE_ID)
                         REFERENCES RHQ_RESOURCE_TYPE (ID)
                     </statement>
-                    <statement desc="Creating RHQ_BUNDLE_TYPE unique constraint">
-                        CREATE UNIQUE INDEX RHQ_BUNDLE_TYPE_UNIQUE ON RHQ_BUNDLE_TYPE (name)
-                    </statement>                
-                </schema-directSQL>                
-
-                <!-- RHQ_BUNDLE -->
-                <schema-createSequence name="RHQ_BUNDLE_ID_SEQ" initial="10001" />
-                <schema-directSQL>
-                    <statement desc="Creating table RHQ_BUNDLE">
-                        CREATE TABLE RHQ_BUNDLE ( ID INTEGER PRIMARY KEY )
-                    </statement>
-                </schema-directSQL>
-                <schema-alterColumn table="RHQ_BUNDLE" column="ID" nullable="FALSE" />
-                <schema-addColumn   table="RHQ_BUNDLE" column="NAME" columnType="VARCHAR2" precision="200" />
-                <schema-alterColumn table="RHQ_BUNDLE" column="NAME" nullable="FALSE" />
-                <schema-addColumn   table="RHQ_BUNDLE" column="DESCRIPTION" columnType="VARCHAR2" precision="500" />                
-                <schema-addColumn   table="RHQ_BUNDLE" column="BUNDLE_TYPE_ID" columnType="INTEGER" />
-                <schema-alterColumn table="RHQ_BUNDLE" column="BUNDLE_TYPE_ID" nullable="FALSE" />
-                <schema-addColumn   table="RHQ_BUNDLE" column="PACKAGE_TYPE_ID" columnType="INTEGER" />
-                <schema-alterColumn table="RHQ_BUNDLE" column="PACKAGE_TYPE_ID" nullable="FALSE" />                
-                <schema-addColumn   table="RHQ_BUNDLE" column="REPO_ID" columnType="INTEGER" />
-                <schema-alterColumn table="RHQ_BUNDLE" column="REPO_ID" nullable="FALSE" />
-=======
-            <schemaSpec version="2.76.1">
-                <!-- RHQ_BUNDLE_TYPE -->
-                <schema-directSQL>
-                    <statement desc="Creating table RHQ_BUNDLE_TYPE">
-                        CREATE TABLE RHQ_BUNDLE_TYPE ( ID INTEGER )
-                    </statement>
-                </schema-directSQL>
-                <schema-alterColumn table="RHQ_BUNDLE_TYPE" column="ID" nullable="FALSE" />
-                <schema-createSequence name="RHQ_BUNDLE_TYPE_ID_SEQ" initial="10001" />
-                <schema-directSQL>
-                    <statement desc="Creating primary key for RHQ_BUNDLE_TYPE">
-                        ALTER TABLE RHQ_BUNDLE_TYPE ADD PRIMARY KEY ( ID )
-                    </statement>
-                </schema-directSQL>
-                <schema-addColumn table="RHQ_BUNDLE_TYPE" column="NAME" columnType="VARCHAR2" precision="200" />
-                <schema-alterColumn table="RHQ_BUNDLE_TYPE" column="NAME" nullable="FALSE" />
-
-                <!-- RHQ_BUNDLE -->
-                <schema-directSQL>
-                    <statement desc="Creating table RHQ_BUNDLE">
-                        CREATE TABLE RHQ_BUNDLE ( ID INTEGER )
-                    </statement>
-                </schema-directSQL>
-                <schema-alterColumn table="RHQ_BUNDLE" column="ID" nullable="FALSE" />
-                <schema-createSequence name="RHQ_BUNDLE_ID_SEQ" initial="10001" />
-                <schema-directSQL>
-                    <statement desc="Creating primary key for RHQ_BUNDLE">
-                        ALTER TABLE RHQ_BUNDLE ADD PRIMARY KEY ( ID )
-                    </statement>
-                </schema-directSQL>
-                <schema-addColumn table="RHQ_BUNDLE" column="NAME" columnType="VARCHAR2" precision="200" />
-                <schema-alterColumn table="RHQ_BUNDLE" column="NAME" nullable="FALSE" />
-                <schema-addColumn table="RHQ_BUNDLE" column="BUNDLE_TYPE_ID" columnType="INTEGER" />
-                <schema-alterColumn table="RHQ_BUNDLE" column="BUNDLE_TYPE_ID" nullable="FALSE" />
->>>>>>> 34b2134e
-                <schema-directSQL>
-                    <statement desc="Creating RHQ_BUNDLE foreign key relation to RHQ_BUNDLE_TYPE">
-                        ALTER TABLE RHQ_BUNDLE
-                        ADD CONSTRAINT RHQ_BUNDLE_TYPE_ID_FK
-                        FOREIGN KEY (BUNDLE_TYPE_ID)
-                        REFERENCES RHQ_BUNDLE_TYPE (ID)
-                    </statement>
-<<<<<<< HEAD
-                    <statement desc="Creating RHQ_BUNDLE foreign key relation to RHQ_REPO">
-                        ALTER TABLE RHQ_BUNDLE
-                        ADD CONSTRAINT RHQ_REPO_ID_FK
-                        FOREIGN KEY (REPO_ID)
-                        REFERENCES RHQ_REPO (ID)
-                    </statement>
-                    <statement desc="Creating RHQ_BUNDLE foreign key relation to RHQ_PACKAGE_TYPE">
-                        ALTER TABLE RHQ_BUNDLE
-                        ADD CONSTRAINT RHQ_PACKAGE_TYPE_ID_FK
-                        FOREIGN KEY (PACKAGE_TYPE_ID)
-                        REFERENCES RHQ_PACKAGE_TYPE (ID)
-                    </statement>                    
-                    <statement desc="Creating RHQ_BUNDLE unique constraint">
-                        CREATE UNIQUE INDEX RHQ_BUNDLE_UNIQUE ON RHQ_BUNDLE (bundle_type_id, name)
-                    </statement>                    
-                </schema-directSQL>
-                
-                <!-- RHQ_BUNDLE_VERSION -->
-                <schema-createSequence name="RHQ_BUNDLE_VERSION_ID_SEQ" initial="10001" />
-                <schema-directSQL>
-                    <statement desc="Creating table RHQ_BUNDLE_VERSION">
-                        CREATE TABLE RHQ_BUNDLE_VERSION ( ID INTEGER PRIMARY KEY )
-                    </statement>
-                </schema-directSQL>
-                <schema-alterColumn table="RHQ_BUNDLE_VERSION" column="ID" nullable="FALSE" />
-                <schema-addColumn   table="RHQ_BUNDLE_VERSION" column="NAME" columnType="VARCHAR2" precision="200" />
-                <schema-alterColumn table="RHQ_BUNDLE_VERSION" column="NAME" nullable="FALSE" />
-                <schema-addColumn   table="RHQ_BUNDLE_VERSION" column="DESCRIPTION" columnType="VARCHAR2" precision="500" />
-                <schema-addColumn   table="RHQ_BUNDLE_VERSION" column="VERSION" columnType="VARCHAR2" precision="500" />
-                <schema-alterColumn table="RHQ_BUNDLE_VERSION" column="VERSION" nullable="FALSE" />
-                <schema-addColumn   table="RHQ_BUNDLE_VERSION" column="VERSION_ORDER" columnType="INTEGER" />
-                <schema-alterColumn table="RHQ_BUNDLE_VERSION" column="VERSION_ORDER" nullable="FALSE" />                
-                <schema-addColumn   table="RHQ_BUNDLE_VERSION" column="ACTION" columnType="CLOB" />
-                <schema-alterColumn table="RHQ_BUNDLE_VERSION" column="ACTION" nullable="FALSE" />
-                <schema-addColumn   table="RHQ_BUNDLE_VERSION" column="CONFIG_DEF_ID" columnType="INTEGER" />                
-                <schema-addColumn   table="RHQ_BUNDLE_VERSION" column="BUNDLE_ID" columnType="INTEGER" />
-                <schema-alterColumn table="RHQ_BUNDLE_VERSION" column="BUNDLE_ID" nullable="FALSE" />
-                <schema-addColumn   table="RHQ_BUNDLE_VERSION" column="DISTRIBUTION_ID" columnType="INTEGER" />
-=======
-                </schema-directSQL>
-
-                <!-- RHQ_BUNDLE_VERSION -->
-                <schema-directSQL>
-                    <statement desc="Creating table RHQ_BUNDLE_VERSION">
-                        CREATE TABLE RHQ_BUNDLE_VERSION ( ID INTEGER )
-                    </statement>
-                </schema-directSQL>
-                <schema-alterColumn table="RHQ_BUNDLE_VERSION" column="ID" nullable="FALSE" />
-                <schema-createSequence name="RHQ_BUNDLE_VERSION_ID_SEQ" initial="10001" />
-                <schema-directSQL>
-                    <statement desc="Creating primary key for RHQ_BUNDLE_VERSION">
-                        ALTER TABLE RHQ_BUNDLE_VERSION ADD PRIMARY KEY ( ID )
-                    </statement>
-                </schema-directSQL>
-                <schema-addColumn table="RHQ_BUNDLE_VERSION" column="NAME" columnType="VARCHAR2" precision="200" />
-                <schema-alterColumn table="RHQ_BUNDLE_VERSION" column="NAME" nullable="FALSE" />
-                <schema-addColumn table="RHQ_BUNDLE_VERSION" column="VERSION" columnType="VARCHAR2" precision="500" />
-                <schema-alterColumn table="RHQ_BUNDLE_VERSION" column="VERSION" nullable="FALSE" />
-                <schema-addColumn table="RHQ_BUNDLE_VERSION" column="ACTION" columnType="CLOB" />
-                <schema-alterColumn table="RHQ_BUNDLE_VERSION" column="ACTION" nullable="FALSE" />
-                <schema-addColumn table="RHQ_BUNDLE_VERSION" column="BUNDLE_ID" columnType="INTEGER" />
-                <schema-alterColumn table="RHQ_BUNDLE_VERSION" column="BUNDLE_ID" nullable="FALSE" />
->>>>>>> 34b2134e
-                <schema-directSQL>
-                    <statement desc="Creating RHQ_BUNDLE_VERSION foreign key relation to RHQ_BUNDLE">
-                        ALTER TABLE RHQ_BUNDLE_VERSION
-                        ADD CONSTRAINT RHQ_BUNDLE_ID_FK
-                        FOREIGN KEY (BUNDLE_ID)
-                        REFERENCES RHQ_BUNDLE (ID)
-                    </statement>
-<<<<<<< HEAD
-                    <statement desc="Creating RHQ_BUNDLE_VERSION foreign key relation to RHQ_CONFIG_DEF">
-                        ALTER TABLE RHQ_BUNDLE_VERSION
-                        ADD CONSTRAINT RHQ_CONFIG_DEF_ID_FK
-                        FOREIGN KEY (CONFIG_DEF_ID)
-                        REFERENCES RHQ_CONFIG_DEF (ID)
-                    </statement>
-=======
-                </schema-directSQL>
-                <schema-addColumn table="RHQ_BUNDLE_VERSION" column="DISTRIBUTION_ID" columnType="INTEGER" />
-                <schema-directSQL>
->>>>>>> 34b2134e
-                    <statement desc="Creating RHQ_BUNDLE_VERSION foreign key relation to RHQ_DISTRIBUTION">
-                        ALTER TABLE RHQ_BUNDLE_VERSION
-                        ADD CONSTRAINT RHQ_DISTRIBUTION_ID_FK
-                        FOREIGN KEY (DISTRIBUTION_ID)
-                        REFERENCES RHQ_DISTRIBUTION (ID)
-                    </statement>
-<<<<<<< HEAD
-                    <statement desc="Creating RHQ_BUNDLE_VERSION unique constraint">
-                        CREATE UNIQUE INDEX RHQ_BUNDLE_VERSION_UNIQUE ON RHQ_BUNDLE_VERSION (bundle_id, name, version)
-                    </statement>                    
-                </schema-directSQL>
-                
-=======
-                </schema-directSQL>
-
->>>>>>> 34b2134e
-                <!-- RHQ_BUNDLE_VERSION_REPO -->
-                <schema-directSQL>
-                    <statement desc="Creating table RHQ_BUNDLE_VERSION_REPO">
-                        CREATE TABLE RHQ_BUNDLE_VERSION_REPO ( BUNDLE_VERSION_ID INTEGER )
-                    </statement>
-                </schema-directSQL>
-                <schema-alterColumn table="RHQ_BUNDLE_VERSION_REPO" column="BUNDLE_VERSION_ID" nullable="FALSE" />
-<<<<<<< HEAD
-                <schema-addColumn   table="RHQ_BUNDLE_VERSION_REPO" column="REPO_ID" columnType="INTEGER" />
-=======
-                <schema-addColumn table="RHQ_BUNDLE_VERSION_REPO" column="REPO_ID" columnType="INTEGER" />
->>>>>>> 34b2134e
-                <schema-alterColumn table="RHQ_BUNDLE_VERSION_REPO" column="REPO_ID" nullable="FALSE" />
-                <schema-directSQL>
-                    <statement desc="Creating primary key for RHQ_BUNDLE_VERSION_REPO">
-                        ALTER TABLE RHQ_BUNDLE_VERSION_REPO ADD PRIMARY KEY ( BUNDLE_VERSION_ID, REPO_ID )
-                    </statement>
-<<<<<<< HEAD
-=======
-                </schema-directSQL>
-                <schema-directSQL>
->>>>>>> 34b2134e
-                    <statement desc="Creating RHQ_BUNDLE_VERSION_REPO foreign key relation to RHQ_BUNDLE_VERSION">
-                        ALTER TABLE RHQ_BUNDLE_VERSION_REPO
-                        ADD CONSTRAINT RHQ_BUNDLE_VERSION_ID_FK
-                        FOREIGN KEY (BUNDLE_VERSION_ID)
-                        REFERENCES RHQ_BUNDLE_VERSION (ID)
-                    </statement>
-<<<<<<< HEAD
-=======
-                </schema-directSQL>
-                <schema-directSQL>
->>>>>>> 34b2134e
-                    <statement desc="Creating RHQ_BUNDLE_VERSION_REPO foreign key relation to RHQ_REPO">
-                        ALTER TABLE RHQ_BUNDLE_VERSION_REPO
-                        ADD CONSTRAINT RHQ_REPO_ID_FK
-                        FOREIGN KEY (REPO_ID)
-                        REFERENCES RHQ_REPO (ID)
-                    </statement>
-                </schema-directSQL>
-<<<<<<< HEAD
-                
-                <!-- RHQ_BUNDLE_FILE -->
-                <schema-createSequence name="RHQ_BUNDLE_FILE_ID_SEQ" initial="10001" />
-                <schema-directSQL>
-                    <statement desc="Creating table RHQ_BUNDLE_FILE">
-                        CREATE TABLE RHQ_BUNDLE_FILE ( ID INTEGER PRIMARY KEY )
-                    </statement>
-                </schema-directSQL>
-                <schema-alterColumn table="RHQ_BUNDLE_FILE" column="ID" nullable="FALSE" />
-                <schema-addColumn   table="RHQ_BUNDLE_FILE" column="BUNDLE_VERSION_ID" columnType="INTEGER" />
-                <schema-alterColumn table="RHQ_BUNDLE_FILE" column="BUNDLE_VERSION_ID" nullable="FALSE" />
-                <schema-addColumn   table="RHQ_BUNDLE_FILE" column="PACKAGE_VERSION_ID" columnType="INTEGER" />
-                <schema-alterColumn table="RHQ_BUNDLE_FILE" column="PACKAGE_VERSION_ID" nullable="FALSE" />                
-                <schema-addColumn   table="RHQ_BUNDLE_FILE" column="PACKAGE_ID" columnType="INTEGER" />
-                
-=======
-
-                <!-- RHQ_BUNDLE_FILE -->
-                <schema-directSQL>
-                    <statement desc="Creating table RHQ_BUNDLE_FILE">
-                        CREATE TABLE RHQ_BUNDLE_FILE ( ID INTEGER )
-                    </statement>
-                </schema-directSQL>
-                <schema-alterColumn table="RHQ_BUNDLE_FILE" column="ID" nullable="FALSE" />
-                <schema-createSequence name="RHQ_BUNDLE_FILE_ID_SEQ" initial="10001" />
-                <schema-directSQL>
-                    <statement desc="Creating primary key for RHQ_BUNDLE_FILE">
-                        ALTER TABLE RHQ_BUNDLE_FILE ADD PRIMARY KEY ( ID )
-                    </statement>
-                </schema-directSQL>
-                <schema-addColumn table="RHQ_BUNDLE_FILE" column="BUNDLE_VERSION_ID" columnType="INTEGER" />
-                <schema-alterColumn table="RHQ_BUNDLE_FILE" column="BUNDLE_VERSION_ID" nullable="FALSE" />
->>>>>>> 34b2134e
-                <schema-directSQL>
-                    <statement desc="Creating RHQ_BUNDLE_FILE foreign key relation to RHQ_BUNDLE_VERSION">
-                        ALTER TABLE RHQ_BUNDLE_FILE
-                        ADD CONSTRAINT RHQ_BUNDLE_VERSION_ID_FK
-                        FOREIGN KEY (BUNDLE_VERSION_ID)
-                        REFERENCES RHQ_BUNDLE_VERSION (ID)
-                    </statement>
-<<<<<<< HEAD
-=======
-                </schema-directSQL>
-                <schema-addColumn table="RHQ_BUNDLE_FILE" column="PACKAGE_VERSION_ID" columnType="INTEGER" />
-                <schema-directSQL>
->>>>>>> 34b2134e
-                    <statement desc="Creating RHQ_BUNDLE_FILE foreign key relation to RHQ_PACKAGE_VERSION">
-                        ALTER TABLE RHQ_BUNDLE_FILE
-                        ADD CONSTRAINT RHQ_PACKAGE_VERSION_ID_FK
-                        FOREIGN KEY (PACKAGE_VERSION_ID)
-                        REFERENCES RHQ_PACKAGE_VERSION (ID)
-                    </statement>
-<<<<<<< HEAD
-=======
-                </schema-directSQL>
-                <schema-addColumn table="RHQ_BUNDLE_FILE" column="PACKAGE_ID" columnType="INTEGER" />
-                <schema-directSQL>
->>>>>>> 34b2134e
-                    <statement desc="Creating RHQ_BUNDLE_FILE foreign key relation to RHQ_PACKAGE">
-                        ALTER TABLE RHQ_BUNDLE_FILE
-                        ADD CONSTRAINT RHQ_PACKAGE_ID_FK
-                        FOREIGN KEY (PACKAGE_ID)
-                        REFERENCES RHQ_PACKAGE (ID)
-                    </statement>
-                </schema-directSQL>
-<<<<<<< HEAD
-                
-                <!-- RHQ_BUNDLE_DEPLOY -->
-                <schema-createSequence name="RHQ_BUNDLE_DEPLOY_ID_SEQ" initial="10001" />                
-                <schema-directSQL>
-                    <statement desc="Creating table RHQ_BUNDLE_DEPLOY">
-                       CREATE TABLE RHQ_BUNDLE_DEPLOY ( ID INTEGER PRIMARY KEY )
-                   </statement>
-                </schema-directSQL>
-                <schema-alterColumn table="RHQ_BUNDLE_DEPLOY" column="ID" nullable="FALSE" />
-                <schema-addColumn   table="RHQ_BUNDLE_DEPLOY" column="NAME" columnType="VARCHAR2" precision="200" />
-                <schema-alterColumn table="RHQ_BUNDLE_DEPLOY" column="NAME" nullable="FALSE" />
-                <schema-addColumn   table="RHQ_BUNDLE_DEPLOY" column="DESCRIPTION" columnType="VARCHAR2" precision="500" />
-                <schema-addColumn   table="RHQ_BUNDLE_DEPLOY" column="INSTALL_DIR" columnType="VARCHAR2" precision="256" />
-                <schema-alterColumn table="RHQ_BUNDLE_DEPLOY" column="INSTALL_DIR" nullable="FALSE" />                
-                <schema-addColumn   table="RHQ_BUNDLE_DEPLOY" column="CTIME" columnType="LONG" />
-                <schema-alterColumn table="RHQ_BUNDLE_DEPLOY" column="CTIME" nullable="FALSE" />
-                <schema-addColumn   table="RHQ_BUNDLE_DEPLOY" column="MTIME" columnType="LONG" />
-                <schema-alterColumn table="RHQ_BUNDLE_DEPLOY" column="MTIME" nullable="FALSE" />
-                <schema-addColumn   table="RHQ_BUNDLE_DEPLOY" column="CONFIG_ID" columnType="INTEGER" />
-                <schema-addColumn   table="RHQ_BUNDLE_DEPLOY" column="BUNDLE_VERSION_ID" columnType="INTEGER" />
-                <schema-alterColumn table="RHQ_BUNDLE_DEPLOY" column="BUNDLE_VERSION_ID" nullable="FALSE" />
-                <schema-addColumn   table="RHQ_BUNDLE_DEPLOY" column="BUNDLE_ID" columnType="INTEGER" />                
-                <schema-addColumn   table="RHQ_BUNDLE_DEPLOY" column="ENFORCE_POLICY" columnType="BOOLEAN" />
-                <schema-alterColumn table="RHQ_BUNDLE_DEPLOY" column="ENFORCE_POLICY" nullable="FALSE" />
-                <schema-addColumn   table="RHQ_BUNDLE_DEPLOY" column="ENFORCEMENT_INTERVAL" columnType="INTEGER" />                
-
-                <schema-directSQL>
-                    <statement desc="Creating RHQ_BUNDLE_DEPLOY foreign key relation to RHQ_CONFIG">
-                        ALTER TABLE RHQ_BUNDLE_DEPLOY
-=======
-
-                <!-- RHQ_BUNDLE_CONFIG -->
-                <schema-directSQL>
-                    <statement desc="Creating table RHQ_BUNDLE_CONFIG">
-                        CREATE TABLE RHQ_BUNDLE_CONFIG ( ID INTEGER )
-                    </statement>
-                </schema-directSQL>
-                <schema-alterColumn table="RHQ_BUNDLE_CONFIG" column="ID" nullable="FALSE" />
-                <schema-createSequence name="RHQ_BUNDLE_CONFIG_ID_SEQ" initial="10001" />
-                <schema-directSQL>
-                    <statement desc="Creating primary key for RHQ_BUNDLE_CONFIG">
-                        ALTER TABLE RHQ_BUNDLE_CONFIG ADD PRIMARY KEY ( ID )
-                    </statement>
-                </schema-directSQL>
-                <schema-addColumn table="RHQ_BUNDLE_CONFIG" column="CONFIG_ID" columnType="INTEGER" />
-                <schema-directSQL>
-                    <statement desc="Creating RHQ_BUNDLE_CONFIG foreign key relation to RHQ_CONFIG">
-                        ALTER TABLE RHQ_BUNDLE_CONFIG
->>>>>>> 34b2134e
-                        ADD CONSTRAINT RHQ_CONFIG_ID_FK
-                        FOREIGN KEY (CONFIG_ID)
-                        REFERENCES RHQ_CONFIG (ID)
-                    </statement>
-<<<<<<< HEAD
-                    <statement desc="Creating RHQ_BUNDLE_DEPLOY foreign key relation to RHQ_BUNDLE_VERSION">
-                        ALTER TABLE RHQ_BUNDLE_DEPLOY
-=======
-                </schema-directSQL>
-                <schema-addColumn table="RHQ_BUNDLE_CONFIG" column="BUNDLE_VERSION_ID" columnType="INTEGER" />
-                <schema-directSQL>
-                    <statement desc="Creating RHQ_BUNDLE_CONFIG foreign key relation to RHQ_BUNDLE_VERSION">
-                        ALTER TABLE RHQ_BUNDLE_CONFIG
->>>>>>> 34b2134e
-                        ADD CONSTRAINT RHQ_BUNDLE_VERSION_ID_FK
-                        FOREIGN KEY (BUNDLE_VERSION_ID)
-                        REFERENCES RHQ_BUNDLE_VERSION (ID)
-                    </statement>
-<<<<<<< HEAD
-                    <statement desc="Creating RHQ_BUNDLE_DEPLOY foreign key relation to RHQ_BUNDLE">
-                        ALTER TABLE RHQ_BUNDLE_DEPLOY
-=======
-                </schema-directSQL>
-                <schema-addColumn table="RHQ_BUNDLE_CONFIG" column="BUNDLE_ID" columnType="INTEGER" />
-                <schema-directSQL>
-                    <statement desc="Creating RHQ_BUNDLE_CONFIG foreign key relation to RHQ_BUNDLE">
-                        ALTER TABLE RHQ_BUNDLE_CONFIG
->>>>>>> 34b2134e
-                        ADD CONSTRAINT RHQ_BUNDLE_ID_FK
-                        FOREIGN KEY (BUNDLE_ID)
-                        REFERENCES RHQ_BUNDLE (ID)
-                    </statement>
-<<<<<<< HEAD
-                    <statement desc="Creating RHQ_BUNDLE_DEPLOY unique constraint">
-                        CREATE UNIQUE INDEX RHQ_BUNDLE_DEPLOY_UNIQUE
-                        ON RHQ_BUNDLE_DEPLOY (bundle_version_id, name, install_dir)
-                    </statement>
-                </schema-directSQL>                
-                
-                <!-- RHQ_BUNDLE_GROUP_DEPLOY -->
-                <schema-createSequence name="RHQ_BUNDLE_GROUP_DEPLOY_ID_SEQ" initial="10001" />                
-                <schema-directSQL>
-                    <statement desc="Creating table RHQ_BUNDLE_GROUP_DEPLOY">
-                      CREATE TABLE RHQ_BUNDLE_GROUP_DEPLOY ( ID INTEGER PRIMARY KEY )
-                  </statement>
-                </schema-directSQL>
-                <schema-alterColumn table="RHQ_BUNDLE_GROUP_DEPLOY" column="ID" nullable="FALSE" />
-                <schema-addColumn   table="RHQ_BUNDLE_GROUP_DEPLOY" column="GROUP_ID" columnType="INTEGER" />
-                <schema-alterColumn table="RHQ_BUNDLE_GROUP_DEPLOY" column="GROUP_ID" nullable="FALSE" />
-                <schema-addColumn   table="RHQ_BUNDLE_GROUP_DEPLOY" column="BUNDLE_DEPLOY_DEF_ID" columnType="INTEGER" />
-                <schema-alterColumn table="RHQ_BUNDLE_GROUP_DEPLOY" column="BUNDLE_DEPLOY_DEF_ID" nullable="FALSE" />
-                <schema-addColumn   table="RHQ_BUNDLE_GROUP_DEPLOY" column="STATUS" columnType="VARCHAR2" precision="16" />
-                <schema-alterColumn table="RHQ_BUNDLE_GROUP_DEPLOY" column="STATUS" nullable="FALSE" />
-                <schema-addColumn   table="RHQ_BUNDLE_GROUP_DEPLOY" column="ERROR_MESSAGE" columnType="LONGVARCHAR" />
-                <schema-addColumn   table="RHQ_BUNDLE_GROUP_DEPLOY" column="SUBJECT_NAME" columnType="VARCHAR2" precision="255" />
-                <schema-alterColumn table="RHQ_BUNDLE_GROUP_DEPLOY" column="SUBJECT_NAME" nullable="FALSE" />
-                <schema-addColumn   table="RHQ_BUNDLE_GROUP_DEPLOY" column="CTIME" columnType="LONG" />
-                <schema-alterColumn table="RHQ_BUNDLE_GROUP_DEPLOY" column="CTIME" nullable="FALSE" />
-                <schema-addColumn   table="RHQ_BUNDLE_GROUP_DEPLOY" column="MTIME" columnType="LONG" />
-                <schema-alterColumn table="RHQ_BUNDLE_GROUP_DEPLOY" column="MTIME" nullable="FALSE" />
-                <schema-directSQL>
-                    <statement desc="Creating RHQ_BUNDLE_GROUP_DEPLOY foreign key relation to RHQ_RESOURCE_GROUP">
-                        ALTER TABLE RHQ_BUNDLE_GROUP_DEPLOY
-                        ADD CONSTRAINT RHQ_RESOURCE_GROUP_ID_FK
-                        FOREIGN KEY (GROUP_ID)
-                        REFERENCES RHQ_RESOURCE_GROUP (ID)
-                    </statement>
-                    <statement desc="Creating RHQ_BUNDLE_GROUP_DEPLOY foreign key relation to RHQ_BUNDLE_DEPLOY">
-                        ALTER TABLE RHQ_BUNDLE_GROUP_DEPLOY
-                        ADD CONSTRAINT RHQ_BUNDLE_DEPLOY_ID_FK
-                        FOREIGN KEY (BUNDLE_DEPLOY_DEF_ID)
-                        REFERENCES RHQ_BUNDLE_DEPLOY (ID)
-                    </statement>
-                </schema-directSQL>
-                
-                <!-- RHQ_BUNDLE_RES_DEPLOY -->
-                <schema-createSequence name="RHQ_BUNDLE_RES_DEPLOY_ID_SEQ" initial="10001" />
-                <schema-directSQL>
-                    <statement desc="Creating table RHQ_BUNDLE_RES_DEPLOY">
-                       CREATE TABLE RHQ_BUNDLE_RES_DEPLOY ( ID INTEGER PRIMARY KEY )
-                   </statement>
-                </schema-directSQL>
-                <schema-alterColumn table="RHQ_BUNDLE_RES_DEPLOY" column="ID" nullable="FALSE" />
-                <schema-addColumn   table="RHQ_BUNDLE_RES_DEPLOY" column="BUNDLE_DEPLOY_ID" columnType="INTEGER" />
-                <schema-alterColumn table="RHQ_BUNDLE_RES_DEPLOY" column="BUNDLE_DEPLOY_ID" nullable="FALSE" />
-                <schema-addColumn   table="RHQ_BUNDLE_RES_DEPLOY" column="RESOURCE_ID" columnType="INTEGER" />
-                <schema-alterColumn table="RHQ_BUNDLE_RES_DEPLOY" column="RESOURCE_ID" nullable="FALSE" />
-                <schema-addColumn   table="RHQ_BUNDLE_RES_DEPLOY" column="IS_CURRENT" columnType="BOOLEAN" />
-                <schema-alterColumn table="RHQ_BUNDLE_RES_DEPLOY" column="IS_CURRENT" nullable="FALSE" />
-                <schema-addColumn   table="RHQ_BUNDLE_RES_DEPLOY" column="STATUS" columnType="VARCHAR2" precision="16" />
-                <schema-alterColumn table="RHQ_BUNDLE_RES_DEPLOY" column="STATUS" nullable="FALSE" />                
-                <schema-addColumn   table="RHQ_BUNDLE_RES_DEPLOY" column="CTIME" columnType="LONG" />
-                <schema-alterColumn table="RHQ_BUNDLE_RES_DEPLOY" column="CTIME" nullable="FALSE" />
-                <schema-addColumn   table="RHQ_BUNDLE_RES_DEPLOY" column="BUNDLE_GROUP_DEPLOY_ID" columnType="INTEGER" />                
-
-                <schema-directSQL>
-                    <statement desc="Creating RHQ_BUNDLE_RES_DEPLOY foreign key relation to BUNDLE_DEPLOY">
-                        ALTER TABLE RHQ_BUNDLE_RES_DEPLOY
-                        ADD CONSTRAINT RHQ_BUNDLE_DEPLOY_ID_FK
-                        FOREIGN KEY (BUNDLE_DEPLOY_ID)
-                        REFERENCES RHQ_BUNDLE_DEPLOY (ID)
-                    </statement>
-                    <statement desc="Creating RHQ_BUNDLE_RES_DEPLOY foreign key relation to RESOURCE">
-                        ALTER TABLE RHQ_BUNDLE_RES_DEPLOY
-=======
-                </schema-directSQL>
-
-                <!-- RHQ_BUNDLE_DEPLOYMENT -->
-                <schema-directSQL>
-                    <statement desc="Creating table RHQ_BUNDLE_DEPLOYMENT">
-                        CREATE TABLE RHQ_BUNDLE_DEPLOYMENT ( BUNDLE_CONFIG_ID INTEGER )
-                    </statement>
-                </schema-directSQL>
-                <schema-alterColumn table="RHQ_BUNDLE_DEPLOYMENT" column="BUNDLE_CONFIG_ID" nullable="FALSE" />
-                <schema-addColumn table="RHQ_BUNDLE_DEPLOYMENT" column="RESOURCE_ID" columnType="INTEGER" />
-                <schema-alterColumn table="RHQ_BUNDLE_DEPLOYMENT" column="RESOURCE_ID" nullable="FALSE" />
-                <schema-directSQL>
-                    <statement desc="Creating primary key for RHQ_BUNDLE_DEPLOYMENT">
-                        ALTER TABLE RHQ_BUNDLE_DEPLOYMENT ADD PRIMARY KEY ( BUNDLE_CONFIG_ID, RESOURCE_ID )
-                    </statement>
-                </schema-directSQL>
-                <schema-directSQL>
-                    <statement desc="Creating RHQ_BUNDLE_DEPLOYMENT foreign key relation to RHQ_BUNDLE_CONFIG">
-                        ALTER TABLE RHQ_BUNDLE_DEPLOYMENT
-                        ADD CONSTRAINT RHQ_BUNDLE_CONFIG_ID_FK
-                        FOREIGN KEY (BUNDLE_CONFIG_ID)
-                        REFERENCES RHQ_BUNDLE_CONFIG (ID)
-                    </statement>
-                </schema-directSQL>
-                <schema-directSQL>
-                    <statement desc="Creating RHQ_BUNDLE_DEPLOYMENT foreign key relation to RHQ_RESOURCE">
-                        ALTER TABLE RHQ_BUNDLE_DEPLOYMENT
->>>>>>> 34b2134e
-                        ADD CONSTRAINT RHQ_RESOURCE_ID_FK
-                        FOREIGN KEY (RESOURCE_ID)
-                        REFERENCES RHQ_RESOURCE (ID)
-                    </statement>
-<<<<<<< HEAD
-                    <statement desc="Creating RHQ_BUNDLE_DEPLOY foreign key relation to RHQ_BUNDLE_GROUP_DEPLOY">
-                        ALTER TABLE RHQ_BUNDLE_RES_DEPLOY
-                        ADD CONSTRAINT RHQ_BUNDLE_GROUP_DEPLOY_ID_FK
-                        FOREIGN KEY (BUNDLE_GROUP_DEPLOY_ID)
-                        REFERENCES RHQ_BUNDLE_GROUP_DEPLOY (ID)
-                    </statement>
-                    <statement desc="Creating RHQ_BUNDLE_RES_DEPLOY unique constraint on def-resource mapping">
-                        CREATE UNIQUE INDEX RHQ_BUNDLE_RES_DEPLOY_MAP_IX 
-                        ON RHQ_BUNDLE_RES_DEPLOY (BUNDLE_DEPLOY_DEF_ID, RESOURCE_ID)
-                   </statement>
-                </schema-directSQL>
-                
-                <!-- RHQ_BUNDLE_RES_DEP_HIST -->
-                <schema-createSequence name="RHQ_BUNDLE_RES_DEP_HIST_ID_SEQ" initial="10001" />		    
-                <schema-directSQL>
-                    <statement desc="Creating table RHQ_BUNDLE_RES_DEP_HIST">
-                        CREATE TABLE RHQ_BUNDLE_RES_DEP_HIST ( ID INTEGER PRIMARY KEY )
-                    </statement>
-                </schema-directSQL>
-                <schema-alterColumn table="RHQ_BUNDLE_RES_DEP_HIST" column="ID" nullable="FALSE" />
-                <schema-addColumn   table="RHQ_BUNDLE_RES_DEP_HIST" column="BUNDLE_RES_DEPLOY_ID" columnType="INTEGER" />
-                <schema-alterColumn table="RHQ_BUNDLE_RES_DEP_HIST" column="BUNDLE_RES_DEPLOY_ID" nullable="FALSE" />
-                <schema-addColumn   table="RHQ_BUNDLE_RES_DEP_HIST" column="SUBJECT_NAME" columnType="VARCHAR2" precision="255" />
-                <schema-addColumn   table="RHQ_BUNDLE_RES_DEP_HIST" column="AUDIT_TIME" columnType="LONG" />
-                <schema-alterColumn table="RHQ_BUNDLE_RES_DEP_HIST" column="AUDIT_TIME" nullable="FALSE" />
-                <schema-addColumn   table="RHQ_BUNDLE_RES_DEP_HIST" column="AUDIT_ACTION" columnType="VARCHAR2" precision="50" />
-                <schema-alterColumn table="RHQ_BUNDLE_RES_DEP_HIST" column="AUDIT_ACTION" nullable="FALSE" />
-                <schema-addColumn   table="RHQ_BUNDLE_RES_DEP_HIST" column="AUDIT_STATUS" columnType="VARCHAR2" precision="16" />
-                <schema-alterColumn table="RHQ_BUNDLE_RES_DEP_HIST" column="AUDIT_STATUS" nullable="FALSE" />
-			    <schema-addColumn   table="RHQ_BUNDLE_RES_DEP_HIST" column="AUDIT_MESSAGE" columnType="LONGVARCHAR" />			    
-                <schema-directSQL>
-                    <statement desc="Creating RHQ_BUNDLE_RES_DEP_HIST foreign key relation to BUNDLE_DEPLOY">
-                        ALTER TABLE RHQ_BUNDLE_RES_DEP_HIST
-                        ADD CONSTRAINT RHQ_BUNDLE_RES_DEPLOY_ID_FK
-                        FOREIGN KEY (BUNDLE_RES_DEPLOY_ID)
-                        REFERENCES RHQ_BUNDLE_RES_DEPLOY (ID)
-                    </statement>
-                </schema-directSQL> 
-		    </schemaSpec>
-=======
-                </schema-directSQL>
-            </schemaSpec>
-
-            <schemaSpec version="2.77">
-                <schema-addColumn table="RHQ_ALERT_NOTIFICATION" column="NOTIF_TEMPLATE_ID" columnType="INTEGER" />
-                <schema-directSQL>
-                    <statement>
-                        ALTER TABLE RHQ_ALERT_NOTIFICATION
-                        ADD CONSTRAINT RHQ_NOTIF_TEMPL_ID_FKEY
-                        FOREIGN KEY (NOTIF_TEMPLATE_ID)
-                        REFERENCES RHQ_ALERT_NOTIF_TEMPL(ID)
-                    </statement>
-                </schema-directSQL>
-            </schemaSpec>
-            <schemaSpec version="2.77.1">
-                <schema-createSequence name="RHQ_ALERT_NOTIF_TEMPL_ID_SEQ" initial="10001" />
-            </schemaSpec>
-            <schemaSpec version="2.77.2">
-                <schema-deleteColumn table="RHQ_ALERT_NOTIFICATION" column="snmp_host" />
-                <schema-deleteColumn table="RHQ_ALERT_NOTIFICATION" column="snmp_port" />
-                <schema-deleteColumn table="RHQ_ALERT_NOTIFICATION" column="snmp_oid" />
-                <schema-deleteColumn table="RHQ_ALERT_NOTIFICATION" column="email_address" />
-            </schemaSpec>
-            <schemaSpec version="2.77.3">
-                <schema-deleteColumn table="RHQ_ALERT_NOTIFICATION" column="role_id" />
-                <schema-deleteColumn table="RHQ_ALERT_NOTIFICATION" column="subject_id" />
-            </schemaSpec>
-            <schemaSpec version="2.77.4">
-                <schema-deleteColumn table="RHQ_ALERT_NOTIF_LOG" column="roles" />
-                <schema-deleteColumn table="RHQ_ALERT_NOTIF_LOG" column="subjects" />
-                <schema-deleteColumn table="RHQ_ALERT_NOTIF_LOG" column="emails" />
-
-                <schema-addColumn table="RHQ_ALERT_NOTIF_LOG" column="SENDER" columnType="VARCHAR2" precision="200" />
-                <schema-addColumn table="RHQ_ALERT_NOTIF_LOG" column="RESULT_STATE" columnType="VARCHAR2" precision="20" />
-                <schema-addColumn table="RHQ_ALERT_NOTIF_LOG" column="MESSAGE" columnType="VARCHAR2" precision="255" />
-                <schema-addColumn table="RHQ_ALERT_NOTIF_LOG" column="ALL_EMAILS" columnType="VARCHAR2" precision="4000" />
-                <schema-addColumn table="RHQ_ALERT_NOTIF_LOG" column="EMAILS_FAILED" columnType="VARCHAR2" precision="4000" />
-            </schemaSpec>
-            <schemaSpec version="2.77.5">
-                <schema-directSQL>
-                    <statement>
-                        DROP INDEX IF EXISTS RHQ_ALERT_IDX_ALERT
-                    </statement>
-                    <statement>
-                        CREATE INDEX RHQ_ALERT_IDX_ALERT ON RHQ_ALERT_NOTIF_LOG (alert_id)
-                    </statement>
-                </schema-directSQL>
-            </schemaSpec>
-
-            <schemaSpec version="2.78">
-                <!-- Remove obsolete tables RHQ_BUNDLE_CONFIG and RHQ_BUNDLE_DEPLOYMENT (the latter by cascade) -->
-                <schema-dropTable table="RHQ_BUNDLE_DEPLOYMENT" />
-                <schema-dropTable table="RHQ_BUNDLE_CONFIG" />
-                <schema-dropSequence name="rhq_bundle_config_id_seq" />
-
-                <schema-addColumn table="RHQ_BUNDLE_VERSION" column="CONFIG_DEF_ID" columnType="INTEGER" />
-                <schema-directSQL>
-                    <statement desc="Creating RHQ_BUNDLE_VERSION foreign key relation to RHQ_CONFIG_DEF">
-                        ALTER TABLE RHQ_BUNDLE_VERSION
-                        ADD CONSTRAINT RHQ_CONFIG_DEF_ID_FK
-                        FOREIGN KEY (CONFIG_DEF_ID)
-                        REFERENCES RHQ_CONFIG_DEF (ID)
-                    </statement>
-                </schema-directSQL>
-
-                <schema-addColumn table="RHQ_BUNDLE_TYPE" column="RESOURCE_TYPE_ID" columnType="INTEGER" />
-                <schema-directSQL>
-                    <statement desc="Creating RHQ_BUNDLE_TYPE foreign key relation to RHQ_RESOURCE_TYPE">
-                        ALTER TABLE RHQ_BUNDLE_TYPE
-                        ADD CONSTRAINT RHQ_RESOURCE_TYPE_ID_FK
-                        FOREIGN KEY (RESOURCE_TYPE_ID)
-                        REFERENCES RHQ_RESOURCE_TYPE (ID)
-                    </statement>
-                </schema-directSQL>
-
-                <!-- RHQ_BUNDLE_DEPLOY_DEF -->
-                <schema-directSQL>
-                    <statement desc="Creating table RHQ_BUNDLE_DEPLOY_DEF">
+				</schema-directSQL>
+
+				<!-- RHQ_BUNDLE_DEPLOY_DEF -->
+				<schema-directSQL>
+					<statement desc="Creating table RHQ_BUNDLE_DEPLOY_DEF">
                        CREATE TABLE RHQ_BUNDLE_DEPLOY_DEF ( ID INTEGER )
                    </statement>
-                </schema-directSQL>
-                <schema-alterColumn table="RHQ_BUNDLE_DEPLOY_DEF" column="ID" nullable="FALSE" />
-                <schema-createSequence name="RHQ_BUNDLE_DEPLOY_DEF_ID_SEQ" initial="10001" />
-                <schema-directSQL>
-                    <statement desc="Creating primary key for RHQ_BUNDLE_DEPLOY_DEF">
+				</schema-directSQL>
+				<schema-alterColumn table="RHQ_BUNDLE_DEPLOY_DEF" column="ID" nullable="FALSE" />
+				<schema-createSequence name="RHQ_BUNDLE_DEPLOY_DEF_ID_SEQ" initial="10001" />
+				<schema-directSQL>
+					<statement desc="Creating primary key for RHQ_BUNDLE_DEPLOY_DEF">
                        ALTER TABLE RHQ_BUNDLE_DEPLOY_DEF ADD PRIMARY KEY ( ID )
                    </statement>
-                </schema-directSQL>
-
-                <schema-addColumn table="RHQ_BUNDLE_DEPLOY_DEF" column="NAME" columnType="VARCHAR2" precision="200" />
-                <schema-alterColumn table="RHQ_BUNDLE_DEPLOY_DEF" column="NAME" nullable="FALSE" />
-                <schema-addColumn table="RHQ_BUNDLE_DEPLOY_DEF" column="DESCRIPTION" columnType="VARCHAR2" precision="500" />
-                <schema-addColumn table="RHQ_BUNDLE_DEPLOY_DEF" column="CTIME" columnType="LONG" />
-                <schema-alterColumn table="RHQ_BUNDLE_DEPLOY_DEF" column="CTIME" nullable="FALSE" />
-                <schema-addColumn table="RHQ_BUNDLE_DEPLOY_DEF" column="MTIME" columnType="LONG" />
-                <schema-alterColumn table="RHQ_BUNDLE_DEPLOY_DEF" column="MTIME" nullable="FALSE" />
-                <schema-addColumn table="RHQ_BUNDLE_DEPLOY_DEF" column="CONFIG_ID" columnType="INTEGER" />
-                <schema-directSQL>
-                    <statement desc="Creating RHQ_BUNDLE_DEPLOY_DEF foreign key relation to RHQ_CONFIG">
+				</schema-directSQL>
+
+				<schema-addColumn table="RHQ_BUNDLE_DEPLOY_DEF" column="NAME" columnType="VARCHAR2" precision="200" />
+				<schema-alterColumn table="RHQ_BUNDLE_DEPLOY_DEF" column="NAME" nullable="FALSE" />
+				<schema-addColumn table="RHQ_BUNDLE_DEPLOY_DEF" column="DESCRIPTION" columnType="VARCHAR2" precision="500" />
+				<schema-addColumn table="RHQ_BUNDLE_DEPLOY_DEF" column="CTIME" columnType="LONG" />
+				<schema-alterColumn table="RHQ_BUNDLE_DEPLOY_DEF" column="CTIME" nullable="FALSE" />
+				<schema-addColumn table="RHQ_BUNDLE_DEPLOY_DEF" column="MTIME" columnType="LONG" />
+				<schema-alterColumn table="RHQ_BUNDLE_DEPLOY_DEF" column="MTIME" nullable="FALSE" />
+				<schema-addColumn table="RHQ_BUNDLE_DEPLOY_DEF" column="CONFIG_ID" columnType="INTEGER" />
+				<schema-directSQL>
+					<statement desc="Creating RHQ_BUNDLE_DEPLOY_DEF foreign key relation to RHQ_CONFIG">
                        ALTER TABLE RHQ_BUNDLE_DEPLOY_DEF
                        ADD CONSTRAINT RHQ_CONFIG_ID_FK
                        FOREIGN KEY (CONFIG_ID)
                        REFERENCES RHQ_CONFIG (ID)
                    </statement>
-                </schema-directSQL>
-                <schema-addColumn table="RHQ_BUNDLE_DEPLOY_DEF" column="ENFORCE_POLICY" columnType="BOOLEAN" />
-                <schema-alterColumn table="RHQ_BUNDLE_DEPLOY_DEF" column="ENFORCE_POLICY" nullable="FALSE" />
-                <schema-addColumn table="RHQ_BUNDLE_DEPLOY_DEF" column="ENFORCEMENT_INTERVAL" columnType="INTEGER" />
-                <schema-addColumn table="RHQ_BUNDLE_DEPLOY_DEF" column="BUNDLE_VERSION_ID" columnType="INTEGER" />
-                <schema-alterColumn table="RHQ_BUNDLE_DEPLOY_DEF" column="BUNDLE_VERSION_ID" nullable="FALSE" />
-                <schema-directSQL>
-                    <statement desc="Creating RHQ_BUNDLE_DEPLOY_DEF foreign key relation to RHQ_BUNDLE_VERSION">
+				</schema-directSQL>
+				<schema-addColumn table="RHQ_BUNDLE_DEPLOY_DEF" column="ENFORCE_POLICY" columnType="BOOLEAN" />
+				<schema-alterColumn table="RHQ_BUNDLE_DEPLOY_DEF" column="ENFORCE_POLICY" nullable="FALSE" />
+				<schema-addColumn table="RHQ_BUNDLE_DEPLOY_DEF" column="ENFORCEMENT_INTERVAL" columnType="INTEGER" />
+				<schema-addColumn table="RHQ_BUNDLE_DEPLOY_DEF" column="BUNDLE_VERSION_ID" columnType="INTEGER" />
+				<schema-alterColumn table="RHQ_BUNDLE_DEPLOY_DEF" column="BUNDLE_VERSION_ID" nullable="FALSE" />
+				<schema-directSQL>
+					<statement desc="Creating RHQ_BUNDLE_DEPLOY_DEF foreign key relation to RHQ_BUNDLE_VERSION">
                        ALTER TABLE RHQ_BUNDLE_DEPLOY_DEF
                        ADD CONSTRAINT RHQ_BUNDLE_VERSION_ID_FK
                        FOREIGN KEY (BUNDLE_VERSION_ID)
                        REFERENCES RHQ_BUNDLE_VERSION (ID)
                    </statement>
-                </schema-directSQL>
-                <schema-addColumn table="RHQ_BUNDLE_DEPLOY_DEF" column="BUNDLE_ID" columnType="INTEGER" />
-                <schema-directSQL>
-                    <statement desc="Creating RHQ_BUNDLE_DEPLOY_DEF foreign key relation to RHQ_BUNDLE">
+				</schema-directSQL>
+				<schema-addColumn table="RHQ_BUNDLE_DEPLOY_DEF" column="BUNDLE_ID" columnType="INTEGER" />
+				<schema-directSQL>
+					<statement desc="Creating RHQ_BUNDLE_DEPLOY_DEF foreign key relation to RHQ_BUNDLE">
                        ALTER TABLE RHQ_BUNDLE_DEPLOY_DEF
                        ADD CONSTRAINT RHQ_BUNDLE_ID_FK
                        FOREIGN KEY (BUNDLE_ID)
                        REFERENCES RHQ_BUNDLE (ID)
                    </statement>
-                </schema-directSQL>
-
-                <!-- RHQ_BUNDLE_DEPLOY -->
-                <schema-directSQL>
-                    <statement desc="Creating table RHQ_BUNDLE_DEPLOY">
+				</schema-directSQL>
+
+				<!-- RHQ_BUNDLE_DEPLOY -->
+				<schema-directSQL>
+					<statement desc="Creating table RHQ_BUNDLE_DEPLOY">
                        CREATE TABLE RHQ_BUNDLE_DEPLOY ( ID INTEGER )
                    </statement>
-                </schema-directSQL>
-                <schema-alterColumn table="RHQ_BUNDLE_DEPLOY" column="ID" nullable="FALSE" />
-                <schema-createSequence name="RHQ_BUNDLE_DEPLOY_ID_SEQ" initial="10001" />
-                <schema-directSQL>
-                    <statement desc="Creating primary key for RHQ_BUNDLE_DEPLOY">
+				</schema-directSQL>
+				<schema-alterColumn table="RHQ_BUNDLE_DEPLOY" column="ID" nullable="FALSE" />
+				<schema-createSequence name="RHQ_BUNDLE_DEPLOY_ID_SEQ" initial="10001" />
+				<schema-directSQL>
+					<statement desc="Creating primary key for RHQ_BUNDLE_DEPLOY">
                        ALTER TABLE RHQ_BUNDLE_DEPLOY ADD PRIMARY KEY ( ID )
                    </statement>
-                </schema-directSQL>
-                <schema-addColumn table="RHQ_BUNDLE_DEPLOY" column="BUNDLE_DEPLOY_DEF_ID" columnType="INTEGER" />
-                <schema-alterColumn table="RHQ_BUNDLE_DEPLOY" column="BUNDLE_DEPLOY_DEF_ID" nullable="FALSE" />
-                <schema-directSQL>
-                    <statement desc="Creating RHQ_BUNDLE_DEPLOY foreign key relation to BUNDLE_DEPLOY_DEF">
+				</schema-directSQL>
+				<schema-addColumn table="RHQ_BUNDLE_DEPLOY" column="BUNDLE_DEPLOY_DEF_ID" columnType="INTEGER" />
+				<schema-alterColumn table="RHQ_BUNDLE_DEPLOY" column="BUNDLE_DEPLOY_DEF_ID" nullable="FALSE" />
+				<schema-directSQL>
+					<statement desc="Creating RHQ_BUNDLE_DEPLOY foreign key relation to BUNDLE_DEPLOY_DEF">
                        ALTER TABLE RHQ_BUNDLE_DEPLOY
                        ADD CONSTRAINT RHQ_BUNDLE_DEPLOY_DEF_ID_FK
                        FOREIGN KEY (BUNDLE_DEPLOY_DEF_ID)
                        REFERENCES RHQ_BUNDLE_DEPLOY_DEF (ID)
                    </statement>
-                </schema-directSQL>
-                <schema-addColumn table="RHQ_BUNDLE_DEPLOY" column="RESOURCE_ID" columnType="INTEGER" />
-                <schema-alterColumn table="RHQ_BUNDLE_DEPLOY" column="RESOURCE_ID" nullable="FALSE" />
-                <schema-directSQL>
-                    <statement desc="Creating RHQ_BUNDLE_DEPLOY foreign key relation to RESOURCE">
+				</schema-directSQL>
+				<schema-addColumn table="RHQ_BUNDLE_DEPLOY" column="RESOURCE_ID" columnType="INTEGER" />
+				<schema-alterColumn table="RHQ_BUNDLE_DEPLOY" column="RESOURCE_ID" nullable="FALSE" />
+				<schema-directSQL>
+					<statement desc="Creating RHQ_BUNDLE_DEPLOY foreign key relation to RESOURCE">
                        ALTER TABLE RHQ_BUNDLE_DEPLOY
                        ADD CONSTRAINT RHQ_RESOURCE_ID_FK
                        FOREIGN KEY (RESOURCE_ID)
                        REFERENCES RHQ_RESOURCE (ID)
                    </statement>
-                </schema-directSQL>
-                <schema-addColumn table="RHQ_BUNDLE_DEPLOY" column="CTIME" columnType="LONG" />
-                <schema-alterColumn table="RHQ_BUNDLE_DEPLOY" column="CTIME" nullable="FALSE" />
-                <schema-directSQL>
-                    <statement desc="Creating RHQ_BUNDLE_DEPLOY unique constraint on def-resource mapping">
+				</schema-directSQL>
+				<schema-addColumn table="RHQ_BUNDLE_DEPLOY" column="CTIME" columnType="LONG" />
+				<schema-alterColumn table="RHQ_BUNDLE_DEPLOY" column="CTIME" nullable="FALSE" />
+				<schema-directSQL>
+					<statement desc="Creating RHQ_BUNDLE_DEPLOY unique constraint on def-resource mapping">
                        CREATE UNIQUE INDEX RHQ_BUNDLE_DEPLOY_MAP_IX ON RHQ_BUNDLE_DEPLOY (BUNDLE_DEPLOY_DEF_ID, RESOURCE_ID)
                    </statement>
-                </schema-directSQL>
-
-                <!-- RHQ_BUNDLE_DEPLOY_HIST -->
-                <schema-directSQL>
-                    <statement desc="Creating table RHQ_BUNDLE_DEPLOY_HIST">
+				</schema-directSQL>
+
+				<!-- RHQ_BUNDLE_DEPLOY_HIST -->
+				<schema-directSQL>
+					<statement desc="Creating table RHQ_BUNDLE_DEPLOY_HIST">
                        CREATE TABLE RHQ_BUNDLE_DEPLOY_HIST ( ID INTEGER PRIMARY KEY )
                    </statement>
-                </schema-directSQL>
-                <schema-alterColumn table="RHQ_BUNDLE_DEPLOY_HIST" column="ID" nullable="FALSE" />
-                <schema-createSequence name="RHQ_BUNDLE_DEPLOY_HIST_ID_SEQ" initial="10001" />
-                <schema-directSQL>
-                    <statement desc="Creating primary key for RHQ_BUNDLE_DEPLOY_HIST">
+				</schema-directSQL>
+				<schema-alterColumn table="RHQ_BUNDLE_DEPLOY_HIST" column="ID" nullable="FALSE" />
+				<schema-createSequence name="RHQ_BUNDLE_DEPLOY_HIST_ID_SEQ" initial="10001" />
+				<schema-directSQL>
+					<statement desc="Creating primary key for RHQ_BUNDLE_DEPLOY_HIST">
                        ALTER TABLE RHQ_BUNDLE_DEPLOY_HIST ADD PRIMARY KEY ( ID )
                    </statement>
-                </schema-directSQL>
-                <schema-addColumn table="RHQ_BUNDLE_DEPLOY_HIST" column="BUNDLE_DEPLOY_ID" columnType="INTEGER" />
-                <schema-alterColumn table="RHQ_BUNDLE_DEPLOY_HIST" column="BUNDLE_DEPLOY_ID" nullable="FALSE" />
-                <schema-directSQL>
-                    <statement desc="Creating RHQ_BUNDLE_DEPLOY_HIST foreign key relation to BUNDLE_DEPLOY">
+				</schema-directSQL>
+				<schema-addColumn table="RHQ_BUNDLE_DEPLOY_HIST" column="BUNDLE_DEPLOY_ID" columnType="INTEGER" />
+				<schema-alterColumn table="RHQ_BUNDLE_DEPLOY_HIST" column="BUNDLE_DEPLOY_ID" nullable="FALSE" />
+				<schema-directSQL>
+					<statement desc="Creating RHQ_BUNDLE_DEPLOY_HIST foreign key relation to BUNDLE_DEPLOY">
                        ALTER TABLE RHQ_BUNDLE_DEPLOY_HIST
                        ADD CONSTRAINT RHQ_BUNDLE_DEPLOY_ID_FK
                        FOREIGN KEY (BUNDLE_DEPLOY_ID)
                        REFERENCES RHQ_BUNDLE_DEPLOY (ID)
                    </statement>
-                </schema-directSQL>
-                <schema-addColumn table="RHQ_BUNDLE_DEPLOY_HIST" column="SUBJECT_NAME" columnType="VARCHAR2" precision="255" />
-                <schema-addColumn table="RHQ_BUNDLE_DEPLOY_HIST" column="AUDIT_TIME" columnType="LONG" />
-                <schema-alterColumn table="RHQ_BUNDLE_DEPLOY_HIST" column="AUDIT_TIME" nullable="FALSE" />
-                <schema-addColumn table="RHQ_BUNDLE_DEPLOY_HIST" column="AUDIT_ACTION" columnType="VARCHAR2" precision="50" />
-                <schema-alterColumn table="RHQ_BUNDLE_DEPLOY_HIST" column="AUDIT_ACTION" nullable="FALSE" />
-                <schema-addColumn table="RHQ_BUNDLE_DEPLOY_HIST" column="AUDIT_MESSAGE" columnType="LONGVARCHAR" />
-
-                <!-- Changes to RHQ_BUNDLE_FILE -->
-                <schema-alterColumn table="RHQ_BUNDLE_FILE" column="PACKAGE_VERSION_ID" nullable="FALSE" />
-            </schemaSpec>
-
-            <schemaSpec version="2.78.1">
-                <schema-addColumn table="RHQ_BUNDLE" column="REPO_ID" columnType="INTEGER" />
-                <schema-alterColumn table="RHQ_BUNDLE" column="REPO_ID" nullable="FALSE" />
-                <schema-directSQL>
-                    <statement desc="Creating RHQ_BUNDLE foreign key relation to RHQ_REPO">
+				</schema-directSQL>
+				<schema-addColumn table="RHQ_BUNDLE_DEPLOY_HIST" column="SUBJECT_NAME" columnType="VARCHAR2" precision="255" />
+				<schema-addColumn table="RHQ_BUNDLE_DEPLOY_HIST" column="AUDIT_TIME" columnType="LONG" />
+				<schema-alterColumn table="RHQ_BUNDLE_DEPLOY_HIST" column="AUDIT_TIME" nullable="FALSE" />
+				<schema-addColumn table="RHQ_BUNDLE_DEPLOY_HIST" column="AUDIT_ACTION" columnType="VARCHAR2" precision="50" />
+				<schema-alterColumn table="RHQ_BUNDLE_DEPLOY_HIST" column="AUDIT_ACTION" nullable="FALSE" />
+				<schema-addColumn table="RHQ_BUNDLE_DEPLOY_HIST" column="AUDIT_MESSAGE" columnType="LONGVARCHAR" />
+
+				<!-- Changes to RHQ_BUNDLE_FILE -->
+				<schema-alterColumn table="RHQ_BUNDLE_FILE" column="PACKAGE_VERSION_ID" nullable="FALSE" />
+			</schemaSpec>
+
+			<schemaSpec version="2.78.1">
+				<schema-addColumn table="RHQ_BUNDLE" column="REPO_ID" columnType="INTEGER" />
+				<schema-alterColumn table="RHQ_BUNDLE" column="REPO_ID" nullable="FALSE" />
+				<schema-directSQL>
+					<statement desc="Creating RHQ_BUNDLE foreign key relation to RHQ_REPO">
                        ALTER TABLE RHQ_BUNDLE
                        ADD CONSTRAINT RHQ_REPO_ID_FK
                        FOREIGN KEY (REPO_ID)
                        REFERENCES RHQ_REPO (ID)
                    </statement>
-                </schema-directSQL>
-            </schemaSpec>
-
-            <schemaSpec version="2.78.2">
-                <schema-addColumn table="RHQ_BUNDLE" column="DESCRIPTION" columnType="VARCHAR2" precision="500" />
-                <schema-addColumn table="RHQ_BUNDLE_VERSION" column="DESCRIPTION" columnType="VARCHAR2" precision="500" />
-            </schemaSpec>
-
-            <schemaSpec version="2.78.3">
-                <schema-directSQL>
-                    <statement desc="Creating RHQ_BUNDLE_TYPE unique constraint">
+				</schema-directSQL>
+			</schemaSpec>
+
+			<schemaSpec version="2.78.2">
+				<schema-addColumn table="RHQ_BUNDLE" column="DESCRIPTION" columnType="VARCHAR2" precision="500" />
+				<schema-addColumn table="RHQ_BUNDLE_VERSION" column="DESCRIPTION" columnType="VARCHAR2" precision="500" />
+			</schemaSpec>
+
+			<schemaSpec version="2.78.3">
+				<schema-directSQL>
+					<statement desc="Creating RHQ_BUNDLE_TYPE unique constraint">
                       CREATE UNIQUE INDEX RHQ_BUNDLE_TYPE_UNIQUE ON RHQ_BUNDLE_TYPE (name)
                   </statement>
-                </schema-directSQL>
-
-                <schema-directSQL>
-                    <statement desc="Creating RHQ_BUNDLE unique constraint">
+				</schema-directSQL>
+
+				<schema-directSQL>
+					<statement desc="Creating RHQ_BUNDLE unique constraint">
                       CREATE UNIQUE INDEX RHQ_BUNDLE_UNIQUE ON RHQ_BUNDLE (bundle_type_id, name)
                   </statement>
-                </schema-directSQL>
-
-                <schema-directSQL>
-                    <statement desc="Creating RHQ_BUNDLE_VERSION unique constraint">
+				</schema-directSQL>
+
+				<schema-directSQL>
+					<statement desc="Creating RHQ_BUNDLE_VERSION unique constraint">
                       CREATE UNIQUE INDEX RHQ_BUNDLE_VERSION_UNIQUE ON RHQ_BUNDLE_VERSION (bundle_id, name, version)
                   </statement>
-                </schema-directSQL>
-
-                <schema-directSQL>
-                    <statement desc="Creating RHQ_BUNDLE_DEPLOY_DEF unique constraint">
+				</schema-directSQL>
+
+				<schema-directSQL>
+					<statement desc="Creating RHQ_BUNDLE_DEPLOY_DEF unique constraint">
                       CREATE UNIQUE INDEX RHQ_BUNDLE_DEPLOY_DEF_UNIQUE ON RHQ_BUNDLE_DEPLOY_DEF (bundle_version_id, name)
                   </statement>
-                </schema-directSQL>
-            </schemaSpec>
-
-            <schemaSpec version="2.78.4">
-                <schema-addColumn table="RHQ_BUNDLE_VERSION" column="VERSION_ORDER" columnType="INTEGER" />
-                <schema-alterColumn table="RHQ_BUNDLE_VERSION" column="VERSION_ORDER" nullable="FALSE" />
-            </schemaSpec>
-
-            <schemaSpec version="2.78.5">
-                <!-- RHQ_BUNDLE_GROUP_DEPLOY -->
-                <schema-directSQL>
-                    <statement desc="Creating table RHQ_BUNDLE_GROUP_DEPLOY">
+				</schema-directSQL>
+			</schemaSpec>
+
+			<schemaSpec version="2.78.4">
+				<schema-addColumn table="RHQ_BUNDLE_VERSION" column="VERSION_ORDER" columnType="INTEGER" />
+				<schema-alterColumn table="RHQ_BUNDLE_VERSION" column="VERSION_ORDER" nullable="FALSE" />
+			</schemaSpec>
+
+			<schemaSpec version="2.78.5">
+				<!-- RHQ_BUNDLE_GROUP_DEPLOY -->
+				<schema-directSQL>
+					<statement desc="Creating table RHQ_BUNDLE_GROUP_DEPLOY">
                       CREATE TABLE RHQ_BUNDLE_GROUP_DEPLOY ( ID INTEGER PRIMARY KEY )
                   </statement>
-                </schema-directSQL>
-                <schema-alterColumn table="RHQ_BUNDLE_GROUP_DEPLOY" column="ID" nullable="FALSE" />
-                <schema-addColumn table="RHQ_BUNDLE_GROUP_DEPLOY" column="GROUP_ID" columnType="INTEGER" />
-                <schema-alterColumn table="RHQ_BUNDLE_GROUP_DEPLOY" column="GROUP_ID" nullable="FALSE" />
-                <schema-addColumn table="RHQ_BUNDLE_GROUP_DEPLOY" column="BUNDLE_DEPLOY_DEF_ID" columnType="INTEGER" />
-                <schema-alterColumn table="RHQ_BUNDLE_GROUP_DEPLOY" column="BUNDLE_DEPLOY_DEF_ID" nullable="FALSE" />
-                <schema-addColumn table="RHQ_BUNDLE_GROUP_DEPLOY" column="STATUS" columnType="VARCHAR2" precision="16" />
-                <schema-alterColumn table="RHQ_BUNDLE_GROUP_DEPLOY" column="STATUS" nullable="FALSE" />
-                <schema-addColumn table="RHQ_BUNDLE_GROUP_DEPLOY" column="ERROR_MESSAGE" columnType="LONGVARCHAR" />
-                <schema-addColumn table="RHQ_BUNDLE_GROUP_DEPLOY" column="SUBJECT_NAME" columnType="VARCHAR2" precision="255" />
-                <schema-alterColumn table="RHQ_BUNDLE_GROUP_DEPLOY" column="SUBJECT_NAME" nullable="FALSE" />
-                <schema-addColumn table="RHQ_BUNDLE_GROUP_DEPLOY" column="CTIME" columnType="LONG" />
-                <schema-alterColumn table="RHQ_BUNDLE_GROUP_DEPLOY" column="CTIME" nullable="FALSE" />
-                <schema-addColumn table="RHQ_BUNDLE_GROUP_DEPLOY" column="MTIME" columnType="LONG" />
-                <schema-alterColumn table="RHQ_BUNDLE_GROUP_DEPLOY" column="MTIME" nullable="FALSE" />
-                <schema-directSQL>
-                    <statement desc="Creating RHQ_BUNDLE_GROUP_DEPLOY foreign key relation to RHQ_RESOURCE_GROUP">
+				</schema-directSQL>
+				<schema-alterColumn table="RHQ_BUNDLE_GROUP_DEPLOY" column="ID" nullable="FALSE" />
+				<schema-addColumn table="RHQ_BUNDLE_GROUP_DEPLOY" column="GROUP_ID" columnType="INTEGER" />
+				<schema-alterColumn table="RHQ_BUNDLE_GROUP_DEPLOY" column="GROUP_ID" nullable="FALSE" />
+				<schema-addColumn table="RHQ_BUNDLE_GROUP_DEPLOY" column="BUNDLE_DEPLOY_DEF_ID" columnType="INTEGER" />
+				<schema-alterColumn table="RHQ_BUNDLE_GROUP_DEPLOY" column="BUNDLE_DEPLOY_DEF_ID" nullable="FALSE" />
+				<schema-addColumn table="RHQ_BUNDLE_GROUP_DEPLOY" column="STATUS" columnType="VARCHAR2" precision="16" />
+				<schema-alterColumn table="RHQ_BUNDLE_GROUP_DEPLOY" column="STATUS" nullable="FALSE" />
+				<schema-addColumn table="RHQ_BUNDLE_GROUP_DEPLOY" column="ERROR_MESSAGE" columnType="LONGVARCHAR" />
+				<schema-addColumn table="RHQ_BUNDLE_GROUP_DEPLOY" column="SUBJECT_NAME" columnType="VARCHAR2" precision="255" />
+				<schema-alterColumn table="RHQ_BUNDLE_GROUP_DEPLOY" column="SUBJECT_NAME" nullable="FALSE" />
+				<schema-addColumn table="RHQ_BUNDLE_GROUP_DEPLOY" column="CTIME" columnType="LONG" />
+				<schema-alterColumn table="RHQ_BUNDLE_GROUP_DEPLOY" column="CTIME" nullable="FALSE" />
+				<schema-addColumn table="RHQ_BUNDLE_GROUP_DEPLOY" column="MTIME" columnType="LONG" />
+				<schema-alterColumn table="RHQ_BUNDLE_GROUP_DEPLOY" column="MTIME" nullable="FALSE" />
+				<schema-directSQL>
+					<statement desc="Creating RHQ_BUNDLE_GROUP_DEPLOY foreign key relation to RHQ_RESOURCE_GROUP">
                       ALTER TABLE RHQ_BUNDLE_GROUP_DEPLOY
                       ADD CONSTRAINT RHQ_RESOURCE_GROUP_ID_FK
                       FOREIGN KEY (GROUP_ID)
                       REFERENCES RHQ_RESOURCE_GROUP (ID)
                   </statement>
-                    <statement desc="Creating RHQ_BUNDLE_GROUP_DEPLOY foreign key relation to RHQ_BUNDLE_DEPLOY_DEF">
+					<statement desc="Creating RHQ_BUNDLE_GROUP_DEPLOY foreign key relation to RHQ_BUNDLE_DEPLOY_DEF">
                      ALTER TABLE RHQ_BUNDLE_GROUP_DEPLOY
                      ADD CONSTRAINT RHQ_BUNDLE_DEPLOY_DEF_ID_FK
                      FOREIGN KEY (BUNDLE_DEPLOY_DEF_ID)
                      REFERENCES RHQ_BUNDLE_DEPLOY_DEF (ID)
                  </statement>
-                </schema-directSQL>
-
-                <schema-addColumn table="RHQ_BUNDLE_DEPLOY" column="BUNDLE_GROUP_DEPLOY_ID" columnType="INTEGER" />
-                <schema-directSQL>
-                    <statement desc="Creating RHQ_BUNDLE_DEPLOY foreign key relation to RHQ_BUNDLE_GROUP_DEPLOY">
+				</schema-directSQL>
+
+				<schema-addColumn table="RHQ_BUNDLE_DEPLOY" column="BUNDLE_GROUP_DEPLOY_ID" columnType="INTEGER" />
+				<schema-directSQL>
+					<statement desc="Creating RHQ_BUNDLE_DEPLOY foreign key relation to RHQ_BUNDLE_GROUP_DEPLOY">
                       ALTER TABLE RHQ_BUNDLE_DEPLOY
                       ADD CONSTRAINT RHQ_BUNDLE_GROUP_DEPLOY_ID_FK
                       FOREIGN KEY (BUNDLE_GROUP_DEPLOY_ID)
                       REFERENCES RHQ_BUNDLE_GROUP_DEPLOY (ID)
                   </statement>
-                </schema-directSQL>
-            </schemaSpec>
-
-            <schemaSpec version="2.78.6">
-                <schema-addColumn table="RHQ_BUNDLE_DEPLOY" column="STATUS" columnType="VARCHAR2" precision="16" />
-                <schema-alterColumn table="RHQ_BUNDLE_DEPLOY" column="STATUS" nullable="FALSE" />
-            </schemaSpec>
-
-            <schemaSpec version="2.78.7">
-                <schema-addColumn table="RHQ_BUNDLE" column="PACKAGE_TYPE_ID" columnType="INTEGER" />
-                <schema-alterColumn table="RHQ_BUNDLE" column="PACKAGE_TYPE_ID" nullable="FALSE" />
-                <schema-directSQL>
-                    <statement desc="Creating RHQ_BUNDLE foreign key relation to RHQ_PACKAGE_TYPE">
+				</schema-directSQL>
+			</schemaSpec>
+
+			<schemaSpec version="2.78.6">
+				<schema-addColumn table="RHQ_BUNDLE_DEPLOY" column="STATUS" columnType="VARCHAR2" precision="16" />
+				<schema-alterColumn table="RHQ_BUNDLE_DEPLOY" column="STATUS" nullable="FALSE" />
+			</schemaSpec>
+
+			<schemaSpec version="2.78.7">
+				<schema-addColumn table="RHQ_BUNDLE" column="PACKAGE_TYPE_ID" columnType="INTEGER" />
+				<schema-alterColumn table="RHQ_BUNDLE" column="PACKAGE_TYPE_ID" nullable="FALSE" />
+				<schema-directSQL>
+					<statement desc="Creating RHQ_BUNDLE foreign key relation to RHQ_PACKAGE_TYPE">
                       ALTER TABLE RHQ_BUNDLE
                       ADD CONSTRAINT RHQ_PACKAGE_TYPE_ID_FK
                       FOREIGN KEY (PACKAGE_TYPE_ID)
                       REFERENCES RHQ_PACKAGE_TYPE (ID)
                   </statement>
-                </schema-directSQL>
-            </schemaSpec>
-
-            <schemaSpec version="2.78.8">
-                <schema-addColumn table="RHQ_BUNDLE_DEPLOY_HISTORY" column="AUDIT_STATUS" columnType="VARCHAR2" precision="16" />
-                <schema-alterColumn table="RHQ_BUNDLE_DEPLOY_HISTORY" column="AUDIT_STATUS" nullable="FALSE" />
-            </schemaSpec>
->>>>>>> 34b2134e
-
-            <schemaSpec version="2.79">
-                <schema-directSQL>
-                    <statement desc="Normalizing resource group descriptions">
+				</schema-directSQL>
+			</schemaSpec>
+
+			<schemaSpec version="2.78.8">
+				<schema-addColumn table="RHQ_BUNDLE_DEPLOY_HISTORY" column="AUDIT_STATUS" columnType="VARCHAR2" precision="16" />
+				<schema-alterColumn table="RHQ_BUNDLE_DEPLOY_HISTORY" column="AUDIT_STATUS" nullable="FALSE" />
+			</schemaSpec>
+
+			<schemaSpec version="2.79">
+				<schema-directSQL>
+					<statement desc="Normalizing resource group descriptions">
                         UPDATE RHQ_RESOURCE_GROUP SET DESCRIPTION = NULL WHERE DESCRIPTION = ''
                      </statement>
                 </schema-directSQL>
@@ -3322,45 +2981,24 @@
                     <statement desc="Creating primary key for RHQ_SAVED_SEARCH">
                         ALTER TABLE RHQ_SAVED_SEARCH ADD PRIMARY KEY ( ID )
                     </statement>
-<<<<<<< HEAD
-				</schema-directSQL>
-				<schema-addColumn   table="RHQ_SAVED_SEARCH" column="CONTEXT" columnType="VARCHAR2" precision="25" />
+				</schema-directSQL>
+				<schema-addColumn table="RHQ_SAVED_SEARCH" column="CONTEXT" columnType="VARCHAR2" precision="25" />
 				<schema-alterColumn table="RHQ_SAVED_SEARCH" column="CONTEXT" nullable="FALSE" />
 
-				<schema-addColumn   table="RHQ_SAVED_SEARCH" column="NAME" columnType="VARCHAR2" precision="200" />
-				<schema-addColumn   table="RHQ_SAVED_SEARCH" column="DESCRIPTION" columnType="VARCHAR2" precision="500" />
-				<schema-addColumn   table="RHQ_SAVED_SEARCH" column="PATTERN" columnType="VARCHAR2" precision="1000" />
+				<schema-addColumn table="RHQ_SAVED_SEARCH" column="NAME" columnType="VARCHAR2" precision="200" />
+				<schema-addColumn table="RHQ_SAVED_SEARCH" column="DESCRIPTION" columnType="VARCHAR2" precision="500" />
+				<schema-addColumn table="RHQ_SAVED_SEARCH" column="PATTERN" columnType="VARCHAR2" precision="1000" />
 				<schema-alterColumn table="RHQ_SAVED_SEARCH" column="PATTERN" nullable="FALSE" />
 
-				<schema-addColumn   table="RHQ_SAVED_SEARCH" column="JPQL_TRANSLATION" columnType="VARCHAR2" precision="4000" />
-				<schema-addColumn   table="RHQ_SAVED_SEARCH" column="LAST_COMPUTE_TIME" columnType="LONG" />
+				<schema-addColumn table="RHQ_SAVED_SEARCH" column="JPQL_TRANSLATION" columnType="VARCHAR2" precision="4000" />
+				<schema-addColumn table="RHQ_SAVED_SEARCH" column="LAST_COMPUTE_TIME" columnType="LONG" />
 				<schema-alterColumn table="RHQ_SAVED_SEARCH" column="LAST_COMPUTE_TIME" nullable="FALSE" />
-				<schema-addColumn   table="RHQ_SAVED_SEARCH" column="RESULT_COUNT" columnType="LONG" />
-
-				<schema-addColumn   table="RHQ_SAVED_SEARCH" column="SUBJECT_ID" columnType="INTEGER" />
+				<schema-addColumn table="RHQ_SAVED_SEARCH" column="RESULT_COUNT" columnType="LONG" />
+
+				<schema-addColumn table="RHQ_SAVED_SEARCH" column="SUBJECT_ID" columnType="INTEGER" />
 				<schema-alterColumn table="RHQ_SAVED_SEARCH" column="SUBJECT_ID" nullable="FALSE" />
-				<schema-addColumn   table="RHQ_SAVED_SEARCH" column="GLOBAL" columnType="BOOLEAN" />
+				<schema-addColumn table="RHQ_SAVED_SEARCH" column="GLOBAL" columnType="BOOLEAN" />
 				<schema-alterColumn table="RHQ_SAVED_SEARCH" column="GLOBAL" nullable="FALSE" />
-=======
-                </schema-directSQL>
-                <schema-addColumn table="RHQ_SAVED_SEARCH" column="CONTEXT" columnType="VARCHAR2" precision="25" />
-                <schema-alterColumn table="RHQ_SAVED_SEARCH" column="CONTEXT" nullable="FALSE" />
-
-                <schema-addColumn table="RHQ_SAVED_SEARCH" column="NAME" columnType="VARCHAR2" precision="200" />
-                <schema-addColumn table="RHQ_SAVED_SEARCH" column="DESCRIPTION" columnType="VARCHAR2" precision="500" />
-                <schema-addColumn table="RHQ_SAVED_SEARCH" column="PATTERN" columnType="VARCHAR2" precision="1000" />
-                <schema-alterColumn table="RHQ_SAVED_SEARCH" column="PATTERN" nullable="FALSE" />
-
-                <schema-addColumn table="RHQ_SAVED_SEARCH" column="JPQL_TRANSLATION" columnType="VARCHAR2" precision="4000" />
-                <schema-addColumn table="RHQ_SAVED_SEARCH" column="LAST_COMPUTE_TIME" columnType="LONG" />
-                <schema-alterColumn table="RHQ_SAVED_SEARCH" column="LAST_COMPUTE_TIME" nullable="FALSE" />
-                <schema-addColumn table="RHQ_SAVED_SEARCH" column="RESULT_COUNT" columnType="LONG" />
-
-                <schema-addColumn table="RHQ_SAVED_SEARCH" column="SUBJECT_ID" columnType="INTEGER" />
-                <schema-alterColumn table="RHQ_SAVED_SEARCH" column="SUBJECT_ID" nullable="FALSE" />
-                <schema-addColumn table="RHQ_SAVED_SEARCH" column="GLOBAL" columnType="BOOLEAN" />
-                <schema-alterColumn table="RHQ_SAVED_SEARCH" column="GLOBAL" nullable="FALSE" />
->>>>>>> 34b2134e
 
                 <schema-directSQL>
                     <statement targetDBVendor="postgresql" desc="Inserting global default saved search 'Downed Platforms'">
@@ -3404,19 +3042,10 @@
                 </schema-directSQL>
             </schemaSpec>
 
-<<<<<<< HEAD
 			<schemaSpec version="2.83"> 
 				<!-- The following constraint change shortens the constraint name < 30 chars for Oracle. -->
 				<schema-directSQL>                    
                     <statement targetDBVendor="postgresql" desc="Dropping RHQ_SUBJECT_ROLE_LDAP_MAP constraint RHQ_SUBJECT_ROLE_LDAP_MAPPING_KEY.">
-=======
-
-            <schemaSpec version="2.83"> 
-                <!-- The following constraint change shortens the constraint name < 30 chars for Oracle. -->
-                <schema-directSQL>                    
-                    <statement targetDBVendor="postgresql" desc="Dropping RHQ_SUBJECT_ROLE_LDAP_MAP constraint
-RHQ_SUBJECT_ROLE_LDAP_MAPPING_KEY.">
->>>>>>> 34b2134e
                         ALTER TABLE RHQ_SUBJECT_ROLE_LDAP_MAP DROP CONSTRAINT RHQ_SUBJECT_ROLE_LDAP_MAPPING_KEY;
                     </statement>
                     <!-- There is no PL/SQL update for ora dbs as the problematic statement could never be created on oracle, so nothing to
@@ -3429,6 +3058,7 @@
                     </statement>
                 </schema-directSQL>
             </schemaSpec>
+            
         </dbupgrade>
     </target>
 </project>