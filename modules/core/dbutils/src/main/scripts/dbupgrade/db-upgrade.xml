--- conflicted
+++ resolved
@@ -3204,14 +3204,11 @@
                        REFERENCES RHQ_REPO (ID)
                    </statement>
                </schema-directSQL>
-<<<<<<< HEAD
-=======
             </schemaSpec>
 
             <schemaSpec version="2.78.2">
                <schema-addColumn   table="RHQ_BUNDLE" column="DESCRIPTION" columnType="VARCHAR2" precision="500" />
                <schema-addColumn   table="RHQ_BUNDLE_VERSION" column="DESCRIPTION" columnType="VARCHAR2" precision="500" />               
->>>>>>> db755e17
             </schemaSpec>
 
             <schemaSpec version="2.79">
