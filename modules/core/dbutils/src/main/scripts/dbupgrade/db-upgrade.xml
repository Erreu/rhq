
<project name="db-upgrade" default="upgrade" basedir=".">

    <!--
    This target upgrades a database schema. The parameters that it accepts are: jdbc.url = the jdbc url of the database
    to upgrade jdbc.user = the user to connect to the database as jdbc.password = the database user's password
    target.schema.version = the schema version to upgrade to. If this is omitted then the schema is upgraded to the
    latest version. This target assumes that the taskdefs for the dbupgrade ant task have already been defined.
    -->

    <target name="upgrade">

        <echo>
            DB Upgrade:
            JDBC URL: ${jdbc.url}
            JDBC User: ${jdbc.user}
            Update Version: ${target.schema.version}
        </echo>

        <dbupgrade jdbcUrl="${jdbc.url}" 
                   jdbcUser="${jdbc.user}" 
                   jdbcPassword="${jdbc.password}" 
                   valueColumn="PROPERTY_VALUE"
                   table="RHQ_SYSTEM_CONFIG" 
                   keyColumn="PROPERTY_KEY" 
                   keyMatch="DB_SCHEMA_VERSION" 
                   targetSchemaVersion="${target.schema.version}">

            <schemaSpec version="2.0">
                <!-- Empty initial schema to avoid install failure on default latest schema version -->
            </schemaSpec>

            <schemaSpec version="2.1">
                <!-- Keep the columnType VARCHAR2, but increase size; 
                     (see note for RHQ_ALERT_CONDITION table in alert-schema.xml for more ifo) -->
                <schema-alterColumn table="RHQ_ALERT_CONDITION" column="OPTION_STATUS" columnType="VARCHAR2" precision="256" />
            </schemaSpec>

            <schemaSpec version="2.2">
                <!-- RHQ-481 make resource names longer -->
                <schema-alterColumn table="RHQ_RESOURCE" column="NAME" columnType="VARCHAR2" precision="500" />
            </schemaSpec>

            <schemaSpec version="2.3">
                <!-- RHQ-666 - Don't require resource name at creation time -->
                <schema-alterColumn table="RHQ_CREATE_RES_HIST" column="CREATED_RESOURCE_NAME" columnType="VARCHAR2" precision="500" />
            </schemaSpec>

            <!-- RHQ-669 - Add metadata to package type to indicate architecture support -->
            <schemaSpec version="2.4">
                <schema-addColumn table="RHQ_PACKAGE_TYPE" column="SUPPORTS_ARCHITECTURE" columnType="BOOLEAN" />

                <schema-directSQL>
                    <statement targetDBVendor="postgresql" desc="Updating existing package types with default for SUPPORTS_ARCHITECTURE flag">
                        UPDATE RHQ_PACKAGE_TYPE SET SUPPORTS_ARCHITECTURE = FALSE
                    </statement>
                    <statement targetDBVendor="oracle" desc="Updating existing package types with default for SUPPORTS_ARCHITECTURE flag">
                        UPDATE RHQ_PACKAGE_TYPE SET SUPPORTS_ARCHITECTURE = 0
                    </statement>
                </schema-directSQL>

                <schema-alterColumn table="RHQ_PACKAGE_TYPE" column="SUPPORTS_ARCHITECTURE" nullable="FALSE" />
            </schemaSpec>

            <!-- RHQ-176 - Add notes column to content requests -->
            <schemaSpec version="2.5">
                <schema-addColumn table="RHQ_CONTENT_REQ" column="NOTES" columnType="VARCHAR2" precision="512" />
            </schemaSpec>

            <!-- rhq-488 - RHQ High Availability / Failover Support -->
            <schemaSpec version="2.6">

                <!-- RHQ_AFFINITY_GROUP -->
                <schema-directSQL>
                    <statement desc="Creating table RHQ_AFFINITY_GROUP">
                        CREATE TABLE RHQ_AFFINITY_GROUP ( ID INTEGER )
                    </statement>
                </schema-directSQL>
                <schema-alterColumn table="RHQ_AFFINITY_GROUP" column="ID" nullable="FALSE" />
                <schema-createSequence name="RHQ_AFFINITY_GROUP_ID_SEQ" initial="10001" />
                <schema-directSQL>
                    <statement desc="Creating primary key for RHQ_AFFINITY_GROUP">
                        ALTER TABLE RHQ_AFFINITY_GROUP ADD PRIMARY KEY ( ID )
                    </statement>
                </schema-directSQL>
                <schema-addColumn table="RHQ_AFFINITY_GROUP" column="NAME" columnType="VARCHAR2" precision="255" />
                <schema-alterColumn table="RHQ_AFFINITY_GROUP" column="NAME" nullable="FALSE" />

                <!-- RHQ_SERVER -->
                <schema-directSQL>
                    <statement desc="Creating table RHQ_SERVER">
                        CREATE TABLE RHQ_SERVER ( ID INTEGER )
                    </statement>
                </schema-directSQL>
                <schema-alterColumn table="RHQ_SERVER" column="ID" nullable="FALSE" />
                <schema-createSequence name="RHQ_SERVER_ID_SEQ" initial="10001" />
                <schema-directSQL>
                    <statement desc="Creating primary key for RHQ_SERVER">
                        ALTER TABLE RHQ_SERVER ADD PRIMARY KEY ( ID )
                    </statement>
                </schema-directSQL>
                <schema-addColumn table="RHQ_SERVER" column="NAME" columnType="VARCHAR2" precision="255" />
                <schema-alterColumn table="RHQ_SERVER" column="NAME" nullable="FALSE" />
                <schema-addColumn table="RHQ_SERVER" column="ADDRESS" columnType="VARCHAR2" precision="255" />
                <schema-alterColumn table="RHQ_SERVER" column="ADDRESS" nullable="FALSE" />
                <schema-addColumn table="RHQ_SERVER" column="PORT" columnType="INTEGER" />
                <schema-alterColumn table="RHQ_SERVER" column="PORT" nullable="FALSE" />
                <schema-addColumn table="RHQ_SERVER" column="SECURE_PORT" columnType="INTEGER" />
                <schema-alterColumn table="RHQ_SERVER" column="SECURE_PORT" nullable="FALSE" />
                <schema-addColumn table="RHQ_SERVER" column="CTIME" columnType="LONG" />
                <schema-alterColumn table="RHQ_SERVER" column="CTIME" nullable="FALSE" />
                <schema-addColumn table="RHQ_SERVER" column="AFFINITY_GROUP_ID" columnType="INTEGER" />
                <schema-directSQL>
                    <statement desc="Creating RHQ_SERVER foreign key relation to RHQ_AFFINITY_GROUP">
                        ALTER TABLE RHQ_SERVER
                        ADD CONSTRAINT RHQ_SERVER_AG_ID_FK
                        FOREIGN KEY (AFFINITY_GROUP_ID)
                        REFERENCES RHQ_AFFINITY_GROUP (ID)
                    </statement>
                </schema-directSQL>

                <!-- RHQ_AGENT modifications -->
                <schema-addColumn table="RHQ_AGENT" column="AFFINITY_GROUP_ID" columnType="INTEGER" />
                <schema-directSQL>
                    <statement desc="Creating RHQ_AGENT foreign key relation to RHQ_AFFINITY_GROUP">
                        ALTER TABLE RHQ_AGENT
                        ADD CONSTRAINT RHQ_AGENT_AG_ID_FK
                        FOREIGN KEY (AFFINITY_GROUP_ID)
                        REFERENCES RHQ_AFFINITY_GROUP (ID)
                    </statement>
                </schema-directSQL>
                <schema-addColumn table="RHQ_AGENT" column="SERVER_ID" columnType="INTEGER" />
                <schema-directSQL>
                    <statement desc="Creating RHQ_AGENT foreign key relation to RHQ_SERVER">
                        ALTER TABLE RHQ_AGENT
                        ADD CONSTRAINT RHQ_AGENT_SERVER_ID_FK
                        FOREIGN KEY (SERVER_ID)
                        REFERENCES RHQ_SERVER (ID)
                    </statement>
                </schema-directSQL>

                <!-- RHQ_PARTITION_EVENT -->
                <schema-directSQL>
                    <statement desc="Creating table RHQ_PARTITION_EVENT">
                        CREATE TABLE RHQ_PARTITION_EVENT ( ID INTEGER )
                    </statement>
                </schema-directSQL>
                <schema-alterColumn table="RHQ_PARTITION_EVENT" column="ID" nullable="FALSE" />
                <schema-createSequence name="RHQ_PARTITION_EVENT_ID_SEQ" initial="10001" />
                <schema-directSQL>
                    <statement desc="Creating primary key for RHQ_PARTITION_EVENT">
                        ALTER TABLE RHQ_PARTITION_EVENT ADD PRIMARY KEY ( ID )
                    </statement>
                </schema-directSQL>
                <schema-addColumn table="RHQ_PARTITION_EVENT" column="SUBJECT_NAME" columnType="VARCHAR2" precision="255" />
                <schema-alterColumn table="RHQ_PARTITION_EVENT" column="SUBJECT_NAME" nullable="FALSE" />
                <schema-addColumn table="RHQ_PARTITION_EVENT" column="EVENT_TYPE" columnType="VARCHAR2" precision="50" />
                <schema-alterColumn table="RHQ_PARTITION_EVENT" column="EVENT_TYPE" nullable="FALSE" />
                <schema-addColumn table="RHQ_PARTITION_EVENT" column="CTIME" columnType="LONG" />
                <schema-alterColumn table="RHQ_PARTITION_EVENT" column="CTIME" nullable="FALSE" />

                <!-- RHQ_PARTITION_DETAILS -->
                <schema-directSQL>
                    <statement desc="Creating table RHQ_PARTITION_DETAILS">
                        CREATE TABLE RHQ_PARTITION_DETAILS ( ID INTEGER )
                    </statement>
                </schema-directSQL>
                <schema-alterColumn table="RHQ_PARTITION_DETAILS" column="ID" nullable="FALSE" />
                <schema-createSequence name="RHQ_PARTITION_DETAILS_ID_SEQ" initial="10001" />
                <schema-directSQL>
                    <statement desc="Creating primary key for RHQ_PARTITION_DETAILS">
                        ALTER TABLE RHQ_PARTITION_DETAILS ADD PRIMARY KEY ( ID )
                    </statement>
                </schema-directSQL>
                <schema-addColumn table="RHQ_PARTITION_DETAILS" column="PARTITION_EVENT_ID" columnType="INTEGER" />
                <schema-alterColumn table="RHQ_PARTITION_DETAILS" column="PARTITION_EVENT_ID" nullable="FALSE" />
                <schema-directSQL>
                    <statement desc="Creating RHQ_PARTITION_DETAILS foreign key relation to RHQ_PARTITION_EVENT">
                        ALTER TABLE RHQ_PARTITION_DETAILS
                        ADD CONSTRAINT RHQ_PD_EVENT_ID_FK
                        FOREIGN KEY (PARTITION_EVENT_ID)
                        REFERENCES RHQ_PARTITION_EVENT (ID)
                    </statement>
                </schema-directSQL>
                <schema-addColumn table="RHQ_PARTITION_DETAILS" column="AGENT_ID" columnType="INTEGER" />
                <schema-alterColumn table="RHQ_PARTITION_DETAILS" column="AGENT_ID" nullable="FALSE" />
                <schema-directSQL>
                    <statement desc="Creating RHQ_PARTITION_DETAILS foreign key relation to RHQ_AGENT">
                        ALTER TABLE RHQ_PARTITION_DETAILS
                        ADD CONSTRAINT RHQ_PD_AGENT_ID_FK
                        FOREIGN KEY (AGENT_ID)
                        REFERENCES RHQ_AGENT (ID)
                    </statement>
                </schema-directSQL>
                <schema-addColumn table="RHQ_PARTITION_DETAILS" column="SERVER_ID" columnType="INTEGER" />
                <schema-alterColumn table="RHQ_PARTITION_DETAILS" column="SERVER_ID" nullable="FALSE" />
                <schema-directSQL>
                    <statement desc="Creating RHQ_PARTITION_DETAILS foreign key relation to RHQ_SERVER">
                        ALTER TABLE RHQ_PARTITION_DETAILS
                        ADD CONSTRAINT RHQ_PD_SERVER_ID_FK
                        FOREIGN KEY (SERVER_ID)
                        REFERENCES RHQ_SERVER (ID)
                    </statement>
                </schema-directSQL>

                <!-- RHQ_FAILOVER_LIST -->
                <schema-directSQL>
                    <statement desc="Creating table RHQ_FAILOVER_LIST">
                        CREATE TABLE RHQ_FAILOVER_LIST ( ID INTEGER )
                    </statement>
                </schema-directSQL>
                <schema-alterColumn table="RHQ_FAILOVER_LIST" column="ID" nullable="FALSE" />
                <schema-createSequence name="RHQ_FAILOVER_LIST_ID_SEQ" initial="10001" />
                <schema-directSQL>
                    <statement desc="Creating primary key for RHQ_FAILOVER_LIST">
                        ALTER TABLE RHQ_FAILOVER_LIST ADD PRIMARY KEY ( ID )
                    </statement>
                </schema-directSQL>
                <schema-addColumn table="RHQ_FAILOVER_LIST" column="PARTITION_EVENT_ID" columnType="INTEGER" />
                <schema-alterColumn table="RHQ_FAILOVER_LIST" column="PARTITION_EVENT_ID" nullable="FALSE" />
                <schema-directSQL>
                    <statement desc="Creating RHQ_FAILOVER_LIST foreign key relation to RHQ_PARTITION_EVENT">
                        ALTER TABLE RHQ_FAILOVER_LIST
                        ADD CONSTRAINT RHQ_FL_EVENT_ID_FK
                        FOREIGN KEY (PARTITION_EVENT_ID)
                        REFERENCES RHQ_PARTITION_EVENT (ID)
                    </statement>
                </schema-directSQL>
                <schema-addColumn table="RHQ_FAILOVER_LIST" column="AGENT_ID" columnType="INTEGER" />
                <schema-alterColumn table="RHQ_FAILOVER_LIST" column="AGENT_ID" nullable="FALSE" />
                <schema-directSQL>
                    <statement desc="Creating RHQ_FAILOVER_LIST foreign key relation to RHQ_AGENT">
                        ALTER TABLE RHQ_FAILOVER_LIST
                        ADD CONSTRAINT RHQ_FL_AGENT_ID_FK
                        FOREIGN KEY (AGENT_ID)
                        REFERENCES RHQ_AGENT (ID)
                    </statement>
                </schema-directSQL>
                <schema-addColumn table="RHQ_FAILOVER_LIST" column="CTIME" columnType="LONG" />
                <schema-alterColumn table="RHQ_FAILOVER_LIST" column="CTIME" nullable="FALSE" />

                <!-- RHQ_FAILOVER_DETAILS -->
                <schema-directSQL>
                    <statement desc="Creating table RHQ_FAILOVER_DETAILS">
                        CREATE TABLE RHQ_FAILOVER_DETAILS ( ID INTEGER )
                    </statement>
                </schema-directSQL>
                <schema-alterColumn table="RHQ_FAILOVER_DETAILS" column="ID" nullable="FALSE" />
                <schema-createSequence name="RHQ_FAILOVER_DETAILS_ID_SEQ" initial="10001" />
                <schema-directSQL>
                    <statement desc="Creating primary key for RHQ_FAILOVER_DETAILS">
                        ALTER TABLE RHQ_FAILOVER_DETAILS ADD PRIMARY KEY ( ID )
                    </statement>
                </schema-directSQL>
                <schema-addColumn table="RHQ_FAILOVER_DETAILS" column="FAILOVER_LIST_ID" columnType="INTEGER" />
                <schema-alterColumn table="RHQ_FAILOVER_DETAILS" column="FAILOVER_LIST_ID" nullable="FALSE" />
                <schema-directSQL>
                    <statement desc="Creating RHQ_FAILOVER_DETAILS foreign key relation to FAILOVER_LIST_ID">
                        ALTER TABLE RHQ_FAILOVER_DETAILS
                        ADD CONSTRAINT RHQ_FD_FAILOVER_LIST_ID_FK
                        FOREIGN KEY (FAILOVER_LIST_ID)
                        REFERENCES RHQ_FAILOVER_LIST (ID)
                    </statement>
                </schema-directSQL>
                <schema-addColumn table="RHQ_FAILOVER_DETAILS" column="SERVER_ID" columnType="INTEGER" />
                <schema-alterColumn table="RHQ_FAILOVER_DETAILS" column="SERVER_ID" nullable="FALSE" />
                <schema-directSQL>
                    <statement desc="Creating RHQ_FAILOVER_DETAILS foreign key relation to RHQ_SERVER">
                        ALTER TABLE RHQ_FAILOVER_DETAILS
                        ADD CONSTRAINT RHQ_FD_SERVER_ID_FK
                        FOREIGN KEY (SERVER_ID)
                        REFERENCES RHQ_SERVER (ID)
                    </statement>
                </schema-directSQL>
                <schema-addColumn table="RHQ_FAILOVER_DETAILS" column="CTIME" columnType="LONG" />
                <schema-alterColumn table="RHQ_FAILOVER_DETAILS" column="CTIME" nullable="FALSE" />

            </schemaSpec>

            <schemaSpec version="2.7">
                <schema-addColumn table="RHQ_AGENT" column="STATUS" columnType="INTEGER" />
                <schema-directSQL>
                    <statement desc="Updating existing agents with default STATUS flag">
                        UPDATE RHQ_AGENT SET STATUS = 0
                    </statement>
                </schema-directSQL>
                <schema-alterColumn table="RHQ_AGENT" column="STATUS" default="0" />
            </schemaSpec>

            <schemaSpec version="2.8">
                <schema-addColumn table="RHQ_SERVER" column="OPERATION_MODE" columnType="VARCHAR2" precision="32" />
                <schema-directSQL>
                    <statement desc="Updating existing servers with default OPERATION_MODE flag">
                        UPDATE RHQ_SERVER SET OPERATION_MODE = 'NORMAL'
                    </statement>
                </schema-directSQL>
                <schema-alterColumn table="RHQ_SERVER" column="OPERATION_MODE" nullable="FALSE" />

                <schema-directSQL>
                    <statement desc="Creating RHQ_SERVER unique constraint on NAME">
                        CREATE UNIQUE INDEX rhq_server_name_unique ON rhq_server (name)
                    </statement>
                </schema-directSQL>
            </schemaSpec>

            <schemaSpec version="2.9">
                <schema-addColumn table="RHQ_FAILOVER_DETAILS" column="ORDINAL" columnType="INTEGER" />
            </schemaSpec>

            <schemaSpec version="2.10">
                <schema-deleteColumn table="RHQ_FAILOVER_DETAILS" column="CTIME" />
            </schemaSpec>

            <schemaSpec version="2.11">
                <schema-alterColumn table="RHQ_ALERT_NOTIFICATION" column="ALERT_DEFINITION_ID" nullable="TRUE" />
            </schemaSpec>

            <schemaSpec version="2.12">
                <schema-deleteColumn table="RHQ_SERVER" column="PORT" />
                <schema-deleteColumn table="RHQ_SERVER" column="SECURE_PORT" />

                <schema-addColumn table="RHQ_SERVER" column="BIND_PORT" columnType="INTEGER" />
                <schema-directSQL>
                    <statement desc="Updating existing servers with default BIND_PORT=7080">
                        UPDATE RHQ_SERVER SET BIND_PORT = 7080
                    </statement>
                </schema-directSQL>
                <schema-alterColumn table="RHQ_SERVER" column="BIND_PORT" nullable="FALSE" />

                <schema-addColumn table="RHQ_SERVER" column="TRANSPORT" columnType="VARCHAR2" precision="32" />
                <schema-directSQL>
                    <statement desc="Updating existing servers with default TRANSPORT=servlet">
                        UPDATE RHQ_SERVER SET TRANSPORT = 'servlet'
                    </statement>
                </schema-directSQL>
                <schema-alterColumn table="RHQ_SERVER" column="TRANSPORT" nullable="FALSE" />

                <schema-addColumn table="RHQ_SERVER" column="TRANSPORT_PARAMS" columnType="VARCHAR2" precision="512" />
                <schema-directSQL>
                    <statement desc="Updating existing servers with default TRANSPORT_PARAMS=/jboss-remoting-servlet-invoker/ServerInvokerServlet">
                        UPDATE RHQ_SERVER SET TRANSPORT_PARAMS = '/jboss-remoting-servlet-invoker/ServerInvokerServlet'
                    </statement>
                </schema-directSQL>
                <schema-alterColumn table="RHQ_SERVER" column="TRANSPORT_PARAMS" nullable="FALSE" />

                <schema-addColumn table="RHQ_SERVER" column="COMPUTE_POWER" columnType="INTEGER" />
                <schema-directSQL>
                    <statement desc="Updating existing servers with default COMPUTE_POWER=1">
                        UPDATE RHQ_SERVER SET COMPUTE_POWER = 1
                    </statement>
                </schema-directSQL>
                <schema-alterColumn table="RHQ_SERVER" column="COMPUTE_POWER" nullable="FALSE" />

            </schemaSpec>

            <schemaSpec version="2.13">
                <schema-deleteColumn table="RHQ_SERVER" column="BIND_PORT" />
                <schema-deleteColumn table="RHQ_SERVER" column="TRANSPORT" />
                <schema-deleteColumn table="RHQ_SERVER" column="TRANSPORT_PARAMS" />

                <schema-addColumn table="RHQ_SERVER" column="PORT" columnType="INTEGER" />
                <schema-directSQL>
                    <statement desc="Updating existing servers with default PORT=7080">
                        UPDATE RHQ_SERVER SET PORT = 7080
                    </statement>
                </schema-directSQL>
                <schema-alterColumn table="RHQ_SERVER" column="PORT" nullable="FALSE" />
                <schema-addColumn table="RHQ_SERVER" column="SECURE_PORT" columnType="INTEGER" />
                <schema-directSQL>
                    <statement desc="Updating existing servers with default SECURE_PORT=7443">
                        UPDATE RHQ_SERVER SET SECURE_PORT = 7443
                    </statement>
                </schema-directSQL>
                <schema-alterColumn table="RHQ_SERVER" column="SECURE_PORT" nullable="FALSE" />
            </schemaSpec>

            <!-- RHQ-720 - Add read_only column to alert definitions table -->
            <schemaSpec version="2.14">
                <schema-addColumn table="RHQ_ALERT_DEFINITION" column="READ_ONLY" columnType="BOOLEAN" />

                <schema-directSQL>
                    <statement targetDBVendor="postgresql" desc="Updating existing alert definitions with default for READ_ONLY flag">
                        UPDATE RHQ_ALERT_DEFINITION SET READ_ONLY = FALSE
                    </statement>
                    <statement targetDBVendor="oracle" desc="Updating existing alert definitions with default for READ_ONLY flag">
                        UPDATE RHQ_ALERT_DEFINITION SET READ_ONLY = 0
                    </statement>
                </schema-directSQL>

                <schema-directSQL>
                    <statement targetDBVendor="postgresql" desc="Setting alert definition READ_ONLY DEFAULT">
                        ALTER TABLE RHQ_ALERT_DEFINITION ALTER COLUMN READ_ONLY SET DEFAULT FALSE
                    </statement>
                    <statement targetDBVendor="oracle" desc="Setting alert definition READ_ONLY DEFAULT">
                        ALTER TABLE RHQ_ALERT_DEFINITION MODIFY READ_ONLY DEFAULT 0
                    </statement>
                </schema-directSQL>

                <schema-alterColumn table="RHQ_ALERT_DEFINITION" column="READ_ONLY" nullable="FALSE" />
            </schemaSpec>

            <schemaSpec version="2.15">
                <schema-addColumn table="RHQ_PARTITION_EVENT" column="EXECUTION_STATUS" columnType="VARCHAR2" precision="32" />
                <schema-directSQL>
                    <statement desc="Updating existing partition events with default EXECUTION_STATUS=COMPLETED">
                        UPDATE RHQ_PARTITION_EVENT SET EXECUTION_STATUS = 'COMPLETED'
                    </statement>
                </schema-directSQL>
                <schema-alterColumn table="RHQ_PARTITION_EVENT" column="EXECUTION_STATUS" nullable="FALSE" />
            </schemaSpec>

            <schemaSpec version="2.16">
                <schema-addColumn table="RHQ_PARTITION_DETAILS" column="AGENT_NAME" columnType="VARCHAR2" precision="255" />
                <schema-addColumn table="RHQ_PARTITION_DETAILS" column="SERVER_NAME" columnType="VARCHAR2" precision="255" />

                <schema-directSQL>
                    <statement desc="Updating existing partition events details with default AGENT_NAME">
                        UPDATE RHQ_PARTITION_DETAILS SET AGENT_NAME = 'UNKNOWN'
                    </statement>
                </schema-directSQL>
                <schema-directSQL>
                    <statement desc="Updating existing partition events details with known agents">
                        UPDATE RHQ_PARTITION_DETAILS
                        SET AGENT_NAME = ( SELECT RHQ_AGENT.NAME
                                             FROM RHQ_AGENT
                                             WHERE RHQ_AGENT.ID = RHQ_PARTITION_DETAILS.AGENT_ID )
                    </statement>
                </schema-directSQL>

                <schema-directSQL>
                    <statement desc="Updating existing partition events details with default SERVER_NAME">
                    UPDATE RHQ_PARTITION_DETAILS SET SERVER_NAME = 'UNKNOWN'
                  </statement>
                </schema-directSQL>
                <schema-directSQL>
                    <statement desc="Updating existing partition events details with known servers">
                        UPDATE RHQ_PARTITION_DETAILS
                        SET SERVER_NAME = ( SELECT RHQ_SERVER.NAME
                                              FROM RHQ_SERVER
                                             WHERE RHQ_SERVER.ID = RHQ_PARTITION_DETAILS.SERVER_ID )
                    </statement>
                </schema-directSQL>

                <schema-deleteColumn table="RHQ_PARTITION_DETAILS" column="AGENT_ID" />
                <schema-deleteColumn table="RHQ_PARTITION_DETAILS" column="SERVER_ID" />
            </schemaSpec>

            <!-- RHQ-786 - Add read_only column to alert definitions table -->
            <schemaSpec version="2.17">
                <schema-addColumn table="RHQ_ALERT" column="RECOVERY_ID" columnType="INTEGER" />

                <schema-directSQL>
                    <statement desc="Updating existing alerts with default for recovery_id">
                        UPDATE RHQ_ALERT SET RECOVERY_ID = 0
                    </statement>
                </schema-directSQL>

                <schema-alterColumn table="RHQ_ALERT" column="RECOVERY_ID" nullable="FALSE" />

                <schema-addColumn table="RHQ_ALERT" column="WILL_RECOVER" columnType="BOOLEAN" />

                <schema-directSQL>
                    <statement targetDBVendor="postgresql" desc="Updating existing alerts with default for WILL_RECOVER flag">
                        UPDATE RHQ_ALERT SET WILL_RECOVER = FALSE
                    </statement>
                    <statement targetDBVendor="oracle" desc="Updating existing alerts with default for WILL_RECOVER flag">
                        UPDATE RHQ_ALERT SET WILL_RECOVER = 0
                    </statement>
                </schema-directSQL>

                <schema-directSQL>
                    <statement targetDBVendor="postgresql" desc="Setting alert WILL_RECOVER DEFAULT">
                        ALTER TABLE RHQ_ALERT ALTER COLUMN WILL_RECOVER SET DEFAULT FALSE
                    </statement>
                    <statement targetDBVendor="oracle" desc="Setting alert WILL_RECOVER DEFAULT">
                        ALTER TABLE RHQ_ALERT MODIFY WILL_RECOVER DEFAULT 0
                    </statement>
                </schema-directSQL>

                <schema-alterColumn table="RHQ_ALERT" column="WILL_RECOVER" nullable="FALSE" />
            </schemaSpec>

            <schemaSpec version="2.18">
                <schema-addColumn table="RHQ_PARTITION_EVENT" column="EVENT_DETAIL" columnType="VARCHAR2" precision="512" />

                <schema-addColumn table="RHQ_SERVER" column="MTIME" columnType="LONG" />
                <schema-directSQL>
                    <statement desc="Updating existing servers with default MTIME=CTIME">
                        UPDATE RHQ_SERVER SET MTIME = CTIME
                    </statement>
                </schema-directSQL>
                <schema-alterColumn table="RHQ_SERVER" column="MTIME" nullable="FALSE" />
            </schemaSpec>

            <schemaSpec version="2.19">
                <schema-addColumn table="RHQ_AGENT" column="LAST_AVAILABILITY_REPORT_LONG" columnType="LONG" />
                <schema-directSQL>
                    <statement targetDBVendor="postgresql" desc="Converting RHQ_AGENT.LAST_AVAILABILITY_REPORT timestamp to long">
                        UPDATE RHQ_AGENT
                        SET LAST_AVAILABILITY_REPORT_LONG =
                        EXTRACT ( EPOCH FROM LAST_AVAILABILITY_REPORT )
                        WHERE LAST_AVAILABILITY_REPORT IS NOT NULL
                    </statement>
                    <statement targetDBVendor="oracle" desc="Converting RHQ_AGENT.LAST_AVAILABILITY_REPORT timestamp to long">
                        UPDATE RHQ_AGENT
                        SET LAST_AVAILABILITY_REPORT_LONG = 1000 *
                        (
                        extract(day from (LAST_AVAILABILITY_REPORT at time zone 'UTC' - timestamp '1970-01-01 00:00:00
                        +00:00'))*86400+
                        extract(hour from (LAST_AVAILABILITY_REPORT at time zone 'UTC' - timestamp '1970-01-01 00:00:00 +00:00'))*3600+
                        extract(minute from (LAST_AVAILABILITY_REPORT at time zone 'UTC' - timestamp '1970-01-01 00:00:00 +00:00'))*60+
                        extract(second from (LAST_AVAILABILITY_REPORT at time zone 'UTC' - timestamp '1970-01-01 00:00:00 +00:00'))
                        )
                        WHERE
                        LAST_AVAILABILITY_REPORT IS NOT NULL
                    </statement>
                </schema-directSQL>
                <schema-deleteColumn table="RHQ_AGENT" column="LAST_AVAILABILITY_REPORT" />
                <schema-directSQL>
                    <statement desc="Renaming new RHQ_AGENT.LAST_AVAILABILITY_REPORT column to match old schema expectations">
                        ALTER TABLE RHQ_AGENT
                        RENAME COLUMN LAST_AVAILABILITY_REPORT_LONG
                        TO
                        LAST_AVAILABILITY_REPORT
                    </statement>
                </schema-directSQL>
            </schemaSpec>

            <schemaSpec version="2.20">
                <schema-addColumn table="RHQ_ALERT_DAMPEN_EVENT" column="EVENT_TIMESTAMP_LONG" columnType="LONG" />
                <schema-directSQL>
                    <statement targetDBVendor="postgresql" desc="Converting RHQ_ALERT_DAMPEN_EVENT.EVENT_TIMESTAMP timestamp to long">
                        UPDATE RHQ_ALERT_DAMPEN_EVENT
                        SET EVENT_TIMESTAMP_LONG =
                        EXTRACT ( EPOCH FROM EVENT_TIMESTAMP )
                        WHERE EVENT_TIMESTAMP IS NOT NULL
                    </statement>
                    <statement targetDBVendor="oracle" desc="Converting RHQ_ALERT_DAMPEN_EVENT.EVENT_TIMESTAMP timestamp to long">
                        UPDATE RHQ_ALERT_DAMPEN_EVENT
                        SET EVENT_TIMESTAMP_LONG = 1000
                        *
                        ( extract(day from (EVENT_TIMESTAMP at time zone 'UTC' - timestamp '1970-01-01 00:00:00 +00:00'))*86400+
                        extract(hour from (EVENT_TIMESTAMP at time zone 'UTC' - timestamp '1970-01-01 00:00:00 +00:00'))*3600+
                        extract(minute from (EVENT_TIMESTAMP at time zone 'UTC' - timestamp '1970-01-01 00:00:00 +00:00'))*60+
                        extract(second from (EVENT_TIMESTAMP at time zone 'UTC' - timestamp '1970-01-01 00:00:00 +00:00'))
                        )
                        WHERE
                        EVENT_TIMESTAMP IS NOT NULL
                    </statement>
                </schema-directSQL>
                <schema-deleteColumn table="RHQ_ALERT_DAMPEN_EVENT" column="EVENT_TIMESTAMP" />
                <schema-directSQL>
                    <statement desc="Renaming new RHQ_ALERT_DAMPEN_EVENT.EVENT_TIMESTAMP column to match old schema expectations">
                        ALTER TABLE RHQ_ALERT_DAMPEN_EVENT
                        RENAME COLUMN EVENT_TIMESTAMP_LONG
                        TO
                        EVENT_TIMESTAMP
                    </statement>
                </schema-directSQL>
            </schemaSpec>

            <schemaSpec version="2.21">
                <schema-addColumn table="RHQ_EVENT" column="TIMESTAMP_LONG" columnType="LONG" />
                <schema-addColumn table="RHQ_EVENT" column="ACK_TIME_LONG" columnType="LONG" />
                <schema-directSQL>
                    <statement targetDBVendor="postgresql" desc="Converting RHQ_EVENT.TIMESTAMP timestamp to long">
                        UPDATE RHQ_EVENT
                        SET TIMESTAMP_LONG = EXTRACT ( EPOCH FROM TIMESTAMP )
                        WHERE TIMESTAMP IS NOT NULL
                    </statement>
                    <statement targetDBVendor="postgresql" desc="Converting RHQ_EVENT.ACK_TIME timestamp to long">
                        UPDATE RHQ_EVENT
                        SET ACK_TIME_LONG = EXTRACT ( EPOCH FROM ACK_TIME )
                        WHERE ACK_TIME IS NOT NULL
                    </statement>
                    <statement targetDBVendor="oracle" desc="Converting RHQ_EVENT.TIMESTAMP timestamp to long">
                        UPDATE RHQ_EVENT
                        SET TIMESTAMP_LONG = 1000 *
                        ( extract(day
                        from (TIMESTAMP at time zone 'UTC' - timestamp '1970-01-01 00:00:00 +00:00'))*86400+
                        extract(hour from (TIMESTAMP at time zone 'UTC' - timestamp '1970-01-01 00:00:00 +00:00'))*3600+
                        extract(minute from (TIMESTAMP at time zone 'UTC' - timestamp '1970-01-01 00:00:00 +00:00'))*60+
                        extract(second from (TIMESTAMP at time zone 'UTC' - timestamp '1970-01-01 00:00:00 +00:00'))
                        )
                        WHERE TIMESTAMP IS NOT NULL
                    </statement>
                    <statement targetDBVendor="oracle" desc="Converting RHQ_EVENT.ACK_TIME timestamp to long">
                        UPDATE RHQ_EVENT
                        SET ACK_TIME_LONG = 1000 *
                        ( extract(day from
                        (ACK_TIME at time zone 'UTC' - timestamp '1970-01-01 00:00:00 +00:00'))*86400+
                        extract(hour from (ACK_TIME at time zone 'UTC' - timestamp '1970-01-01 00:00:00 +00:00'))*3600+
                        extract(minute from (ACK_TIME at time zone 'UTC' - timestamp '1970-01-01 00:00:00 +00:00'))*60+
                        extract(second from (ACK_TIME at time zone 'UTC' - timestamp '1970-01-01 00:00:00 +00:00'))
                        )
                        WHERE ACK_TIME IS NOT NULL
                    </statement>
                </schema-directSQL>
                <schema-deleteColumn table="RHQ_EVENT" column="TIMESTAMP" />
                <schema-deleteColumn table="RHQ_EVENT" column="ACK_TIME" />
                <schema-directSQL>
                    <statement desc="Renaming new RHQ_EVENT.TIMESTAMP column to match old schema expectations">
                        ALTER TABLE RHQ_EVENT
                        RENAME COLUMN TIMESTAMP_LONG
                        TO TIMESTAMP
                    </statement>
                    <statement desc="Renaming new RHQ_EVENT.ACK_TIME column to match old schema expectations">
                        ALTER TABLE RHQ_EVENT
                        RENAME COLUMN ACK_TIME_LONG
                        TO ACK_TIME
                    </statement>
                </schema-directSQL>
            </schemaSpec>

            <schemaSpec version="2.22">
                <!-- RHQ_CONTENT_SOURCE timestamp to long conversion -->
                <schema-addColumn table="RHQ_CONTENT_SOURCE" column="CREATION_TIME_LONG" columnType="LONG" />
                <schema-addColumn table="RHQ_CONTENT_SOURCE" column="LAST_MODIFIED_TIME_LONG" columnType="LONG" />
                <schema-directSQL>
                    <statement targetDBVendor="postgresql" desc="Converting RHQ_CONTENT_SOURCE.CREATION_TIME timestamp to long">
                        UPDATE RHQ_CONTENT_SOURCE
                        SET CREATION_TIME_LONG =
                        EXTRACT ( EPOCH FROM CREATION_TIME )
                        WHERE CREATION_TIME IS NOT NULL
                    </statement>
                    <statement targetDBVendor="postgresql" desc="Converting RHQ_CONTENT_SOURCE.LAST_MODIFIED_TIME timestamp to long">
                        UPDATE RHQ_CONTENT_SOURCE
                        SET LAST_MODIFIED_TIME_LONG =
                        EXTRACT ( EPOCH FROM LAST_MODIFIED_TIME )
                        WHERE LAST_MODIFIED_TIME IS NOT NULL
                    </statement>
                    <statement targetDBVendor="oracle" desc="Converting RHQ_CONTENT_SOURCE.CREATION_TIME timestamp to long">
                        UPDATE RHQ_CONTENT_SOURCE
                        SET CREATION_TIME_LONG = 1000 *
                        (
                        extract(day from (CREATION_TIME at time zone 'UTC' - timestamp '1970-01-01 00:00:00 +00:00'))*86400+
                        extract(hour from (CREATION_TIME at time zone 'UTC' - timestamp '1970-01-01 00:00:00 +00:00'))*3600+
                        extract(minute from (CREATION_TIME at time zone 'UTC' - timestamp '1970-01-01 00:00:00 +00:00'))*60+
                        extract(second from (CREATION_TIME at time zone 'UTC' - timestamp '1970-01-01 00:00:00 +00:00'))
                        )
                        WHERE
                        CREATION_TIME IS NOT NULL
                    </statement>
                    <statement targetDBVendor="oracle" desc="Converting RHQ_CONTENT_SOURCE.LAST_MODIFIED_TIME timestamp to long">
                        UPDATE RHQ_CONTENT_SOURCE
                        SET LAST_MODIFIED_TIME_LONG = 1000
                        *
                        ( extract(day from (LAST_MODIFIED_TIME at time zone 'UTC' - timestamp '1970-01-01 00:00:00 +00:00'))*86400+
                        extract(hour from (LAST_MODIFIED_TIME at time zone 'UTC' - timestamp '1970-01-01 00:00:00 +00:00'))*3600+
                        extract(minute from (LAST_MODIFIED_TIME at time zone 'UTC' - timestamp '1970-01-01 00:00:00 +00:00'))*60+
                        extract(second from (LAST_MODIFIED_TIME at time zone 'UTC' - timestamp '1970-01-01 00:00:00 +00:00'))
                        )
                        WHERE
                        LAST_MODIFIED_TIME IS NOT NULL
                    </statement>
                </schema-directSQL>
                <schema-deleteColumn table="RHQ_CONTENT_SOURCE" column="CREATION_TIME" />
                <schema-deleteColumn table="RHQ_CONTENT_SOURCE" column="LAST_MODIFIED_TIME" />
                <schema-directSQL>
                    <statement desc="Renaming new RHQ_CONTENT_SOURCE.CREATION_TIME column to match old schema expectations">
                        ALTER TABLE RHQ_CONTENT_SOURCE
                        RENAME COLUMN CREATION_TIME_LONG
                        TO CREATION_TIME
                    </statement>
                    <statement desc="Renaming new RHQ_CONTENT_SOURCE.LAST_MODIFIED_TIME column to match old schema expectations">
                        ALTER TABLE RHQ_CONTENT_SOURCE
                        RENAME COLUMN LAST_MODIFIED_TIME_LONG
                        TO
                        LAST_MODIFIED_TIME
                    </statement>
                </schema-directSQL>

                <!-- RHQ_CHANNEL timestamp to long conversion -->
                <schema-addColumn table="RHQ_CHANNEL" column="CREATION_TIME_LONG" columnType="LONG" />
                <schema-addColumn table="RHQ_CHANNEL" column="LAST_MODIFIED_TIME_LONG" columnType="LONG" />
                <schema-directSQL>
                    <statement targetDBVendor="postgresql" desc="Converting RHQ_CHANNEL.CREATION_TIME timestamp to long">
                        UPDATE RHQ_CHANNEL
                        SET CREATION_TIME_LONG = EXTRACT ( EPOCH FROM CREATION_TIME )
                        WHERE CREATION_TIME IS NOT NULL
                    </statement>
                    <statement targetDBVendor="postgresql" desc="Converting RHQ_CHANNEL.LAST_MODIFIED_TIME timestamp to long">
                        UPDATE RHQ_CHANNEL
                        SET LAST_MODIFIED_TIME_LONG = EXTRACT
                        ( EPOCH FROM LAST_MODIFIED_TIME )
                        WHERE LAST_MODIFIED_TIME IS NOT NULL
                    </statement>
                    <statement targetDBVendor="oracle" desc="Converting RHQ_CHANNEL.CREATION_TIME timestamp to long">
                        UPDATE RHQ_CHANNEL
                        SET CREATION_TIME_LONG = 1000 *
                        (
                        extract(day from (CREATION_TIME at time zone 'UTC' - timestamp '1970-01-01 00:00:00 +00:00'))*86400+
                        extract(hour from (CREATION_TIME at time zone 'UTC' - timestamp '1970-01-01 00:00:00 +00:00'))*3600+
                        extract(minute from (CREATION_TIME at time zone 'UTC' - timestamp '1970-01-01 00:00:00 +00:00'))*60+
                        extract(second from (CREATION_TIME at time zone 'UTC' - timestamp '1970-01-01 00:00:00 +00:00'))
                        )
                        WHERE
                        CREATION_TIME IS NOT NULL
                    </statement>
                    <statement targetDBVendor="oracle" desc="Converting RHQ_CHANNEL.LAST_MODIFIED_TIME timestamp to long">
                        UPDATE RHQ_CHANNEL
                        SET LAST_MODIFIED_TIME_LONG = 1000 *
                        (
                        extract(day from (LAST_MODIFIED_TIME at time zone 'UTC' - timestamp '1970-01-01 00:00:00 +00:00'))*86400+
                        extract(hour from (LAST_MODIFIED_TIME at time zone 'UTC' - timestamp '1970-01-01 00:00:00 +00:00'))*3600+
                        extract(minute from (LAST_MODIFIED_TIME at time zone 'UTC' - timestamp '1970-01-01 00:00:00 +00:00'))*60+
                        extract(second from (LAST_MODIFIED_TIME at time zone 'UTC' - timestamp '1970-01-01 00:00:00 +00:00'))
                        )
                        WHERE
                        LAST_MODIFIED_TIME IS NOT NULL
                    </statement>
                </schema-directSQL>
                <schema-deleteColumn table="RHQ_CHANNEL" column="CREATION_TIME" />
                <schema-deleteColumn table="RHQ_CHANNEL" column="LAST_MODIFIED_TIME" />
                <schema-directSQL>
                    <statement desc="Renaming new RHQ_CHANNEL.CREATION_TIME column to match old schema expectations">
                        ALTER TABLE RHQ_CHANNEL
                        RENAME COLUMN CREATION_TIME_LONG
                        TO CREATION_TIME
                    </statement>
                    <statement desc="Renaming new RHQ_CHANNEL.LAST_MODIFIED_TIME column to match old schema expectations">
                        ALTER TABLE RHQ_CHANNEL
                        RENAME COLUMN LAST_MODIFIED_TIME_LONG
                        TO LAST_MODIFIED_TIME
                    </statement>
                </schema-directSQL>

                <!-- RHQ_PACKAGE_VERSION timestamp to long conversion -->
                <schema-addColumn table="RHQ_PACKAGE_VERSION" column="FILE_CREATION_TIME_LONG" columnType="LONG" />
                <schema-directSQL>
                    <statement targetDBVendor="postgresql" desc="Converting RHQ_PACKAGE_VERSION.FILE_CREATION_TIME timestamp to long">
                        UPDATE RHQ_PACKAGE_VERSION
                        SET FILE_CREATION_TIME_LONG =
                        EXTRACT ( EPOCH FROM FILE_CREATION_TIME )
                        WHERE FILE_CREATION_TIME IS NOT NULL
                    </statement>
                    <statement targetDBVendor="oracle" desc="Converting RHQ_PACKAGE_VERSION.FILE_CREATION_TIME timestamp to long">
                        UPDATE RHQ_PACKAGE_VERSION
                        SET FILE_CREATION_TIME_LONG = 1000
                        *
                        ( extract(day from (FILE_CREATION_TIME at time zone 'UTC' - timestamp '1970-01-01 00:00:00 +00:00'))*86400+
                        extract(hour from (FILE_CREATION_TIME at time zone 'UTC' - timestamp '1970-01-01 00:00:00 +00:00'))*3600+
                        extract(minute from (FILE_CREATION_TIME at time zone 'UTC' - timestamp '1970-01-01 00:00:00 +00:00'))*60+
                        extract(second from (FILE_CREATION_TIME at time zone 'UTC' - timestamp '1970-01-01 00:00:00 +00:00'))
                        )
                        WHERE
                        FILE_CREATION_TIME IS NOT NULL
                   </statement>
                </schema-directSQL>
                <schema-deleteColumn table="RHQ_PACKAGE_VERSION" column="FILE_CREATION_TIME" />
                <schema-directSQL>
                    <statement desc="Renaming new RHQ_PACKAGE_VERSION.FILE_CREATION_TIME column to match old schema expectations">
                        ALTER TABLE RHQ_PACKAGE_VERSION
                        RENAME COLUMN FILE_CREATION_TIME_LONG
                        TO
                        FILE_CREATION_TIME
                    </statement>
                </schema-directSQL>

                <!-- RHQ_INSTALLED_PACKAGE timestamp to long conversion -->
                <schema-addColumn table="RHQ_INSTALLED_PACKAGE" column="INSTALLATION_TIME_LONG" columnType="LONG" />
                <schema-directSQL>
                    <statement targetDBVendor="postgresql" desc="Converting RHQ_INSTALLED_PACKAGE.INSTALLATION_TIME timestamp to long">
                        UPDATE RHQ_INSTALLED_PACKAGE
                        SET INSTALLATION_TIME_LONG = EXTRACT ( EPOCH FROM INSTALLATION_TIME )
                        WHERE INSTALLATION_TIME IS NOT NULL
                    </statement>
                    <statement targetDBVendor="oracle" desc="Converting RHQ_INSTALLED_PACKAGE.INSTALLATION_TIME timestamp to long">
                        UPDATE RHQ_INSTALLED_PACKAGE
                        SET INSTALLATION_TIME_LONG =
                        1000 *
                        ( extract(day from (INSTALLATION_TIME at time zone 'UTC' - timestamp '1970-01-01 00:00:00
                        +00:00'))*86400+
                        extract(hour from (INSTALLATION_TIME at time zone 'UTC' - timestamp '1970-01-01 00:00:00 +00:00'))*3600+
                        extract(minute from (INSTALLATION_TIME at time zone 'UTC' - timestamp '1970-01-01 00:00:00 +00:00'))*60+
                        extract(second from (INSTALLATION_TIME at time zone 'UTC' - timestamp '1970-01-01 00:00:00 +00:00'))
                        )
                        WHERE INSTALLATION_TIME IS
                        NOT NULL
                    </statement>
                </schema-directSQL>
                <schema-deleteColumn table="RHQ_INSTALLED_PACKAGE" column="INSTALLATION_TIME" />
                <schema-directSQL>
                    <statement desc="Renaming new RHQ_INSTALLED_PACKAGE.INSTALLATION_TIME column to match old schema expectations">
                        ALTER TABLE RHQ_INSTALLED_PACKAGE
                        RENAME COLUMN INSTALLATION_TIME_LONG
                        TO
                        INSTALLATION_TIME
                    </statement>
                </schema-directSQL>

                <!-- RHQ_INSTALLED_PKG_HIST timestamp to long conversion -->
                <schema-addColumn table="RHQ_INSTALLED_PKG_HIST" column="HISTORY_TIMESTAMP_LONG" columnType="LONG" />
                <schema-directSQL>
                    <statement targetDBVendor="postgresql" desc="Converting RHQ_INSTALLED_PKG_HIST.HISTORY_TIMESTAMP timestamp to long">
                        UPDATE RHQ_INSTALLED_PKG_HIST
                        SET HISTORY_TIMESTAMP_LONG = EXTRACT ( EPOCH FROM HISTORY_TIMESTAMP )
                        WHERE HISTORY_TIMESTAMP IS NOT NULL
                    </statement>
                    <statement targetDBVendor="oracle" desc="Converting RHQ_INSTALLED_PKG_HIST.HISTORY_TIMESTAMP timestamp to long">
                        UPDATE RHQ_INSTALLED_PKG_HIST
                        SET HISTORY_TIMESTAMP_LONG =
                        1000 *
                        ( extract(day from (HISTORY_TIMESTAMP at time zone 'UTC' - timestamp '1970-01-01 00:00:00
                        +00:00'))*86400+
                        extract(hour from (HISTORY_TIMESTAMP at time zone 'UTC' - timestamp '1970-01-01 00:00:00 +00:00'))*3600+
                        extract(minute from (HISTORY_TIMESTAMP at time zone 'UTC' - timestamp '1970-01-01 00:00:00 +00:00'))*60+
                        extract(second from (HISTORY_TIMESTAMP at time zone 'UTC' - timestamp '1970-01-01 00:00:00 +00:00'))
                        )
                        WHERE HISTORY_TIMESTAMP IS
                        NOT NULL
                    </statement>
                </schema-directSQL>
                <schema-deleteColumn table="RHQ_INSTALLED_PKG_HIST" column="HISTORY_TIMESTAMP" />
                <schema-directSQL>
                    <statement desc="Renaming new RHQ_INSTALLED_PKG_HIST.HISTORY_TIMESTAMP column to match old schema expectations">
                        ALTER TABLE RHQ_INSTALLED_PKG_HIST
                        RENAME COLUMN HISTORY_TIMESTAMP_LONG
                        TO
                        HISTORY_TIMESTAMP
                    </statement>
                </schema-directSQL>
            </schemaSpec>

            <schemaSpec version="2.23">
                <schema-addColumn table="RHQ_MEASUREMENT_SCHED" column="MTIME_LONG" columnType="LONG" />
                <schema-directSQL>
                    <statement targetDBVendor="postgresql" desc="Converting RHQ_MEASUREMENT_SCHED.MTIME timestamp to long">
                        UPDATE RHQ_MEASUREMENT_SCHED
                        SET MTIME_LONG = EXTRACT ( EPOCH FROM MTIME )
                        WHERE MTIME IS NOT NULL
                    </statement>
                    <statement targetDBVendor="oracle" desc="Converting RHQ_MEASUREMENT_SCHED.MTIME timestamp to long">
                        UPDATE RHQ_MEASUREMENT_SCHED
                        SET MTIME_LONG = 1000 *
                        (
                        extract(day from (MTIME at time zone 'UTC' - timestamp '1970-01-01 00:00:00 +00:00'))*86400+
                        extract(hour from (MTIME at time zone 'UTC' - timestamp '1970-01-01 00:00:00 +00:00'))*3600+
                        extract(minute from (MTIME at time zone 'UTC' - timestamp '1970-01-01 00:00:00 +00:00'))*60+
                        extract(second from (MTIME at time zone 'UTC' - timestamp '1970-01-01 00:00:00 +00:00'))
                        )
                        WHERE MTIME IS NOT NULL
                   </statement>
                </schema-directSQL>
                <schema-deleteColumn table="RHQ_MEASUREMENT_SCHED" column="MTIME" />
                <schema-directSQL>
                    <statement desc="Renaming new RHQ_MEASUREMENT_SCHED.MTIME column to match old schema expectations">
                        ALTER TABLE RHQ_MEASUREMENT_SCHED
                        RENAME COLUMN MTIME_LONG
                        TO MTIME
                    </statement>
                </schema-directSQL>
            </schemaSpec>

            <schemaSpec version="2.24">
                <schema-directSQL>
                    <statement desc="Creating RHQ_MEASUREMENT_BLINE index on SCHEDULE_ID">
                        CREATE INDEX rhq_meas_baseline_sid_idx ON rhq_measurement_bline (schedule_id)
                    </statement>
                </schema-directSQL>
            </schemaSpec>

            <schemaSpec version="2.25">
                <schema-dropTable table="RHQ_MEASUREMENT_OOB" />
                <schema-dropSequence name="rhq_measurement_oob_id_seq" />
            </schemaSpec>

            <schemaSpec version="2.26">
                <schema-directSQL>
                    <statement desc="Unscheduling auto-baseline job from Quartz - removing trigger">
                        DELETE FROM rhq_qrtz_triggers
                        WHERE trigger_name='org.rhq.enterprise.server.scheduler.jobs.AutoBaselineCalculationJob'
                    </statement>
                    <statement desc="Unscheduling auto-baseline job from Quartz - removing simple trigger">
                        DELETE FROM rhq_qrtz_simple_triggers
                        WHERE trigger_name='org.rhq.enterprise.server.scheduler.jobs.AutoBaselineCalculationJob'
                    </statement>
                    <statement desc="Unscheduling auto-baseline job from Quartz - removing job details">
                        DELETE FROM rhq_qrtz_job_details
                        WHERE job_name='org.rhq.enterprise.server.scheduler.jobs.AutoBaselineCalculationJob'
                    </statement>
                </schema-directSQL>
            </schemaSpec>

            <schemaSpec version="2.27">
                <schema-directSQL>
                    <statement desc="Adding Agent Max Quiet Time Allowed system configuration setting">
                        INSERT INTO rhq_system_config (id, property_key, property_value, default_property_value)
                        VALUES (52, 'AGENT_MAX_QUIET_TIME_ALLOWED', '120000', '120000')
                    </statement>
                </schema-directSQL>
            </schemaSpec>

            <schemaSpec version="2.28">
                <schema-directSQL>
                    <statement desc="Adding Enable Agent Auto Update system configuration setting">
                        INSERT INTO rhq_system_config (id, property_key, property_value, default_property_value)
                        VALUES (53, 'ENABLE_AGENT_AUTO_UPDATE', 'true', 'true')
                    </statement>
                </schema-directSQL>
            </schemaSpec>

            <schemaSpec version="2.29">
                <schema-directSQL>
                    <statement desc="Adding Trait Purge system configuration setting">
                        INSERT INTO rhq_system_config (id, property_key, property_value, default_property_value)
                        VALUES (54, 'TRAIT_PURGE', '31536000000', '31536000000')
                    </statement>
                    <statement desc="Adding Avail Purge system configuration setting">
                        INSERT INTO rhq_system_config (id, property_key, property_value, default_property_value)
                        VALUES (55, 'AVAILABILITY_PURGE', '31536000000', '31536000000')
                    </statement>
                </schema-directSQL>
            </schemaSpec>

            <schemaSpec version="2.30">
                <!-- RHQ_RESOURCE_AVAIL -->
                <schema-directSQL>
                    <statement desc="Creating table RHQ_RESOURCE_AVAIL">
                        CREATE TABLE RHQ_RESOURCE_AVAIL ( ID INTEGER )
                    </statement>
                </schema-directSQL>
                <schema-alterColumn table="RHQ_RESOURCE_AVAIL" column="ID" nullable="FALSE" />
                <schema-createSequence name="RHQ_RESOURCE_AVAIL_ID_SEQ" initial="10001" />
                <schema-directSQL>
                    <statement desc="Creating primary key for RHQ_RESOURCE_AVAIL">
                        ALTER TABLE RHQ_RESOURCE_AVAIL ADD CONSTRAINT RHQ_RES_AVAIL_ID_PK PRIMARY KEY ( ID )
                    </statement>
                </schema-directSQL>
                <schema-addColumn table="RHQ_RESOURCE_AVAIL" column="RESOURCE_ID" columnType="INTEGER" />
                <schema-alterColumn table="RHQ_RESOURCE_AVAIL" column="RESOURCE_ID" nullable="FALSE" />
                <schema-directSQL>
                    <statement desc="Creating RHQ_RESOURCE_AVAIL foreign key relation to RHQ_RESOURCE">
                        ALTER TABLE RHQ_RESOURCE_AVAIL
                        ADD CONSTRAINT RHQ_RES_AVAIL_RES_ID_FK
                        FOREIGN KEY (
                        RESOURCE_ID )
                        REFERENCES RHQ_RESOURCE ( ID )
                        ON DELETE CASCADE
                    </statement>
                </schema-directSQL>
                <schema-addColumn table="RHQ_RESOURCE_AVAIL" column="AVAILABILITY_TYPE" columnType="SMALLINT" />
                <schema-directSQL>
                    <statement targetDBVendor="oracle" desc="Inserting known, current availability data into RHQ_RESOURCE_AVAIL">
                        INSERT INTO RHQ_RESOURCE_AVAIL ( ID, RESOURCE_ID,
                        AVAILABILITY_TYPE )
                        SELECT RHQ_RESOURCE_AVAIL_ID_SEQ.NEXTVAL, RES.ID, AVAIL.AVAILABILITY_TYPE
                        FROM
                        RHQ_RESOURCE RES
                        LEFT JOIN RHQ_AVAILABILITY AVAIL ON AVAIL.RESOURCE_ID = RES.ID
                        WHERE AVAIL.START_TIME = (
                        SELECT MAX( A.START_TIME )
                        FROM RHQ_AVAILABILITY A
                        WHERE A.RESOURCE_ID = RES.ID )
                    </statement>
                    <statement targetDBVendor="postgresql" desc="Inserting known, current availability data into RHQ_RESOURCE_AVAIL">
                        INSERT INTO RHQ_RESOURCE_AVAIL ( ID, RESOURCE_ID,
                        AVAILABILITY_TYPE )
                        SELECT nextval('RHQ_RESOURCE_AVAIL_ID_SEQ'::text), RES.ID, AVAIL.AVAILABILITY_TYPE
                        FROM
                        RHQ_RESOURCE RES
                        LEFT JOIN RHQ_AVAILABILITY AVAIL ON AVAIL.RESOURCE_ID = RES.ID
                        WHERE AVAIL.START_TIME = (
                        SELECT MAX( A.START_TIME )
                        FROM RHQ_AVAILABILITY A
                        WHERE A.RESOURCE_ID = RES.ID )
                    </statement>
                </schema-directSQL>
            </schemaSpec>

            <schemaSpec version="2.31">
                <!-- The following three columns support backing groups for resource clusters -->
                <schema-addColumn table="RHQ_RESOURCE_GROUP" column="CLUSTER_RESOURCE_GROUP_ID" columnType="INTEGER" />
                <schema-directSQL>
                    <statement desc="Creating RHQ_RESOURCE_GROUP foreign key relation to RHQ_RESOURCE_GROUP for resource cluster groups">
                        ALTER TABLE RHQ_RESOURCE_GROUP
                        ADD CONSTRAINT RHQ_RESOURCE_GROUP_ID_FK
                        FOREIGN KEY (CLUSTER_RESOURCE_GROUP_ID)
                        REFERENCES RHQ_RESOURCE_GROUP (ID)
                    </statement>
                </schema-directSQL>

                <schema-addColumn table="RHQ_RESOURCE_GROUP" column="CLUSTER_KEY" columnType="VARCHAR2" precision="4000" />

                <schema-addColumn table="RHQ_RESOURCE_GROUP" column="VISIBLE" columnType="BOOLEAN" />

                <schema-directSQL>
                    <statement targetDBVendor="postgresql" desc="Updating existing resource groups with default for VISIBLE  flag">
                        UPDATE RHQ_RESOURCE_GROUP SET VISIBLE = TRUE
                    </statement>
                    <statement targetDBVendor="oracle" desc="Updating existing resource groups with default for VISIBLE  flag">
                        UPDATE RHQ_RESOURCE_GROUP SET VISIBLE = 1
                    </statement>
                </schema-directSQL>

                <!-- The following constraint change forces cascade delete of config_update if the parent config is deleted -->
                <schema-directSQL>
                    <statement targetDBVendor="postgresql" desc="Dropping RHQ_CONFIG_UPDATE foreign key relation to RHQ_CONFIG">
                        ALTER TABLE rhq_config_update DROP CONSTRAINT rhq_config_update_configuration_id_fkey;
                    </statement>
                    <!-- the following PL/SQL is necessary since we have to deal with generated constraint names in the ora dbs -->
                    <statement targetDBVendor="oracle" desc="Dropping RHQ_CONFIG_UPDATE foreign key relation to RHQ_CONFIG">
                        DECLARE
                        CURSOR c IS
                        SELECT uc.constraint_name con
                        FROM user_constraints uc, user_cons_columns ucc
                        WHERE uc.table_name = 'RHQ_CONFIG_UPDATE'AND
                        uc.constraint_type = 'R' AND
                        uc.table_name = ucc.table_name AND
                        uc.constraint_name = ucc.constraint_name AND
                        ucc.column_name = 'CONFIGURATION_ID'
                        ;
                        alter_string VARCHAR2(500);
                        BEGIN
                        FOR r IN c LOOP
                        alter_string := 'ALTER TABLE RHQ_CONFIG_UPDATE DROP CONSTRAINT ' || r.con;
                        EXECUTE IMMEDIATE alter_string;
                        END LOOP;
                        END;
                    </statement>
                    <statement desc="Creating new RHQ_CONFIG_UPDATE foreign key relation to RHQ_CONFIG">
                        ALTER TABLE RHQ_CONFIG_UPDATE
                        ADD CONSTRAINT fk_config_update_config_1 FOREIGN KEY(configuration_id)
                        REFERENCES rhq_config ( id )
                        ON DELETE CASCADE
                    </statement>

                </schema-directSQL>

            </schemaSpec>

            <schemaSpec version="2.32">
                <!--
                    Remove the ClusterManagerJob from the Quartz tables. It has been renamed. Note that deleting the job removes
                    other rows by cascade delete.
                -->
                <schema-directSQL>
                    <statement desc="Remove the ClusterManagerJob from the Quartz tables. It has been renamed.">
                        DELETE FROM rhq_qrtz_job_details WHERE job_name =
                        'org.rhq.enterprise.server.scheduler.jobs.ClusterManagerJob'
                    </statement>
                </schema-directSQL>

            </schemaSpec>

            <schemaSpec version="2.33">
                <schema-deleteColumn table="RHQ_EVENT" column="ACK_TIME" />
                <schema-deleteColumn table="RHQ_EVENT" column="ACK_USER" />
            </schemaSpec>

            <!-- delete all constant data no longer used -->
            <schemaSpec version="2.34">
                <schema-directSQL>
                    <statement desc="Removing configuration data property no longer used">
                        DELETE FROM rhq_system_config
                        WHERE property_key = 'CAM_DATA_PURGE_RAW'
                    </statement>
                    <statement desc="Removing configuration data property no longer used">
                        DELETE FROM rhq_system_config
                        WHERE property_key = 'CAM_MULTICAST_ADDRESS'
                    </statement>
                    <statement desc="Removing configuration data property no longer used">
                        DELETE FROM rhq_system_config
                        WHERE property_key = 'CAM_MULTICAST_PORT'
                    </statement>
                    <statement desc="Removing configuration data property no longer used">
                        DELETE FROM rhq_system_config
                        WHERE property_key = 'DATA_STORE_ALL'
                    </statement>
                </schema-directSQL>
            </schemaSpec>

            <schemaSpec version="2.35">
                <!-- Remove RHQ_RESOURCE_GROUP.CLUSTER_KEY added in 2.31. This value will instead be the group name -->
                <schema-deleteColumn table="RHQ_RESOURCE_GROUP" column="CLUSTER_KEY" />
                <!-- Increase RHQ_RESOURCE_GROUP.NAME to accomodate the potentially large cluster key values -->
                <schema-alterColumn table="RHQ_RESOURCE_GROUP" column="NAME" columnType="VARCHAR2" precision="4000" />
            </schemaSpec>

            <schemaSpec version="2.36">
                <schema-directSQL>
                    <statement desc="Deleting unique constraint on RHQ_MEASUREMENT_DEF">
                        DROP INDEX RHQ_METRIC_DEF_KEY_IDX
                    </statement>
                </schema-directSQL>
                <schema-deleteColumn table="RHQ_MEASUREMENT_DEF" column="PER_MINUTE" />
                <schema-addColumn table="RHQ_MEASUREMENT_DEF" column="RAW_NUMERIC_TYPE" columnType="SMALLINT" />
                <schema-directSQL>
                    <statement desc="Populating values for new column RHQ_MEASUREMENT_DEF.RAW_NUMERIC_TYPE">
                        UPDATE RHQ_MEASUREMENT_DEF md
                        SET RAW_NUMERIC_TYPE = (SELECT NUMERIC_TYPE FROM RHQ_MEASUREMENT_DEF
                        WHERE NAME = md.NAME AND RESOURCE_TYPE_ID = md.RESOURCE_TYPE_ID AND (NUMERIC_TYPE = 1 OR NUMERIC_TYPE = 2))
                        WHERE NUMERIC_TYPE = 0
                    </statement>
                </schema-directSQL>
                <schema-directSQL>
                    <statement desc="Creating unique index on RHQ_MEASUREMENT_DEF (RESOURCE_TYPE_ID, NAME, RAW_NUMERIC_TYPE)">
                        CREATE UNIQUE INDEX RHQ_METRIC_DEF_KEY_IDX ON RHQ_MEASUREMENT_DEF (RESOURCE_TYPE_ID, NAME, RAW_NUMERIC_TYPE)
                    </statement>
                </schema-directSQL>
            </schemaSpec>

            <schemaSpec version="2.37">
                <schema-addColumn table="RHQ_GROUP_DEF" column="CALC_INTERVAL" columnType="LONG" />
                <schema-directSQL>
                    <statement desc="Defaulting all group definition recalculation intervals">
                        UPDATE RHQ_GROUP_DEF SET CALC_INTERVAL = 0
                    </statement>
                </schema-directSQL>
            </schemaSpec>

            <schemaSpec version="2.38">
                <!-- Keep these with the same columnType=VARCHAR2, but increase size -->
                <schema-alterColumn table="RHQ_CONTENT_SOURCE" column="NAME" columnType="VARCHAR2" precision="200" />

                <schema-alterColumn table="RHQ_CONTENT_SOURCE_TYPE" column="NAME" columnType="VARCHAR2" precision="200" />

                <schema-directSQL>
                    <statement desc="Removing obsolete content source sync jobs">
                        DELETE FROM RHQ_QRTZ_CRON_TRIGGERS WHERE TRIGGER_GROUP = 'syncContentSource'
                    </statement>
                    <statement>
                        DELETE FROM RHQ_QRTZ_JOB_DETAILS WHERE JOB_GROUP = 'syncContentSource'
                    </statement>
                    <statement>
                        DELETE FROM RHQ_QRTZ_SIMPLE_TRIGGERS WHERE TRIGGER_GROUP = 'syncContentSource'
                    </statement>
                    <statement>
                        DELETE FROM RHQ_QRTZ_TRIGGERS WHERE TRIGGER_GROUP = 'syncContentSource'
                    </statement>
                    <statement>
                        DELETE FROM RHQ_QRTZ_FIRED_TRIGGERS WHERE TRIGGER_GROUP = 'syncContentSource'
                    </statement>
                </schema-directSQL>
            </schemaSpec>

            <schemaSpec version="2.39">
                <!-- add a new table for OOBs -->
                <schema-directSQL>
                    <statement desc="Creating table RHQ_MEASUREMENT_OOB">
                        CREATE TABLE RHQ_MEASUREMENT_OOB ( SCHEDULE_ID INTEGER )
                    </statement>
                </schema-directSQL>
                <schema-alterColumn table="RHQ_MEASUREMENT_OOB" column="SCHEDULE_ID" nullable="FALSE" />
                <schema-addColumn table="RHQ_MEASUREMENT_OOB" column="TIME_STAMP" columnType="LONG" />
                <schema-alterColumn table="RHQ_MEASUREMENT_OOB" column="TIME_STAMP" nullable="FALSE" />
                <schema-directSQL>
                    <statement desc="Creating primary key for RHQ_MEASUREMENT_OOB">
                        ALTER TABLE RHQ_MEASUREMENT_OOB ADD CONSTRAINT rhq_meas_oob_id_t_pk PRIMARY KEY ( TIME_STAMP, SCHEDULE_ID )
                    </statement>
                </schema-directSQL>
                <schema-directSQL>
                    <statement desc="Creating RHQ_MEASUREMENT_OOB foreign key relation to RHQ_MEASUREMENT_SCHED">
                        ALTER TABLE RHQ_MEASUREMENT_OOB
                        ADD CONSTRAINT RHQ_M_OOB_M_SCHED_ID_FK
                        FOREIGN KEY ( SCHEDULE_ID )
                        REFERENCES RHQ_MEASUREMENT_SCHED ( ID )
                        ON DELETE CASCADE
                    </statement>
                </schema-directSQL>

                <schema-addColumn table="RHQ_MEASUREMENT_OOB" column="OOB_COUNT" columnType="INTEGER" />
                <schema-alterColumn table="RHQ_MEASUREMENT_OOB" column="OOB_COUNT" nullable="FALSE" />
                <schema-addColumn table="RHQ_MEASUREMENT_OOB" column="OOB_FACTOR" columnType="INTEGER" />
                <schema-alterColumn table="RHQ_MEASUREMENT_OOB" column="OOB_FACTOR" nullable="FALSE" />
            </schemaSpec>

            <schemaSpec version="2.40">
                <schema-directSQL>
                    <statement desc="Changing the default event purge time in system configuration to 2 weeks">
                        UPDATE RHQ_SYSTEM_CONFIG SET PROPERTY_VALUE = '1209600000' WHERE PROPERTY_KEY = 'EVENT_PURGE'
                    </statement>
                </schema-directSQL>
            </schemaSpec>

            <schemaSpec version="2.41">
                <schema-addColumn table="RHQ_PLUGIN" column="CONTENT" columnType="BLOB" />
            </schemaSpec>

            <schemaSpec version="2.42">
                <schema-addColumn table="RHQ_PLUGIN" column="MTIME" columnType="LONG" />
                <schema-directSQL>
                    <statement desc="Setting the plugin modified times to the same as created times">
                        UPDATE RHQ_PLUGIN SET MTIME = CTIME
                    </statement>
                </schema-directSQL>
                <schema-alterColumn table="RHQ_PLUGIN" column="MTIME" nullable="FALSE" />
            </schemaSpec>

            <schemaSpec version="2.43">
                <schema-deleteColumn table="RHQ_MEASUREMENT_OOB" column="OOB_COUNT" />
            </schemaSpec>

            <!-- RHQ 1448 -->
            <schemaSpec version="2.44">
                <schema-directSQL>
                    <statement desc="Creating index on RHQ_MEAS_DATA_NUM_R00 (SCHEDULE_ID)">
                        CREATE INDEX RHQ_MEAS_DATA_R00_SID_IDX ON RHQ_MEAS_DATA_NUM_R00 (schedule_id)
                     </statement>
                    <statement desc="Creating index on RHQ_MEAS_DATA_NUM_R01 (SCHEDULE_ID)">
                        CREATE INDEX RHQ_MEAS_DATA_R01_SID_IDX ON RHQ_MEAS_DATA_NUM_R01 (schedule_id)
                    </statement>
                    <statement desc="Creating index on RHQ_MEAS_DATA_NUM_R02 (SCHEDULE_ID)">
                        CREATE INDEX RHQ_MEAS_DATA_R02_SID_IDX ON RHQ_MEAS_DATA_NUM_R02 (schedule_id)
                    </statement>
                    <statement desc="Creating index on RHQ_MEAS_DATA_NUM_R03 (SCHEDULE_ID)">
                        CREATE INDEX RHQ_MEAS_DATA_R03_SID_IDX ON RHQ_MEAS_DATA_NUM_R03 (schedule_id)
                    </statement>
                    <statement desc="Creating index on RHQ_MEAS_DATA_NUM_R04 (SCHEDULE_ID)">
                        CREATE INDEX RHQ_MEAS_DATA_R04_SID_IDX ON RHQ_MEAS_DATA_NUM_R04 (schedule_id)
                    </statement>
                    <statement desc="Creating index on RHQ_MEAS_DATA_NUM_R05 (SCHEDULE_ID)">
                        CREATE INDEX RHQ_MEAS_DATA_R05_SID_IDX ON RHQ_MEAS_DATA_NUM_R05 (schedule_id)
                    </statement>
                    <statement desc="Creating index on RHQ_MEAS_DATA_NUM_R06 (SCHEDULE_ID)">
                        CREATE INDEX RHQ_MEAS_DATA_R06_SID_IDX ON RHQ_MEAS_DATA_NUM_R06 (schedule_id)
                    </statement>
                    <statement desc="Creating index on RHQ_MEAS_DATA_NUM_R07 (SCHEDULE_ID)">
                        CREATE INDEX RHQ_MEAS_DATA_R07_SID_IDX ON RHQ_MEAS_DATA_NUM_R07 (schedule_id)
                    </statement>
                    <statement desc="Creating index on RHQ_MEAS_DATA_NUM_R08 (SCHEDULE_ID)">
                        CREATE INDEX RHQ_MEAS_DATA_R08_SID_IDX ON RHQ_MEAS_DATA_NUM_R08 (schedule_id)
                    </statement>
                    <statement desc="Creating index on RHQ_MEAS_DATA_NUM_R09 (SCHEDULE_ID)">
                        CREATE INDEX RHQ_MEAS_DATA_R09_SID_IDX ON RHQ_MEAS_DATA_NUM_R09 (schedule_id)
                    </statement>
                    <statement desc="Creating index on RHQ_MEAS_DATA_NUM_R10 (SCHEDULE_ID)">
                        CREATE INDEX RHQ_MEAS_DATA_R10_SID_IDX ON RHQ_MEAS_DATA_NUM_R10 (schedule_id)
                    </statement>
                    <statement desc="Creating index on RHQ_MEAS_DATA_NUM_R11 (SCHEDULE_ID)">
                        CREATE INDEX RHQ_MEAS_DATA_R11_SID_IDX ON RHQ_MEAS_DATA_NUM_R11 (schedule_id)
                    </statement>
                    <statement desc="Creating index on RHQ_MEAS_DATA_NUM_R12 (SCHEDULE_ID)">
                        CREATE INDEX RHQ_MEAS_DATA_R12_SID_IDX ON RHQ_MEAS_DATA_NUM_R12 (schedule_id)
                    </statement>
                    <statement desc="Creating index on RHQ_MEAS_DATA_NUM_R13 (SCHEDULE_ID)">
                        CREATE INDEX RHQ_MEAS_DATA_R13_SID_IDX ON RHQ_MEAS_DATA_NUM_R13 (schedule_id)
                    </statement>
                    <statement desc="Creating index on RHQ_MEAS_DATA_NUM_R14 (SCHEDULE_ID)">
                        CREATE INDEX RHQ_MEAS_DATA_R14_SID_IDX ON RHQ_MEAS_DATA_NUM_R14 (schedule_id)
                    </statement>
                </schema-directSQL>
            </schemaSpec>

            <schemaSpec version="2.45">
                <schema-addColumn table="RHQ_SERVER" column="STATUS" columnType="INTEGER" />
                <schema-directSQL>
                    <statement desc="Updating existing servers with default STATUS flag">
                        UPDATE RHQ_SERVER SET STATUS = 0
                    </statement>
                </schema-directSQL>
                <schema-alterColumn table="RHQ_SERVER" column="STATUS" default="0" />
            </schemaSpec>

            <schemaSpec version="2.46">
                <schema-alterColumn table="RHQ_MEASUREMENT_DATA_TRAIT" column="VALUE" columnType="VARCHAR2" precision="4000" />
            </schemaSpec>

            <schemaSpec version="2.47">
                <schema-directSQL>
                    <statement desc="Removing stale row no longer needed for baseline computations">
                        DELETE FROM RHQ_SYSTEM_CONFIG WHERE PROPERTY_KEY = 'CAM_BASELINE_LASTTIME'
                    </statement>
                </schema-directSQL>
            </schemaSpec>

            <schemaSpec version="2.48">
                <schema-addColumn table="RHQ_RESOURCE_GROUP" column="CLUSTER_KEY" columnType="VARCHAR2" precision="4000" />
            </schemaSpec>

            <schemaSpec version="2.49">
                <schema-directSQL>
                    <statement desc="Remove old data from rhq_measurement_oob">
                        truncate table rhq_measurement_oob
                    </statement>
                </schema-directSQL>
                <schema-directSQL>
                    <statement desc="Remove the composite primary key">
                        ALTER TABLE rhq_measurement_oob DROP CONSTRAINT rhq_meas_oob_id_t_pk
                    </statement>
                    <statement desc="Introduce a primary key on schedule_id only">
                        ALTER TABLE rhq_measurement_oob ADD CONSTRAINT RHQ_MEAS_OOB_ID_PK PRIMARY KEY (schedule_id)
                    </statement>
                </schema-directSQL>
                <schema-directSQL>
                    <statement desc="Creating table RHQ_MEASUREMENT_OOB_tmp">
                        CREATE TABLE RHQ_MEASUREMENT_OOB_TMP ( SCHEDULE_ID INTEGER )
                    </statement>
                </schema-directSQL>
                <schema-alterColumn table="RHQ_MEASUREMENT_OOB_TMP" column="SCHEDULE_ID" nullable="FALSE" />
                <schema-addColumn table="RHQ_MEASUREMENT_OOB_TMP" column="TIME_STAMP" columnType="LONG" />
                <schema-alterColumn table="RHQ_MEASUREMENT_OOB_TMP" column="TIME_STAMP" nullable="FALSE" />
                <schema-directSQL>
                    <statement desc="Creating primary key for RHQ_MEASUREMENT_OOB_TMP">
                        ALTER TABLE RHQ_MEASUREMENT_OOB_TMP ADD CONSTRAINT rhq_meas_oob_t_s_pk PRIMARY KEY ( SCHEDULE_ID )
                    </statement>
                </schema-directSQL>
                <schema-addColumn table="RHQ_MEASUREMENT_OOB_TMP" column="OOB_FACTOR" columnType="INTEGER" />
                <schema-alterColumn table="RHQ_MEASUREMENT_OOB_TMP" column="OOB_FACTOR" nullable="FALSE" />
            </schemaSpec>

            <schemaSpec version="2.50">
                <schema-directSQL>
                    <statement desc="Creating index on RHQ_RESOURCE_ERROR.RESOURCE_ID">
                        CREATE INDEX RHQ_RES_ERROR_IDX_RES_ID ON RHQ_RESOURCE_ERROR (RESOURCE_ID)
                    </statement>
                </schema-directSQL>
            </schemaSpec>

            <schemaSpec version="2.51">
                <schema-addColumn table="RHQ_QRTZ_TRIGGERS" column="PRIORITY" columnType="INTEGER" />
                <schema-addColumn table="RHQ_QRTZ_FIRED_TRIGGERS" column="PRIORITY" columnType="INTEGER" />
            </schemaSpec>

            <schemaSpec version="2.52">
                <schema-directSQL>
                    <statement desc="Deleting unique name constraint on RHQ_RESOURCE_GROUP">
                        DROP INDEX RHQ_RES_GROUP_NAME
                    </statement>
                </schema-directSQL>
                <schema-directSQL>
                    <statement desc="Deleting unique name constraint on RHQ_RESOURCE_GROUP">
                        CREATE INDEX RHQ_RES_GROUP_NAME ON RHQ_RESOURCE_GROUP (name)
                    </statement>
                </schema-directSQL>
            </schemaSpec>

            <schemaSpec version="2.53">
                <schema-addColumn table="RHQ_AGENT" column="BACKFILLED" columnType="BOOLEAN" />
                <schema-directSQL>
                    <statement targetDBVendor="postgresql" desc="Updating backfilled bit for all agents">
                        UPDATE RHQ_AGENT SET BACKFILLED = FALSE
                    </statement>
                    <statement targetDBVendor="oracle" desc="Updating backfilled bit for all agents">
                        UPDATE RHQ_AGENT SET BACKFILLED = 0
                    </statement>
                </schema-directSQL>
                <schema-alterColumn table="RHQ_AGENT" column="BACKFILLED" nullable="FALSE" />
            </schemaSpec>

            <schemaSpec version="2.54">
                <schema-directSQL>
                    <statement desc="Updating Agent Max Quiet Time Allowed system configuration setting">
                        UPDATE rhq_system_config SET property_value = '900000' WHERE property_key =
                        'AGENT_MAX_QUIET_TIME_ALLOWED'
                    </statement>
                </schema-directSQL>
            </schemaSpec>

            <schemaSpec version="2.55">
                <schema-directSQL>
                    <statement desc="Creating index on TIME_STAMP column of RHQ_MEASUREMENT_DATA_NUM_1H">
                        CREATE INDEX RHQ_MEAS_DATA_1H_TIME_IDX ON RHQ_MEASUREMENT_DATA_NUM_1H(TIME_STAMP)
                    </statement>
                    <statement desc="Creating index on TIME_STAMP column of RHQ_MEASUREMENT_DATA_NUM_6H">
                        CREATE INDEX RHQ_MEAS_DATA_6H_TIME_IDX ON RHQ_MEASUREMENT_DATA_NUM_6H(TIME_STAMP)
                    </statement>
                </schema-directSQL>
                <schema-directSQL>
                    <statement desc="Creating index on RHQ_MEAS_DATA_NUM_R00 (TIME_STAMP)">
                        CREATE INDEX RHQ_MEAS_DATA_R00_TS_IDX ON RHQ_MEAS_DATA_NUM_R00 (TIME_STAMP)
                    </statement>
                    <statement desc="Creating index on RHQ_MEAS_DATA_NUM_R01 (TIME_STAMP)">
                        CREATE INDEX RHQ_MEAS_DATA_R01_TS_IDX ON RHQ_MEAS_DATA_NUM_R01 (TIME_STAMP)
                    </statement>
                    <statement desc="Creating index on RHQ_MEAS_DATA_NUM_R02 (TIME_STAMP)">
                        CREATE INDEX RHQ_MEAS_DATA_R02_TS_IDX ON RHQ_MEAS_DATA_NUM_R02 (TIME_STAMP)
                    </statement>
                    <statement desc="Creating index on RHQ_MEAS_DATA_NUM_R03 (TIME_STAMP)">
                        CREATE INDEX RHQ_MEAS_DATA_R03_TS_IDX ON RHQ_MEAS_DATA_NUM_R03 (TIME_STAMP)
                    </statement>
                    <statement desc="Creating index on RHQ_MEAS_DATA_NUM_R04 (TIME_STAMP)">
                        CREATE INDEX RHQ_MEAS_DATA_R04_TS_IDX ON RHQ_MEAS_DATA_NUM_R04 (TIME_STAMP)
                    </statement>
                    <statement desc="Creating index on RHQ_MEAS_DATA_NUM_R05 (TIME_STAMP)">
                        CREATE INDEX RHQ_MEAS_DATA_R05_TS_IDX ON RHQ_MEAS_DATA_NUM_R05 (TIME_STAMP)
                    </statement>
                    <statement desc="Creating index on RHQ_MEAS_DATA_NUM_R06 (TIME_STAMP)">
                        CREATE INDEX RHQ_MEAS_DATA_R06_TS_IDX ON RHQ_MEAS_DATA_NUM_R06 (TIME_STAMP)
                    </statement>
                    <statement desc="Creating index on RHQ_MEAS_DATA_NUM_R07 (TIME_STAMP)">
                        CREATE INDEX RHQ_MEAS_DATA_R07_TS_IDX ON RHQ_MEAS_DATA_NUM_R07 (TIME_STAMP)
                    </statement>
                    <statement desc="Creating index on RHQ_MEAS_DATA_NUM_R08 (TIME_STAMP)">
                        CREATE INDEX RHQ_MEAS_DATA_R08_TS_IDX ON RHQ_MEAS_DATA_NUM_R08 (TIME_STAMP)
                    </statement>
                    <statement desc="Creating index on RHQ_MEAS_DATA_NUM_R09 (TIME_STAMP)">
                        CREATE INDEX RHQ_MEAS_DATA_R09_TS_IDX ON RHQ_MEAS_DATA_NUM_R09 (TIME_STAMP)
                    </statement>
                    <statement desc="Creating index on RHQ_MEAS_DATA_NUM_R10 (TIME_STAMP)">
                        CREATE INDEX RHQ_MEAS_DATA_R10_TS_IDX ON RHQ_MEAS_DATA_NUM_R10 (TIME_STAMP)
                    </statement>
                    <statement desc="Creating index on RHQ_MEAS_DATA_NUM_R11 (TIME_STAMP)">
                        CREATE INDEX RHQ_MEAS_DATA_R11_TS_IDX ON RHQ_MEAS_DATA_NUM_R11 (TIME_STAMP)
                    </statement>
                    <statement desc="Creating index on RHQ_MEAS_DATA_NUM_R12 (TIME_STAMP)">
                        CREATE INDEX RHQ_MEAS_DATA_R12_TS_IDX ON RHQ_MEAS_DATA_NUM_R12 (TIME_STAMP)
                    </statement>
                    <statement desc="Creating index on RHQ_MEAS_DATA_NUM_R13 (TIME_STAMP)">
                        CREATE INDEX RHQ_MEAS_DATA_R13_TS_IDX ON RHQ_MEAS_DATA_NUM_R13 (TIME_STAMP)
                    </statement>
                    <statement desc="Creating index on RHQ_MEAS_DATA_NUM_R14 (TIME_STAMP)">
                        CREATE INDEX RHQ_MEAS_DATA_R14_TS_IDX ON RHQ_MEAS_DATA_NUM_R14 (TIME_STAMP)
                    </statement>
                </schema-directSQL>
            </schemaSpec>

            <schemaSpec version="2.56">
                <schema-directSQL>
                    <statement desc="Dropping index on RHQ_MEAS_DATA_R00_SID_IDX">
                        DROP INDEX RHQ_MEAS_DATA_R00_SID_IDX
                    </statement>
                    <statement desc="Dropping index on RHQ_MEAS_DATA_R01_SID_IDX">
                        DROP INDEX RHQ_MEAS_DATA_R01_SID_IDX
                    </statement>
                    <statement desc="Dropping index on RHQ_MEAS_DATA_R02_SID_IDX">
                        DROP INDEX RHQ_MEAS_DATA_R02_SID_IDX
                    </statement>
                    <statement desc="Dropping index on RHQ_MEAS_DATA_R03_SID_IDX">
                        DROP INDEX RHQ_MEAS_DATA_R03_SID_IDX
                    </statement>
                    <statement desc="Dropping index on RHQ_MEAS_DATA_R04_SID_IDX">
                        DROP INDEX RHQ_MEAS_DATA_R04_SID_IDX
                    </statement>
                    <statement desc="Dropping index on RHQ_MEAS_DATA_R05_SID_IDX">
                        DROP INDEX RHQ_MEAS_DATA_R05_SID_IDX
                    </statement>
                    <statement desc="Dropping index on RHQ_MEAS_DATA_R06_SID_IDX">
                        DROP INDEX RHQ_MEAS_DATA_R06_SID_IDX
                    </statement>
                    <statement desc="Dropping index on RHQ_MEAS_DATA_R07_SID_IDX">
                        DROP INDEX RHQ_MEAS_DATA_R07_SID_IDX
                    </statement>
                    <statement desc="Dropping index on RHQ_MEAS_DATA_R08_SID_IDX">
                        DROP INDEX RHQ_MEAS_DATA_R08_SID_IDX
                    </statement>
                    <statement desc="Dropping index on RHQ_MEAS_DATA_R09_SID_IDX">
                        DROP INDEX RHQ_MEAS_DATA_R09_SID_IDX
                    </statement>
                    <statement desc="Dropping index on RHQ_MEAS_DATA_R10_SID_IDX">
                        DROP INDEX RHQ_MEAS_DATA_R10_SID_IDX
                    </statement>
                    <statement desc="Dropping index on RHQ_MEAS_DATA_R11_SID_IDX">
                        DROP INDEX RHQ_MEAS_DATA_R11_SID_IDX
                    </statement>
                    <statement desc="Dropping index on RHQ_MEAS_DATA_R12_SID_IDX">
                        DROP INDEX RHQ_MEAS_DATA_R12_SID_IDX
                    </statement>
                    <statement desc="Dropping index on RHQ_MEAS_DATA_R13_SID_IDX">
                        DROP INDEX RHQ_MEAS_DATA_R13_SID_IDX
                    </statement>
                    <statement desc="Dropping index on RHQ_MEAS_DATA_R14_SID_IDX">
                        DROP INDEX RHQ_MEAS_DATA_R14_SID_IDX
                    </statement>
                </schema-directSQL>
            </schemaSpec>

            <schemaSpec version="2.57">
                <schema-directSQL>
                    <statement desc="Create index on RHQ_CONFIG_PROPERTY(PARENT_LIST_ID)">
                        CREATE INDEX RHQ_CONFIG_PROP_idx_list_key ON RHQ_CONFIG_PROPERTY(PARENT_LIST_ID)
                    </statement>
                </schema-directSQL>
            </schemaSpec>

            <schemaSpec version="2.58">
                <schema-addColumn table="RHQ_ALERT_DEFINITION" column="RESOURCE_GROUP_ID" columnType="INTEGER" />
                <schema-addColumn table="RHQ_ALERT_DEFINITION" column="GROUP_ALERT_DEF_ID" columnType="INTEGER" />
            </schemaSpec>

            <schemaSpec version="2.59">
                <schema-directSQL>
                    <statement desc="Changing default persistence mode to FILESYSTEM for new JBoss CSP content sources">
                      UPDATE rhq_content_source_type SET default_download_mode = 'FILESYSTEM'
                      WHERE id = 101
                   </statement>
                    <statement desc="Changing persistence mode to FILESYSTEM on out-of-box JBoss CSP content source">
                      UPDATE rhq_content_source SET download_mode = 'FILESYSTEM'
                      WHERE id = 101 AND configuration_id =
                      (SELECT configuration_id FROM rhq_config_property WHERE id = 112 AND string_value IS null)
                   </statement>
                </schema-directSQL>
            </schemaSpec>

            <schemaSpec version="2.60">
                <schema-createSequence name="RHQ_RAW_CONFIG_ID_SEQ" initial="10001" />
                <schema-directSQL>
                    <statement desc="Creating table RHQ_RAW_CONFIG">
                        CREATE TABLE RHQ_RAW_CONFIG (ID INTEGER PRIMARY KEY)
                    </statement>
                </schema-directSQL>
                <schema-alterColumn table="RHQ_RAW_CONFIG" column="ID" columnType="INTEGER" nullable="FALSE" />
                <schema-addColumn   table="RHQ_RAW_CONFIG" column="CONFIG_ID" columnType="INTEGER" />
                <schema-alterColumn table="RHQ_RAW_CONFIG" column="CONFIG_ID" nullable="false" />
                <schema-addColumn   table="RHQ_RAW_CONFIG" column="PATH" columnType="VARCHAR2" precision="512"/>
                <schema-addColumn   table="RHQ_RAW_CONFIG" column="CONTENTS" columnType="CLOB" />
                <schema-alterColumn table="RHQ_RAW_CONFIG" column="CONTENTS" nullable="false" />
                <schema-addColumn   table="RHQ_RAW_CONFIG" column="SHA256" columnType="VARCHAR2" precision="64"/>
                <schema-alterColumn table="RHQ_RAW_CONFIG" column="SHA256" nullable="false" />
                <schema-addColumn   table="RHQ_RAW_CONFIG" column="CTIME" columnType="LONG" />
                <schema-alterColumn table="RHQ_RAW_CONFIG" column="CTIME" nullable="false" />
                <schema-addColumn   table="RHQ_RAW_CONFIG" column="MTIME" columnType="LONG" />
                <schema-alterColumn table="RHQ_RAW_CONFIG" column="MTIME" nullable="false" />

                <schema-directSQL>
                    <statement desc="Creating RHQ_RAW_CONFIG foreign key relation to RHQ_CONFIG">
                        ALTER TABLE RHQ_RAW_CONFIG
                        ADD CONSTRAINT RHQ_RC_CONFIG_ID_FK
                        FOREIGN KEY (CONFIG_ID)
                        REFERENCES RHQ_CONFIG (ID)
                    </statement>
                </schema-directSQL>
            </schemaSpec>

            <schemaSpec version="2.60.1">
                <schema-addColumn table="RHQ_PLUGIN" column="AMPS_VERSION" columnType="VARCHAR2" precision="16" />
            </schemaSpec>

            <schemaSpec version="2.60.2">
                <schema-directSQL>
                    <!-- RHN_CHANNEL => RHQ_REPO -->
                    <statement>
                        ALTER TABLE RHQ_CHANNEL RENAME TO RHQ_REPO
                    </statement>
                    <statement targetDBVendor="postgresql">
                        ALTER TABLE RHQ_CHANNEL_ID_SEQ RENAME TO RHQ_REPO_ID_SEQ
                    </statement>
                    <statement targetDBVendor="oracle">
                        RENAME RHQ_CHANNEL_ID_SEQ TO RHQ_REPO_ID_SEQ
                    </statement>
                    <statement>
                        ALTER INDEX RHQ_CHANNEL_IDX
                        RENAME TO RHQ_REPO_IDX
                    </statement>
                    <statement targetDBVendor="postgresql">
                        ALTER TABLE RHQ_REPO
                        DROP CONSTRAINT RHQ_CHANNEL_PKEY CASCADE
                    </statement>
                    <statement targetDBVendor="postgresql">
                        ALTER TABLE RHQ_REPO
                        ADD CONSTRAINT RHQ_REPO_PKEY PRIMARY KEY ( ID )
                    </statement>
                    <!-- RHQ_CHANNEL_CONTENT_SRC_MAP => RHQ_REPO_CONTENT_SRC_MAP -->
                    <statement>
                        ALTER TABLE RHQ_CHANNEL_CONTENT_SRC_MAP
                        RENAME TO RHQ_REPO_CONTENT_SRC_MAP
                    </statement>
                    <statement>
                        ALTER TABLE RHQ_REPO_CONTENT_SRC_MAP
                        RENAME COLUMN CHANNEL_ID TO REPO_ID
                    </statement>
                    <statement>
                        ALTER TABLE RHQ_REPO_CONTENT_SRC_MAP
                        DROP CONSTRAINT RHQ_CHAN_CONTENT_SRC_MAP_KEY
                    </statement>
                    <statement>
                        ALTER TABLE RHQ_REPO_CONTENT_SRC_MAP
                        ADD CONSTRAINT RHQ_REPO_CONTENT_SRC_MAP_KEY
                        PRIMARY KEY ( REPO_ID, CONTENT_SRC_ID )
                    </statement>
                    <statement targetDBVendor="postgresql">
                        ALTER TABLE RHQ_REPO_CONTENT_SRC_MAP
                        ADD CONSTRAINT RHQ_REPO_CONTENT_SRC_MAP_REPO_ID_FKEY
                        FOREIGN KEY ( REPO_ID )
                        REFERENCES RHQ_REPO ( ID )
                    </statement>
                    <statement targetDBVendor="postgresql">
                        ALTER TABLE RHQ_REPO_CONTENT_SRC_MAP
                        DROP CONSTRAINT RHQ_CHANNEL_CONTENT_SRC_MAP_CONTENT_SRC_ID_FKEY
                    </statement>
                    <statement targetDBVendor="postgresql">
                        ALTER TABLE RHQ_REPO_CONTENT_SRC_MAP
                        ADD CONSTRAINT RHQ_REPO_CONTENT_SRC_MAP_CONTENT_SRC_ID_FKEY
                        FOREIGN KEY ( CONTENT_SRC_ID )
                        REFERENCES RHQ_CONTENT_SOURCE( ID )
                    </statement>

                    <!-- RHQ_CHANNEL_PKG_VERSION_MAP => RHQ_REPO_PKG_VERSION_MAP -->
                    <statement>
                        ALTER TABLE RHQ_CHANNEL_PKG_VERSION_MAP
                        RENAME TO RHQ_REPO_PKG_VERSION_MAP
                    </statement>
                    <statement>
                        ALTER TABLE RHQ_REPO_PKG_VERSION_MAP
                        RENAME COLUMN CHANNEL_ID TO REPO_ID
                    </statement>
                    <statement>
                        ALTER TABLE RHQ_REPO_PKG_VERSION_MAP
                        DROP CONSTRAINT RHQ_CHANNEL_PKG_VER_MAP_KEY
                    </statement>
                    <statement>
                        ALTER TABLE RHQ_REPO_PKG_VERSION_MAP
                        ADD CONSTRAINT RHQ_REPO_PKG_VER_MAP_KEY
                        PRIMARY KEY ( REPO_ID, PACKAGE_VERSION_ID )
                    </statement>
                    <statement targetDBVendor="postgresql">
                        ALTER TABLE RHQ_REPO_PKG_VERSION_MAP
                        DROP CONSTRAINT RHQ_CHANNEL_PKG_VERSION_MAP_PACKAGE_VERSION_ID_FKEY
                    </statement>
                    <statement targetDBVendor="postgresql">
                        ALTER TABLE RHQ_REPO_PKG_VERSION_MAP
                        ADD CONSTRAINT RHQ_REPO_PKG_VERSION_MAP_PACKAGE_VERSION_ID_FKEY
                        FOREIGN KEY ( PACKAGE_VERSION_ID )
                        REFERENCES RHQ_PACKAGE_VERSION ( ID )
                    </statement>
                    <statement targetDBVendor="postgresql">
                        ALTER TABLE RHQ_REPO_PKG_VERSION_MAP
                        ADD CONSTRAINT RHQ_REPO_PKG_VERSION_MAP_REPO_ID_FKEY
                        FOREIGN KEY ( REPO_ID )
                        REFERENCES RHQ_REPO ( ID )
                    </statement>

                    <!-- RHQ_CHANNEL_RESOURCE_MAP => RHQ_REPO_RESOURCE_MAP -->
                    <statement>
                        ALTER TABLE RHQ_CHANNEL_RESOURCE_MAP
                        RENAME TO RHQ_REPO_RESOURCE_MAP
                    </statement>
                    <statement>
                        ALTER TABLE RHQ_REPO_RESOURCE_MAP
                        RENAME COLUMN CHANNEL_ID TO REPO_ID
                    </statement>
                    <statement>
                        ALTER TABLE RHQ_REPO_RESOURCE_MAP
                        DROP CONSTRAINT RHQ_CHANNEL_RESOURCE_MAP_KEY
                    </statement>
                    <statement>
                        ALTER TABLE RHQ_REPO_RESOURCE_MAP
                        ADD CONSTRAINT RHQ_REPO_RESOURCE_MAP_KEY
                        PRIMARY KEY ( REPO_ID, RESOURCE_ID )
                    </statement>
                    <statement targetDBVendor="postgresql">
                        ALTER TABLE RHQ_REPO_RESOURCE_MAP
                        DROP CONSTRAINT RHQ_CHANNEL_RESOURCE_MAP_RESOURCE_ID_FKEY
                    </statement>
                    <statement targetDBVendor="postgresql">
                        ALTER TABLE RHQ_REPO_RESOURCE_MAP
                        ADD CONSTRAINT RHQ_REPO_RESOURCE_MAP_RESOURCE_ID_FKEY
                        FOREIGN KEY ( RESOURCE_ID )
                        REFERENCES RHQ_RESOURCE ( ID )
                    </statement>
                    <statement targetDBVendor="postgresql">
                        ALTER TABLE RHQ_REPO_RESOURCE_MAP
                        ADD CONSTRAINT RHQ_REPO_RESOURCE_MAP_REPO_ID_FKEY
                        FOREIGN KEY ( REPO_ID )
                        REFERENCES RHQ_REPO ( ID )
                    </statement>
                </schema-directSQL>

                <!-- RHQ_REPO_GROUP_TYPE -->
                <schema-createSequence name="RHQ_REPO_GROUP_TYPE_ID_SEQ" initial="10001" />
                <schema-directSQL>
                    <statement>
                        CREATE TABLE RHQ_REPO_GROUP_TYPE ( ID INTEGER PRIMARY KEY )
                    </statement>
                </schema-directSQL>
                <schema-alterColumn table="RHQ_REPO_GROUP_TYPE" column="ID" nullable="false" />
                <schema-addColumn   table="RHQ_REPO_GROUP_TYPE" column="NAME" precision="200" columnType="VARCHAR2" />
                <schema-alterColumn table="RHQ_REPO_GROUP_TYPE" column="NAME" nullable="false" />
                <schema-addColumn   table="RHQ_REPO_GROUP_TYPE" column="DESCRIPTION" precision="500" columnType="VARCHAR2" />
                <schema-directSQL>
                    <statement>
                        INSERT INTO RHQ_REPO_GROUP_TYPE ( ID, NAME )
                        VALUES ( 1, 'family' )
                    </statement>
                </schema-directSQL>

                <!-- RHQ_REPO_GROUP -->
                <schema-createSequence name="RHQ_REPO_GROUP_ID_SEQ" initial="10001" />
                <schema-directSQL>
                    <statement>
                        CREATE TABLE RHQ_REPO_GROUP ( ID INTEGER PRIMARY KEY )
                    </statement>
                </schema-directSQL>
                <schema-alterColumn table="RHQ_REPO_GROUP" column="ID" nullable="false" />
                <schema-addColumn   table="RHQ_REPO_GROUP" column="NAME" precision="200" columnType="VARCHAR2" />
                <schema-alterColumn table="RHQ_REPO_GROUP" column="NAME" nullable="false" />
                <schema-addColumn   table="RHQ_REPO_GROUP" column="DESCRIPTION" precision="500" columnType="VARCHAR2" />
                <schema-addColumn   table="RHQ_REPO_GROUP" column="REPO_GROUP_TYPE_ID" columnType="INTEGER" />
                <schema-alterColumn table="RHQ_REPO_GROUP" column="REPO_GROUP_TYPE_ID" nullable="false" />
                <schema-directSQL>
                    <statement>
                        ALTER TABLE RHQ_REPO_GROUP
                        ADD CONSTRAINT RHQ_RG_REPO_GROUP_TYPE_ID_FK
                        FOREIGN KEY ( REPO_GROUP_TYPE_ID )
                        REFERENCES RHQ_REPO_GROUP_TYPE ( ID )
                    </statement>
                    <statement>
                        CREATE UNIQUE INDEX RHQ_REPO_GROUP_IDX
                        ON RHQ_REPO_GROUP ( NAME, REPO_GROUP_TYPE_ID )
                    </statement>
                </schema-directSQL>

                <!-- RHQ_REPO_REPO_GROUP_MAP -->
                <schema-directSQL>
                    <statement>
                        CREATE TABLE RHQ_REPO_REPO_GROUP_MAP ( REPO_ID INTEGER )
                    </statement>
                </schema-directSQL>
                <schema-alterColumn table="RHQ_REPO_REPO_GROUP_MAP" column="REPO_ID" nullable="false" />
                <schema-addColumn   table="RHQ_REPO_REPO_GROUP_MAP" column="REPO_GROUP_ID" columnType="INTEGER" />
                <schema-alterColumn table="RHQ_REPO_REPO_GROUP_MAP" column="REPO_GROUP_ID" nullable="false" />
                <schema-addColumn   table="RHQ_REPO_REPO_GROUP_MAP" column="CTIME" columnType="LONG" />
                <schema-alterColumn table="RHQ_REPO_REPO_GROUP_MAP" column="CTIME" nullable="false" />
                <schema-directSQL>
                    <statement>
                        ALTER TABLE RHQ_REPO_REPO_GROUP_MAP
                        ADD CONSTRAINT RHQ_REPO_REPO_GROUP_MAP_KEY
                        PRIMARY KEY ( REPO_ID, REPO_GROUP_ID )
                    </statement>
                    <statement>
                        ALTER TABLE RHQ_REPO_REPO_GROUP_MAP
                        ADD CONSTRAINT RHQ_RRGM_REPO_ID_FK
                        FOREIGN KEY ( REPO_ID )
                        REFERENCES RHQ_REPO ( ID )
                    </statement>
                    <statement>
                        ALTER TABLE RHQ_REPO_REPO_GROUP_MAP
                        ADD CONSTRAINT RHQ_RRGM_REPO_GROUP_ID_FK
                        FOREIGN KEY ( REPO_GROUP_ID )
                        REFERENCES RHQ_REPO_GROUP ( ID )
                    </statement>
                </schema-directSQL>

                <!-- RHQ_REPO_RELATION_TYPE -->
                <schema-createSequence name="RHQ_REPO_RELATION_TYPE_ID_SEQ" initial="10001" />
                <schema-directSQL>
                    <statement>
                        CREATE TABLE RHQ_REPO_RELATION_TYPE ( ID INTEGER PRIMARY KEY )
                    </statement>
                </schema-directSQL>
                <schema-alterColumn table="RHQ_REPO_RELATION_TYPE" column="ID" nullable="false" />
                <schema-addColumn   table="RHQ_REPO_RELATION_TYPE" column="NAME" precision="200" columnType="VARCHAR2" />
                <schema-alterColumn table="RHQ_REPO_RELATION_TYPE" column="NAME" nullable="false" />
                <schema-addColumn   table="RHQ_REPO_RELATION_TYPE" column="DESCRIPTION" precision="500" columnType="VARCHAR2" />
                <schema-directSQL>
                    <statement>
                        INSERT INTO
                        RHQ_REPO_RELATION_TYPE ( ID, NAME )
                        VALUES ( 1, 'parent' )
                    </statement>
                    <statement>
                        INSERT INTO
                        RHQ_REPO_RELATION_TYPE ( ID, NAME )
                        VALUES ( 2, 'clone' )
                    </statement>
                </schema-directSQL>

                <!-- RHQ_REPO_RELATION -->
                <schema-createSequence name="RHQ_REPO_RELATION_ID_SEQ" initial="10001" />
                <schema-directSQL>
                    <statement>
                        CREATE TABLE RHQ_REPO_RELATION ( ID INTEGER PRIMARY KEY )
                    </statement>
                </schema-directSQL>
                <schema-alterColumn table="RHQ_REPO_RELATION" column="ID" nullable="false" />
                <schema-addColumn   table="RHQ_REPO_RELATION" column="RELATED_REPO_ID" columnType="INTEGER" />
                <schema-alterColumn table="RHQ_REPO_RELATION" column="RELATED_REPO_ID" nullable="false" />
                <schema-addColumn   table="RHQ_REPO_RELATION" column="REPO_RELATION_TYPE_ID" columnType="INTEGER" />
                <schema-alterColumn table="RHQ_REPO_RELATION" column="REPO_RELATION_TYPE_ID" nullable="false" />
                <schema-directSQL>
                    <statement>
                        ALTER TABLE RHQ_REPO_RELATION
                        ADD CONSTRAINT RHQ_RR_RELATED_REPO_ID_FK
                        FOREIGN KEY ( RELATED_REPO_ID )
                        REFERENCES RHQ_REPO ( ID )
                    </statement>
                    <statement>
                        ALTER TABLE RHQ_REPO_RELATION
                        ADD CONSTRAINT RHQ_RR_R_RELATION_TYPE_ID_FK
                        FOREIGN KEY ( REPO_RELATION_TYPE_ID )
                        REFERENCES RHQ_REPO_RELATION_TYPE ( ID )
                    </statement>
                </schema-directSQL>

                <!-- RHQ_REPO_REPO_RELATION_MAP -->
                <schema-directSQL>
                    <statement>
                        CREATE TABLE RHQ_REPO_REPO_RELATION_MAP ( REPO_ID INTEGER )
                    </statement>
                </schema-directSQL>
                <schema-alterColumn table="RHQ_REPO_REPO_RELATION_MAP" column="REPO_ID" nullable="false" />
                <schema-addColumn   table="RHQ_REPO_REPO_RELATION_MAP" column="REPO_RELATION_ID" columnType="INTEGER" />
                <schema-alterColumn table="RHQ_REPO_REPO_RELATION_MAP" column="REPO_RELATION_ID" nullable="false" />
                <schema-addColumn   table="RHQ_REPO_REPO_RELATION_MAP" column="CTIME" columnType="LONG" />
                <schema-alterColumn table="RHQ_REPO_REPO_RELATION_MAP" column="CTIME" nullable="false" />
                <schema-directSQL>
                    <statement>
                        ALTER TABLE RHQ_REPO_REPO_RELATION_MAP
                        ADD CONSTRAINT RHQ_REPO_REPO_RELATION_MAP_KEY
                        PRIMARY KEY ( REPO_ID, REPO_RELATION_ID )
                    </statement>
                    <statement>
                        ALTER TABLE RHQ_REPO_REPO_RELATION_MAP
                        ADD CONSTRAINT RHQ_RRRM_REPO_ID_FK
                        FOREIGN KEY ( REPO_ID )
                        REFERENCES RHQ_REPO ( ID )
                    </statement>
                    <statement>
                        ALTER TABLE RHQ_REPO_REPO_RELATION_MAP
                        ADD CONSTRAINT RHQ_RRRM_REPO_RELATION_ID_FK
                        FOREIGN KEY ( REPO_RELATION_ID )
                        REFERENCES RHQ_REPO_RELATION ( ID )
                    </statement>
                </schema-directSQL>
            </schemaSpec>

            <schemaSpec version="2.61">
                <schema-createSequence name="RHQ_DISTRIBUTION_TYPE_ID_SEQ" initial="10001" />            
                <schema-directSQL>
                    <statement>
                        CREATE TABLE RHQ_DISTRIBUTION_TYPE ( ID INTEGER PRIMARY KEY )
                    </statement>
                </schema-directSQL>
                <schema-alterColumn table="RHQ_DISTRIBUTION_TYPE" column="ID" nullable="false" />
                <schema-addColumn   table="RHQ_DISTRIBUTION_TYPE" column="NAME" precision="200" columnType="VARCHAR2" />
                <schema-alterColumn table="RHQ_DISTRIBUTION_TYPE" column="NAME" nullable="false" />
                <schema-addColumn   table="RHQ_DISTRIBUTION_TYPE" column="DESCRIPTION" precision="500" columnType="VARCHAR2" />
                <schema-directSQL>
                    <statement>
                        INSERT INTO
                        RHQ_DISTRIBUTION_TYPE ( ID, NAME, DESCRIPTION )
                        VALUES ( 1, 'kickstart', 'Linux kickstart distribution' )
                     </statement>
                    <statement>
                        INSERT INTO
                        RHQ_DISTRIBUTION_TYPE ( ID, NAME, DESCRIPTION )
                        VALUES ( 2, 'jumpstart', 'solaris jumpstart distribution' )
                     </statement>
                </schema-directSQL>

                <schema-createSequence name="RHQ_RHQ_DISTRIBUTION_ID_SEQ" initial="10001" />
                <schema-directSQL>                
                    <statement desc="Creating table RHQ_DISTRIBUTION">
                        CREATE TABLE RHQ_DISTRIBUTION ( ID INTEGER PRIMARY KEY )
                    </statement>
                </schema-directSQL>
                <schema-alterColumn table="RHQ_DISTRIBUTION" column="ID" nullable="false" />                
                <schema-addColumn   table="RHQ_DISTRIBUTION" column="DISTRIBUTION_TYPE_ID" columnType="INTEGER" />
                <schema-alterColumn table="RHQ_DISTRIBUTION" column="DISTRIBUTION_TYPE_ID" nullable="false" />
                <schema-addColumn   table="RHQ_DISTRIBUTION" column="LABEL" precision="64" columnType="VARCHAR2" />
                <schema-alterColumn table="RHQ_DISTRIBUTION" column="LABEL" nullable="false" />
                <schema-addColumn   table="RHQ_DISTRIBUTION" column="BASE_PATH" precision="256" columnType="VARCHAR2" />
                <schema-alterColumn table="RHQ_DISTRIBUTION" column="BASE_PATH" nullable="false" />
                <schema-addColumn   table="RHQ_DISTRIBUTION" column="LAST_MODIFIED" columnType="LONG" />
                <schema-alterColumn table="RHQ_DISTRIBUTION" column="LAST_MODIFIED" nullable="false" />
                <schema-directSQL>
                    <statement>
                        CREATE UNIQUE INDEX RHQ_DISTRIBUTION_IDX ON RHQ_DISTRIBUTION ( LABEL, BASE_PATH )
                    </statement>
                </schema-directSQL>
                <schema-directSQL>
                    <statement>
                        ALTER TABLE RHQ_DISTRIBUTION
                        ADD CONSTRAINT RHQ_D_DISTRIBUTION_TYPE_ID_FK
                        FOREIGN KEY ( DISTRIBUTION_TYPE_ID )
                        REFERENCES RHQ_DISTRIBUTION_TYPE ( ID )
                    </statement>
                </schema-directSQL>

                <schema-directSQL>
                    <statement desc="Creating table RHQ_REPO_DISTRIBUTION">
                        CREATE TABLE RHQ_REPO_DISTRIBUTION ( REPO_ID INTEGER )
                    </statement>
                </schema-directSQL>
                <schema-alterColumn table="RHQ_REPO_DISTRIBUTION" column="REPO_ID" nullable="false" />
                <schema-addColumn   table="RHQ_REPO_DISTRIBUTION" column="DISTRIBUTION_ID" columnType="INTEGER" />
                <schema-alterColumn table="RHQ_REPO_DISTRIBUTION" column="DISTRIBUTION_ID" nullable="false" />
                <schema-addColumn   table="RHQ_REPO_DISTRIBUTION" column="LAST_MODIFIED" columnType="LONG" />
                <schema-alterColumn table="RHQ_REPO_DISTRIBUTION" column="LAST_MODIFIED" nullable="false" />
                <schema-directSQL>
                    <statement>
                        ALTER TABLE RHQ_REPO_DISTRIBUTION ADD CONSTRAINT RHQ_REPO_DIST_MAP_KEY
                        PRIMARY KEY ( REPO_ID, DISTRIBUTION_ID )
                    </statement>
                    <statement>
                        ALTER TABLE RHQ_REPO_DISTRIBUTION
                        ADD CONSTRAINT RHQ_RD_REPO_ID_FK
                        FOREIGN KEY ( REPO_ID )
                        REFERENCES RHQ_REPO ( ID )
                    </statement>
                    <statement>
                        ALTER TABLE RHQ_REPO_DISTRIBUTION
                        ADD CONSTRAINT RHQ_RD_DISTRIBUTION_ID_FK
                        FOREIGN KEY ( DISTRIBUTION_ID )
                        REFERENCES RHQ_DISTRIBUTION ( ID )
                    </statement>
                </schema-directSQL>
            </schemaSpec>

            <schemaSpec version="2.62">
                <schema-alterColumn table="RHQ_CONFIG_PROP_DEF" column="NAME" columnType="VARCHAR2" precision="255" />
                <schema-alterColumn table="RHQ_CONFIG_PROPERTY" column="NAME" columnType="VARCHAR2" precision="255" />
            </schemaSpec>

            <schemaSpec version="2.62.2">
                <schema-addColumn table="RHQ_CONFIG_DEF" column="CONFIG_FORMAT" columnType="VARCHAR2" precision="32" />
            </schemaSpec>

            <schemaSpec version="2.63">
                <schema-addColumn   table="RHQ_REPO" column="IS_CANDIDATE" columnType="BOOLEAN" />                

                <schema-directSQL>
                    <statement targetDBVendor="postgresql">
                        UPDATE RHQ_REPO SET IS_CANDIDATE = FALSE
                     </statement>
                    <statement targetDBVendor="oracle">
                        UPDATE RHQ_REPO SET IS_CANDIDATE = 0
                     </statement>
                </schema-directSQL>
                <schema-alterColumn table="RHQ_REPO" column="IS_CANDIDATE" nullable="false" />                
            </schemaSpec>

            <!-- Generic tagging support -->
            <schemaSpec version="2.64">
                <schema-createSequence name="RHQ_TAG_ID_SEQ" initial="10001" />
                <schema-directSQL>
                    <statement>
                        CREATE TABLE RHQ_TAG ( ID INTEGER PRIMARY KEY )
                    </statement>
                </schema-directSQL>
                <schema-alterColumn table="RHQ_TAG" column="ID" nullable="false" />
                <schema-addColumn   table="RHQ_TAG" column="NAME" precision="200" columnType="VARCHAR2" />
                <schema-alterColumn table="RHQ_TAG" column="NAME" nullable="false" />
                <schema-addColumn   table="RHQ_TAG" column="DESCRIPTION" precision="500" columnType="VARCHAR2" />
            </schemaSpec>

            <!-- Distribution Files -->
            <schemaSpec version="2.65">
                <schema-createSequence name="RHQ_DISTRIBUTION_FILE_ID_SEQ" initial="10001" />
                <schema-directSQL>
                    <statement>
                        CREATE TABLE RHQ_DISTRIBUTION_FILE (ID INTEGER PRIMARY KEY)
                    </statement>
                </schema-directSQL>
                <schema-alterColumn table="RHQ_DISTRIBUTION_FILE" column="ID" nullable="false" />                
                <schema-addColumn   table="RHQ_DISTRIBUTION_FILE" column="DISTRIBUTION_ID" columnType="INTEGER" />
                <schema-alterColumn table="RHQ_DISTRIBUTION_FILE" column="DISTRIBUTION_ID" nullable="false" />
                <schema-addColumn   table="RHQ_DISTRIBUTION_FILE" column="RELATIVE_FILENAME" precision="256" columnType="VARCHAR2" />
                <schema-alterColumn table="RHQ_DISTRIBUTION_FILE" column="RELATIVE_FILENAME" nullable="false" />
                <schema-addColumn   table="RHQ_DISTRIBUTION_FILE" column="MD5SUM" precision="64" columnType="VARCHAR2" />
                <schema-alterColumn table="RHQ_DISTRIBUTION_FILE" column="MD5SUM" nullable="false" />
                <schema-addColumn   table="RHQ_DISTRIBUTION_FILE" column="LAST_MODIFIED" columnType="LONG" />
                <schema-alterColumn table="RHQ_DISTRIBUTION_FILE" column="LAST_MODIFIED" nullable="false" />
                <schema-directSQL>
                    <statement>
                        ALTER TABLE RHQ_DISTRIBUTION_FILE
                        ADD CONSTRAINT RHQ_DF_DISTRIBUTION_ID_FK
                        FOREIGN KEY (DISTRIBUTION_ID)
                        REFERENCES RHQ_DISTRIBUTION ( ID )
                    </statement>
                    <statement>
                        CREATE UNIQUE INDEX RHQ_DISTRIBUTION_FILE_IDX
                        ON RHQ_DISTRIBUTION_FILE ( DISTRIBUTION_ID, RELATIVE_FILENAME )
                    </statement>
                </schema-directSQL>
            </schemaSpec>

            <!-- RHQ_REPO_TAG_MAP -->
            <schemaSpec version="2.66">
                <schema-directSQL>
                    <statement>
                        CREATE TABLE RHQ_REPO_TAG_MAP ( REPO_ID INTEGER )
                    </statement>
                </schema-directSQL>
                <schema-alterColumn table="RHQ_REPO_TAG_MAP" column="REPO_ID" nullable="false" />
                <schema-addColumn   table="RHQ_REPO_TAG_MAP" column="TAG_ID" columnType="INTEGER" />
                <schema-alterColumn table="RHQ_REPO_TAG_MAP" column="TAG_ID" nullable="false" />
                <schema-directSQL>
                    <statement>
                        ALTER TABLE RHQ_REPO_TAG_MAP
                        ADD CONSTRAINT RHQ_REPO_TAG_MAP_KEY
                        PRIMARY KEY ( REPO_ID, TAG_ID )
                    </statement>
                    <statement>
                        ALTER TABLE RHQ_REPO_TAG_MAP
                        ADD CONSTRAINT RHQ_RTM_REPO_ID_FK
                        FOREIGN KEY ( REPO_ID )
                        REFERENCES RHQ_REPO ( ID )
                    </statement>
                    <statement>
                        ALTER TABLE RHQ_REPO_TAG_MAP
                        ADD CONSTRAINT RHQ_RTM_TAG_ID_FK
                        FOREIGN KEY ( TAG_ID )
                        REFERENCES RHQ_TAG ( ID )
                    </statement>
                </schema-directSQL>
            </schemaSpec>

            <!-- Add support for server-side plugins -->
            <schemaSpec version="2.69">
                <!-- add the new column that indicates if this is deployed on the SERVER or AGENT -->
                <schema-addColumn table="RHQ_PLUGIN" column="DEPLOYMENT" columnType="VARCHAR2" precision="8" />
                <schema-directSQL>
                    <statement desc="Updating existing plugins with default deployment of AGENT">
                        UPDATE RHQ_PLUGIN SET DEPLOYMENT = 'AGENT'
                    </statement>
                </schema-directSQL>
                <schema-alterColumn table="RHQ_PLUGIN" column="DEPLOYMENT" nullable="FALSE" />

                <!-- add the new column that provides configuration to a plugin -->
                <schema-addColumn table="RHQ_PLUGIN" column="PLUGIN_CONFIG_ID" columnType="INTEGER" />
                <schema-directSQL>
                    <statement desc="Creating RHQ_PLUGIN foreign key relation to RHQ_CONFIG for plugin config">
                        ALTER TABLE RHQ_PLUGIN
                        ADD CONSTRAINT RHQ_P_PLUGIN_CONFIG_ID_FK
                        FOREIGN KEY (PLUGIN_CONFIG_ID)
                        REFERENCES RHQ_CONFIG (ID)
                    </statement>
                </schema-directSQL>

                <!-- add the new column that provides configuration to a plugin -->
                <schema-addColumn table="RHQ_PLUGIN" column="JOBS_CONFIG_ID" columnType="INTEGER" />
                <schema-directSQL>
                    <statement desc="Creating RHQ_PLUGIN foreign key relation to RHQ_CONFIG for scheduled jobs">
                        ALTER TABLE RHQ_PLUGIN
                        ADD CONSTRAINT RHQ_P_JOBS_CONFIG_ID_FK
                        FOREIGN KEY (JOBS_CONFIG_ID)
                        REFERENCES RHQ_CONFIG (ID)
                    </statement>
                </schema-directSQL>

                <!-- Fix bug:538157 -->
                <schema-directSQL>
                    <statement>
                        CREATE INDEX RHQ_REPO_PKG_VER_MAP_IDX
                        ON RHQ_REPO_PKG_VERSION_MAP ( PACKAGE_VERSION_ID )
                    </statement>
                </schema-directSQL>
            </schemaSpec>

            <schemaSpec version="2.69.1">
                <!-- add the new column that indicates if this is plugin has been deleted -->
                <schema-addColumn table="RHQ_PLUGIN" column="STATUS" columnType="VARCHAR2" precision="16" />
                <schema-directSQL>
                    <statement desc="Updating existing plugins with status of INSTALLED">
                        UPDATE RHQ_PLUGIN SET STATUS = 'INSTALLED'
                    </statement>
                </schema-directSQL>
                <schema-alterColumn table="RHQ_PLUGIN" column="STATUS" nullable="FALSE" />
            </schemaSpec>

            <schemaSpec version="2.69.2">
                <!-- plugin names must be unique only if they are deployed on the same side (agent vs. server) -->
                <schema-directSQL>
                    <statement desc="Dropping unique index on RHQ_PLUGIN (NAME)">
                        DROP INDEX RHQ_PLUGIN_NAME_IDX
                    </statement>
                    <statement desc="Creating unique index on RHQ_PLUGIN (NAME, DEPLOYMENT) so server plugin names need not be unique with agent plugins">
                        CREATE UNIQUE INDEX RHQ_PLUGIN_NAME_DEPLOY_IDX ON RHQ_PLUGIN (NAME, DEPLOYMENT)
                    </statement>
                </schema-directSQL>
            </schemaSpec>

            <schemaSpec version="2.69.3">
                <!-- add the new column that indicates what type of plugin this is (e.g. alert, generic, content) - for server plugins only -->
                <schema-addColumn table="RHQ_PLUGIN" column="PTYPE" columnType="VARCHAR2" precision="200" />
            </schemaSpec>

            <schemaSpec version="2.70">
                <schema-addColumn table="RHQ_ALERT" column="ACK_TIME" columnType="LONG" />
                <schema-addColumn table="RHQ_ALERT" column="ACK_SUBJECT" precision="100" columnType="VARCHAR2" />
            </schemaSpec>
            <schemaSpec version="2.70.1">
                <schema-addColumn table="RHQ_ALERT_NOTIFICATION" column="SENDER_NAME" precision="100" columnType="VARCHAR2" />
                <schema-addColumn table="RHQ_ALERT_NOTIFICATION" column="SENDER_CONFIG_ID" columnType="INTEGER" />
                <schema-directSQL>
                    <statement>
                        ALTER TABLE RHQ_ALERT_NOTIFICATION
                        ADD CONSTRAINT RHQ_AN_SENDER_CONFIG_ID_FK
                        FOREIGN KEY (SENDER_CONFIG_ID)
                        REFERENCES RHQ_CONFIG (ID)
                    </statement>
                </schema-directSQL>
            </schemaSpec>
            <schemaSpec version="2.70.2">
                <!-- turn first-class notification data into configuration objects for custom alert senders -->
                <schema-alterColumn table="RHQ_ALERT_NOTIFICATION" column="NOTIFICATION_TYPE" nullable="TRUE" />
                <schema-javaTask className="CustomAlertSenderUpgradeTask" />
                <schema-directSQL>
                    <statement desc="Removing obsolete alert notifications">
                        DELETE FROM RHQ_ALERT_NOTIFICATION WHERE NOTIFICATION_TYPE IS NOT NULL
                    </statement>
                </schema-directSQL>
                <schema-deleteColumn table="RHQ_ALERT_NOTIFICATION" column="NOTIFICATION_TYPE" />
            </schemaSpec>
            <schemaSpec version="2.70.3">
                <!-- remove first-class alert notification structures from definition side of the model-->
                <schema-deleteColumn table="RHQ_ALERT_NOTIFICATION" column="snmp_host" />
                <schema-deleteColumn table="RHQ_ALERT_NOTIFICATION" column="snmp_port" />
                <schema-deleteColumn table="RHQ_ALERT_NOTIFICATION" column="snmp_oid" />
                <schema-deleteColumn table="RHQ_ALERT_NOTIFICATION" column="email_address" />
                <schema-deleteColumn table="RHQ_ALERT_NOTIFICATION" column="role_id" />
                <schema-deleteColumn table="RHQ_ALERT_NOTIFICATION" column="subject_id" />
            </schemaSpec>
            <schemaSpec version="2.70.4">
                <schema-deleteColumn table="RHQ_ALERT_NOTIF_LOG" column="roles" />
                <schema-deleteColumn table="RHQ_ALERT_NOTIF_LOG" column="subjects" />
                <schema-deleteColumn table="RHQ_ALERT_NOTIF_LOG" column="emails" />
            </schemaSpec>
            <schemaSpec version="2.70.5">
                <schema-addColumn table="RHQ_ALERT_NOTIF_LOG" column="SENDER" columnType="VARCHAR2" precision="200" />
                <schema-addColumn table="RHQ_ALERT_NOTIF_LOG" column="RESULT_STATE" columnType="VARCHAR2" precision="20" />
                <schema-addColumn table="RHQ_ALERT_NOTIF_LOG" column="MESSAGE" columnType="VARCHAR2" precision="4000" />
                <schema-addColumn table="RHQ_ALERT_NOTIF_LOG" column="ALL_EMAILS" columnType="VARCHAR2" precision="4000" />
                <schema-addColumn table="RHQ_ALERT_NOTIF_LOG" column="EMAILS_FAILED" columnType="VARCHAR2" precision="4000" />
            </schemaSpec>
            <schemaSpec version="2.70.6">
                <schema-directSQL>
                    <statement>
                        DROP INDEX RHQ_ALERT_IDX_ALERT
                    </statement>
                    <statement>
                        CREATE INDEX RHQ_ALERT_IDX_ALERT ON RHQ_ALERT_NOTIF_LOG (alert_id)
                    </statement>
                </schema-directSQL>
            </schemaSpec>

            <!-- RHQ Advisory Representation -->
            <schemaSpec version="2.71">
                <schema-createSequence name="RHQ_ADVISORY_ID_SEQ" initial="10001" />
                <schema-directSQL>
                    <statement desc="Creating table RHQ_ADVISORY">
                        CREATE TABLE RHQ_ADVISORY ( ID INTEGER PRIMARY KEY )
                    </statement>
                </schema-directSQL>

                <schema-alterColumn table="RHQ_ADVISORY" column="ID" nullable="false" columnType="INTEGER" />
                <schema-addColumn   table="RHQ_ADVISORY" column="ADVISORY" precision="64" columnType="VARCHAR2" />
                <schema-alterColumn table="RHQ_ADVISORY" column="ADVISORY" nullable="false" />
                <schema-addColumn   table="RHQ_ADVISORY" column="ADVISORY_TYPE" precision="64" columnType="VARCHAR2" />
                <schema-alterColumn table="RHQ_ADVISORY" column="ADVISORY_TYPE" nullable="false" />
                <schema-addColumn   table="RHQ_ADVISORY" column="ADVISORY_REL" precision="64" columnType="VARCHAR2" />
                <schema-addColumn   table="RHQ_ADVISORY" column="ADVISORY_NAME" precision="64" columnType="VARCHAR2" />
                <schema-addColumn   table="RHQ_ADVISORY" column="DESCRIPTION" precision="4000" columnType="VARCHAR2" />
                <schema-addColumn   table="RHQ_ADVISORY" column="SYNOPSIS" precision="4000" columnType="VARCHAR2" />
                <schema-alterColumn table="RHQ_ADVISORY" column="SYNOPSIS" nullable="false" />
                <schema-addColumn   table="RHQ_ADVISORY" column="TOPIC" precision="4000" columnType="VARCHAR2" />
                <schema-addColumn   table="RHQ_ADVISORY" column="SOLUTION" precision="4000" columnType="VARCHAR2" />
                <schema-addColumn   table="RHQ_ADVISORY" column="SEVERITY" precision="64" columnType="VARCHAR2" />
                <schema-addColumn   table="RHQ_ADVISORY" column="ISSUE_DATE" columnType="LONG" />
                <schema-addColumn   table="RHQ_ADVISORY" column="UPDATE_DATE" columnType="LONG" />
                <schema-addColumn   table="RHQ_ADVISORY" column="CTIME" columnType="LONG" />
                <schema-alterColumn table="RHQ_ADVISORY" column="CTIME" nullable="false" />
                <schema-addColumn   table="RHQ_ADVISORY" column="LAST_MODIFIED" columnType="LONG" />
                <schema-alterColumn table="RHQ_ADVISORY" column="LAST_MODIFIED" nullable="false" />

                <schema-directSQL>
                    <statement>
                        CREATE UNIQUE INDEX RHQ_ADVISORY_NAME_UQ ON RHQ_ADVISORY ( ADVISORY_NAME )
                    </statement>
                    <statement>
                        CREATE UNIQUE INDEX RHQ_ADVISORY_UQ ON RHQ_ADVISORY ( ADVISORY )
                    </statement>
                    <statement>
                        CREATE INDEX RHQ_ADVISORY_UDATE_IDX ON RHQ_ADVISORY (UPDATE_DATE )
                    </statement>
                </schema-directSQL>

                <schema-createSequence name="RHQ_ADVISORY_PACKAGE_SEQ" initial="10001" />
                <schema-directSQL>
                    <statement>
                        CREATE TABLE RHQ_ADVISORY_PACKAGE ( ID INTEGER PRIMARY KEY )
                    </statement>
                </schema-directSQL>
                <schema-alterColumn table="RHQ_ADVISORY_PACKAGE" column="ID" nullable="false" />
                <schema-addColumn   table="RHQ_ADVISORY_PACKAGE" column="ADVISORY_ID" columnType="INTEGER" />
                <schema-alterColumn table="RHQ_ADVISORY_PACKAGE" column="ADVISORY_ID" nullable="false" />
                <schema-addColumn   table="RHQ_ADVISORY_PACKAGE" column="PACKAGE_VERSION_ID" columnType="INTEGER" />
                <schema-alterColumn table="RHQ_ADVISORY_PACKAGE" column="PACKAGE_VERSION_ID" nullable="false" />
                <schema-addColumn   table="RHQ_ADVISORY_PACKAGE" column="LAST_MODIFIED" columnType="LONG" />
                <schema-alterColumn table="RHQ_ADVISORY_PACKAGE" column="LAST_MODIFIED" nullable="false" />
                <schema-directSQL>
                    <statement>
                        CREATE UNIQUE INDEX RHQ_ADVISORY_PACKAGE_UQ ON RHQ_ADVISORY_PACKAGE ( ADVISORY_ID, PACKAGE_VERSION_ID )
                    </statement>
                    <statement>
                       ALTER TABLE RHQ_ADVISORY_PACKAGE
                       ADD CONSTRAINT RHQ_AP_ADVISORY_ID_FKEY
                       FOREIGN KEY ( ADVISORY_ID )
                       REFERENCES RHQ_ADVISORY ( ID )
                   </statement>
                    <statement>
                        ALTER TABLE RHQ_ADVISORY_PACKAGE
                        ADD CONSTRAINT RHQ_AP_PACKAGE_VERSION_ID_FK
                        FOREIGN KEY ( PACKAGE_VERSION_ID )
                        REFERENCES RHQ_PACKAGE_VERSION ( ID )
                    </statement>
                </schema-directSQL>

                <schema-createSequence name="RHQ_CVE_SEQ" initial="101" />
                <schema-directSQL>
                    <statement>
                        CREATE TABLE RHQ_CVE ( ID INTEGER PRIMARY KEY )
                    </statement>
                </schema-directSQL>
                <schema-alterColumn table="RHQ_CVE" column="ID" nullable="false" />
                <schema-addColumn   table="RHQ_CVE" column="NAME" precision="64" columnType="VARCHAR2" />
                <schema-alterColumn table="RHQ_CVE" column="NAME" nullable="false" />

                <schema-directSQL>
                    <statement>
                        CREATE TABLE RHQ_ADVISORY_CVE ( ID INTEGER PRIMARY KEY )
                    </statement>
                </schema-directSQL>
                <schema-alterColumn table="RHQ_ADVISORY_CVE" column="ID" nullable="false" />
                <schema-addColumn   table="RHQ_ADVISORY_CVE" column="ADVISORY_ID" columnType="INTEGER" />
                <schema-alterColumn table="RHQ_ADVISORY_CVE" column="ADVISORY_ID" nullable="false" />
                <schema-addColumn   table="RHQ_ADVISORY_CVE" column="CVE_ID" columnType="INTEGER" />
                <schema-alterColumn table="RHQ_ADVISORY_CVE" column="CVE_ID" nullable="false" />
                <schema-addColumn   table="RHQ_ADVISORY_CVE" column="LAST_MODIFIED" columnType="LONG" />
                <schema-alterColumn table="RHQ_ADVISORY_CVE" column="LAST_MODIFIED" nullable="false" />
                <schema-directSQL>
                    <statement>
                        CREATE UNIQUE INDEX RHQ_ADVISORY_CVE_UQ ON RHQ_ADVISORY_CVE ( ADVISORY_ID, CVE_ID )
                    </statement>
                    <statement>
                        ALTER TABLE RHQ_ADVISORY_CVE
                        ADD CONSTRAINT RHQ_ACVE_ADVISORY_ID_FK
                        FOREIGN KEY ( ADVISORY_ID )
                        REFERENCES RHQ_ADVISORY ( ID )
                    </statement>
                    <statement>
                       ALTER TABLE RHQ_ADVISORY_CVE
                       ADD CONSTRAINT RHQ_ACVE_CVE_ID_FK
                       FOREIGN KEY ( CVE_ID )
                       REFERENCES RHQ_CVE ( ID )
                   </statement>
                </schema-directSQL>

                <schema-createSequence name="RHQ_ADVISORY_BUGLIST_SEQ" initial="10001" />
                <schema-directSQL>
                    <statement>
                        CREATE TABLE RHQ_ADVISORY_BUGLIST ( ID INTEGER PRIMARY KEY)
                    </statement>
                </schema-directSQL>

                <schema-alterColumn table="RHQ_ADVISORY_BUGLIST" column="ID" nullable="false" />
                <schema-addColumn   table="RHQ_ADVISORY_BUGLIST" column="ADVISORY_ID" columnType="INTEGER" />
                <schema-alterColumn table="RHQ_ADVISORY_BUGLIST" column="ADVISORY_ID" nullable="false" />
                <schema-addColumn   table="RHQ_ADVISORY_BUGLIST" column="BUG_ID" PRECISION="256" columnType="VARCHAR2" />
                <schema-alterColumn table="RHQ_ADVISORY_BUGLIST" column="BUG_ID" nullable="false" />
                <schema-addColumn   table="RHQ_ADVISORY_BUGLIST" column="LAST_MODIFIED" columnType="LONG" />
                <schema-alterColumn table="RHQ_ADVISORY_BUGLIST" column="LAST_MODIFIED" nullable="false" />
                <schema-directSQL>
                    <statement>
                       CREATE UNIQUE INDEX RHQ_ADVISORY_BUGLIST_UQ ON RHQ_ADVISORY_BUGLIST ( ADVISORY_ID, BUG_ID )
                   </statement>
                    <statement>
                       ALTER TABLE RHQ_ADVISORY_BUGLIST
                       ADD CONSTRAINT RHQ_AB_ADVISORY_ID_FK
                       FOREIGN KEY ( ADVISORY_ID )
                       REFERENCES RHQ_ADVISORY ( ID )
                   </statement>
                </schema-directSQL>

                <schema-directSQL>
                    <statement>
                        CREATE TABLE RHQ_REPO_ADVISORY ( REPO_ID INTEGER )
                    </statement>
                </schema-directSQL>
                <schema-alterColumn table="RHQ_REPO_ADVISORY" column="REPO_ID" nullable="false" />
                <schema-addColumn   table="RHQ_REPO_ADVISORY" column="ADVISORY_ID" columnType="INTEGER" />
                <schema-alterColumn table="RHQ_REPO_ADVISORY" column="ADVISORY_ID" nullable="false" />
                <schema-addColumn   table="RHQ_REPO_ADVISORY" column="LAST_MODIFIED" columnType="LONG" />
                <schema-alterColumn table="RHQ_REPO_ADVISORY" column="LAST_MODIFIED" nullable="false" />
                <schema-directSQL>
                    <statement>
                        ALTER TABLE RHQ_REPO_ADVISORY
                        ADD CONSTRAINT RHQ_REPO_ADV_MAP_KEY
                        PRIMARY KEY ( REPO_ID, ADVISORY_ID )
                    </statement>
                    <statement>
                        ALTER TABLE RHQ_REPO_ADVISORY
                        ADD CONSTRAINT RHQ_RA_REPO_ID_FK
                        FOREIGN KEY ( REPO_ID )
                        REFERENCES RHQ_REPO ( ID )
                    </statement>
                    <statement>
                        ALTER TABLE RHQ_REPO_ADVISORY
                        ADD CONSTRAINT RHQ_RA_ADVISORY_ID_FK
                        FOREIGN KEY ( ADVISORY_ID )
                        REFERENCES RHQ_ADVISORY ( ID )
                    </statement>
                </schema-directSQL>
            </schemaSpec>

            <!-- Adding repo_sync support -->
            <schemaSpec version="2.72">
                <schema-createSequence name="RHQ_REPO_SYNC_ID_SEQ" initial="10001" />
                <schema-directSQL>
                    <statement>
                        CREATE TABLE RHQ_REPO_SYNC ( ID INTEGER PRIMARY KEY )
                    </statement>
                </schema-directSQL>
                <schema-alterColumn table="RHQ_REPO_SYNC" column="ID" nullable="false" />
                <schema-addColumn table="RHQ_REPO_SYNC" column="STATUS" precision="16" columnType="VARCHAR2" />
                <schema-alterColumn table="RHQ_REPO_SYNC" column="STATUS" nullable="false" />
                <schema-addColumn table="RHQ_REPO_SYNC" column="START_TIME" columnType="LONG" />
                <schema-alterColumn table="RHQ_REPO_SYNC" column="START_TIME" nullable="false" />
                <schema-addColumn table="RHQ_REPO_SYNC" column="END_TIME" columnType="LONG" />
                <schema-addColumn table="RHQ_REPO_SYNC" column="RESULTS" columnType="LONGVARCHAR" />
                <schema-addColumn table="RHQ_REPO_SYNC" column="PERCENT_COMPLETE" columnType="LONG" />
                <schema-addColumn table="RHQ_REPO_SYNC" column="REPO_ID" columnType="INTEGER" />
                <schema-alterColumn table="RHQ_REPO_SYNC" column="REPO_ID" nullable="false" />
                <schema-directSQL>
                    <statement desc="Creating RHQ_REPO_SYNC foreign key relation to RHQ_REPO for scheduled jobs">
                        ALTER TABLE RHQ_REPO_SYNC
                        ADD CONSTRAINT RHQ_REPO_SYNC_REPO_ID_FKEY
                        FOREIGN KEY (REPO_ID)
                        REFERENCES RHQ_REPO (ID)
                    </statement>
                </schema-directSQL>
            </schemaSpec>

            <schemaSpec version="2.75">
                <schema-addColumn table="RHQ_REPO" column="SYNC_SCHEDULE" columnType="VARCHAR2" precision="64" />
            </schemaSpec>

            <schemaSpec version="2.76">
                <schema-addColumn table="RHQ_CONFIG_PROP_DEF" column="DYNAMIC_TYPE" columnType="VARCHAR2" precision="20" />
                <schema-addColumn table="RHQ_CONFIG_PROP_DEF" column="DYNAMIC_KEY" columnType="VARCHAR2" precision="128" />
            </schemaSpec>

            <schemaSpec version="2.78">
                <!-- RHQ_BUNDLE_TYPE -->
                <schema-createSequence name="RHQ_BUNDLE_TYPE_ID_SEQ" initial="10001" />
                <schema-directSQL>
                    <statement desc="Creating table RHQ_BUNDLE_TYPE">
                        CREATE TABLE RHQ_BUNDLE_TYPE ( ID INTEGER PRIMARY KEY )
                    </statement>
                </schema-directSQL>
                <schema-alterColumn table="RHQ_BUNDLE_TYPE" column="ID" nullable="FALSE" />
                <schema-addColumn   table="RHQ_BUNDLE_TYPE" column="NAME" columnType="VARCHAR2" precision="200" />
                <schema-alterColumn table="RHQ_BUNDLE_TYPE" column="NAME" nullable="FALSE" />
                <schema-addColumn   table="RHQ_BUNDLE_TYPE" column="RESOURCE_TYPE_ID" columnType="INTEGER" />
                <schema-directSQL>
                    <statement desc="Creating RHQ_BUNDLE_TYPE foreign key relation to RHQ_RESOURCE_TYPE">
                        ALTER TABLE RHQ_BUNDLE_TYPE
                        ADD CONSTRAINT RHQ_BT_RESOURCE_TYPE_ID_FK
                        FOREIGN KEY (RESOURCE_TYPE_ID)
                        REFERENCES RHQ_RESOURCE_TYPE (ID)
                    </statement>
                    <statement desc="Creating RHQ_BUNDLE_TYPE unique constraint">
                        CREATE UNIQUE INDEX RHQ_BUNDLE_TYPE_UNIQUE ON RHQ_BUNDLE_TYPE (name)
                    </statement>                
                </schema-directSQL>                

                <!-- RHQ_BUNDLE -->
                <schema-createSequence name="RHQ_BUNDLE_ID_SEQ" initial="10001" />
                <schema-directSQL>
                    <statement desc="Creating table RHQ_BUNDLE">
                        CREATE TABLE RHQ_BUNDLE ( ID INTEGER PRIMARY KEY )
                    </statement>
                </schema-directSQL>
                <schema-alterColumn table="RHQ_BUNDLE" column="ID" nullable="FALSE" />
                <schema-addColumn   table="RHQ_BUNDLE" column="NAME" columnType="VARCHAR2" precision="200" />
                <schema-alterColumn table="RHQ_BUNDLE" column="NAME" nullable="FALSE" />
                <schema-addColumn   table="RHQ_BUNDLE" column="DESCRIPTION" columnType="VARCHAR2" precision="500" />
                <schema-addColumn   table="RHQ_BUNDLE" column="BUNDLE_TYPE_ID" columnType="INTEGER" />
                <schema-alterColumn table="RHQ_BUNDLE" column="BUNDLE_TYPE_ID" nullable="FALSE" />
                <schema-addColumn   table="RHQ_BUNDLE" column="PACKAGE_TYPE_ID" columnType="INTEGER" />
                <schema-alterColumn table="RHQ_BUNDLE" column="PACKAGE_TYPE_ID" nullable="FALSE" />
                <schema-addColumn   table="RHQ_BUNDLE" column="REPO_ID" columnType="INTEGER" />
                <schema-alterColumn table="RHQ_BUNDLE" column="REPO_ID" nullable="FALSE" />
                <schema-directSQL>
                   <statement desc="Creating RHQ_BUNDLE foreign key relation to RHQ_BUNDLE_TYPE">
                        ALTER TABLE RHQ_BUNDLE
                        ADD CONSTRAINT RHQ_B_BUNDLE_TYPE_ID_FK
                        FOREIGN KEY (BUNDLE_TYPE_ID)
                        REFERENCES RHQ_BUNDLE_TYPE (ID)
                    </statement>
                    <statement desc="Creating RHQ_BUNDLE foreign key relation to RHQ_REPO">
                        ALTER TABLE RHQ_BUNDLE
                        ADD CONSTRAINT RHQ_B_REPO_ID_FK
                        FOREIGN KEY (REPO_ID)
                        REFERENCES RHQ_REPO (ID)
                    </statement>
                    <statement desc="Creating RHQ_BUNDLE foreign key relation to RHQ_PACKAGE_TYPE">
                        ALTER TABLE RHQ_BUNDLE
                        ADD CONSTRAINT RHQ_B_PACKAGE_TYPE_ID_FK
                        FOREIGN KEY (PACKAGE_TYPE_ID)
                        REFERENCES RHQ_PACKAGE_TYPE (ID)
                    </statement>                    
                    <statement desc="Creating RHQ_BUNDLE unique constraint">
                        CREATE UNIQUE INDEX RHQ_BUNDLE_UNIQUE ON RHQ_BUNDLE (bundle_type_id, name)
                    </statement>                    
                </schema-directSQL>
                
                <!-- RHQ_BUNDLE_VERSION -->
                <schema-createSequence name="RHQ_BUNDLE_VERSION_ID_SEQ" initial="10001" />
                <schema-directSQL>
                    <statement desc="Creating table RHQ_BUNDLE_VERSION">
                        CREATE TABLE RHQ_BUNDLE_VERSION ( ID INTEGER PRIMARY KEY )
                    </statement>
                </schema-directSQL>
                <schema-alterColumn table="RHQ_BUNDLE_VERSION" column="ID" nullable="FALSE" />
                <schema-addColumn   table="RHQ_BUNDLE_VERSION" column="NAME" columnType="VARCHAR2" precision="200" />
                <schema-alterColumn table="RHQ_BUNDLE_VERSION" column="NAME" nullable="FALSE" />
                <schema-addColumn   table="RHQ_BUNDLE_VERSION" column="DESCRIPTION" columnType="VARCHAR2" precision="500" />
                <schema-addColumn   table="RHQ_BUNDLE_VERSION" column="VERSION" columnType="VARCHAR2" precision="500" />
                <schema-alterColumn table="RHQ_BUNDLE_VERSION" column="VERSION" nullable="FALSE" />
                <schema-addColumn   table="RHQ_BUNDLE_VERSION" column="VERSION_ORDER" columnType="INTEGER" />
                <schema-alterColumn table="RHQ_BUNDLE_VERSION" column="VERSION_ORDER" nullable="FALSE" />
                <schema-addColumn   table="RHQ_BUNDLE_VERSION" column="ACTION" columnType="CLOB" />
                <schema-alterColumn table="RHQ_BUNDLE_VERSION" column="ACTION" nullable="FALSE" />
                <schema-addColumn   table="RHQ_BUNDLE_VERSION" column="CONFIG_DEF_ID" columnType="INTEGER" />
                <schema-addColumn   table="RHQ_BUNDLE_VERSION" column="BUNDLE_ID" columnType="INTEGER" />
                <schema-alterColumn table="RHQ_BUNDLE_VERSION" column="BUNDLE_ID" nullable="FALSE" />
                <schema-directSQL>
                    <statement desc="Creating RHQ_BUNDLE_VERSION foreign key relation to RHQ_BUNDLE">
                        ALTER TABLE RHQ_BUNDLE_VERSION
                        ADD CONSTRAINT RHQ_BV_BUNDLE_ID_FK
                        FOREIGN KEY (BUNDLE_ID)
                        REFERENCES RHQ_BUNDLE (ID)
                    </statement>
                    <statement desc="Creating RHQ_BUNDLE_VERSION foreign key relation to RHQ_CONFIG_DEF">
                        ALTER TABLE RHQ_BUNDLE_VERSION
                        ADD CONSTRAINT RHQ_BV_CONFIG_DEF_ID_FK
                        FOREIGN KEY (CONFIG_DEF_ID)
                        REFERENCES RHQ_CONFIG_DEF (ID)
                    </statement>
                    <statement desc="Creating RHQ_BUNDLE_VERSION unique constraint">
                        CREATE UNIQUE INDEX RHQ_BUNDLE_VERSION_UNIQUE ON RHQ_BUNDLE_VERSION (bundle_id, name, version)
                    </statement>
                </schema-directSQL>
                
                <!-- RHQ_BUNDLE_VERSION_REPO -->
                <schema-directSQL>
                    <statement desc="Creating table RHQ_BUNDLE_VERSION_REPO">
                         CREATE TABLE RHQ_BUNDLE_VERSION_REPO ( BUNDLE_VERSION_ID INTEGER )
                     </statement>
                </schema-directSQL>
                <schema-alterColumn table="RHQ_BUNDLE_VERSION_REPO" column="BUNDLE_VERSION_ID" nullable="FALSE" />
                <schema-addColumn   table="RHQ_BUNDLE_VERSION_REPO" column="REPO_ID" columnType="INTEGER" />
                <schema-alterColumn table="RHQ_BUNDLE_VERSION_REPO" column="REPO_ID" nullable="FALSE" />
                <schema-directSQL>
                    <statement desc="Creating primary key for RHQ_BUNDLE_VERSION_REPO">
                        ALTER TABLE RHQ_BUNDLE_VERSION_REPO ADD PRIMARY KEY ( BUNDLE_VERSION_ID, REPO_ID )
                    </statement>
                    <statement desc="Creating RHQ_BUNDLE_VERSION_REPO foreign key relation to RHQ_BUNDLE_VERSION">
                        ALTER TABLE RHQ_BUNDLE_VERSION_REPO
                        ADD CONSTRAINT RHQ_BVR_BUNDLE_VERSION_ID_FK
                        FOREIGN KEY (BUNDLE_VERSION_ID)
                        REFERENCES RHQ_BUNDLE_VERSION (ID)
                    </statement>
                    <statement desc="Creating RHQ_BUNDLE_VERSION_REPO foreign key relation to RHQ_REPO">
                        ALTER TABLE RHQ_BUNDLE_VERSION_REPO
                        ADD CONSTRAINT RHQ_BVR_REPO_ID_FK
                        FOREIGN KEY (REPO_ID)
                        REFERENCES RHQ_REPO (ID)
                    </statement>
                </schema-directSQL>
                
                <!-- RHQ_BUNDLE_FILE -->
                <schema-createSequence name="RHQ_BUNDLE_FILE_ID_SEQ" initial="10001" />
                <schema-directSQL>
                    <statement desc="Creating table RHQ_BUNDLE_FILE">
                        CREATE TABLE RHQ_BUNDLE_FILE ( ID INTEGER PRIMARY KEY )
                    </statement>
                </schema-directSQL>
                <schema-alterColumn table="RHQ_BUNDLE_FILE" column="ID" nullable="FALSE" />
                <schema-addColumn   table="RHQ_BUNDLE_FILE" column="BUNDLE_VERSION_ID" columnType="INTEGER" />
                <schema-alterColumn table="RHQ_BUNDLE_FILE" column="BUNDLE_VERSION_ID" nullable="FALSE" />
                <schema-addColumn   table="RHQ_BUNDLE_FILE" column="PACKAGE_VERSION_ID" columnType="INTEGER" />
                <schema-alterColumn table="RHQ_BUNDLE_FILE" column="PACKAGE_VERSION_ID" nullable="FALSE" />
                
                <schema-directSQL>
                    <statement desc="Creating RHQ_BUNDLE_FILE foreign key relation to RHQ_BUNDLE_VERSION">
                        ALTER TABLE RHQ_BUNDLE_FILE
                        ADD CONSTRAINT RHQ_BF_BUNDLE_VERSION_ID_FK
                        FOREIGN KEY (BUNDLE_VERSION_ID)
                        REFERENCES RHQ_BUNDLE_VERSION (ID)
                    </statement>
                    <statement desc="Creating RHQ_BUNDLE_FILE foreign key relation to RHQ_PACKAGE_VERSION">
                        ALTER TABLE RHQ_BUNDLE_FILE
                        ADD CONSTRAINT RHQ_BF_PACKAGE_VERSION_ID_FK
                        FOREIGN KEY (PACKAGE_VERSION_ID)
                        REFERENCES RHQ_PACKAGE_VERSION (ID)
                    </statement>
                </schema-directSQL>
                
                <!-- RHQ_BUNDLE_DESTINATION -->
                <schema-createSequence name="RHQ_BUNDLE_DESTINATION_ID_SEQ" initial="10001" />
                <schema-directSQL>
                    <statement desc="Creating table RHQ_BUNDLE_DESTINATION">
                       CREATE TABLE RHQ_BUNDLE_DESTINATION ( ID INTEGER PRIMARY KEY )
                   </statement>
                </schema-directSQL>
                <schema-alterColumn table="RHQ_BUNDLE_DESTINATION" column="ID" nullable="FALSE" />
                <schema-addColumn   table="RHQ_BUNDLE_DESTINATION" column="NAME" columnType="VARCHAR2" precision="200" />
                <schema-alterColumn table="RHQ_BUNDLE_DESTINATION" column="NAME" nullable="FALSE" />
                <schema-addColumn   table="RHQ_BUNDLE_DESTINATION" column="DESCRIPTION" columnType="VARCHAR2" precision="500" />
                <schema-addColumn   table="RHQ_BUNDLE_DESTINATION" column="CTIME" columnType="LONG" />
                <schema-alterColumn table="RHQ_BUNDLE_DESTINATION" column="CTIME" nullable="FALSE" />
                <schema-addColumn   table="RHQ_BUNDLE_DESTINATION" column="MTIME" columnType="LONG" />
                <schema-alterColumn table="RHQ_BUNDLE_DESTINATION" column="MTIME" nullable="FALSE" />
                <schema-addColumn   table="RHQ_BUNDLE_DESTINATION" column="BUNDLE_ID" columnType="INTEGER" />
                <schema-alterColumn table="RHQ_BUNDLE_DESTINATION" column="BUNDLE_ID" nullable="FALSE" />
                <schema-addColumn   table="RHQ_BUNDLE_DESTINATION" column="GROUP_ID" columnType="INTEGER" />
                <schema-alterColumn table="RHQ_BUNDLE_DESTINATION" column="GROUP_ID" nullable="FALSE" />                
                <schema-addColumn   table="RHQ_BUNDLE_DESTINATION" column="DEPLOY_DIR" columnType="VARCHAR2" precision="256" />
                <schema-alterColumn table="RHQ_BUNDLE_DESTINATION" column="DEPLOY_DIR" nullable="FALSE" />                

                <schema-directSQL>
                    <statement desc="Creating RHQ_BUNDLE_DESTINATION foreign key relation to RHQ_BUNDLE">
                        ALTER TABLE RHQ_BUNDLE_DESTINATION
                        ADD CONSTRAINT RHQ_BD_BUNDLE_ID_FK
                        FOREIGN KEY (BUNDLE_ID)
                        REFERENCES RHQ_BUNDLE (ID)
                    </statement>
                    <statement desc="Creating RHQ_BUNDLE_DESTINATION foreign key relation to RHQ_RESOURCE_GROUP">
                        ALTER TABLE RHQ_BUNDLE_DESTINATION
                        ADD CONSTRAINT RHQ_BD_GROUP_ID_FK
                        FOREIGN KEY (GROUP_ID)
                        REFERENCES RHQ_RESOURCE_GROUP (ID)
                    </statement>
                    <statement desc="Creating RHQ_BUNDLE_DESTINATION unique constraint">
                        CREATE UNIQUE INDEX RHQ_BUNDLE_DESTINATION_UNIQUE
                        ON RHQ_BUNDLE_DESTINATION (bundle_id, group_id, deploy_dir)
                    </statement>
                </schema-directSQL>
                
                <!-- RHQ_BUNDLE_DEPLOYMENT -->
                <schema-createSequence name="RHQ_BUNDLE_DEPLOYMENT_ID_SEQ" initial="10001" />
                <schema-directSQL>
                    <statement desc="Creating table RHQ_BUNDLE_DEPLOYMENT">
                       CREATE TABLE RHQ_BUNDLE_DEPLOYMENT ( ID INTEGER PRIMARY KEY )
                   </statement>
                </schema-directSQL>
                <schema-alterColumn table="RHQ_BUNDLE_DEPLOYMENT" column="ID" nullable="FALSE" />
                <schema-addColumn   table="RHQ_BUNDLE_DEPLOYMENT" column="NAME" columnType="VARCHAR2" precision="200" />
                <schema-alterColumn table="RHQ_BUNDLE_DEPLOYMENT" column="NAME" nullable="FALSE" />
                <schema-addColumn   table="RHQ_BUNDLE_DEPLOYMENT" column="DESCRIPTION" columnType="VARCHAR2" precision="500" />
                <schema-addColumn   table="RHQ_BUNDLE_DEPLOYMENT" column="CTIME" columnType="LONG" />
                <schema-alterColumn table="RHQ_BUNDLE_DEPLOYMENT" column="CTIME" nullable="FALSE" />
                <schema-addColumn   table="RHQ_BUNDLE_DEPLOYMENT" column="MTIME" columnType="LONG" />
                <schema-alterColumn table="RHQ_BUNDLE_DEPLOYMENT" column="MTIME" nullable="FALSE" />
                <schema-addColumn   table="RHQ_BUNDLE_DEPLOYMENT" column="BUNDLE_VERSION_ID" columnType="INTEGER" />
                <schema-alterColumn table="RHQ_BUNDLE_DEPLOYMENT" column="BUNDLE_VERSION_ID" nullable="FALSE" />
                <schema-addColumn   table="RHQ_BUNDLE_DEPLOYMENT" column="BUNDLE_DESTINATION_ID" columnType="INTEGER" />
                <schema-alterColumn table="RHQ_BUNDLE_DEPLOYMENT" column="BUNDLE_DESTINATION_ID" nullable="FALSE" />
                <schema-addColumn   table="RHQ_BUNDLE_DEPLOYMENT" column="CONFIG_ID" columnType="INTEGER" />
                <schema-addColumn   table="RHQ_BUNDLE_DEPLOYMENT" column="STATUS" columnType="VARCHAR2" precision="16" />
                <schema-alterColumn table="RHQ_BUNDLE_DEPLOYMENT" column="STATUS" nullable="FALSE" />
                <schema-addColumn   table="RHQ_BUNDLE_DEPLOYMENT" column="ERROR_MESSAGE" columnType="LONGVARCHAR" />
                <schema-addColumn   table="RHQ_BUNDLE_DEPLOYMENT" column="SUBJECT_NAME" columnType="VARCHAR2" precision="255" />
                <schema-addColumn   table="RHQ_BUNDLE_DEPLOYMENT" column="IS_LIVE" columnType="BOOLEAN" />
                <schema-alterColumn table="RHQ_BUNDLE_DEPLOYMENT" column="IS_LIVE" nullable="FALSE" />                
                <schema-addColumn   table="RHQ_BUNDLE_DEPLOYMENT" column="REPLACED_BUNDLE_DEPLOYMENT_ID" columnType="INTEGER" />                

                <schema-directSQL>
                    <statement desc="Creating RHQ_BUNDLE_DEPLOYMENT foreign key relation to RHQ_BUNDLE_VERSION">
                        ALTER TABLE RHQ_BUNDLE_DEPLOYMENT
                        ADD CONSTRAINT RHQ_BD_BUNDLE_VERSION_ID_FK
                        FOREIGN KEY (BUNDLE_VERSION_ID)
                        REFERENCES RHQ_BUNDLE_VERSION (ID)
                    </statement>
                    <statement desc="Creating RHQ_BUNDLE_DEPLOYMENT foreign key relation to RHQ_BUNDLE_DESTINATION">
                        ALTER TABLE RHQ_BUNDLE_DEPLOYMENT
                        ADD CONSTRAINT RHQ_BD_B_DESTINATION_ID_FK
                        FOREIGN KEY (BUNDLE_DESTINATION_ID)
                        REFERENCES RHQ_BUNDLE_DESTINATION (ID)
                    </statement>                    
                    <statement desc="Creating RHQ_BUNDLE_DEPLOYMENT foreign key relation to RHQ_CONFIG">
                        ALTER TABLE RHQ_BUNDLE_DEPLOYMENT
                        ADD CONSTRAINT RHQ_BD_CONFIG_ID_FK
                        FOREIGN KEY (CONFIG_ID)
                        REFERENCES RHQ_CONFIG (ID)
                    </statement>
                    <statement desc="Creating RHQ_BUNDLE_DEPLOYMENT foreign key relation to RHQ_BUNDLE_DEPLOYMENT">
                        ALTER TABLE RHQ_BUNDLE_DEPLOYMENT
                        ADD CONSTRAINT RHQ_BD_B_DEPLOYMENT_ID_FK
                        FOREIGN KEY (REPLACED_BUNDLE_DEPLOYMENT_ID)
                        REFERENCES RHQ_BUNDLE_DEPLOYMENT (ID)
                    </statement>                                        
                </schema-directSQL>                
                
                <!-- RHQ_BUNDLE_RES_DEPLOY -->
                <schema-createSequence name="RHQ_BUNDLE_RES_DEPLOY_ID_SEQ" initial="10001" />
                <schema-directSQL>
                    <statement desc="Creating table RHQ_BUNDLE_RES_DEPLOY">
                       CREATE TABLE RHQ_BUNDLE_RES_DEPLOY ( ID INTEGER PRIMARY KEY )
                   </statement>
                </schema-directSQL>
                <schema-alterColumn table="RHQ_BUNDLE_RES_DEPLOY" column="ID" nullable="FALSE" />
                <schema-addColumn   table="RHQ_BUNDLE_RES_DEPLOY" column="BUNDLE_DEPLOYMENT_ID" columnType="INTEGER" />
                <schema-alterColumn table="RHQ_BUNDLE_RES_DEPLOY" column="BUNDLE_DEPLOYMENT_ID" nullable="FALSE" />
                <schema-addColumn   table="RHQ_BUNDLE_RES_DEPLOY" column="RESOURCE_ID" columnType="INTEGER" />
                <schema-alterColumn table="RHQ_BUNDLE_RES_DEPLOY" column="RESOURCE_ID" nullable="FALSE" />
                <schema-addColumn   table="RHQ_BUNDLE_RES_DEPLOY" column="STATUS" columnType="VARCHAR2" precision="16" />
                <schema-alterColumn table="RHQ_BUNDLE_RES_DEPLOY" column="STATUS" nullable="FALSE" />
                <schema-addColumn   table="RHQ_BUNDLE_RES_DEPLOY" column="CTIME" columnType="LONG" />
                <schema-alterColumn table="RHQ_BUNDLE_RES_DEPLOY" column="CTIME" nullable="FALSE" />

                <schema-directSQL>
                    <statement desc="Creating RHQ_BUNDLE_RES_DEPLOY foreign key relation to BUNDLE_DEPLOYMENT">
                        ALTER TABLE RHQ_BUNDLE_RES_DEPLOY
                        ADD CONSTRAINT RHQ_BRD_B_DEPLOYMENT_ID_FK
                        FOREIGN KEY (BUNDLE_DEPLOYMENT_ID)
                        REFERENCES RHQ_BUNDLE_DEPLOYMENT (ID)
                    </statement>
                    <statement desc="Creating RHQ_BUNDLE_RES_DEPLOY foreign key relation to RESOURCE">
                        ALTER TABLE RHQ_BUNDLE_RES_DEPLOY
                        ADD CONSTRAINT RHQ_BRD_RESOURCE_ID_FK
                        FOREIGN KEY (RESOURCE_ID)
                        REFERENCES RHQ_RESOURCE (ID)
                    </statement>
                    <statement desc="Creating RHQ_BUNDLE_RES_DEPLOY unique constraint on def-resource mapping">
                        CREATE UNIQUE INDEX RHQ_BUNDLE_RES_DEPLOY_MAP_IX 
                        ON RHQ_BUNDLE_RES_DEPLOY (BUNDLE_DEPLOYMENT_ID, RESOURCE_ID)
                    </statement>
                </schema-directSQL>
                
                <!-- RHQ_BUNDLE_RES_DEP_HIST -->
                <schema-createSequence name="RHQ_BUNDLE_RES_DEP_HIST_ID_SEQ" initial="10001" />
                <schema-directSQL>
                    <statement desc="Creating table RHQ_BUNDLE_RES_DEP_HIST">
                        CREATE TABLE RHQ_BUNDLE_RES_DEP_HIST ( ID INTEGER PRIMARY KEY )
                    </statement>
                </schema-directSQL>
                <schema-alterColumn table="RHQ_BUNDLE_RES_DEP_HIST" column="ID" nullable="FALSE" />
                <schema-addColumn   table="RHQ_BUNDLE_RES_DEP_HIST" column="BUNDLE_RES_DEPLOY_ID" columnType="INTEGER" />
                <schema-alterColumn table="RHQ_BUNDLE_RES_DEP_HIST" column="BUNDLE_RES_DEPLOY_ID" nullable="FALSE" />
                <schema-addColumn   table="RHQ_BUNDLE_RES_DEP_HIST" column="SUBJECT_NAME" columnType="VARCHAR2" precision="255" />
                <schema-addColumn   table="RHQ_BUNDLE_RES_DEP_HIST" column="AUDIT_TIME" columnType="LONG" />
                <schema-alterColumn table="RHQ_BUNDLE_RES_DEP_HIST" column="AUDIT_TIME" nullable="FALSE" />
                <schema-addColumn   table="RHQ_BUNDLE_RES_DEP_HIST" column="ACTION" columnType="VARCHAR2" precision="128" />
                <schema-alterColumn table="RHQ_BUNDLE_RES_DEP_HIST" column="ACTION" nullable="FALSE" />
                <schema-addColumn   table="RHQ_BUNDLE_RES_DEP_HIST" column="INFO" columnType="VARCHAR2" precision="512" />
                <schema-alterColumn table="RHQ_BUNDLE_RES_DEP_HIST" column="INFO" nullable="FALSE" />
                <schema-addColumn   table="RHQ_BUNDLE_RES_DEP_HIST" column="CATEGORY" columnType="VARCHAR2" precision="32" />                                
                <schema-addColumn   table="RHQ_BUNDLE_RES_DEP_HIST" column="STATUS" columnType="VARCHAR2" precision="16" />
                <schema-alterColumn table="RHQ_BUNDLE_RES_DEP_HIST" column="STATUS" nullable="FALSE" />
                <schema-addColumn   table="RHQ_BUNDLE_RES_DEP_HIST" column="MESSAGE" columnType="LONGVARCHAR" />
                <schema-addColumn   table="RHQ_BUNDLE_RES_DEP_HIST" column="ATTACHMENT" columnType="LONGVARCHAR" />
                <schema-directSQL>
                    <statement desc="Creating RHQ_BUNDLE_RES_DEP_HIST foreign key relation to BUNDLE_DEPLOY">
                        ALTER TABLE RHQ_BUNDLE_RES_DEP_HIST
                        ADD CONSTRAINT RHQ_BRDH_B_RES_DEPLOY_ID_FK
                        FOREIGN KEY (BUNDLE_RES_DEPLOY_ID)
                        REFERENCES RHQ_BUNDLE_RES_DEPLOY (ID)
                    </statement>
                </schema-directSQL> 
           </schemaSpec>

            <schemaSpec version="2.79">
                <schema-directSQL>
                    <statement desc="Normalizing resource group descriptions">
                        UPDATE RHQ_RESOURCE_GROUP SET DESCRIPTION = NULL WHERE DESCRIPTION = ''
                     </statement>
                </schema-directSQL>
            </schemaSpec>

            <schemaSpec version="2.81">
                <!-- fix for postgres not properly streaming blobs to JDBC clients -->
                <schema-directSQL targetDBVendor="postgresql">
                    <statement desc="Change bytea column to oid in postgres.">
                        ALTER TABLE RHQ_PACKAGE_BITS ADD COLUMN NEWOID OID
                    </statement>
                    <statement desc="Change bytea column to oid in postgres.">
                        UPDATE RHQ_PACKAGE_BITS t SET NEWOID = (
                        SELECT oid FROM (
                          SELECT oid, lowrite(lo_open(oid, 131072), t.bits)
                          FROM lo_create(0) o(oid)) x)
                    </statement>
                    <statement desc="Change bytea column to oid in postgres.">
                        ALTER TABLE RHQ_PACKAGE_BITS DROP COLUMN BITS
                    </statement>
                    <statement desc="Change bytea column to oid in postgres.">
                        ALTER TABLE RHQ_PACKAGE_BITS RENAME COLUMN NEWOID TO BITS  
                     </statement>
                </schema-directSQL>
            </schemaSpec>
            
            <schemaSpec version="2.82">
                <schema-directSQL>
                    <statement desc="Creating table RHQ_SAVED_SEARCH">
                        CREATE TABLE RHQ_SAVED_SEARCH ( ID INTEGER PRIMARY KEY )
                    </statement>
                </schema-directSQL>
                <schema-alterColumn table="RHQ_SAVED_SEARCH" column="ID" nullable="FALSE" />

                <schema-addColumn table="RHQ_SAVED_SEARCH" column="CONTEXT" columnType="VARCHAR2" precision="25" />
                <schema-alterColumn table="RHQ_SAVED_SEARCH" column="CONTEXT" nullable="FALSE" />

                <schema-addColumn table="RHQ_SAVED_SEARCH" column="NAME" columnType="VARCHAR2" precision="200" />
                <schema-addColumn table="RHQ_SAVED_SEARCH" column="DESCRIPTION" columnType="VARCHAR2" precision="500" />
                <schema-addColumn table="RHQ_SAVED_SEARCH" column="PATTERN" columnType="VARCHAR2" precision="1000" />
                <schema-alterColumn table="RHQ_SAVED_SEARCH" column="PATTERN" nullable="FALSE" />

                <schema-addColumn table="RHQ_SAVED_SEARCH" column="JPQL_TRANSLATION" columnType="VARCHAR2" precision="4000" />
                <schema-addColumn table="RHQ_SAVED_SEARCH" column="LAST_COMPUTE_TIME" columnType="LONG" />
                <schema-alterColumn table="RHQ_SAVED_SEARCH" column="LAST_COMPUTE_TIME" nullable="FALSE" />
                <schema-addColumn table="RHQ_SAVED_SEARCH" column="RESULT_COUNT" columnType="LONG" />

                <schema-addColumn table="RHQ_SAVED_SEARCH" column="SUBJECT_ID" columnType="INTEGER" />
                <schema-alterColumn table="RHQ_SAVED_SEARCH" column="SUBJECT_ID" nullable="FALSE" />
                <schema-addColumn table="RHQ_SAVED_SEARCH" column="GLOBAL" columnType="BOOLEAN" />
                <schema-alterColumn table="RHQ_SAVED_SEARCH" column="GLOBAL" nullable="FALSE" />

                <schema-createSequence name="RHQ_SAVED_SEARCH_ID_SEQ" initial="10001" />

                <schema-directSQL>
                    <statement targetDBVendor="postgresql" desc="Inserting global default saved search 'Downed Platforms'">
                        INSERT INTO rhq_saved_search (id, context, name, description, pattern, last_compute_time, subject_id, global)
                        VALUES (1, 'RESOURCE', 'Downed Platforms', 'All downed machines across the entire enterprise', 'down platform', 0, 1, true)
                    </statement>
                    <statement targetDBVendor="oracle" desc="Inserting global default saved search 'Downed Platforms'">
                        INSERT INTO rhq_saved_search (id, context, name, description, pattern, last_compute_time, subject_id, global)
                        VALUES (1, 'RESOURCE', 'Downed Platforms', 'All downed machines across the entire enterprise', 'down platform', 0, 1, 1)
                    </statement>
                </schema-directSQL>
                <schema-directSQL>
                    <statement targetDBVendor="postgresql" desc="Inserting global default saved search 'Downed Servers'">
                        INSERT INTO rhq_saved_search (id, context, name, description, pattern, last_compute_time, subject_id, global)
                        VALUES (2, 'RESOURCE', 'Downed Servers', 'All downed servers across the entire enterprise', 'down server', 0, 1, true)
                    </statement>
                    <statement targetDBVendor="oracle" desc="Inserting global default saved search 'Downed Servers'">
                        INSERT INTO rhq_saved_search (id, context, name, description, pattern, last_compute_time, subject_id, global)
                        VALUES (2, 'RESOURCE', 'Downed Servers', 'All downed servers across the entire enterprise', 'down server', 0, 1, 1)
                    </statement>
                </schema-directSQL>
            </schemaSpec>

            <schemaSpec version="2.83">
                <schema-directSQL>
                    <statement desc="Creating table RHQ_SUBJECT_ROLE_LDAP_MAP">
                        CREATE TABLE RHQ_SUBJECT_ROLE_LDAP_MAP ( SUBJECT_ID INTEGER, ROLE_ID INTEGER )
                    </statement>
                    <statement desc="Creating composite PK for RHQ_SUBJECT_ROLE_LDAP_MAP">
                        ALTER TABLE RHQ_SUBJECT_ROLE_LDAP_MAP 
                        ADD CONSTRAINT RHQ_SUBJECT_ROLE_LDAP_MAP_PK 
                        PRIMARY KEY ( SUBJECT_ID, ROLE_ID )
                    </statement>
                    <statement desc="Creating FK relation to RHQ_SUBJECT table for SUBJECT_ID column">
                        ALTER TABLE RHQ_SUBJECT_ROLE_LDAP_MAP
                        ADD CONSTRAINT RHQ_SRLM_SUBJECT_ID_FK
                        FOREIGN KEY (SUBJECT_ID)
                        REFERENCES RHQ_SUBJECT (ID)
                    </statement>
                    <statement desc="Creating FK relation to RHQ_ROLE table for ROLE_ID column">
                        ALTER TABLE RHQ_SUBJECT_ROLE_LDAP_MAP
                        ADD CONSTRAINT RHQ_SRLM_ROLE_ID_FK
                        FOREIGN KEY (ROLE_ID)
                        REFERENCES RHQ_ROLE (ID)
                    </statement>
                </schema-directSQL>
                <schema-alterColumn table="RHQ_SUBJECT_ROLE_LDAP_MAP" column="SUBJECT_ID" nullable="FALSE" />
                <schema-alterColumn table="RHQ_SUBJECT_ROLE_LDAP_MAP" column="ROLE_ID"  nullable="FALSE" />
            
                <!-- Fixing ldap group authz by adding remaining mapping elements left out(RHQ_ROLE_LDAP_GROUP)  -->
                <!-- RHQ_ROLE_LDAP_GROUP -->
                <schema-createSequence name="RHQ_ROLE_LDAP_GROUP_ID_SEQ" initial="10001" />
                <schema-directSQL>
                   <statement desc="Creating table RHQ_ROLE_LDAP_GROUP">
                    CREATE TABLE RHQ_ROLE_LDAP_GROUP ( ID INTEGER PRIMARY KEY, ROLE_ID INTEGER )
                   </statement>
                </schema-directSQL> 
                <schema-alterColumn table="RHQ_ROLE_LDAP_GROUP" column="ID" nullable="FALSE" />
                <schema-alterColumn table="RHQ_ROLE_LDAP_GROUP" column="ROLE_ID" nullable="FALSE" />
                <schema-addColumn table="RHQ_ROLE_LDAP_GROUP" column="LDAP_GROUP_NAME" columnType="VARCHAR2" precision="128" />
                
                <schema-directSQL>
                    <statement>
                        ALTER TABLE RHQ_ROLE_LDAP_GROUP
                        ADD CONSTRAINT RHQ_RLM_ROLE_ID_FK
                        FOREIGN KEY ( ROLE_ID )
                        REFERENCES RHQ_ROLE (ID)
                    </statement>
                    <statement>
                        CREATE UNIQUE INDEX RHQ_ROLE_LDAP_GROUP_IDX
                        ON RHQ_ROLE_LDAP_GROUP ( LDAP_GROUP_NAME, ROLE_ID )
                    </statement>
                </schema-directSQL> 
            </schemaSpec>

            <!-- Remove the old tagging system -->
            <schemaSpec version="2.84">
                <schema-dropTable table="RHQ_REPO_TAG_MAP"/>
                <schema-dropTable table="RHQ_TAG"/>
            </schemaSpec>

            <!-- The new tagging system -->
            <schemaSpec version="2.85">
                <schema-createSequence name="RHQ_TAGGING_ID_SEQ" initial="10001" />
                <schema-directSQL>
                    <statement desc="Creating table RHQ_TAGGING">
                        CREATE TABLE RHQ_TAGGING ( ID INTEGER PRIMARY KEY )
                    </statement>
                </schema-directSQL>
                <schema-alterColumn table="RHQ_TAGGING" column="ID" nullable="FALSE" />
                <schema-addColumn   table="RHQ_TAGGING" column="NAMESPACE" columnType="VARCHAR2" precision="20" />
                <schema-addColumn   table="RHQ_TAGGING" column="SEMANTIC" columnType="VARCHAR2" precision="50" />
                <schema-addColumn   table="RHQ_TAGGING" column="NAME" columnType="VARCHAR2" precision="100" />
                <schema-alterColumn table="RHQ_TAGGING" column="NAME" nullable="FALSE" />

                <schema-directSQL>
                    <statement>
                        CREATE TABLE RHQ_TAGGING_RESOURCE_MAP ( RESOURCE_ID INTEGER )
                    </statement>
                </schema-directSQL>
                <schema-alterColumn table="RHQ_TAGGING_RESOURCE_MAP" column="RESOURCE_ID" nullable="false" />
                <schema-addColumn   table="RHQ_TAGGING_RESOURCE_MAP" column="TAG_ID" columnType="INTEGER" />
                <schema-alterColumn table="RHQ_TAGGING_RESOURCE_MAP" column="TAG_ID" nullable="false" />
                <schema-directSQL>
                    <statement>
                        ALTER TABLE RHQ_TAGGING_RESOURCE_MAP
                        ADD CONSTRAINT RHQ_TAGGING_RESOURCE_MAP_KEY
                        PRIMARY KEY ( RESOURCE_ID, TAG_ID )
                    </statement>
                    <statement>
                        ALTER TABLE RHQ_TAGGING_RESOURCE_MAP
                        ADD CONSTRAINT RHQ_TRM_RESOURCE_ID_FK
                        FOREIGN KEY ( RESOURCE_ID )
                        REFERENCES RHQ_RESOURCE ( ID )
                    </statement>
                    <statement>
                        ALTER TABLE RHQ_TAGGING_RESOURCE_MAP
                        ADD CONSTRAINT RHQ_TRM_TAG_ID_FK
                        FOREIGN KEY ( TAG_ID )
                        REFERENCES RHQ_TAGGING ( ID )
                    </statement>
                </schema-directSQL>

                <schema-directSQL>
                    <statement>
                        CREATE TABLE RHQ_TAGGING_RES_GROUP_MAP ( RESOURCE_GROUP_ID INTEGER )
                    </statement>
                </schema-directSQL>
                <schema-alterColumn table="RHQ_TAGGING_RES_GROUP_MAP" column="RESOURCE_GROUP_ID" nullable="false" />
                <schema-addColumn   table="RHQ_TAGGING_RES_GROUP_MAP" column="TAG_ID" columnType="INTEGER" />
                <schema-alterColumn table="RHQ_TAGGING_RES_GROUP_MAP" column="TAG_ID" nullable="false" />
                <schema-directSQL>
                    <statement>
                        ALTER TABLE RHQ_TAGGING_RES_GROUP_MAP
                        ADD CONSTRAINT RHQ_TAGGING_RES_GROUP_MAP_KEY
                        PRIMARY KEY ( RESOURCE_GROUP_ID, TAG_ID )
                    </statement>
                    <statement>
                        ALTER TABLE RHQ_TAGGING_RES_GROUP_MAP
                        ADD CONSTRAINT RHQ_TRGM_RESOURCE_GROUP_ID_FK
                        FOREIGN KEY ( RESOURCE_GROUP_ID )
                        REFERENCES RHQ_RESOURCE_GROUP ( ID )
                    </statement>
                    <statement>
                        ALTER TABLE RHQ_TAGGING_RES_GROUP_MAP
                        ADD CONSTRAINT RHQ_TRGM_TAG_ID_FK
                        FOREIGN KEY ( TAG_ID )
                        REFERENCES RHQ_TAGGING ( ID )
                    </statement>
                </schema-directSQL>

                <schema-directSQL>
                    <statement>
                        CREATE TABLE RHQ_TAGGING_BUNDLE_MAP ( BUNDLE_ID INTEGER )
                    </statement>
                </schema-directSQL>
                <schema-alterColumn table="RHQ_TAGGING_BUNDLE_MAP" column="BUNDLE_ID" nullable="false" />
                <schema-addColumn   table="RHQ_TAGGING_BUNDLE_MAP" column="TAG_ID" columnType="INTEGER" />
                <schema-alterColumn table="RHQ_TAGGING_BUNDLE_MAP" column="TAG_ID" nullable="false" />
                <schema-directSQL>
                    <statement>
                        ALTER TABLE RHQ_TAGGING_BUNDLE_MAP
                        ADD CONSTRAINT RHQ_TAGGING_BUNDLE_MAP_KEY
                        PRIMARY KEY ( BUNDLE_ID, TAG_ID )
                    </statement>
                    <statement>
                        ALTER TABLE RHQ_TAGGING_BUNDLE_MAP
                        ADD CONSTRAINT RHQ_TBM_BUNDLE_ID_FK
                        FOREIGN KEY ( BUNDLE_ID )
                        REFERENCES RHQ_BUNDLE ( ID )
                    </statement>
                    <statement>
                        ALTER TABLE RHQ_TAGGING_BUNDLE_MAP
                        ADD CONSTRAINT RHQ_TBM_TAG_ID_FK
                        FOREIGN KEY ( TAG_ID )
                        REFERENCES RHQ_TAGGING ( ID )
                    </statement>
                </schema-directSQL>

                <schema-directSQL>
                    <statement>
                        CREATE TABLE RHQ_TAGGING_BUNDLE_VERSION_MAP ( BUNDLE_VERSION_ID INTEGER )
                    </statement>
                </schema-directSQL>
                <schema-alterColumn table="RHQ_TAGGING_BUNDLE_VERSION_MAP" column="BUNDLE_VERSION_ID" nullable="false" />
                <schema-addColumn   table="RHQ_TAGGING_BUNDLE_VERSION_MAP" column="TAG_ID" columnType="INTEGER" />
                <schema-alterColumn table="RHQ_TAGGING_BUNDLE_VERSION_MAP" column="TAG_ID" nullable="false" />
                <schema-directSQL>
                    <statement>
                        ALTER TABLE RHQ_TAGGING_BUNDLE_VERSION_MAP
                        ADD CONSTRAINT RHQ_TAGGING_BUNDLE_VER_MAP_KEY
                        PRIMARY KEY ( BUNDLE_VERSION_ID, TAG_ID )
                    </statement>
                    <statement>
                        ALTER TABLE RHQ_TAGGING_BUNDLE_VERSION_MAP
                        ADD CONSTRAINT RHQ_TBVM_BUNDLE_VERSION_ID_FK
                        FOREIGN KEY ( BUNDLE_VERSION_ID )
                        REFERENCES RHQ_BUNDLE_VERSION ( ID )
                    </statement>
                    <statement>
                        ALTER TABLE RHQ_TAGGING_BUNDLE_VERSION_MAP
                        ADD CONSTRAINT RHQ_TBVM_TAG_ID_FK
                        FOREIGN KEY ( TAG_ID )
                        REFERENCES RHQ_TAGGING ( ID )
                    </statement>
                </schema-directSQL>

                <schema-directSQL>
                    <statement>
                        CREATE TABLE RHQ_TAGGING_BUNDLE_DEPLOY_MAP ( BUNDLE_DEPLOYMENT_ID INTEGER )
                    </statement>
                </schema-directSQL>
                <schema-alterColumn table="RHQ_TAGGING_BUNDLE_DEPLOY_MAP" column="BUNDLE_DEPLOYMENT_ID" nullable="false" />
                <schema-addColumn   table="RHQ_TAGGING_BUNDLE_DEPLOY_MAP" column="TAG_ID" columnType="INTEGER" />
                <schema-alterColumn table="RHQ_TAGGING_BUNDLE_DEPLOY_MAP" column="TAG_ID" nullable="false" />
                <schema-directSQL>
                    <statement>
                        ALTER TABLE RHQ_TAGGING_BUNDLE_DEPLOY_MAP
                        ADD CONSTRAINT RHQ_TAGGING_BUNDLE_DEP_MAP_KEY
                        PRIMARY KEY ( BUNDLE_DEPLOYMENT_ID, TAG_ID )
                    </statement>
                    <statement>
                        ALTER TABLE RHQ_TAGGING_BUNDLE_DEPLOY_MAP
                        ADD CONSTRAINT RHQ_TBDM_B_DEPLOYMENT_ID_FK
                        FOREIGN KEY ( BUNDLE_DEPLOYMENT_ID )
                        REFERENCES RHQ_BUNDLE_DEPLOYMENT ( ID )
                    </statement>
                    <statement>
                        ALTER TABLE RHQ_TAGGING_BUNDLE_DEPLOY_MAP
                        ADD CONSTRAINT RHQ_TBDM_TAG_ID_FK
                        FOREIGN KEY ( TAG_ID )
                        REFERENCES RHQ_TAGGING ( ID )
                    </statement>
                </schema-directSQL>
<<<<<<< HEAD
           </schemaSpec>

            
           <schemaSpec version="2.87">
               <schema-directSQL>
                   <statement desc="Make RHQ_RES_TYPE_IDX_PLG_NAME index unique">
                       DROP INDEX RHQ_RES_TYPE_IDX_PLG_NAME ;
                       CREATE UNIQUE INDEX RHQ_RES_TYPE_IDX_PLG_NAME ON RHQ_RESOURCE_TYPE (name, plugin)
                   </statement>
               </schema-directSQL>
           </schemaSpec>
=======
                
                <schema-directSQL>
                    <statement>
                        CREATE TABLE RHQ_TAGGING_BUNDLE_DEST_MAP ( BUNDLE_DESTINATION_ID INTEGER )
                    </statement>
                </schema-directSQL>
                <schema-alterColumn table="RHQ_TAGGING_BUNDLE_DEST_MAP" column="BUNDLE_DESTINATION_ID" nullable="false" />
                <schema-addColumn   table="RHQ_TAGGING_BUNDLE_DEST_MAP" column="TAG_ID" columnType="INTEGER" />
                <schema-alterColumn table="RHQ_TAGGING_BUNDLE_DEST_MAP" column="TAG_ID" nullable="false" />
                <schema-directSQL>
                    <statement>
                        ALTER TABLE RHQ_TAGGING_BUNDLE_DEST_MAP
                        ADD CONSTRAINT RHQ_TAGGING_BUNDLE_DES_MAP_KEY
                        PRIMARY KEY ( BUNDLE_DESTINATION_ID, TAG_ID )
                    </statement>
                    <statement>
                        ALTER TABLE RHQ_TAGGING_BUNDLE_DEST_MAP
                        ADD CONSTRAINT RHQ_TBDM_B_DESTINATION_ID_FK
                        FOREIGN KEY ( BUNDLE_DESTINATION_ID )
                        REFERENCES RHQ_BUNDLE_DESTINATION ( ID )
                    </statement>
                    <statement>
                        ALTER TABLE RHQ_TAGGING_BUNDLE_DEST_MAP
                        ADD CONSTRAINT RHQ_TBDESTM_TAG_ID_FK
                        FOREIGN KEY ( TAG_ID )
                        REFERENCES RHQ_TAGGING ( ID )
                    </statement>
                </schema-directSQL>                
            </schemaSpec>
            
            <schemaSpec version="2.86">
                <schema-directSQL>
                    <statement desc="Adding MANAGE_BUNDLE permission to overlord">
                        INSERT INTO RHQ_PERMISSION VALUES(1, 12)
                    </statement>
                    <statement desc="Adding MANAGE_BUNDLE permission to superuser">
                        INSERT INTO RHQ_PERMISSION VALUES(2, 12)
                    </statement>
                </schema-directSQL>
            </schemaSpec>
            
            <schemaSpec version="2.87">
                <schema-directSQL>
                    <statement desc="Drop non-unique RHQ_RES_TYPE_IDX_PLG_NAME index">
                        DROP INDEX RHQ_RES_TYPE_IDX_PLG_NAME
                    </statement>                       
                    <statement desc="Recreate RHQ_RES_TYPE_IDX_PLG_NAME index as unique">                   
                        CREATE UNIQUE INDEX RHQ_RES_TYPE_IDX_PLG_NAME ON RHQ_RESOURCE_TYPE (name, plugin)
                    </statement>
                </schema-directSQL>
            </schemaSpec>
>>>>>>> 4b74ffa6
            
        </dbupgrade>
    </target>
</project><|MERGE_RESOLUTION|>--- conflicted
+++ resolved
@@ -2933,19 +2933,6 @@
                         REFERENCES RHQ_TAGGING ( ID )
                     </statement>
                 </schema-directSQL>
-<<<<<<< HEAD
-           </schemaSpec>
-
-            
-           <schemaSpec version="2.87">
-               <schema-directSQL>
-                   <statement desc="Make RHQ_RES_TYPE_IDX_PLG_NAME index unique">
-                       DROP INDEX RHQ_RES_TYPE_IDX_PLG_NAME ;
-                       CREATE UNIQUE INDEX RHQ_RES_TYPE_IDX_PLG_NAME ON RHQ_RESOURCE_TYPE (name, plugin)
-                   </statement>
-               </schema-directSQL>
-           </schemaSpec>
-=======
                 
                 <schema-directSQL>
                     <statement>
@@ -2997,7 +2984,6 @@
                     </statement>
                 </schema-directSQL>
             </schemaSpec>
->>>>>>> 4b74ffa6
             
         </dbupgrade>
     </target>
