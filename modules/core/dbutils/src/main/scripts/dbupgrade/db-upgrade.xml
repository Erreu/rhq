
<project name="db-upgrade" default="upgrade" basedir=".">

    <!--
    This target upgrades a database schema. The parameters that it accepts are: jdbc.url = the jdbc url of the database
    to upgrade jdbc.user = the user to connect to the database as jdbc.password = the database user's password
    target.schema.version = the schema version to upgrade to. If this is omitted then the schema is upgraded to the
    latest version. This target assumes that the taskdefs for the dbupgrade ant task have already been defined.
    -->

    <target name="upgrade">

        <echo>
            DB Upgrade:
            JDBC URL: ${jdbc.url}
            JDBC User: ${jdbc.user}
            Update Version: ${target.schema.version}
        </echo>

        <dbupgrade jdbcUrl="${jdbc.url}"
                   jdbcUser="${jdbc.user}"
                   jdbcPassword="${jdbc.password}"
                   valueColumn="PROPERTY_VALUE"
                   table="RHQ_SYSTEM_CONFIG"
                   keyColumn="PROPERTY_KEY"
                   keyMatch="DB_SCHEMA_VERSION"
                   targetSchemaVersion="${target.schema.version}">

            <schemaSpec version="2.0">
                <!-- Empty initial schema to avoid install failure on default latest schema version -->
            </schemaSpec>

            <schemaSpec version="2.1">
                <!-- Keep the columnType VARCHAR2, but increase size;
                     (see note for RHQ_ALERT_CONDITION table in alert-schema.xml for more info) -->
                <schema-alterColumn table="RHQ_ALERT_CONDITION" column="OPTION_STATUS" columnType="VARCHAR2" precision="256" />
            </schemaSpec>

            <schemaSpec version="2.2">
                <!-- RHQ-481 make resource names longer -->
                <schema-alterColumn table="RHQ_RESOURCE" column="NAME" columnType="VARCHAR2" precision="500" />
            </schemaSpec>

            <schemaSpec version="2.3">
                <!-- RHQ-666 - Don't require resource name at creation time -->
                <schema-alterColumn table="RHQ_CREATE_RES_HIST" column="CREATED_RESOURCE_NAME" columnType="VARCHAR2" precision="500" />
            </schemaSpec>

            <!-- RHQ-669 - Add metadata to package type to indicate architecture support -->
            <schemaSpec version="2.4">
                <schema-addColumn table="RHQ_PACKAGE_TYPE" column="SUPPORTS_ARCHITECTURE" columnType="BOOLEAN" />

                <schema-directSQL>
                    <statement targetDBVendor="postgresql" desc="Updating existing package types with default for SUPPORTS_ARCHITECTURE flag">
                        UPDATE RHQ_PACKAGE_TYPE SET SUPPORTS_ARCHITECTURE = FALSE
                    </statement>
                    <statement targetDBVendor="oracle" desc="Updating existing package types with default for SUPPORTS_ARCHITECTURE flag">
                        UPDATE RHQ_PACKAGE_TYPE SET SUPPORTS_ARCHITECTURE = 0
                    </statement>
                </schema-directSQL>

                <schema-alterColumn table="RHQ_PACKAGE_TYPE" column="SUPPORTS_ARCHITECTURE" nullable="FALSE" />
            </schemaSpec>

            <!-- RHQ-176 - Add notes column to content requests -->
            <schemaSpec version="2.5">
                <schema-addColumn table="RHQ_CONTENT_REQ" column="NOTES" columnType="VARCHAR2" precision="512" />
            </schemaSpec>

            <!-- rhq-488 - RHQ High Availability / Failover Support -->
            <schemaSpec version="2.6">

                <!-- RHQ_AFFINITY_GROUP -->
                <schema-directSQL>
                    <statement desc="Creating table RHQ_AFFINITY_GROUP">
                        CREATE TABLE RHQ_AFFINITY_GROUP ( ID INTEGER )
                    </statement>
                </schema-directSQL>
                <schema-alterColumn table="RHQ_AFFINITY_GROUP" column="ID" nullable="FALSE" />
                <schema-createSequence name="RHQ_AFFINITY_GROUP_ID_SEQ" initial="10001" />
                <schema-directSQL>
                    <statement desc="Creating primary key for RHQ_AFFINITY_GROUP">
                        ALTER TABLE RHQ_AFFINITY_GROUP ADD PRIMARY KEY ( ID )
                    </statement>
                </schema-directSQL>
                <schema-addColumn table="RHQ_AFFINITY_GROUP" column="NAME" columnType="VARCHAR2" precision="255" />
                <schema-alterColumn table="RHQ_AFFINITY_GROUP" column="NAME" nullable="FALSE" />

                <!-- RHQ_SERVER -->
                <schema-directSQL>
                    <statement desc="Creating table RHQ_SERVER">
                        CREATE TABLE RHQ_SERVER ( ID INTEGER )
                    </statement>
                </schema-directSQL>
                <schema-alterColumn table="RHQ_SERVER" column="ID" nullable="FALSE" />
                <schema-createSequence name="RHQ_SERVER_ID_SEQ" initial="10001" />
                <schema-directSQL>
                    <statement desc="Creating primary key for RHQ_SERVER">
                        ALTER TABLE RHQ_SERVER ADD PRIMARY KEY ( ID )
                    </statement>
                </schema-directSQL>
                <schema-addColumn table="RHQ_SERVER" column="NAME" columnType="VARCHAR2" precision="255" />
                <schema-alterColumn table="RHQ_SERVER" column="NAME" nullable="FALSE" />
                <schema-addColumn table="RHQ_SERVER" column="ADDRESS" columnType="VARCHAR2" precision="255" />
                <schema-alterColumn table="RHQ_SERVER" column="ADDRESS" nullable="FALSE" />
                <schema-addColumn table="RHQ_SERVER" column="PORT" columnType="INTEGER" />
                <schema-alterColumn table="RHQ_SERVER" column="PORT" nullable="FALSE" />
                <schema-addColumn table="RHQ_SERVER" column="SECURE_PORT" columnType="INTEGER" />
                <schema-alterColumn table="RHQ_SERVER" column="SECURE_PORT" nullable="FALSE" />
                <schema-addColumn table="RHQ_SERVER" column="CTIME" columnType="LONG" />
                <schema-alterColumn table="RHQ_SERVER" column="CTIME" nullable="FALSE" />
                <schema-addColumn table="RHQ_SERVER" column="AFFINITY_GROUP_ID" columnType="INTEGER" />
                <schema-directSQL>
                    <statement desc="Creating RHQ_SERVER foreign key relation to RHQ_AFFINITY_GROUP">
                        ALTER TABLE RHQ_SERVER
                        ADD CONSTRAINT RHQ_SERVER_AG_ID_FK
                        FOREIGN KEY (AFFINITY_GROUP_ID)
                        REFERENCES RHQ_AFFINITY_GROUP (ID)
                    </statement>
                </schema-directSQL>

                <!-- RHQ_AGENT modifications -->
                <schema-addColumn table="RHQ_AGENT" column="AFFINITY_GROUP_ID" columnType="INTEGER" />
                <schema-directSQL>
                    <statement desc="Creating RHQ_AGENT foreign key relation to RHQ_AFFINITY_GROUP">
                        ALTER TABLE RHQ_AGENT
                        ADD CONSTRAINT RHQ_AGENT_AG_ID_FK
                        FOREIGN KEY (AFFINITY_GROUP_ID)
                        REFERENCES RHQ_AFFINITY_GROUP (ID)
                    </statement>
                </schema-directSQL>
                <schema-addColumn table="RHQ_AGENT" column="SERVER_ID" columnType="INTEGER" />
                <schema-directSQL>
                    <statement desc="Creating RHQ_AGENT foreign key relation to RHQ_SERVER">
                        ALTER TABLE RHQ_AGENT
                        ADD CONSTRAINT RHQ_AGENT_SERVER_ID_FK
                        FOREIGN KEY (SERVER_ID)
                        REFERENCES RHQ_SERVER (ID)
                    </statement>
                </schema-directSQL>

                <!-- RHQ_PARTITION_EVENT -->
                <schema-directSQL>
                    <statement desc="Creating table RHQ_PARTITION_EVENT">
                        CREATE TABLE RHQ_PARTITION_EVENT ( ID INTEGER )
                    </statement>
                </schema-directSQL>
                <schema-alterColumn table="RHQ_PARTITION_EVENT" column="ID" nullable="FALSE" />
                <schema-createSequence name="RHQ_PARTITION_EVENT_ID_SEQ" initial="10001" />
                <schema-directSQL>
                    <statement desc="Creating primary key for RHQ_PARTITION_EVENT">
                        ALTER TABLE RHQ_PARTITION_EVENT ADD PRIMARY KEY ( ID )
                    </statement>
                </schema-directSQL>
                <schema-addColumn table="RHQ_PARTITION_EVENT" column="SUBJECT_NAME" columnType="VARCHAR2" precision="255" />
                <schema-alterColumn table="RHQ_PARTITION_EVENT" column="SUBJECT_NAME" nullable="FALSE" />
                <schema-addColumn table="RHQ_PARTITION_EVENT" column="EVENT_TYPE" columnType="VARCHAR2" precision="50" />
                <schema-alterColumn table="RHQ_PARTITION_EVENT" column="EVENT_TYPE" nullable="FALSE" />
                <schema-addColumn table="RHQ_PARTITION_EVENT" column="CTIME" columnType="LONG" />
                <schema-alterColumn table="RHQ_PARTITION_EVENT" column="CTIME" nullable="FALSE" />

                <!-- RHQ_PARTITION_DETAILS -->
                <schema-directSQL>
                    <statement desc="Creating table RHQ_PARTITION_DETAILS">
                        CREATE TABLE RHQ_PARTITION_DETAILS ( ID INTEGER )
                    </statement>
                </schema-directSQL>
                <schema-alterColumn table="RHQ_PARTITION_DETAILS" column="ID" nullable="FALSE" />
                <schema-createSequence name="RHQ_PARTITION_DETAILS_ID_SEQ" initial="10001" />
                <schema-directSQL>
                    <statement desc="Creating primary key for RHQ_PARTITION_DETAILS">
                        ALTER TABLE RHQ_PARTITION_DETAILS ADD PRIMARY KEY ( ID )
                    </statement>
                </schema-directSQL>
                <schema-addColumn table="RHQ_PARTITION_DETAILS" column="PARTITION_EVENT_ID" columnType="INTEGER" />
                <schema-alterColumn table="RHQ_PARTITION_DETAILS" column="PARTITION_EVENT_ID" nullable="FALSE" />
                <schema-directSQL>
                    <statement desc="Creating RHQ_PARTITION_DETAILS foreign key relation to RHQ_PARTITION_EVENT">
                        ALTER TABLE RHQ_PARTITION_DETAILS
                        ADD CONSTRAINT RHQ_PD_EVENT_ID_FK
                        FOREIGN KEY (PARTITION_EVENT_ID)
                        REFERENCES RHQ_PARTITION_EVENT (ID)
                    </statement>
                </schema-directSQL>
                <schema-addColumn table="RHQ_PARTITION_DETAILS" column="AGENT_ID" columnType="INTEGER" />
                <schema-alterColumn table="RHQ_PARTITION_DETAILS" column="AGENT_ID" nullable="FALSE" />
                <schema-directSQL>
                    <statement desc="Creating RHQ_PARTITION_DETAILS foreign key relation to RHQ_AGENT">
                        ALTER TABLE RHQ_PARTITION_DETAILS
                        ADD CONSTRAINT RHQ_PD_AGENT_ID_FK
                        FOREIGN KEY (AGENT_ID)
                        REFERENCES RHQ_AGENT (ID)
                    </statement>
                </schema-directSQL>
                <schema-addColumn table="RHQ_PARTITION_DETAILS" column="SERVER_ID" columnType="INTEGER" />
                <schema-alterColumn table="RHQ_PARTITION_DETAILS" column="SERVER_ID" nullable="FALSE" />
                <schema-directSQL>
                    <statement desc="Creating RHQ_PARTITION_DETAILS foreign key relation to RHQ_SERVER">
                        ALTER TABLE RHQ_PARTITION_DETAILS
                        ADD CONSTRAINT RHQ_PD_SERVER_ID_FK
                        FOREIGN KEY (SERVER_ID)
                        REFERENCES RHQ_SERVER (ID)
                    </statement>
                </schema-directSQL>

                <!-- RHQ_FAILOVER_LIST -->
                <schema-directSQL>
                    <statement desc="Creating table RHQ_FAILOVER_LIST">
                        CREATE TABLE RHQ_FAILOVER_LIST ( ID INTEGER )
                    </statement>
                </schema-directSQL>
                <schema-alterColumn table="RHQ_FAILOVER_LIST" column="ID" nullable="FALSE" />
                <schema-createSequence name="RHQ_FAILOVER_LIST_ID_SEQ" initial="10001" />
                <schema-directSQL>
                    <statement desc="Creating primary key for RHQ_FAILOVER_LIST">
                        ALTER TABLE RHQ_FAILOVER_LIST ADD PRIMARY KEY ( ID )
                    </statement>
                </schema-directSQL>
                <schema-addColumn table="RHQ_FAILOVER_LIST" column="PARTITION_EVENT_ID" columnType="INTEGER" />
                <schema-alterColumn table="RHQ_FAILOVER_LIST" column="PARTITION_EVENT_ID" nullable="FALSE" />
                <schema-directSQL>
                    <statement desc="Creating RHQ_FAILOVER_LIST foreign key relation to RHQ_PARTITION_EVENT">
                        ALTER TABLE RHQ_FAILOVER_LIST
                        ADD CONSTRAINT RHQ_FL_EVENT_ID_FK
                        FOREIGN KEY (PARTITION_EVENT_ID)
                        REFERENCES RHQ_PARTITION_EVENT (ID)
                    </statement>
                </schema-directSQL>
                <schema-addColumn table="RHQ_FAILOVER_LIST" column="AGENT_ID" columnType="INTEGER" />
                <schema-alterColumn table="RHQ_FAILOVER_LIST" column="AGENT_ID" nullable="FALSE" />
                <schema-directSQL>
                    <statement desc="Creating RHQ_FAILOVER_LIST foreign key relation to RHQ_AGENT">
                        ALTER TABLE RHQ_FAILOVER_LIST
                        ADD CONSTRAINT RHQ_FL_AGENT_ID_FK
                        FOREIGN KEY (AGENT_ID)
                        REFERENCES RHQ_AGENT (ID)
                    </statement>
                </schema-directSQL>
                <schema-addColumn table="RHQ_FAILOVER_LIST" column="CTIME" columnType="LONG" />
                <schema-alterColumn table="RHQ_FAILOVER_LIST" column="CTIME" nullable="FALSE" />

                <!-- RHQ_FAILOVER_DETAILS -->
                <schema-directSQL>
                    <statement desc="Creating table RHQ_FAILOVER_DETAILS">
                        CREATE TABLE RHQ_FAILOVER_DETAILS ( ID INTEGER )
                    </statement>
                </schema-directSQL>
                <schema-alterColumn table="RHQ_FAILOVER_DETAILS" column="ID" nullable="FALSE" />
                <schema-createSequence name="RHQ_FAILOVER_DETAILS_ID_SEQ" initial="10001" />
                <schema-directSQL>
                    <statement desc="Creating primary key for RHQ_FAILOVER_DETAILS">
                        ALTER TABLE RHQ_FAILOVER_DETAILS ADD PRIMARY KEY ( ID )
                    </statement>
                </schema-directSQL>
                <schema-addColumn table="RHQ_FAILOVER_DETAILS" column="FAILOVER_LIST_ID" columnType="INTEGER" />
                <schema-alterColumn table="RHQ_FAILOVER_DETAILS" column="FAILOVER_LIST_ID" nullable="FALSE" />
                <schema-directSQL>
                    <statement desc="Creating RHQ_FAILOVER_DETAILS foreign key relation to FAILOVER_LIST_ID">
                        ALTER TABLE RHQ_FAILOVER_DETAILS
                        ADD CONSTRAINT RHQ_FD_FAILOVER_LIST_ID_FK
                        FOREIGN KEY (FAILOVER_LIST_ID)
                        REFERENCES RHQ_FAILOVER_LIST (ID)
                    </statement>
                </schema-directSQL>
                <schema-addColumn table="RHQ_FAILOVER_DETAILS" column="SERVER_ID" columnType="INTEGER" />
                <schema-alterColumn table="RHQ_FAILOVER_DETAILS" column="SERVER_ID" nullable="FALSE" />
                <schema-directSQL>
                    <statement desc="Creating RHQ_FAILOVER_DETAILS foreign key relation to RHQ_SERVER">
                        ALTER TABLE RHQ_FAILOVER_DETAILS
                        ADD CONSTRAINT RHQ_FD_SERVER_ID_FK
                        FOREIGN KEY (SERVER_ID)
                        REFERENCES RHQ_SERVER (ID)
                    </statement>
                </schema-directSQL>
                <schema-addColumn table="RHQ_FAILOVER_DETAILS" column="CTIME" columnType="LONG" />
                <schema-alterColumn table="RHQ_FAILOVER_DETAILS" column="CTIME" nullable="FALSE" />

            </schemaSpec>

            <schemaSpec version="2.7">
                <schema-addColumn table="RHQ_AGENT" column="STATUS" columnType="INTEGER" />
                <schema-directSQL>
                    <statement desc="Updating existing agents with default STATUS flag">
                        UPDATE RHQ_AGENT SET STATUS = 0
                    </statement>
                </schema-directSQL>
                <schema-alterColumn table="RHQ_AGENT" column="STATUS" default="0" />
            </schemaSpec>

            <schemaSpec version="2.8">
                <schema-addColumn table="RHQ_SERVER" column="OPERATION_MODE" columnType="VARCHAR2" precision="32" />
                <schema-directSQL>
                    <statement desc="Updating existing servers with default OPERATION_MODE flag">
                        UPDATE RHQ_SERVER SET OPERATION_MODE = 'NORMAL'
                    </statement>
                </schema-directSQL>
                <schema-alterColumn table="RHQ_SERVER" column="OPERATION_MODE" nullable="FALSE" />

                <schema-directSQL>
                    <statement desc="Creating RHQ_SERVER unique constraint on NAME">
                        CREATE UNIQUE INDEX rhq_server_name_unique ON rhq_server (name)
                    </statement>
                </schema-directSQL>
            </schemaSpec>

            <schemaSpec version="2.9">
                <schema-addColumn table="RHQ_FAILOVER_DETAILS" column="ORDINAL" columnType="INTEGER" />
            </schemaSpec>

            <schemaSpec version="2.10">
                <schema-deleteColumn table="RHQ_FAILOVER_DETAILS" column="CTIME" />
            </schemaSpec>

            <schemaSpec version="2.11">
                <schema-alterColumn table="RHQ_ALERT_NOTIFICATION" column="ALERT_DEFINITION_ID" nullable="TRUE" />
            </schemaSpec>

            <schemaSpec version="2.12">
                <schema-deleteColumn table="RHQ_SERVER" column="PORT" />
                <schema-deleteColumn table="RHQ_SERVER" column="SECURE_PORT" />

                <schema-addColumn table="RHQ_SERVER" column="BIND_PORT" columnType="INTEGER" />
                <schema-directSQL>
                    <statement desc="Updating existing servers with default BIND_PORT=7080">
                        UPDATE RHQ_SERVER SET BIND_PORT = 7080
                    </statement>
                </schema-directSQL>
                <schema-alterColumn table="RHQ_SERVER" column="BIND_PORT" nullable="FALSE" />

                <schema-addColumn table="RHQ_SERVER" column="TRANSPORT" columnType="VARCHAR2" precision="32" />
                <schema-directSQL>
                    <statement desc="Updating existing servers with default TRANSPORT=servlet">
                        UPDATE RHQ_SERVER SET TRANSPORT = 'servlet'
                    </statement>
                </schema-directSQL>
                <schema-alterColumn table="RHQ_SERVER" column="TRANSPORT" nullable="FALSE" />

                <schema-addColumn table="RHQ_SERVER" column="TRANSPORT_PARAMS" columnType="VARCHAR2" precision="512" />
                <schema-directSQL>
                    <statement desc="Updating existing servers with default TRANSPORT_PARAMS=/jboss-remoting-servlet-invoker/ServerInvokerServlet">
                        UPDATE RHQ_SERVER SET TRANSPORT_PARAMS = '/jboss-remoting-servlet-invoker/ServerInvokerServlet'
                    </statement>
                </schema-directSQL>
                <schema-alterColumn table="RHQ_SERVER" column="TRANSPORT_PARAMS" nullable="FALSE" />

                <schema-addColumn table="RHQ_SERVER" column="COMPUTE_POWER" columnType="INTEGER" />
                <schema-directSQL>
                    <statement desc="Updating existing servers with default COMPUTE_POWER=1">
                        UPDATE RHQ_SERVER SET COMPUTE_POWER = 1
                    </statement>
                </schema-directSQL>
                <schema-alterColumn table="RHQ_SERVER" column="COMPUTE_POWER" nullable="FALSE" />

            </schemaSpec>

            <schemaSpec version="2.13">
                <schema-deleteColumn table="RHQ_SERVER" column="BIND_PORT" />
                <schema-deleteColumn table="RHQ_SERVER" column="TRANSPORT" />
                <schema-deleteColumn table="RHQ_SERVER" column="TRANSPORT_PARAMS" />

                <schema-addColumn table="RHQ_SERVER" column="PORT" columnType="INTEGER" />
                <schema-directSQL>
                    <statement desc="Updating existing servers with default PORT=7080">
                        UPDATE RHQ_SERVER SET PORT = 7080
                    </statement>
                </schema-directSQL>
                <schema-alterColumn table="RHQ_SERVER" column="PORT" nullable="FALSE" />
                <schema-addColumn table="RHQ_SERVER" column="SECURE_PORT" columnType="INTEGER" />
                <schema-directSQL>
                    <statement desc="Updating existing servers with default SECURE_PORT=7443">
                        UPDATE RHQ_SERVER SET SECURE_PORT = 7443
                    </statement>
                </schema-directSQL>
                <schema-alterColumn table="RHQ_SERVER" column="SECURE_PORT" nullable="FALSE" />
            </schemaSpec>

            <!-- RHQ-720 - Add read_only column to alert definitions table -->
            <schemaSpec version="2.14">
                <schema-addColumn table="RHQ_ALERT_DEFINITION" column="READ_ONLY" columnType="BOOLEAN" />

                <schema-directSQL>
                    <statement targetDBVendor="postgresql" desc="Updating existing alert definitions with default for READ_ONLY flag">
                        UPDATE RHQ_ALERT_DEFINITION SET READ_ONLY = FALSE
                    </statement>
                    <statement targetDBVendor="oracle" desc="Updating existing alert definitions with default for READ_ONLY flag">
                        UPDATE RHQ_ALERT_DEFINITION SET READ_ONLY = 0
                    </statement>
                </schema-directSQL>

                <schema-directSQL>
                    <statement targetDBVendor="postgresql" desc="Setting alert definition READ_ONLY DEFAULT">
                        ALTER TABLE RHQ_ALERT_DEFINITION ALTER COLUMN READ_ONLY SET DEFAULT FALSE
                    </statement>
                    <statement targetDBVendor="oracle" desc="Setting alert definition READ_ONLY DEFAULT">
                        ALTER TABLE RHQ_ALERT_DEFINITION MODIFY READ_ONLY DEFAULT 0
                    </statement>
                </schema-directSQL>

                <schema-alterColumn table="RHQ_ALERT_DEFINITION" column="READ_ONLY" nullable="FALSE" />
            </schemaSpec>

            <schemaSpec version="2.15">
                <schema-addColumn table="RHQ_PARTITION_EVENT" column="EXECUTION_STATUS" columnType="VARCHAR2" precision="32" />
                <schema-directSQL>
                    <statement desc="Updating existing partition events with default EXECUTION_STATUS=COMPLETED">
                        UPDATE RHQ_PARTITION_EVENT SET EXECUTION_STATUS = 'COMPLETED'
                    </statement>
                </schema-directSQL>
                <schema-alterColumn table="RHQ_PARTITION_EVENT" column="EXECUTION_STATUS" nullable="FALSE" />
            </schemaSpec>

            <schemaSpec version="2.16">
                <schema-addColumn table="RHQ_PARTITION_DETAILS" column="AGENT_NAME" columnType="VARCHAR2" precision="255" />
                <schema-addColumn table="RHQ_PARTITION_DETAILS" column="SERVER_NAME" columnType="VARCHAR2" precision="255" />

                <schema-directSQL>
                    <statement desc="Updating existing partition events details with default AGENT_NAME">
                        UPDATE RHQ_PARTITION_DETAILS SET AGENT_NAME = 'UNKNOWN'
                    </statement>
                </schema-directSQL>
                <schema-directSQL>
                    <statement desc="Updating existing partition events details with known agents">
                        UPDATE RHQ_PARTITION_DETAILS
                        SET AGENT_NAME = ( SELECT RHQ_AGENT.NAME
                                             FROM RHQ_AGENT
                                             WHERE RHQ_AGENT.ID = RHQ_PARTITION_DETAILS.AGENT_ID )
                    </statement>
                </schema-directSQL>

                <schema-directSQL>
                    <statement desc="Updating existing partition events details with default SERVER_NAME">
                    UPDATE RHQ_PARTITION_DETAILS SET SERVER_NAME = 'UNKNOWN'
                  </statement>
                </schema-directSQL>
                <schema-directSQL>
                    <statement desc="Updating existing partition events details with known servers">
                        UPDATE RHQ_PARTITION_DETAILS
                        SET SERVER_NAME = ( SELECT RHQ_SERVER.NAME
                                              FROM RHQ_SERVER
                                             WHERE RHQ_SERVER.ID = RHQ_PARTITION_DETAILS.SERVER_ID )
                    </statement>
                </schema-directSQL>

                <schema-deleteColumn table="RHQ_PARTITION_DETAILS" column="AGENT_ID" />
                <schema-deleteColumn table="RHQ_PARTITION_DETAILS" column="SERVER_ID" />
            </schemaSpec>

            <!-- RHQ-786 - Add read_only column to alert definitions table -->
            <schemaSpec version="2.17">
                <schema-addColumn table="RHQ_ALERT" column="RECOVERY_ID" columnType="INTEGER" />

                <schema-directSQL>
                    <statement desc="Updating existing alerts with default for recovery_id">
                        UPDATE RHQ_ALERT SET RECOVERY_ID = 0
                    </statement>
                </schema-directSQL>

                <schema-alterColumn table="RHQ_ALERT" column="RECOVERY_ID" nullable="FALSE" />

                <schema-addColumn table="RHQ_ALERT" column="WILL_RECOVER" columnType="BOOLEAN" />

                <schema-directSQL>
                    <statement targetDBVendor="postgresql" desc="Updating existing alerts with default for WILL_RECOVER flag">
                        UPDATE RHQ_ALERT SET WILL_RECOVER = FALSE
                    </statement>
                    <statement targetDBVendor="oracle" desc="Updating existing alerts with default for WILL_RECOVER flag">
                        UPDATE RHQ_ALERT SET WILL_RECOVER = 0
                    </statement>
                </schema-directSQL>

                <schema-directSQL>
                    <statement targetDBVendor="postgresql" desc="Setting alert WILL_RECOVER DEFAULT">
                        ALTER TABLE RHQ_ALERT ALTER COLUMN WILL_RECOVER SET DEFAULT FALSE
                    </statement>
                    <statement targetDBVendor="oracle" desc="Setting alert WILL_RECOVER DEFAULT">
                        ALTER TABLE RHQ_ALERT MODIFY WILL_RECOVER DEFAULT 0
                    </statement>
                </schema-directSQL>

                <schema-alterColumn table="RHQ_ALERT" column="WILL_RECOVER" nullable="FALSE" />
            </schemaSpec>

            <schemaSpec version="2.18">
                <schema-addColumn table="RHQ_PARTITION_EVENT" column="EVENT_DETAIL" columnType="VARCHAR2" precision="512" />

                <schema-addColumn table="RHQ_SERVER" column="MTIME" columnType="LONG" />
                <schema-directSQL>
                    <statement desc="Updating existing servers with default MTIME=CTIME">
                        UPDATE RHQ_SERVER SET MTIME = CTIME
                    </statement>
                </schema-directSQL>
                <schema-alterColumn table="RHQ_SERVER" column="MTIME" nullable="FALSE" />
            </schemaSpec>

            <schemaSpec version="2.19">
                <schema-addColumn table="RHQ_AGENT" column="LAST_AVAILABILITY_REPORT_LONG" columnType="LONG" />
                <schema-directSQL>
                    <statement targetDBVendor="postgresql" desc="Converting RHQ_AGENT.LAST_AVAILABILITY_REPORT timestamp to long">
                        UPDATE RHQ_AGENT
                        SET LAST_AVAILABILITY_REPORT_LONG =
                        EXTRACT ( EPOCH FROM LAST_AVAILABILITY_REPORT )
                        WHERE LAST_AVAILABILITY_REPORT IS NOT NULL
                    </statement>
                    <statement targetDBVendor="oracle" desc="Converting RHQ_AGENT.LAST_AVAILABILITY_REPORT timestamp to long">
                        UPDATE RHQ_AGENT
                        SET LAST_AVAILABILITY_REPORT_LONG = 1000 *
                        (
                        extract(day from (LAST_AVAILABILITY_REPORT at time zone 'UTC' - timestamp '1970-01-01 00:00:00
                        +00:00'))*86400+
                        extract(hour from (LAST_AVAILABILITY_REPORT at time zone 'UTC' - timestamp '1970-01-01 00:00:00 +00:00'))*3600+
                        extract(minute from (LAST_AVAILABILITY_REPORT at time zone 'UTC' - timestamp '1970-01-01 00:00:00 +00:00'))*60+
                        extract(second from (LAST_AVAILABILITY_REPORT at time zone 'UTC' - timestamp '1970-01-01 00:00:00 +00:00'))
                        )
                        WHERE
                        LAST_AVAILABILITY_REPORT IS NOT NULL
                    </statement>
                </schema-directSQL>
                <schema-deleteColumn table="RHQ_AGENT" column="LAST_AVAILABILITY_REPORT" />
                <schema-directSQL>
                    <statement desc="Renaming new RHQ_AGENT.LAST_AVAILABILITY_REPORT column to match old schema expectations">
                        ALTER TABLE RHQ_AGENT
                        RENAME COLUMN LAST_AVAILABILITY_REPORT_LONG
                        TO
                        LAST_AVAILABILITY_REPORT
                    </statement>
                </schema-directSQL>
            </schemaSpec>

            <schemaSpec version="2.20">
                <schema-addColumn table="RHQ_ALERT_DAMPEN_EVENT" column="EVENT_TIMESTAMP_LONG" columnType="LONG" />
                <schema-directSQL>
                    <statement targetDBVendor="postgresql" desc="Converting RHQ_ALERT_DAMPEN_EVENT.EVENT_TIMESTAMP timestamp to long">
                        UPDATE RHQ_ALERT_DAMPEN_EVENT
                        SET EVENT_TIMESTAMP_LONG =
                        EXTRACT ( EPOCH FROM EVENT_TIMESTAMP )
                        WHERE EVENT_TIMESTAMP IS NOT NULL
                    </statement>
                    <statement targetDBVendor="oracle" desc="Converting RHQ_ALERT_DAMPEN_EVENT.EVENT_TIMESTAMP timestamp to long">
                        UPDATE RHQ_ALERT_DAMPEN_EVENT
                        SET EVENT_TIMESTAMP_LONG = 1000
                        *
                        ( extract(day from (EVENT_TIMESTAMP at time zone 'UTC' - timestamp '1970-01-01 00:00:00 +00:00'))*86400+
                        extract(hour from (EVENT_TIMESTAMP at time zone 'UTC' - timestamp '1970-01-01 00:00:00 +00:00'))*3600+
                        extract(minute from (EVENT_TIMESTAMP at time zone 'UTC' - timestamp '1970-01-01 00:00:00 +00:00'))*60+
                        extract(second from (EVENT_TIMESTAMP at time zone 'UTC' - timestamp '1970-01-01 00:00:00 +00:00'))
                        )
                        WHERE
                        EVENT_TIMESTAMP IS NOT NULL
                    </statement>
                </schema-directSQL>
                <schema-deleteColumn table="RHQ_ALERT_DAMPEN_EVENT" column="EVENT_TIMESTAMP" />
                <schema-directSQL>
                    <statement desc="Renaming new RHQ_ALERT_DAMPEN_EVENT.EVENT_TIMESTAMP column to match old schema expectations">
                        ALTER TABLE RHQ_ALERT_DAMPEN_EVENT
                        RENAME COLUMN EVENT_TIMESTAMP_LONG
                        TO
                        EVENT_TIMESTAMP
                    </statement>
                </schema-directSQL>
            </schemaSpec>

            <schemaSpec version="2.21">
                <schema-addColumn table="RHQ_EVENT" column="TIMESTAMP_LONG" columnType="LONG" />
                <schema-addColumn table="RHQ_EVENT" column="ACK_TIME_LONG" columnType="LONG" />
                <schema-directSQL>
                    <statement targetDBVendor="postgresql" desc="Converting RHQ_EVENT.TIMESTAMP timestamp to long">
                        UPDATE RHQ_EVENT
                        SET TIMESTAMP_LONG = EXTRACT ( EPOCH FROM TIMESTAMP )
                        WHERE TIMESTAMP IS NOT NULL
                    </statement>
                    <statement targetDBVendor="postgresql" desc="Converting RHQ_EVENT.ACK_TIME timestamp to long">
                        UPDATE RHQ_EVENT
                        SET ACK_TIME_LONG = EXTRACT ( EPOCH FROM ACK_TIME )
                        WHERE ACK_TIME IS NOT NULL
                    </statement>
                    <statement targetDBVendor="oracle" desc="Converting RHQ_EVENT.TIMESTAMP timestamp to long">
                        UPDATE RHQ_EVENT
                        SET TIMESTAMP_LONG = 1000 *
                        ( extract(day
                        from (TIMESTAMP at time zone 'UTC' - timestamp '1970-01-01 00:00:00 +00:00'))*86400+
                        extract(hour from (TIMESTAMP at time zone 'UTC' - timestamp '1970-01-01 00:00:00 +00:00'))*3600+
                        extract(minute from (TIMESTAMP at time zone 'UTC' - timestamp '1970-01-01 00:00:00 +00:00'))*60+
                        extract(second from (TIMESTAMP at time zone 'UTC' - timestamp '1970-01-01 00:00:00 +00:00'))
                        )
                        WHERE TIMESTAMP IS NOT NULL
                    </statement>
                    <statement targetDBVendor="oracle" desc="Converting RHQ_EVENT.ACK_TIME timestamp to long">
                        UPDATE RHQ_EVENT
                        SET ACK_TIME_LONG = 1000 *
                        ( extract(day from
                        (ACK_TIME at time zone 'UTC' - timestamp '1970-01-01 00:00:00 +00:00'))*86400+
                        extract(hour from (ACK_TIME at time zone 'UTC' - timestamp '1970-01-01 00:00:00 +00:00'))*3600+
                        extract(minute from (ACK_TIME at time zone 'UTC' - timestamp '1970-01-01 00:00:00 +00:00'))*60+
                        extract(second from (ACK_TIME at time zone 'UTC' - timestamp '1970-01-01 00:00:00 +00:00'))
                        )
                        WHERE ACK_TIME IS NOT NULL
                    </statement>
                </schema-directSQL>
                <schema-deleteColumn table="RHQ_EVENT" column="TIMESTAMP" />
                <schema-deleteColumn table="RHQ_EVENT" column="ACK_TIME" />
                <schema-directSQL>
                    <statement desc="Renaming new RHQ_EVENT.TIMESTAMP column to match old schema expectations">
                        ALTER TABLE RHQ_EVENT
                        RENAME COLUMN TIMESTAMP_LONG
                        TO TIMESTAMP
                    </statement>
                    <statement desc="Renaming new RHQ_EVENT.ACK_TIME column to match old schema expectations">
                        ALTER TABLE RHQ_EVENT
                        RENAME COLUMN ACK_TIME_LONG
                        TO ACK_TIME
                    </statement>
                </schema-directSQL>
            </schemaSpec>

            <schemaSpec version="2.22">
                <!-- RHQ_CONTENT_SOURCE timestamp to long conversion -->
                <schema-addColumn table="RHQ_CONTENT_SOURCE" column="CREATION_TIME_LONG" columnType="LONG" />
                <schema-addColumn table="RHQ_CONTENT_SOURCE" column="LAST_MODIFIED_TIME_LONG" columnType="LONG" />
                <schema-directSQL>
                    <statement targetDBVendor="postgresql" desc="Converting RHQ_CONTENT_SOURCE.CREATION_TIME timestamp to long">
                        UPDATE RHQ_CONTENT_SOURCE
                        SET CREATION_TIME_LONG =
                        EXTRACT ( EPOCH FROM CREATION_TIME )
                        WHERE CREATION_TIME IS NOT NULL
                    </statement>
                    <statement targetDBVendor="postgresql" desc="Converting RHQ_CONTENT_SOURCE.LAST_MODIFIED_TIME timestamp to long">
                        UPDATE RHQ_CONTENT_SOURCE
                        SET LAST_MODIFIED_TIME_LONG =
                        EXTRACT ( EPOCH FROM LAST_MODIFIED_TIME )
                        WHERE LAST_MODIFIED_TIME IS NOT NULL
                    </statement>
                    <statement targetDBVendor="oracle" desc="Converting RHQ_CONTENT_SOURCE.CREATION_TIME timestamp to long">
                        UPDATE RHQ_CONTENT_SOURCE
                        SET CREATION_TIME_LONG = 1000 *
                        (
                        extract(day from (CREATION_TIME at time zone 'UTC' - timestamp '1970-01-01 00:00:00 +00:00'))*86400+
                        extract(hour from (CREATION_TIME at time zone 'UTC' - timestamp '1970-01-01 00:00:00 +00:00'))*3600+
                        extract(minute from (CREATION_TIME at time zone 'UTC' - timestamp '1970-01-01 00:00:00 +00:00'))*60+
                        extract(second from (CREATION_TIME at time zone 'UTC' - timestamp '1970-01-01 00:00:00 +00:00'))
                        )
                        WHERE
                        CREATION_TIME IS NOT NULL
                    </statement>
                    <statement targetDBVendor="oracle" desc="Converting RHQ_CONTENT_SOURCE.LAST_MODIFIED_TIME timestamp to long">
                        UPDATE RHQ_CONTENT_SOURCE
                        SET LAST_MODIFIED_TIME_LONG = 1000
                        *
                        ( extract(day from (LAST_MODIFIED_TIME at time zone 'UTC' - timestamp '1970-01-01 00:00:00 +00:00'))*86400+
                        extract(hour from (LAST_MODIFIED_TIME at time zone 'UTC' - timestamp '1970-01-01 00:00:00 +00:00'))*3600+
                        extract(minute from (LAST_MODIFIED_TIME at time zone 'UTC' - timestamp '1970-01-01 00:00:00 +00:00'))*60+
                        extract(second from (LAST_MODIFIED_TIME at time zone 'UTC' - timestamp '1970-01-01 00:00:00 +00:00'))
                        )
                        WHERE
                        LAST_MODIFIED_TIME IS NOT NULL
                    </statement>
                </schema-directSQL>
                <schema-deleteColumn table="RHQ_CONTENT_SOURCE" column="CREATION_TIME" />
                <schema-deleteColumn table="RHQ_CONTENT_SOURCE" column="LAST_MODIFIED_TIME" />
                <schema-directSQL>
                    <statement desc="Renaming new RHQ_CONTENT_SOURCE.CREATION_TIME column to match old schema expectations">
                        ALTER TABLE RHQ_CONTENT_SOURCE
                        RENAME COLUMN CREATION_TIME_LONG
                        TO CREATION_TIME
                    </statement>
                    <statement desc="Renaming new RHQ_CONTENT_SOURCE.LAST_MODIFIED_TIME column to match old schema expectations">
                        ALTER TABLE RHQ_CONTENT_SOURCE
                        RENAME COLUMN LAST_MODIFIED_TIME_LONG
                        TO
                        LAST_MODIFIED_TIME
                    </statement>
                </schema-directSQL>

                <!-- RHQ_CHANNEL timestamp to long conversion -->
                <schema-addColumn table="RHQ_CHANNEL" column="CREATION_TIME_LONG" columnType="LONG" />
                <schema-addColumn table="RHQ_CHANNEL" column="LAST_MODIFIED_TIME_LONG" columnType="LONG" />
                <schema-directSQL>
                    <statement targetDBVendor="postgresql" desc="Converting RHQ_CHANNEL.CREATION_TIME timestamp to long">
                        UPDATE RHQ_CHANNEL
                        SET CREATION_TIME_LONG = EXTRACT ( EPOCH FROM CREATION_TIME )
                        WHERE CREATION_TIME IS NOT NULL
                    </statement>
                    <statement targetDBVendor="postgresql" desc="Converting RHQ_CHANNEL.LAST_MODIFIED_TIME timestamp to long">
                        UPDATE RHQ_CHANNEL
                        SET LAST_MODIFIED_TIME_LONG = EXTRACT
                        ( EPOCH FROM LAST_MODIFIED_TIME )
                        WHERE LAST_MODIFIED_TIME IS NOT NULL
                    </statement>
                    <statement targetDBVendor="oracle" desc="Converting RHQ_CHANNEL.CREATION_TIME timestamp to long">
                        UPDATE RHQ_CHANNEL
                        SET CREATION_TIME_LONG = 1000 *
                        (
                        extract(day from (CREATION_TIME at time zone 'UTC' - timestamp '1970-01-01 00:00:00 +00:00'))*86400+
                        extract(hour from (CREATION_TIME at time zone 'UTC' - timestamp '1970-01-01 00:00:00 +00:00'))*3600+
                        extract(minute from (CREATION_TIME at time zone 'UTC' - timestamp '1970-01-01 00:00:00 +00:00'))*60+
                        extract(second from (CREATION_TIME at time zone 'UTC' - timestamp '1970-01-01 00:00:00 +00:00'))
                        )
                        WHERE
                        CREATION_TIME IS NOT NULL
                    </statement>
                    <statement targetDBVendor="oracle" desc="Converting RHQ_CHANNEL.LAST_MODIFIED_TIME timestamp to long">
                        UPDATE RHQ_CHANNEL
                        SET LAST_MODIFIED_TIME_LONG = 1000 *
                        (
                        extract(day from (LAST_MODIFIED_TIME at time zone 'UTC' - timestamp '1970-01-01 00:00:00 +00:00'))*86400+
                        extract(hour from (LAST_MODIFIED_TIME at time zone 'UTC' - timestamp '1970-01-01 00:00:00 +00:00'))*3600+
                        extract(minute from (LAST_MODIFIED_TIME at time zone 'UTC' - timestamp '1970-01-01 00:00:00 +00:00'))*60+
                        extract(second from (LAST_MODIFIED_TIME at time zone 'UTC' - timestamp '1970-01-01 00:00:00 +00:00'))
                        )
                        WHERE
                        LAST_MODIFIED_TIME IS NOT NULL
                    </statement>
                </schema-directSQL>
                <schema-deleteColumn table="RHQ_CHANNEL" column="CREATION_TIME" />
                <schema-deleteColumn table="RHQ_CHANNEL" column="LAST_MODIFIED_TIME" />
                <schema-directSQL>
                    <statement desc="Renaming new RHQ_CHANNEL.CREATION_TIME column to match old schema expectations">
                        ALTER TABLE RHQ_CHANNEL
                        RENAME COLUMN CREATION_TIME_LONG
                        TO CREATION_TIME
                    </statement>
                    <statement desc="Renaming new RHQ_CHANNEL.LAST_MODIFIED_TIME column to match old schema expectations">
                        ALTER TABLE RHQ_CHANNEL
                        RENAME COLUMN LAST_MODIFIED_TIME_LONG
                        TO LAST_MODIFIED_TIME
                    </statement>
                </schema-directSQL>

                <!-- RHQ_PACKAGE_VERSION timestamp to long conversion -->
                <schema-addColumn table="RHQ_PACKAGE_VERSION" column="FILE_CREATION_TIME_LONG" columnType="LONG" />
                <schema-directSQL>
                    <statement targetDBVendor="postgresql" desc="Converting RHQ_PACKAGE_VERSION.FILE_CREATION_TIME timestamp to long">
                        UPDATE RHQ_PACKAGE_VERSION
                        SET FILE_CREATION_TIME_LONG =
                        EXTRACT ( EPOCH FROM FILE_CREATION_TIME )
                        WHERE FILE_CREATION_TIME IS NOT NULL
                    </statement>
                    <statement targetDBVendor="oracle" desc="Converting RHQ_PACKAGE_VERSION.FILE_CREATION_TIME timestamp to long">
                        UPDATE RHQ_PACKAGE_VERSION
                        SET FILE_CREATION_TIME_LONG = 1000
                        *
                        ( extract(day from (FILE_CREATION_TIME at time zone 'UTC' - timestamp '1970-01-01 00:00:00 +00:00'))*86400+
                        extract(hour from (FILE_CREATION_TIME at time zone 'UTC' - timestamp '1970-01-01 00:00:00 +00:00'))*3600+
                        extract(minute from (FILE_CREATION_TIME at time zone 'UTC' - timestamp '1970-01-01 00:00:00 +00:00'))*60+
                        extract(second from (FILE_CREATION_TIME at time zone 'UTC' - timestamp '1970-01-01 00:00:00 +00:00'))
                        )
                        WHERE
                        FILE_CREATION_TIME IS NOT NULL
                   </statement>
                </schema-directSQL>
                <schema-deleteColumn table="RHQ_PACKAGE_VERSION" column="FILE_CREATION_TIME" />
                <schema-directSQL>
                    <statement desc="Renaming new RHQ_PACKAGE_VERSION.FILE_CREATION_TIME column to match old schema expectations">
                        ALTER TABLE RHQ_PACKAGE_VERSION
                        RENAME COLUMN FILE_CREATION_TIME_LONG
                        TO
                        FILE_CREATION_TIME
                    </statement>
                </schema-directSQL>

                <!-- RHQ_INSTALLED_PACKAGE timestamp to long conversion -->
                <schema-addColumn table="RHQ_INSTALLED_PACKAGE" column="INSTALLATION_TIME_LONG" columnType="LONG" />
                <schema-directSQL>
                    <statement targetDBVendor="postgresql" desc="Converting RHQ_INSTALLED_PACKAGE.INSTALLATION_TIME timestamp to long">
                        UPDATE RHQ_INSTALLED_PACKAGE
                        SET INSTALLATION_TIME_LONG = EXTRACT ( EPOCH FROM INSTALLATION_TIME )
                        WHERE INSTALLATION_TIME IS NOT NULL
                    </statement>
                    <statement targetDBVendor="oracle" desc="Converting RHQ_INSTALLED_PACKAGE.INSTALLATION_TIME timestamp to long">
                        UPDATE RHQ_INSTALLED_PACKAGE
                        SET INSTALLATION_TIME_LONG =
                        1000 *
                        ( extract(day from (INSTALLATION_TIME at time zone 'UTC' - timestamp '1970-01-01 00:00:00
                        +00:00'))*86400+
                        extract(hour from (INSTALLATION_TIME at time zone 'UTC' - timestamp '1970-01-01 00:00:00 +00:00'))*3600+
                        extract(minute from (INSTALLATION_TIME at time zone 'UTC' - timestamp '1970-01-01 00:00:00 +00:00'))*60+
                        extract(second from (INSTALLATION_TIME at time zone 'UTC' - timestamp '1970-01-01 00:00:00 +00:00'))
                        )
                        WHERE INSTALLATION_TIME IS
                        NOT NULL
                    </statement>
                </schema-directSQL>
                <schema-deleteColumn table="RHQ_INSTALLED_PACKAGE" column="INSTALLATION_TIME" />
                <schema-directSQL>
                    <statement desc="Renaming new RHQ_INSTALLED_PACKAGE.INSTALLATION_TIME column to match old schema expectations">
                        ALTER TABLE RHQ_INSTALLED_PACKAGE
                        RENAME COLUMN INSTALLATION_TIME_LONG
                        TO
                        INSTALLATION_TIME
                    </statement>
                </schema-directSQL>

                <!-- RHQ_INSTALLED_PKG_HIST timestamp to long conversion -->
                <schema-addColumn table="RHQ_INSTALLED_PKG_HIST" column="HISTORY_TIMESTAMP_LONG" columnType="LONG" />
                <schema-directSQL>
                    <statement targetDBVendor="postgresql" desc="Converting RHQ_INSTALLED_PKG_HIST.HISTORY_TIMESTAMP timestamp to long">
                        UPDATE RHQ_INSTALLED_PKG_HIST
                        SET HISTORY_TIMESTAMP_LONG = EXTRACT ( EPOCH FROM HISTORY_TIMESTAMP )
                        WHERE HISTORY_TIMESTAMP IS NOT NULL
                    </statement>
                    <statement targetDBVendor="oracle" desc="Converting RHQ_INSTALLED_PKG_HIST.HISTORY_TIMESTAMP timestamp to long">
                        UPDATE RHQ_INSTALLED_PKG_HIST
                        SET HISTORY_TIMESTAMP_LONG =
                        1000 *
                        ( extract(day from (HISTORY_TIMESTAMP at time zone 'UTC' - timestamp '1970-01-01 00:00:00
                        +00:00'))*86400+
                        extract(hour from (HISTORY_TIMESTAMP at time zone 'UTC' - timestamp '1970-01-01 00:00:00 +00:00'))*3600+
                        extract(minute from (HISTORY_TIMESTAMP at time zone 'UTC' - timestamp '1970-01-01 00:00:00 +00:00'))*60+
                        extract(second from (HISTORY_TIMESTAMP at time zone 'UTC' - timestamp '1970-01-01 00:00:00 +00:00'))
                        )
                        WHERE HISTORY_TIMESTAMP IS
                        NOT NULL
                    </statement>
                </schema-directSQL>
                <schema-deleteColumn table="RHQ_INSTALLED_PKG_HIST" column="HISTORY_TIMESTAMP" />
                <schema-directSQL>
                    <statement desc="Renaming new RHQ_INSTALLED_PKG_HIST.HISTORY_TIMESTAMP column to match old schema expectations">
                        ALTER TABLE RHQ_INSTALLED_PKG_HIST
                        RENAME COLUMN HISTORY_TIMESTAMP_LONG
                        TO
                        HISTORY_TIMESTAMP
                    </statement>
                </schema-directSQL>
            </schemaSpec>

            <schemaSpec version="2.23">
                <schema-addColumn table="RHQ_MEASUREMENT_SCHED" column="MTIME_LONG" columnType="LONG" />
                <schema-directSQL>
                    <statement targetDBVendor="postgresql" desc="Converting RHQ_MEASUREMENT_SCHED.MTIME timestamp to long">
                        UPDATE RHQ_MEASUREMENT_SCHED
                        SET MTIME_LONG = EXTRACT ( EPOCH FROM MTIME )
                        WHERE MTIME IS NOT NULL
                    </statement>
                    <statement targetDBVendor="oracle" desc="Converting RHQ_MEASUREMENT_SCHED.MTIME timestamp to long">
                        UPDATE RHQ_MEASUREMENT_SCHED
                        SET MTIME_LONG = 1000 *
                        (
                        extract(day from (MTIME at time zone 'UTC' - timestamp '1970-01-01 00:00:00 +00:00'))*86400+
                        extract(hour from (MTIME at time zone 'UTC' - timestamp '1970-01-01 00:00:00 +00:00'))*3600+
                        extract(minute from (MTIME at time zone 'UTC' - timestamp '1970-01-01 00:00:00 +00:00'))*60+
                        extract(second from (MTIME at time zone 'UTC' - timestamp '1970-01-01 00:00:00 +00:00'))
                        )
                        WHERE MTIME IS NOT NULL
                   </statement>
                </schema-directSQL>
                <schema-deleteColumn table="RHQ_MEASUREMENT_SCHED" column="MTIME" />
                <schema-directSQL>
                    <statement desc="Renaming new RHQ_MEASUREMENT_SCHED.MTIME column to match old schema expectations">
                        ALTER TABLE RHQ_MEASUREMENT_SCHED
                        RENAME COLUMN MTIME_LONG
                        TO MTIME
                    </statement>
                </schema-directSQL>
            </schemaSpec>

            <schemaSpec version="2.24">
                <schema-directSQL>
                    <statement desc="Creating RHQ_MEASUREMENT_BLINE index on SCHEDULE_ID">
                        CREATE INDEX rhq_meas_baseline_sid_idx ON rhq_measurement_bline (schedule_id)
                    </statement>
                </schema-directSQL>
            </schemaSpec>

            <schemaSpec version="2.25">
                <schema-dropTable table="RHQ_MEASUREMENT_OOB" />
                <schema-dropSequence name="rhq_measurement_oob_id_seq" />
            </schemaSpec>

            <schemaSpec version="2.26">
                <schema-directSQL>
                    <statement desc="Unscheduling auto-baseline job from Quartz - removing trigger">
                        DELETE FROM rhq_qrtz_triggers
                        WHERE trigger_name='org.rhq.enterprise.server.scheduler.jobs.AutoBaselineCalculationJob'
                    </statement>
                    <statement desc="Unscheduling auto-baseline job from Quartz - removing simple trigger">
                        DELETE FROM rhq_qrtz_simple_triggers
                        WHERE trigger_name='org.rhq.enterprise.server.scheduler.jobs.AutoBaselineCalculationJob'
                    </statement>
                    <statement desc="Unscheduling auto-baseline job from Quartz - removing job details">
                        DELETE FROM rhq_qrtz_job_details
                        WHERE job_name='org.rhq.enterprise.server.scheduler.jobs.AutoBaselineCalculationJob'
                    </statement>
                </schema-directSQL>
            </schemaSpec>

            <schemaSpec version="2.27">
                <schema-directSQL>
                    <statement desc="Adding Agent Max Quiet Time Allowed system configuration setting">
                        INSERT INTO rhq_system_config (id, property_key, property_value, default_property_value)
                        VALUES (52, 'AGENT_MAX_QUIET_TIME_ALLOWED', '120000', '120000')
                    </statement>
                </schema-directSQL>
            </schemaSpec>

            <schemaSpec version="2.28">
                <schema-directSQL>
                    <statement desc="Adding Enable Agent Auto Update system configuration setting">
                        INSERT INTO rhq_system_config (id, property_key, property_value, default_property_value)
                        VALUES (53, 'ENABLE_AGENT_AUTO_UPDATE', 'true', 'true')
                    </statement>
                </schema-directSQL>
            </schemaSpec>

            <schemaSpec version="2.29">
                <schema-directSQL>
                    <statement desc="Adding Trait Purge system configuration setting">
                        INSERT INTO rhq_system_config (id, property_key, property_value, default_property_value)
                        VALUES (54, 'TRAIT_PURGE', '31536000000', '31536000000')
                    </statement>
                    <statement desc="Adding Avail Purge system configuration setting">
                        INSERT INTO rhq_system_config (id, property_key, property_value, default_property_value)
                        VALUES (55, 'AVAILABILITY_PURGE', '31536000000', '31536000000')
                    </statement>
                </schema-directSQL>
            </schemaSpec>

            <schemaSpec version="2.30">
                <!-- RHQ_RESOURCE_AVAIL -->
                <schema-directSQL>
                    <statement desc="Creating table RHQ_RESOURCE_AVAIL">
                        CREATE TABLE RHQ_RESOURCE_AVAIL ( ID INTEGER )
                    </statement>
                </schema-directSQL>
                <schema-alterColumn table="RHQ_RESOURCE_AVAIL" column="ID" nullable="FALSE" />
                <schema-createSequence name="RHQ_RESOURCE_AVAIL_ID_SEQ" initial="10001" />
                <schema-directSQL>
                    <statement desc="Creating primary key for RHQ_RESOURCE_AVAIL">
                        ALTER TABLE RHQ_RESOURCE_AVAIL ADD CONSTRAINT RHQ_RES_AVAIL_ID_PK PRIMARY KEY ( ID )
                    </statement>
                </schema-directSQL>
                <schema-addColumn table="RHQ_RESOURCE_AVAIL" column="RESOURCE_ID" columnType="INTEGER" />
                <schema-alterColumn table="RHQ_RESOURCE_AVAIL" column="RESOURCE_ID" nullable="FALSE" />
                <schema-directSQL>
                    <statement desc="Creating RHQ_RESOURCE_AVAIL foreign key relation to RHQ_RESOURCE">
                        ALTER TABLE RHQ_RESOURCE_AVAIL
                        ADD CONSTRAINT RHQ_RES_AVAIL_RES_ID_FK
                        FOREIGN KEY (
                        RESOURCE_ID )
                        REFERENCES RHQ_RESOURCE ( ID )
                        ON DELETE CASCADE
                    </statement>
                </schema-directSQL>
                <schema-addColumn table="RHQ_RESOURCE_AVAIL" column="AVAILABILITY_TYPE" columnType="SMALLINT" />
                <schema-directSQL>
                    <statement targetDBVendor="oracle" desc="Inserting known, current availability data into RHQ_RESOURCE_AVAIL">
                        INSERT INTO RHQ_RESOURCE_AVAIL ( ID, RESOURCE_ID,
                        AVAILABILITY_TYPE )
                        SELECT RHQ_RESOURCE_AVAIL_ID_SEQ.NEXTVAL, RES.ID, AVAIL.AVAILABILITY_TYPE
                        FROM
                        RHQ_RESOURCE RES
                        LEFT JOIN RHQ_AVAILABILITY AVAIL ON AVAIL.RESOURCE_ID = RES.ID
                        WHERE AVAIL.START_TIME = (
                        SELECT MAX( A.START_TIME )
                        FROM RHQ_AVAILABILITY A
                        WHERE A.RESOURCE_ID = RES.ID )
                    </statement>
                    <statement targetDBVendor="postgresql" desc="Inserting known, current availability data into RHQ_RESOURCE_AVAIL">
                        INSERT INTO RHQ_RESOURCE_AVAIL ( ID, RESOURCE_ID,
                        AVAILABILITY_TYPE )
                        SELECT nextval('RHQ_RESOURCE_AVAIL_ID_SEQ'::text), RES.ID, AVAIL.AVAILABILITY_TYPE
                        FROM
                        RHQ_RESOURCE RES
                        LEFT JOIN RHQ_AVAILABILITY AVAIL ON AVAIL.RESOURCE_ID = RES.ID
                        WHERE AVAIL.START_TIME = (
                        SELECT MAX( A.START_TIME )
                        FROM RHQ_AVAILABILITY A
                        WHERE A.RESOURCE_ID = RES.ID )
                    </statement>
                </schema-directSQL>
            </schemaSpec>

            <schemaSpec version="2.31">
                <!-- The following three columns support backing groups for resource clusters -->
                <schema-addColumn table="RHQ_RESOURCE_GROUP" column="CLUSTER_RESOURCE_GROUP_ID" columnType="INTEGER" />
                <schema-directSQL>
                    <statement desc="Creating RHQ_RESOURCE_GROUP foreign key relation to RHQ_RESOURCE_GROUP for resource cluster groups">
                        ALTER TABLE RHQ_RESOURCE_GROUP
                        ADD CONSTRAINT RHQ_RESOURCE_GROUP_ID_FK
                        FOREIGN KEY (CLUSTER_RESOURCE_GROUP_ID)
                        REFERENCES RHQ_RESOURCE_GROUP (ID)
                    </statement>
                </schema-directSQL>

                <schema-addColumn table="RHQ_RESOURCE_GROUP" column="CLUSTER_KEY" columnType="VARCHAR2" precision="4000" />

                <schema-addColumn table="RHQ_RESOURCE_GROUP" column="VISIBLE" columnType="BOOLEAN" />

                <schema-directSQL>
                    <statement targetDBVendor="postgresql" desc="Updating existing resource groups with default for VISIBLE  flag">
                        UPDATE RHQ_RESOURCE_GROUP SET VISIBLE = TRUE
                    </statement>
                    <statement targetDBVendor="oracle" desc="Updating existing resource groups with default for VISIBLE  flag">
                        UPDATE RHQ_RESOURCE_GROUP SET VISIBLE = 1
                    </statement>
                </schema-directSQL>

                <!-- The following constraint change forces cascade delete of config_update if the parent config is deleted -->
                <schema-directSQL>
                    <statement targetDBVendor="postgresql" desc="Dropping RHQ_CONFIG_UPDATE foreign key relation to RHQ_CONFIG">
                        ALTER TABLE rhq_config_update DROP CONSTRAINT rhq_config_update_configuration_id_fkey;
                    </statement>
                    <!-- the following PL/SQL is necessary since we have to deal with generated constraint names in the ora dbs -->
                    <statement targetDBVendor="oracle" desc="Dropping RHQ_CONFIG_UPDATE foreign key relation to RHQ_CONFIG">
                        DECLARE
                        CURSOR c IS
                        SELECT uc.constraint_name con
                        FROM user_constraints uc, user_cons_columns ucc
                        WHERE uc.table_name = 'RHQ_CONFIG_UPDATE'AND
                        uc.constraint_type = 'R' AND
                        uc.table_name = ucc.table_name AND
                        uc.constraint_name = ucc.constraint_name AND
                        ucc.column_name = 'CONFIGURATION_ID'
                        ;
                        alter_string VARCHAR2(500);
                        BEGIN
                        FOR r IN c LOOP
                        alter_string := 'ALTER TABLE RHQ_CONFIG_UPDATE DROP CONSTRAINT ' || r.con;
                        EXECUTE IMMEDIATE alter_string;
                        END LOOP;
                        END;
                    </statement>
                    <statement desc="Creating new RHQ_CONFIG_UPDATE foreign key relation to RHQ_CONFIG">
                        ALTER TABLE RHQ_CONFIG_UPDATE
                        ADD CONSTRAINT fk_config_update_config_1 FOREIGN KEY(configuration_id)
                        REFERENCES rhq_config ( id )
                        ON DELETE CASCADE
                    </statement>

                </schema-directSQL>

            </schemaSpec>

            <schemaSpec version="2.32">
                <!--
                    Remove the ClusterManagerJob from the Quartz tables. It has been renamed. Note that deleting the job removes
                    other rows by cascade delete.
                -->
                <schema-directSQL>
                    <statement desc="Remove the ClusterManagerJob from the Quartz tables. It has been renamed.">
                        DELETE FROM rhq_qrtz_job_details WHERE job_name =
                        'org.rhq.enterprise.server.scheduler.jobs.ClusterManagerJob'
                    </statement>
                </schema-directSQL>

            </schemaSpec>

            <schemaSpec version="2.33">
                <schema-deleteColumn table="RHQ_EVENT" column="ACK_TIME" />
                <schema-deleteColumn table="RHQ_EVENT" column="ACK_USER" />
            </schemaSpec>

            <!-- delete all constant data no longer used -->
            <schemaSpec version="2.34">
                <schema-directSQL>
                    <statement desc="Removing configuration data property no longer used">
                        DELETE FROM rhq_system_config
                        WHERE property_key = 'CAM_DATA_PURGE_RAW'
                    </statement>
                    <statement desc="Removing configuration data property no longer used">
                        DELETE FROM rhq_system_config
                        WHERE property_key = 'CAM_MULTICAST_ADDRESS'
                    </statement>
                    <statement desc="Removing configuration data property no longer used">
                        DELETE FROM rhq_system_config
                        WHERE property_key = 'CAM_MULTICAST_PORT'
                    </statement>
                    <statement desc="Removing configuration data property no longer used">
                        DELETE FROM rhq_system_config
                        WHERE property_key = 'DATA_STORE_ALL'
                    </statement>
                </schema-directSQL>
            </schemaSpec>

            <schemaSpec version="2.35">
                <!-- Remove RHQ_RESOURCE_GROUP.CLUSTER_KEY added in 2.31. This value will instead be the group name -->
                <schema-deleteColumn table="RHQ_RESOURCE_GROUP" column="CLUSTER_KEY" />
                <!-- Increase RHQ_RESOURCE_GROUP.NAME to accomodate the potentially large cluster key values -->
                <schema-alterColumn table="RHQ_RESOURCE_GROUP" column="NAME" columnType="VARCHAR2" precision="4000" />
            </schemaSpec>

            <schemaSpec version="2.36">
                <schema-directSQL>
                    <statement desc="Deleting unique constraint on RHQ_MEASUREMENT_DEF">
                        DROP INDEX RHQ_METRIC_DEF_KEY_IDX
                    </statement>
                </schema-directSQL>
                <schema-deleteColumn table="RHQ_MEASUREMENT_DEF" column="PER_MINUTE" />
                <schema-addColumn table="RHQ_MEASUREMENT_DEF" column="RAW_NUMERIC_TYPE" columnType="SMALLINT" />
                <schema-directSQL>
                    <statement desc="Populating values for new column RHQ_MEASUREMENT_DEF.RAW_NUMERIC_TYPE">
                        UPDATE RHQ_MEASUREMENT_DEF md
                        SET RAW_NUMERIC_TYPE = (SELECT NUMERIC_TYPE FROM RHQ_MEASUREMENT_DEF
                        WHERE NAME = md.NAME AND RESOURCE_TYPE_ID = md.RESOURCE_TYPE_ID AND (NUMERIC_TYPE = 1 OR NUMERIC_TYPE = 2))
                        WHERE NUMERIC_TYPE = 0
                    </statement>
                </schema-directSQL>
                <schema-directSQL>
                    <statement desc="Creating unique index on RHQ_MEASUREMENT_DEF (RESOURCE_TYPE_ID, NAME, RAW_NUMERIC_TYPE)">
                        CREATE UNIQUE INDEX RHQ_METRIC_DEF_KEY_IDX ON RHQ_MEASUREMENT_DEF (RESOURCE_TYPE_ID, NAME, RAW_NUMERIC_TYPE)
                    </statement>
                </schema-directSQL>
            </schemaSpec>

            <schemaSpec version="2.37">
                <schema-addColumn table="RHQ_GROUP_DEF" column="CALC_INTERVAL" columnType="LONG" />
                <schema-directSQL>
                    <statement desc="Defaulting all group definition recalculation intervals">
                        UPDATE RHQ_GROUP_DEF SET CALC_INTERVAL = 0
                    </statement>
                </schema-directSQL>
            </schemaSpec>

            <schemaSpec version="2.38">
                <!-- Keep these with the same columnType=VARCHAR2, but increase size -->
                <schema-alterColumn table="RHQ_CONTENT_SOURCE" column="NAME" columnType="VARCHAR2" precision="200" />

                <schema-alterColumn table="RHQ_CONTENT_SOURCE_TYPE" column="NAME" columnType="VARCHAR2" precision="200" />

                <schema-directSQL>
                    <statement desc="Removing obsolete content source sync jobs">
                        DELETE FROM RHQ_QRTZ_CRON_TRIGGERS WHERE TRIGGER_GROUP = 'syncContentSource'
                    </statement>
                    <statement>
                        DELETE FROM RHQ_QRTZ_JOB_DETAILS WHERE JOB_GROUP = 'syncContentSource'
                    </statement>
                    <statement>
                        DELETE FROM RHQ_QRTZ_SIMPLE_TRIGGERS WHERE TRIGGER_GROUP = 'syncContentSource'
                    </statement>
                    <statement>
                        DELETE FROM RHQ_QRTZ_TRIGGERS WHERE TRIGGER_GROUP = 'syncContentSource'
                    </statement>
                    <statement>
                        DELETE FROM RHQ_QRTZ_FIRED_TRIGGERS WHERE TRIGGER_GROUP = 'syncContentSource'
                    </statement>
                </schema-directSQL>
            </schemaSpec>

            <schemaSpec version="2.39">
                <!-- add a new table for OOBs -->
                <schema-directSQL>
                    <statement desc="Creating table RHQ_MEASUREMENT_OOB">
                        CREATE TABLE RHQ_MEASUREMENT_OOB ( SCHEDULE_ID INTEGER )
                    </statement>
                </schema-directSQL>
                <schema-alterColumn table="RHQ_MEASUREMENT_OOB" column="SCHEDULE_ID" nullable="FALSE" />
                <schema-addColumn table="RHQ_MEASUREMENT_OOB" column="TIME_STAMP" columnType="LONG" />
                <schema-alterColumn table="RHQ_MEASUREMENT_OOB" column="TIME_STAMP" nullable="FALSE" />
                <schema-directSQL>
                    <statement desc="Creating primary key for RHQ_MEASUREMENT_OOB">
                        ALTER TABLE RHQ_MEASUREMENT_OOB ADD CONSTRAINT rhq_meas_oob_id_t_pk PRIMARY KEY ( TIME_STAMP, SCHEDULE_ID )
                    </statement>
                </schema-directSQL>
                <schema-directSQL>
                    <statement desc="Creating RHQ_MEASUREMENT_OOB foreign key relation to RHQ_MEASUREMENT_SCHED">
                        ALTER TABLE RHQ_MEASUREMENT_OOB
                        ADD CONSTRAINT RHQ_M_OOB_M_SCHED_ID_FK
                        FOREIGN KEY ( SCHEDULE_ID )
                        REFERENCES RHQ_MEASUREMENT_SCHED ( ID )
                        ON DELETE CASCADE
                    </statement>
                </schema-directSQL>

                <schema-addColumn table="RHQ_MEASUREMENT_OOB" column="OOB_COUNT" columnType="INTEGER" />
                <schema-alterColumn table="RHQ_MEASUREMENT_OOB" column="OOB_COUNT" nullable="FALSE" />
                <schema-addColumn table="RHQ_MEASUREMENT_OOB" column="OOB_FACTOR" columnType="INTEGER" />
                <schema-alterColumn table="RHQ_MEASUREMENT_OOB" column="OOB_FACTOR" nullable="FALSE" />
            </schemaSpec>

            <schemaSpec version="2.40">
                <schema-directSQL>
                    <statement desc="Changing the default event purge time in system configuration to 2 weeks">
                        UPDATE RHQ_SYSTEM_CONFIG SET PROPERTY_VALUE = '1209600000' WHERE PROPERTY_KEY = 'EVENT_PURGE'
                    </statement>
                </schema-directSQL>
            </schemaSpec>

            <schemaSpec version="2.41">
                <schema-addColumn table="RHQ_PLUGIN" column="CONTENT" columnType="BLOB" />
            </schemaSpec>

            <schemaSpec version="2.42">
                <schema-addColumn table="RHQ_PLUGIN" column="MTIME" columnType="LONG" />
                <schema-directSQL>
                    <statement desc="Setting the plugin modified times to the same as created times">
                        UPDATE RHQ_PLUGIN SET MTIME = CTIME
                    </statement>
                </schema-directSQL>
                <schema-alterColumn table="RHQ_PLUGIN" column="MTIME" nullable="FALSE" />
            </schemaSpec>

            <schemaSpec version="2.43">
                <schema-deleteColumn table="RHQ_MEASUREMENT_OOB" column="OOB_COUNT" />
            </schemaSpec>

            <!-- RHQ 1448 -->
            <schemaSpec version="2.44">
                <schema-directSQL>
                    <statement desc="Creating index on RHQ_MEAS_DATA_NUM_R00 (SCHEDULE_ID)">
                        CREATE INDEX RHQ_MEAS_DATA_R00_SID_IDX ON RHQ_MEAS_DATA_NUM_R00 (schedule_id)
                     </statement>
                    <statement desc="Creating index on RHQ_MEAS_DATA_NUM_R01 (SCHEDULE_ID)">
                        CREATE INDEX RHQ_MEAS_DATA_R01_SID_IDX ON RHQ_MEAS_DATA_NUM_R01 (schedule_id)
                    </statement>
                    <statement desc="Creating index on RHQ_MEAS_DATA_NUM_R02 (SCHEDULE_ID)">
                        CREATE INDEX RHQ_MEAS_DATA_R02_SID_IDX ON RHQ_MEAS_DATA_NUM_R02 (schedule_id)
                    </statement>
                    <statement desc="Creating index on RHQ_MEAS_DATA_NUM_R03 (SCHEDULE_ID)">
                        CREATE INDEX RHQ_MEAS_DATA_R03_SID_IDX ON RHQ_MEAS_DATA_NUM_R03 (schedule_id)
                    </statement>
                    <statement desc="Creating index on RHQ_MEAS_DATA_NUM_R04 (SCHEDULE_ID)">
                        CREATE INDEX RHQ_MEAS_DATA_R04_SID_IDX ON RHQ_MEAS_DATA_NUM_R04 (schedule_id)
                    </statement>
                    <statement desc="Creating index on RHQ_MEAS_DATA_NUM_R05 (SCHEDULE_ID)">
                        CREATE INDEX RHQ_MEAS_DATA_R05_SID_IDX ON RHQ_MEAS_DATA_NUM_R05 (schedule_id)
                    </statement>
                    <statement desc="Creating index on RHQ_MEAS_DATA_NUM_R06 (SCHEDULE_ID)">
                        CREATE INDEX RHQ_MEAS_DATA_R06_SID_IDX ON RHQ_MEAS_DATA_NUM_R06 (schedule_id)
                    </statement>
                    <statement desc="Creating index on RHQ_MEAS_DATA_NUM_R07 (SCHEDULE_ID)">
                        CREATE INDEX RHQ_MEAS_DATA_R07_SID_IDX ON RHQ_MEAS_DATA_NUM_R07 (schedule_id)
                    </statement>
                    <statement desc="Creating index on RHQ_MEAS_DATA_NUM_R08 (SCHEDULE_ID)">
                        CREATE INDEX RHQ_MEAS_DATA_R08_SID_IDX ON RHQ_MEAS_DATA_NUM_R08 (schedule_id)
                    </statement>
                    <statement desc="Creating index on RHQ_MEAS_DATA_NUM_R09 (SCHEDULE_ID)">
                        CREATE INDEX RHQ_MEAS_DATA_R09_SID_IDX ON RHQ_MEAS_DATA_NUM_R09 (schedule_id)
                    </statement>
                    <statement desc="Creating index on RHQ_MEAS_DATA_NUM_R10 (SCHEDULE_ID)">
                        CREATE INDEX RHQ_MEAS_DATA_R10_SID_IDX ON RHQ_MEAS_DATA_NUM_R10 (schedule_id)
                    </statement>
                    <statement desc="Creating index on RHQ_MEAS_DATA_NUM_R11 (SCHEDULE_ID)">
                        CREATE INDEX RHQ_MEAS_DATA_R11_SID_IDX ON RHQ_MEAS_DATA_NUM_R11 (schedule_id)
                    </statement>
                    <statement desc="Creating index on RHQ_MEAS_DATA_NUM_R12 (SCHEDULE_ID)">
                        CREATE INDEX RHQ_MEAS_DATA_R12_SID_IDX ON RHQ_MEAS_DATA_NUM_R12 (schedule_id)
                    </statement>
                    <statement desc="Creating index on RHQ_MEAS_DATA_NUM_R13 (SCHEDULE_ID)">
                        CREATE INDEX RHQ_MEAS_DATA_R13_SID_IDX ON RHQ_MEAS_DATA_NUM_R13 (schedule_id)
                    </statement>
                    <statement desc="Creating index on RHQ_MEAS_DATA_NUM_R14 (SCHEDULE_ID)">
                        CREATE INDEX RHQ_MEAS_DATA_R14_SID_IDX ON RHQ_MEAS_DATA_NUM_R14 (schedule_id)
                    </statement>
                </schema-directSQL>
            </schemaSpec>

            <schemaSpec version="2.45">
                <schema-addColumn table="RHQ_SERVER" column="STATUS" columnType="INTEGER" />
                <schema-directSQL>
                    <statement desc="Updating existing servers with default STATUS flag">
                        UPDATE RHQ_SERVER SET STATUS = 0
                    </statement>
                </schema-directSQL>
                <schema-alterColumn table="RHQ_SERVER" column="STATUS" default="0" />
            </schemaSpec>

            <schemaSpec version="2.46">
                <schema-alterColumn table="RHQ_MEASUREMENT_DATA_TRAIT" column="VALUE" columnType="VARCHAR2" precision="4000" />
            </schemaSpec>

            <schemaSpec version="2.47">
                <schema-directSQL>
                    <statement desc="Removing stale row no longer needed for baseline computations">
                        DELETE FROM RHQ_SYSTEM_CONFIG WHERE PROPERTY_KEY = 'CAM_BASELINE_LASTTIME'
                    </statement>
                </schema-directSQL>
            </schemaSpec>

            <schemaSpec version="2.48">
                <schema-addColumn table="RHQ_RESOURCE_GROUP" column="CLUSTER_KEY" columnType="VARCHAR2" precision="4000" />
            </schemaSpec>

            <schemaSpec version="2.49">
                <schema-directSQL>
                    <statement desc="Remove old data from rhq_measurement_oob">
                        truncate table rhq_measurement_oob
                    </statement>
                </schema-directSQL>
                <schema-directSQL>
                    <statement desc="Remove the composite primary key">
                        ALTER TABLE rhq_measurement_oob DROP CONSTRAINT rhq_meas_oob_id_t_pk
                    </statement>
                    <statement desc="Introduce a primary key on schedule_id only">
                        ALTER TABLE rhq_measurement_oob ADD CONSTRAINT RHQ_MEAS_OOB_ID_PK PRIMARY KEY (schedule_id)
                    </statement>
                </schema-directSQL>
                <schema-directSQL>
                    <statement desc="Creating table RHQ_MEASUREMENT_OOB_tmp">
                        CREATE TABLE RHQ_MEASUREMENT_OOB_TMP ( SCHEDULE_ID INTEGER )
                    </statement>
                </schema-directSQL>
                <schema-alterColumn table="RHQ_MEASUREMENT_OOB_TMP" column="SCHEDULE_ID" nullable="FALSE" />
                <schema-addColumn table="RHQ_MEASUREMENT_OOB_TMP" column="TIME_STAMP" columnType="LONG" />
                <schema-alterColumn table="RHQ_MEASUREMENT_OOB_TMP" column="TIME_STAMP" nullable="FALSE" />
                <schema-directSQL>
                    <statement desc="Creating primary key for RHQ_MEASUREMENT_OOB_TMP">
                        ALTER TABLE RHQ_MEASUREMENT_OOB_TMP ADD CONSTRAINT rhq_meas_oob_t_s_pk PRIMARY KEY ( SCHEDULE_ID )
                    </statement>
                </schema-directSQL>
                <schema-addColumn table="RHQ_MEASUREMENT_OOB_TMP" column="OOB_FACTOR" columnType="INTEGER" />
                <schema-alterColumn table="RHQ_MEASUREMENT_OOB_TMP" column="OOB_FACTOR" nullable="FALSE" />
            </schemaSpec>

            <schemaSpec version="2.50">
                <schema-directSQL>
                    <statement desc="Creating index on RHQ_RESOURCE_ERROR.RESOURCE_ID">
                        CREATE INDEX RHQ_RES_ERROR_IDX_RES_ID ON RHQ_RESOURCE_ERROR (RESOURCE_ID)
                    </statement>
                </schema-directSQL>
            </schemaSpec>

            <schemaSpec version="2.51">
                <schema-addColumn table="RHQ_QRTZ_TRIGGERS" column="PRIORITY" columnType="INTEGER" />
                <schema-addColumn table="RHQ_QRTZ_FIRED_TRIGGERS" column="PRIORITY" columnType="INTEGER" />
            </schemaSpec>

            <schemaSpec version="2.52">
                <schema-directSQL>
                    <statement desc="Deleting unique name constraint on RHQ_RESOURCE_GROUP">
                        DROP INDEX RHQ_RES_GROUP_NAME
                    </statement>
                </schema-directSQL>
                <schema-directSQL>
                    <statement desc="Deleting unique name constraint on RHQ_RESOURCE_GROUP">
                        CREATE INDEX RHQ_RES_GROUP_NAME ON RHQ_RESOURCE_GROUP (name)
                    </statement>
                </schema-directSQL>
            </schemaSpec>

            <schemaSpec version="2.53">
                <schema-addColumn table="RHQ_AGENT" column="BACKFILLED" columnType="BOOLEAN" />
                <schema-directSQL>
                    <statement targetDBVendor="postgresql" desc="Updating backfilled bit for all agents">
                        UPDATE RHQ_AGENT SET BACKFILLED = FALSE
                    </statement>
                    <statement targetDBVendor="oracle" desc="Updating backfilled bit for all agents">
                        UPDATE RHQ_AGENT SET BACKFILLED = 0
                    </statement>
                </schema-directSQL>
                <schema-alterColumn table="RHQ_AGENT" column="BACKFILLED" nullable="FALSE" />
            </schemaSpec>

            <schemaSpec version="2.54">
                <schema-directSQL>
                    <statement desc="Updating Agent Max Quiet Time Allowed system configuration setting">
                        UPDATE rhq_system_config SET property_value = '900000' WHERE property_key =
                        'AGENT_MAX_QUIET_TIME_ALLOWED'
                    </statement>
                </schema-directSQL>
            </schemaSpec>

            <schemaSpec version="2.55">
                <schema-directSQL>
                    <statement desc="Creating index on TIME_STAMP column of RHQ_MEASUREMENT_DATA_NUM_1H">
                        CREATE INDEX RHQ_MEAS_DATA_1H_TIME_IDX ON RHQ_MEASUREMENT_DATA_NUM_1H(TIME_STAMP)
                    </statement>
                    <statement desc="Creating index on TIME_STAMP column of RHQ_MEASUREMENT_DATA_NUM_6H">
                        CREATE INDEX RHQ_MEAS_DATA_6H_TIME_IDX ON RHQ_MEASUREMENT_DATA_NUM_6H(TIME_STAMP)
                    </statement>
                </schema-directSQL>
                <schema-directSQL>
                    <statement desc="Creating index on RHQ_MEAS_DATA_NUM_R00 (TIME_STAMP)">
                        CREATE INDEX RHQ_MEAS_DATA_R00_TS_IDX ON RHQ_MEAS_DATA_NUM_R00 (TIME_STAMP)
                    </statement>
                    <statement desc="Creating index on RHQ_MEAS_DATA_NUM_R01 (TIME_STAMP)">
                        CREATE INDEX RHQ_MEAS_DATA_R01_TS_IDX ON RHQ_MEAS_DATA_NUM_R01 (TIME_STAMP)
                    </statement>
                    <statement desc="Creating index on RHQ_MEAS_DATA_NUM_R02 (TIME_STAMP)">
                        CREATE INDEX RHQ_MEAS_DATA_R02_TS_IDX ON RHQ_MEAS_DATA_NUM_R02 (TIME_STAMP)
                    </statement>
                    <statement desc="Creating index on RHQ_MEAS_DATA_NUM_R03 (TIME_STAMP)">
                        CREATE INDEX RHQ_MEAS_DATA_R03_TS_IDX ON RHQ_MEAS_DATA_NUM_R03 (TIME_STAMP)
                    </statement>
                    <statement desc="Creating index on RHQ_MEAS_DATA_NUM_R04 (TIME_STAMP)">
                        CREATE INDEX RHQ_MEAS_DATA_R04_TS_IDX ON RHQ_MEAS_DATA_NUM_R04 (TIME_STAMP)
                    </statement>
                    <statement desc="Creating index on RHQ_MEAS_DATA_NUM_R05 (TIME_STAMP)">
                        CREATE INDEX RHQ_MEAS_DATA_R05_TS_IDX ON RHQ_MEAS_DATA_NUM_R05 (TIME_STAMP)
                    </statement>
                    <statement desc="Creating index on RHQ_MEAS_DATA_NUM_R06 (TIME_STAMP)">
                        CREATE INDEX RHQ_MEAS_DATA_R06_TS_IDX ON RHQ_MEAS_DATA_NUM_R06 (TIME_STAMP)
                    </statement>
                    <statement desc="Creating index on RHQ_MEAS_DATA_NUM_R07 (TIME_STAMP)">
                        CREATE INDEX RHQ_MEAS_DATA_R07_TS_IDX ON RHQ_MEAS_DATA_NUM_R07 (TIME_STAMP)
                    </statement>
                    <statement desc="Creating index on RHQ_MEAS_DATA_NUM_R08 (TIME_STAMP)">
                        CREATE INDEX RHQ_MEAS_DATA_R08_TS_IDX ON RHQ_MEAS_DATA_NUM_R08 (TIME_STAMP)
                    </statement>
                    <statement desc="Creating index on RHQ_MEAS_DATA_NUM_R09 (TIME_STAMP)">
                        CREATE INDEX RHQ_MEAS_DATA_R09_TS_IDX ON RHQ_MEAS_DATA_NUM_R09 (TIME_STAMP)
                    </statement>
                    <statement desc="Creating index on RHQ_MEAS_DATA_NUM_R10 (TIME_STAMP)">
                        CREATE INDEX RHQ_MEAS_DATA_R10_TS_IDX ON RHQ_MEAS_DATA_NUM_R10 (TIME_STAMP)
                    </statement>
                    <statement desc="Creating index on RHQ_MEAS_DATA_NUM_R11 (TIME_STAMP)">
                        CREATE INDEX RHQ_MEAS_DATA_R11_TS_IDX ON RHQ_MEAS_DATA_NUM_R11 (TIME_STAMP)
                    </statement>
                    <statement desc="Creating index on RHQ_MEAS_DATA_NUM_R12 (TIME_STAMP)">
                        CREATE INDEX RHQ_MEAS_DATA_R12_TS_IDX ON RHQ_MEAS_DATA_NUM_R12 (TIME_STAMP)
                    </statement>
                    <statement desc="Creating index on RHQ_MEAS_DATA_NUM_R13 (TIME_STAMP)">
                        CREATE INDEX RHQ_MEAS_DATA_R13_TS_IDX ON RHQ_MEAS_DATA_NUM_R13 (TIME_STAMP)
                    </statement>
                    <statement desc="Creating index on RHQ_MEAS_DATA_NUM_R14 (TIME_STAMP)">
                        CREATE INDEX RHQ_MEAS_DATA_R14_TS_IDX ON RHQ_MEAS_DATA_NUM_R14 (TIME_STAMP)
                    </statement>
                </schema-directSQL>
            </schemaSpec>

            <schemaSpec version="2.56">
                <schema-directSQL>
                    <statement desc="Dropping index on RHQ_MEAS_DATA_R00_SID_IDX">
                        DROP INDEX RHQ_MEAS_DATA_R00_SID_IDX
                    </statement>
                    <statement desc="Dropping index on RHQ_MEAS_DATA_R01_SID_IDX">
                        DROP INDEX RHQ_MEAS_DATA_R01_SID_IDX
                    </statement>
                    <statement desc="Dropping index on RHQ_MEAS_DATA_R02_SID_IDX">
                        DROP INDEX RHQ_MEAS_DATA_R02_SID_IDX
                    </statement>
                    <statement desc="Dropping index on RHQ_MEAS_DATA_R03_SID_IDX">
                        DROP INDEX RHQ_MEAS_DATA_R03_SID_IDX
                    </statement>
                    <statement desc="Dropping index on RHQ_MEAS_DATA_R04_SID_IDX">
                        DROP INDEX RHQ_MEAS_DATA_R04_SID_IDX
                    </statement>
                    <statement desc="Dropping index on RHQ_MEAS_DATA_R05_SID_IDX">
                        DROP INDEX RHQ_MEAS_DATA_R05_SID_IDX
                    </statement>
                    <statement desc="Dropping index on RHQ_MEAS_DATA_R06_SID_IDX">
                        DROP INDEX RHQ_MEAS_DATA_R06_SID_IDX
                    </statement>
                    <statement desc="Dropping index on RHQ_MEAS_DATA_R07_SID_IDX">
                        DROP INDEX RHQ_MEAS_DATA_R07_SID_IDX
                    </statement>
                    <statement desc="Dropping index on RHQ_MEAS_DATA_R08_SID_IDX">
                        DROP INDEX RHQ_MEAS_DATA_R08_SID_IDX
                    </statement>
                    <statement desc="Dropping index on RHQ_MEAS_DATA_R09_SID_IDX">
                        DROP INDEX RHQ_MEAS_DATA_R09_SID_IDX
                    </statement>
                    <statement desc="Dropping index on RHQ_MEAS_DATA_R10_SID_IDX">
                        DROP INDEX RHQ_MEAS_DATA_R10_SID_IDX
                    </statement>
                    <statement desc="Dropping index on RHQ_MEAS_DATA_R11_SID_IDX">
                        DROP INDEX RHQ_MEAS_DATA_R11_SID_IDX
                    </statement>
                    <statement desc="Dropping index on RHQ_MEAS_DATA_R12_SID_IDX">
                        DROP INDEX RHQ_MEAS_DATA_R12_SID_IDX
                    </statement>
                    <statement desc="Dropping index on RHQ_MEAS_DATA_R13_SID_IDX">
                        DROP INDEX RHQ_MEAS_DATA_R13_SID_IDX
                    </statement>
                    <statement desc="Dropping index on RHQ_MEAS_DATA_R14_SID_IDX">
                        DROP INDEX RHQ_MEAS_DATA_R14_SID_IDX
                    </statement>
                </schema-directSQL>
            </schemaSpec>

            <schemaSpec version="2.57">
                <schema-directSQL>
                    <statement desc="Create index on RHQ_CONFIG_PROPERTY(PARENT_LIST_ID)">
                        CREATE INDEX RHQ_CONFIG_PROP_idx_list_key ON RHQ_CONFIG_PROPERTY(PARENT_LIST_ID)
                    </statement>
                </schema-directSQL>
            </schemaSpec>

            <schemaSpec version="2.58">
                <schema-addColumn table="RHQ_ALERT_DEFINITION" column="RESOURCE_GROUP_ID" columnType="INTEGER" />
                <schema-addColumn table="RHQ_ALERT_DEFINITION" column="GROUP_ALERT_DEF_ID" columnType="INTEGER" />
            </schemaSpec>

            <schemaSpec version="2.59">
                <schema-directSQL>
                    <statement desc="Changing default persistence mode to FILESYSTEM for new JBoss CSP content sources">
                      UPDATE rhq_content_source_type SET default_download_mode = 'FILESYSTEM'
                      WHERE id = 101
                   </statement>
                    <statement desc="Changing persistence mode to FILESYSTEM on out-of-box JBoss CSP content source">
                      UPDATE rhq_content_source SET download_mode = 'FILESYSTEM'
                      WHERE id = 101 AND configuration_id =
                      (SELECT configuration_id FROM rhq_config_property WHERE id = 112 AND string_value IS null)
                   </statement>
                </schema-directSQL>
            </schemaSpec>

            <schemaSpec version="2.60">
                <schema-createSequence name="RHQ_RAW_CONFIG_ID_SEQ" initial="10001" />
                <schema-directSQL>
                    <statement desc="Creating table RHQ_RAW_CONFIG">
                        CREATE TABLE RHQ_RAW_CONFIG (ID INTEGER PRIMARY KEY)
                    </statement>
                </schema-directSQL>
                <schema-alterColumn table="RHQ_RAW_CONFIG" column="ID" columnType="INTEGER" nullable="FALSE" />
                <schema-addColumn   table="RHQ_RAW_CONFIG" column="CONFIG_ID" columnType="INTEGER" />
                <schema-alterColumn table="RHQ_RAW_CONFIG" column="CONFIG_ID" nullable="false" />
                <schema-addColumn   table="RHQ_RAW_CONFIG" column="PATH" columnType="VARCHAR2" precision="512"/>
                <schema-addColumn   table="RHQ_RAW_CONFIG" column="CONTENTS" columnType="CLOB" />
                <schema-alterColumn table="RHQ_RAW_CONFIG" column="CONTENTS" nullable="false" />
                <schema-addColumn   table="RHQ_RAW_CONFIG" column="SHA256" columnType="VARCHAR2" precision="64"/>
                <schema-alterColumn table="RHQ_RAW_CONFIG" column="SHA256" nullable="false" />
                <schema-addColumn   table="RHQ_RAW_CONFIG" column="CTIME" columnType="LONG" />
                <schema-alterColumn table="RHQ_RAW_CONFIG" column="CTIME" nullable="false" />
                <schema-addColumn   table="RHQ_RAW_CONFIG" column="MTIME" columnType="LONG" />
                <schema-alterColumn table="RHQ_RAW_CONFIG" column="MTIME" nullable="false" />

                <schema-directSQL>
                    <statement desc="Creating RHQ_RAW_CONFIG foreign key relation to RHQ_CONFIG">
                        ALTER TABLE RHQ_RAW_CONFIG
                        ADD CONSTRAINT RHQ_RC_CONFIG_ID_FK
                        FOREIGN KEY (CONFIG_ID)
                        REFERENCES RHQ_CONFIG (ID)
                    </statement>
                </schema-directSQL>
            </schemaSpec>

            <schemaSpec version="2.60.1">
                <schema-addColumn table="RHQ_PLUGIN" column="AMPS_VERSION" columnType="VARCHAR2" precision="16" />
            </schemaSpec>

            <schemaSpec version="2.60.2">
                <schema-directSQL>
                    <!-- RHQ_CHANNEL => RHQ_REPO -->
                    <statement>
                        ALTER TABLE RHQ_CHANNEL RENAME TO RHQ_REPO
                    </statement>
                    <statement targetDBVendor="postgresql">
                        ALTER TABLE RHQ_CHANNEL_ID_SEQ RENAME TO RHQ_REPO_ID_SEQ
                    </statement>
                    <statement targetDBVendor="oracle">
                        RENAME RHQ_CHANNEL_ID_SEQ TO RHQ_REPO_ID_SEQ
                    </statement>
                    <statement>
                        ALTER INDEX RHQ_CHANNEL_IDX
                        RENAME TO RHQ_REPO_IDX
                    </statement>
                    <statement targetDBVendor="postgresql">
                        ALTER TABLE RHQ_REPO
                        DROP CONSTRAINT RHQ_CHANNEL_PKEY CASCADE
                    </statement>
                    <statement targetDBVendor="postgresql">
                        ALTER TABLE RHQ_REPO
                        ADD CONSTRAINT RHQ_REPO_PKEY PRIMARY KEY ( ID )
                    </statement>
                    <statement>
                        ALTER TABLE RHQ_CHANNEL_CONTENT_SRC_MAP
                        RENAME TO RHQ_REPO_CONTENT_SRC_MAP
                    </statement>
                    <statement>
                        ALTER TABLE RHQ_REPO_CONTENT_SRC_MAP
                        RENAME COLUMN CHANNEL_ID TO REPO_ID
                    </statement>
                    <statement>
                        ALTER TABLE RHQ_REPO_CONTENT_SRC_MAP
                        DROP CONSTRAINT RHQ_CHAN_CONTENT_SRC_MAP_KEY
                    </statement>
                    <statement>
                        ALTER TABLE RHQ_REPO_CONTENT_SRC_MAP
                        ADD CONSTRAINT RHQ_REPO_CONTENT_SRC_MAP_KEY
                        PRIMARY KEY ( REPO_ID, CONTENT_SRC_ID )
                    </statement>
                    <statement targetDBVendor="postgresql">
                        ALTER TABLE RHQ_REPO_CONTENT_SRC_MAP
                        ADD CONSTRAINT RHQ_REPO_CONTENT_SRC_MAP_REPO_ID_FKEY
                        FOREIGN KEY ( REPO_ID )
                        REFERENCES RHQ_REPO ( ID )
                    </statement>
                    <statement targetDBVendor="postgresql">
                        ALTER TABLE RHQ_REPO_CONTENT_SRC_MAP
                        DROP CONSTRAINT RHQ_CHANNEL_CONTENT_SRC_MAP_CONTENT_SRC_ID_FKEY
                    </statement>
                    <statement targetDBVendor="postgresql">
                        ALTER TABLE RHQ_REPO_CONTENT_SRC_MAP
                        ADD CONSTRAINT RHQ_REPO_CONTENT_SRC_MAP_CONTENT_SRC_ID_FKEY
                        FOREIGN KEY ( CONTENT_SRC_ID )
                        REFERENCES RHQ_CONTENT_SOURCE( ID )
                    </statement>

                    <!-- RHQ_CHANNEL_PKG_VERSION_MAP => RHQ_REPO_PKG_VERSION_MAP -->
                    <statement>
                        ALTER TABLE RHQ_CHANNEL_PKG_VERSION_MAP
                        RENAME TO RHQ_REPO_PKG_VERSION_MAP
                    </statement>
                    <statement>
                        ALTER TABLE RHQ_REPO_PKG_VERSION_MAP
                        RENAME COLUMN CHANNEL_ID TO REPO_ID
                    </statement>
                    <statement>
                        ALTER TABLE RHQ_REPO_PKG_VERSION_MAP
                        DROP CONSTRAINT RHQ_CHANNEL_PKG_VER_MAP_KEY
                    </statement>
                    <statement>
                        ALTER TABLE RHQ_REPO_PKG_VERSION_MAP
                        ADD CONSTRAINT RHQ_REPO_PKG_VER_MAP_KEY
                        PRIMARY KEY ( REPO_ID, PACKAGE_VERSION_ID )
                    </statement>
                    <statement targetDBVendor="postgresql">
                        ALTER TABLE RHQ_REPO_PKG_VERSION_MAP
                        DROP CONSTRAINT RHQ_CHANNEL_PKG_VERSION_MAP_PACKAGE_VERSION_ID_FKEY
                    </statement>
                    <statement targetDBVendor="postgresql">
                        ALTER TABLE RHQ_REPO_PKG_VERSION_MAP
                        ADD CONSTRAINT RHQ_REPO_PKG_VERSION_MAP_PACKAGE_VERSION_ID_FKEY
                        FOREIGN KEY ( PACKAGE_VERSION_ID )
                        REFERENCES RHQ_PACKAGE_VERSION ( ID )
                    </statement>
                    <statement targetDBVendor="postgresql">
                        ALTER TABLE RHQ_REPO_PKG_VERSION_MAP
                        ADD CONSTRAINT RHQ_REPO_PKG_VERSION_MAP_REPO_ID_FKEY
                        FOREIGN KEY ( REPO_ID )
                        REFERENCES RHQ_REPO ( ID )
                    </statement>

                    <!-- RHQ_CHANNEL_RESOURCE_MAP => RHQ_REPO_RESOURCE_MAP -->
                    <statement>
                        ALTER TABLE RHQ_CHANNEL_RESOURCE_MAP
                        RENAME TO RHQ_REPO_RESOURCE_MAP
                    </statement>
                    <statement>
                        ALTER TABLE RHQ_REPO_RESOURCE_MAP
                        RENAME COLUMN CHANNEL_ID TO REPO_ID
                    </statement>
                    <statement>
                        ALTER TABLE RHQ_REPO_RESOURCE_MAP
                        DROP CONSTRAINT RHQ_CHANNEL_RESOURCE_MAP_KEY
                    </statement>
                    <statement>
                        ALTER TABLE RHQ_REPO_RESOURCE_MAP
                        ADD CONSTRAINT RHQ_REPO_RESOURCE_MAP_KEY
                        PRIMARY KEY ( REPO_ID, RESOURCE_ID )
                    </statement>
                    <statement targetDBVendor="postgresql">
                        ALTER TABLE RHQ_REPO_RESOURCE_MAP
                        DROP CONSTRAINT RHQ_CHANNEL_RESOURCE_MAP_RESOURCE_ID_FKEY
                    </statement>
                    <statement targetDBVendor="postgresql">
                        ALTER TABLE RHQ_REPO_RESOURCE_MAP
                        ADD CONSTRAINT RHQ_REPO_RESOURCE_MAP_RESOURCE_ID_FKEY
                        FOREIGN KEY ( RESOURCE_ID )
                        REFERENCES RHQ_RESOURCE ( ID )
                    </statement>
                    <statement targetDBVendor="postgresql">
                        ALTER TABLE RHQ_REPO_RESOURCE_MAP
                        ADD CONSTRAINT RHQ_REPO_RESOURCE_MAP_REPO_ID_FKEY
                        FOREIGN KEY ( REPO_ID )
                        REFERENCES RHQ_REPO ( ID )
                    </statement>
                </schema-directSQL>

                <!-- RHQ_REPO_GROUP_TYPE -->
                <schema-createSequence name="RHQ_REPO_GROUP_TYPE_ID_SEQ" initial="10001" />
                <schema-directSQL>
                    <statement>
                        CREATE TABLE RHQ_REPO_GROUP_TYPE ( ID INTEGER PRIMARY KEY )
                    </statement>
                </schema-directSQL>
                <schema-alterColumn table="RHQ_REPO_GROUP_TYPE" column="ID" nullable="false" />
                <schema-addColumn   table="RHQ_REPO_GROUP_TYPE" column="NAME" precision="200" columnType="VARCHAR2" />
                <schema-alterColumn table="RHQ_REPO_GROUP_TYPE" column="NAME" nullable="false" />
                <schema-addColumn   table="RHQ_REPO_GROUP_TYPE" column="DESCRIPTION" precision="500" columnType="VARCHAR2" />
                <schema-directSQL>
                    <statement>
                        INSERT INTO RHQ_REPO_GROUP_TYPE ( ID, NAME )
                        VALUES ( 1, 'family' )
                    </statement>
                </schema-directSQL>

                <!-- RHQ_REPO_GROUP -->
                <schema-createSequence name="RHQ_REPO_GROUP_ID_SEQ" initial="10001" />
                <schema-directSQL>
                    <statement>
                        CREATE TABLE RHQ_REPO_GROUP ( ID INTEGER PRIMARY KEY )
                    </statement>
                </schema-directSQL>
                <schema-alterColumn table="RHQ_REPO_GROUP" column="ID" nullable="false" />
                <schema-addColumn   table="RHQ_REPO_GROUP" column="NAME" precision="200" columnType="VARCHAR2" />
                <schema-alterColumn table="RHQ_REPO_GROUP" column="NAME" nullable="false" />
                <schema-addColumn   table="RHQ_REPO_GROUP" column="DESCRIPTION" precision="500" columnType="VARCHAR2" />
                <schema-addColumn   table="RHQ_REPO_GROUP" column="REPO_GROUP_TYPE_ID" columnType="INTEGER" />
                <schema-alterColumn table="RHQ_REPO_GROUP" column="REPO_GROUP_TYPE_ID" nullable="false" />
                <schema-directSQL>
                    <statement>
                        ALTER TABLE RHQ_REPO_GROUP
                        ADD CONSTRAINT RHQ_RG_REPO_GROUP_TYPE_ID_FK
                        FOREIGN KEY ( REPO_GROUP_TYPE_ID )
                        REFERENCES RHQ_REPO_GROUP_TYPE ( ID )
                    </statement>
                    <statement>
                        CREATE UNIQUE INDEX RHQ_REPO_GROUP_IDX
                        ON RHQ_REPO_GROUP ( NAME, REPO_GROUP_TYPE_ID )
                    </statement>
                </schema-directSQL>

                <!-- RHQ_REPO_REPO_GROUP_MAP -->
                <schema-directSQL>
                    <statement>
                        CREATE TABLE RHQ_REPO_REPO_GROUP_MAP ( REPO_ID INTEGER )
                    </statement>
                </schema-directSQL>
                <schema-alterColumn table="RHQ_REPO_REPO_GROUP_MAP" column="REPO_ID" nullable="false" />
                <schema-addColumn   table="RHQ_REPO_REPO_GROUP_MAP" column="REPO_GROUP_ID" columnType="INTEGER" />
                <schema-alterColumn table="RHQ_REPO_REPO_GROUP_MAP" column="REPO_GROUP_ID" nullable="false" />
                <schema-addColumn   table="RHQ_REPO_REPO_GROUP_MAP" column="CTIME" columnType="LONG" />
                <schema-alterColumn table="RHQ_REPO_REPO_GROUP_MAP" column="CTIME" nullable="false" />
                <schema-directSQL>
                    <statement>
                        ALTER TABLE RHQ_REPO_REPO_GROUP_MAP
                        ADD CONSTRAINT RHQ_REPO_REPO_GROUP_MAP_KEY
                        PRIMARY KEY ( REPO_ID, REPO_GROUP_ID )
                    </statement>
                    <statement>
                        ALTER TABLE RHQ_REPO_REPO_GROUP_MAP
                        ADD CONSTRAINT RHQ_RRGM_REPO_ID_FK
                        FOREIGN KEY ( REPO_ID )
                        REFERENCES RHQ_REPO ( ID )
                    </statement>
                    <statement>
                        ALTER TABLE RHQ_REPO_REPO_GROUP_MAP
                        ADD CONSTRAINT RHQ_RRGM_REPO_GROUP_ID_FK
                        FOREIGN KEY ( REPO_GROUP_ID )
                        REFERENCES RHQ_REPO_GROUP ( ID )
                    </statement>
                </schema-directSQL>

                <!-- RHQ_REPO_RELATION_TYPE -->
                <schema-createSequence name="RHQ_REPO_RELATION_TYPE_ID_SEQ" initial="10001" />
                <schema-directSQL>
                    <statement>
                        CREATE TABLE RHQ_REPO_RELATION_TYPE ( ID INTEGER PRIMARY KEY )
                    </statement>
                </schema-directSQL>
                <schema-alterColumn table="RHQ_REPO_RELATION_TYPE" column="ID" nullable="false" />
                <schema-addColumn   table="RHQ_REPO_RELATION_TYPE" column="NAME" precision="200" columnType="VARCHAR2" />
                <schema-alterColumn table="RHQ_REPO_RELATION_TYPE" column="NAME" nullable="false" />
                <schema-addColumn   table="RHQ_REPO_RELATION_TYPE" column="DESCRIPTION" precision="500" columnType="VARCHAR2" />
                <schema-directSQL>
                    <statement>
                        INSERT INTO
                        RHQ_REPO_RELATION_TYPE ( ID, NAME )
                        VALUES ( 1, 'parent' )
                    </statement>
                    <statement>
                        INSERT INTO
                        RHQ_REPO_RELATION_TYPE ( ID, NAME )
                        VALUES ( 2, 'clone' )
                    </statement>
                </schema-directSQL>

                <!-- RHQ_REPO_RELATION -->
                <schema-createSequence name="RHQ_REPO_RELATION_ID_SEQ" initial="10001" />
                <schema-directSQL>
                    <statement>
                        CREATE TABLE RHQ_REPO_RELATION ( ID INTEGER PRIMARY KEY )
                    </statement>
                </schema-directSQL>
                <schema-alterColumn table="RHQ_REPO_RELATION" column="ID" nullable="false" />
                <schema-addColumn   table="RHQ_REPO_RELATION" column="RELATED_REPO_ID" columnType="INTEGER" />
                <schema-alterColumn table="RHQ_REPO_RELATION" column="RELATED_REPO_ID" nullable="false" />
                <schema-addColumn   table="RHQ_REPO_RELATION" column="REPO_RELATION_TYPE_ID" columnType="INTEGER" />
                <schema-alterColumn table="RHQ_REPO_RELATION" column="REPO_RELATION_TYPE_ID" nullable="false" />
                <schema-directSQL>
                    <statement>
                        ALTER TABLE RHQ_REPO_RELATION
                        ADD CONSTRAINT RHQ_RR_RELATED_REPO_ID_FK
                        FOREIGN KEY ( RELATED_REPO_ID )
                        REFERENCES RHQ_REPO ( ID )
                    </statement>
                    <statement>
                        ALTER TABLE RHQ_REPO_RELATION
                        ADD CONSTRAINT RHQ_RR_R_RELATION_TYPE_ID_FK
                        FOREIGN KEY ( REPO_RELATION_TYPE_ID )
                        REFERENCES RHQ_REPO_RELATION_TYPE ( ID )
                    </statement>
                </schema-directSQL>

                <!-- RHQ_REPO_REPO_RELATION_MAP -->
                <schema-directSQL>
                    <statement>
                        CREATE TABLE RHQ_REPO_REPO_RELATION_MAP ( REPO_ID INTEGER )
                    </statement>
                </schema-directSQL>
                <schema-alterColumn table="RHQ_REPO_REPO_RELATION_MAP" column="REPO_ID" nullable="false" />
                <schema-addColumn   table="RHQ_REPO_REPO_RELATION_MAP" column="REPO_RELATION_ID" columnType="INTEGER" />
                <schema-alterColumn table="RHQ_REPO_REPO_RELATION_MAP" column="REPO_RELATION_ID" nullable="false" />
                <schema-addColumn   table="RHQ_REPO_REPO_RELATION_MAP" column="CTIME" columnType="LONG" />
                <schema-alterColumn table="RHQ_REPO_REPO_RELATION_MAP" column="CTIME" nullable="false" />
                <schema-directSQL>
                    <statement>
                        ALTER TABLE RHQ_REPO_REPO_RELATION_MAP
                        ADD CONSTRAINT RHQ_REPO_REPO_RELATION_MAP_KEY
                        PRIMARY KEY ( REPO_ID, REPO_RELATION_ID )
                    </statement>
                    <statement>
                        ALTER TABLE RHQ_REPO_REPO_RELATION_MAP
                        ADD CONSTRAINT RHQ_RRRM_REPO_ID_FK
                        FOREIGN KEY ( REPO_ID )
                        REFERENCES RHQ_REPO ( ID )
                    </statement>
                    <statement>
                        ALTER TABLE RHQ_REPO_REPO_RELATION_MAP
                        ADD CONSTRAINT RHQ_RRRM_REPO_RELATION_ID_FK
                        FOREIGN KEY ( REPO_RELATION_ID )
                        REFERENCES RHQ_REPO_RELATION ( ID )
                    </statement>
                </schema-directSQL>
            </schemaSpec>

            <schemaSpec version="2.61">
                <schema-createSequence name="RHQ_DISTRIBUTION_TYPE_ID_SEQ" initial="10001" />
                <schema-directSQL>
                    <statement>
                        CREATE TABLE RHQ_DISTRIBUTION_TYPE ( ID INTEGER PRIMARY KEY )
                    </statement>
                </schema-directSQL>
                <schema-alterColumn table="RHQ_DISTRIBUTION_TYPE" column="ID" nullable="false" />
                <schema-addColumn   table="RHQ_DISTRIBUTION_TYPE" column="NAME" precision="200" columnType="VARCHAR2" />
                <schema-alterColumn table="RHQ_DISTRIBUTION_TYPE" column="NAME" nullable="false" />
                <schema-addColumn   table="RHQ_DISTRIBUTION_TYPE" column="DESCRIPTION" precision="500" columnType="VARCHAR2" />
                <schema-directSQL>
                    <statement>
                        INSERT INTO
                        RHQ_DISTRIBUTION_TYPE ( ID, NAME, DESCRIPTION )
                        VALUES ( 1, 'kickstart', 'Linux kickstart distribution' )
                     </statement>
                    <statement>
                        INSERT INTO
                        RHQ_DISTRIBUTION_TYPE ( ID, NAME, DESCRIPTION )
                        VALUES ( 2, 'jumpstart', 'solaris jumpstart distribution' )
                     </statement>
                </schema-directSQL>

                <schema-createSequence name="RHQ_DISTRIBUTION_ID_SEQ" initial="10001" />
                <schema-directSQL>
                    <statement desc="Creating table RHQ_DISTRIBUTION">
                        CREATE TABLE RHQ_DISTRIBUTION ( ID INTEGER PRIMARY KEY )
                    </statement>
                </schema-directSQL>
                <schema-alterColumn table="RHQ_DISTRIBUTION" column="ID" nullable="false" />
                <schema-addColumn   table="RHQ_DISTRIBUTION" column="DISTRIBUTION_TYPE_ID" columnType="INTEGER" />
                <schema-alterColumn table="RHQ_DISTRIBUTION" column="DISTRIBUTION_TYPE_ID" nullable="false" />
                <schema-addColumn   table="RHQ_DISTRIBUTION" column="LABEL" precision="64" columnType="VARCHAR2" />
                <schema-alterColumn table="RHQ_DISTRIBUTION" column="LABEL" nullable="false" />
                <schema-addColumn   table="RHQ_DISTRIBUTION" column="BASE_PATH" precision="256" columnType="VARCHAR2" />
                <schema-alterColumn table="RHQ_DISTRIBUTION" column="BASE_PATH" nullable="false" />
                <schema-addColumn   table="RHQ_DISTRIBUTION" column="LAST_MODIFIED" columnType="LONG" />
                <schema-alterColumn table="RHQ_DISTRIBUTION" column="LAST_MODIFIED" nullable="false" />
                <schema-directSQL>
                    <statement>
                        CREATE UNIQUE INDEX RHQ_DISTRIBUTION_IDX ON RHQ_DISTRIBUTION ( LABEL, BASE_PATH )
                    </statement>
                </schema-directSQL>
                <schema-directSQL>
                    <statement>
                        ALTER TABLE RHQ_DISTRIBUTION
                        ADD CONSTRAINT RHQ_D_DISTRIBUTION_TYPE_ID_FK
                        FOREIGN KEY ( DISTRIBUTION_TYPE_ID )
                        REFERENCES RHQ_DISTRIBUTION_TYPE ( ID )
                    </statement>
                </schema-directSQL>

                <schema-directSQL>
                    <statement desc="Creating table RHQ_REPO_DISTRIBUTION">
                        CREATE TABLE RHQ_REPO_DISTRIBUTION ( REPO_ID INTEGER )
                    </statement>
                </schema-directSQL>
                <schema-alterColumn table="RHQ_REPO_DISTRIBUTION" column="REPO_ID" nullable="false" />
                <schema-addColumn   table="RHQ_REPO_DISTRIBUTION" column="DISTRIBUTION_ID" columnType="INTEGER" />
                <schema-alterColumn table="RHQ_REPO_DISTRIBUTION" column="DISTRIBUTION_ID" nullable="false" />
                <schema-addColumn   table="RHQ_REPO_DISTRIBUTION" column="LAST_MODIFIED" columnType="LONG" />
                <schema-alterColumn table="RHQ_REPO_DISTRIBUTION" column="LAST_MODIFIED" nullable="false" />
                <schema-directSQL>
                    <statement>
                        ALTER TABLE RHQ_REPO_DISTRIBUTION ADD CONSTRAINT RHQ_REPO_DIST_MAP_KEY
                        PRIMARY KEY ( REPO_ID, DISTRIBUTION_ID )
                    </statement>
                    <statement>
                        ALTER TABLE RHQ_REPO_DISTRIBUTION
                        ADD CONSTRAINT RHQ_RD_REPO_ID_FK
                        FOREIGN KEY ( REPO_ID )
                        REFERENCES RHQ_REPO ( ID )
                    </statement>
                    <statement>
                        ALTER TABLE RHQ_REPO_DISTRIBUTION
                        ADD CONSTRAINT RHQ_RD_DISTRIBUTION_ID_FK
                        FOREIGN KEY ( DISTRIBUTION_ID )
                        REFERENCES RHQ_DISTRIBUTION ( ID )
                    </statement>
                </schema-directSQL>
            </schemaSpec>

            <schemaSpec version="2.62">
                <schema-alterColumn table="RHQ_CONFIG_PROP_DEF" column="NAME" columnType="VARCHAR2" precision="255" />
                <schema-alterColumn table="RHQ_CONFIG_PROPERTY" column="NAME" columnType="VARCHAR2" precision="255" />
            </schemaSpec>

            <schemaSpec version="2.62.2">
                <schema-addColumn table="RHQ_CONFIG_DEF" column="CONFIG_FORMAT" columnType="VARCHAR2" precision="32" />
            </schemaSpec>

            <schemaSpec version="2.63">
                <schema-addColumn   table="RHQ_REPO" column="IS_CANDIDATE" columnType="BOOLEAN" />

                <schema-directSQL>
                    <statement targetDBVendor="postgresql">
                        UPDATE RHQ_REPO SET IS_CANDIDATE = FALSE
                     </statement>
                    <statement targetDBVendor="oracle">
                        UPDATE RHQ_REPO SET IS_CANDIDATE = 0
                     </statement>
                </schema-directSQL>
                <schema-alterColumn table="RHQ_REPO" column="IS_CANDIDATE" nullable="false" />
            </schemaSpec>

            <!-- Generic tagging support -->
            <schemaSpec version="2.64">
                <schema-createSequence name="RHQ_TAG_ID_SEQ" initial="10001" />
                <schema-directSQL>
                    <statement>
                        CREATE TABLE RHQ_TAG ( ID INTEGER PRIMARY KEY )
                    </statement>
                </schema-directSQL>
                <schema-alterColumn table="RHQ_TAG" column="ID" nullable="false" />
                <schema-addColumn   table="RHQ_TAG" column="NAME" precision="200" columnType="VARCHAR2" />
                <schema-alterColumn table="RHQ_TAG" column="NAME" nullable="false" />
                <schema-addColumn   table="RHQ_TAG" column="DESCRIPTION" precision="500" columnType="VARCHAR2" />
            </schemaSpec>

            <!-- Distribution Files -->
            <schemaSpec version="2.65">
                <schema-createSequence name="RHQ_DISTRIBUTION_FILE_ID_SEQ" initial="10001" />
                <schema-directSQL>
                    <statement>
                        CREATE TABLE RHQ_DISTRIBUTION_FILE (ID INTEGER PRIMARY KEY)
                    </statement>
                </schema-directSQL>
                <schema-alterColumn table="RHQ_DISTRIBUTION_FILE" column="ID" nullable="false" />
                <schema-addColumn   table="RHQ_DISTRIBUTION_FILE" column="DISTRIBUTION_ID" columnType="INTEGER" />
                <schema-alterColumn table="RHQ_DISTRIBUTION_FILE" column="DISTRIBUTION_ID" nullable="false" />
                <schema-addColumn   table="RHQ_DISTRIBUTION_FILE" column="RELATIVE_FILENAME" precision="256" columnType="VARCHAR2" />
                <schema-alterColumn table="RHQ_DISTRIBUTION_FILE" column="RELATIVE_FILENAME" nullable="false" />
                <schema-addColumn   table="RHQ_DISTRIBUTION_FILE" column="MD5SUM" precision="64" columnType="VARCHAR2" />
                <schema-alterColumn table="RHQ_DISTRIBUTION_FILE" column="MD5SUM" nullable="false" />
                <schema-addColumn   table="RHQ_DISTRIBUTION_FILE" column="LAST_MODIFIED" columnType="LONG" />
                <schema-alterColumn table="RHQ_DISTRIBUTION_FILE" column="LAST_MODIFIED" nullable="false" />
                <schema-directSQL>
                    <statement>
                        ALTER TABLE RHQ_DISTRIBUTION_FILE
                        ADD CONSTRAINT RHQ_DF_DISTRIBUTION_ID_FK
                        FOREIGN KEY (DISTRIBUTION_ID)
                        REFERENCES RHQ_DISTRIBUTION ( ID )
                    </statement>
                    <statement>
                        CREATE UNIQUE INDEX RHQ_DISTRIBUTION_FILE_IDX
                        ON RHQ_DISTRIBUTION_FILE ( DISTRIBUTION_ID, RELATIVE_FILENAME )
                    </statement>
                </schema-directSQL>
            </schemaSpec>

            <!-- RHQ_REPO_TAG_MAP -->
            <schemaSpec version="2.66">
                <schema-directSQL>
                    <statement>
                        CREATE TABLE RHQ_REPO_TAG_MAP ( REPO_ID INTEGER )
                    </statement>
                </schema-directSQL>
                <schema-alterColumn table="RHQ_REPO_TAG_MAP" column="REPO_ID" nullable="false" />
                <schema-addColumn   table="RHQ_REPO_TAG_MAP" column="TAG_ID" columnType="INTEGER" />
                <schema-alterColumn table="RHQ_REPO_TAG_MAP" column="TAG_ID" nullable="false" />
                <schema-directSQL>
                    <statement>
                        ALTER TABLE RHQ_REPO_TAG_MAP
                        ADD CONSTRAINT RHQ_REPO_TAG_MAP_KEY
                        PRIMARY KEY ( REPO_ID, TAG_ID )
                    </statement>
                    <statement>
                        ALTER TABLE RHQ_REPO_TAG_MAP
                        ADD CONSTRAINT RHQ_RTM_REPO_ID_FK
                        FOREIGN KEY ( REPO_ID )
                        REFERENCES RHQ_REPO ( ID )
                    </statement>
                    <statement>
                        ALTER TABLE RHQ_REPO_TAG_MAP
                        ADD CONSTRAINT RHQ_RTM_TAG_ID_FK
                        FOREIGN KEY ( TAG_ID )
                        REFERENCES RHQ_TAG ( ID )
                    </statement>
                </schema-directSQL>
            </schemaSpec>

            <!-- Add support for server-side plugins -->
            <schemaSpec version="2.69">
                <!-- add the new column that indicates if this is deployed on the SERVER or AGENT -->
                <schema-addColumn table="RHQ_PLUGIN" column="DEPLOYMENT" columnType="VARCHAR2" precision="8" />
                <schema-directSQL>
                    <statement desc="Updating existing plugins with default deployment of AGENT">
                        UPDATE RHQ_PLUGIN SET DEPLOYMENT = 'AGENT'
                    </statement>
                </schema-directSQL>
                <schema-alterColumn table="RHQ_PLUGIN" column="DEPLOYMENT" nullable="FALSE" />

                <!-- add the new column that provides configuration to a plugin -->
                <schema-addColumn table="RHQ_PLUGIN" column="PLUGIN_CONFIG_ID" columnType="INTEGER" />
                <schema-directSQL>
                    <statement desc="Creating RHQ_PLUGIN foreign key relation to RHQ_CONFIG for plugin config">
                        ALTER TABLE RHQ_PLUGIN
                        ADD CONSTRAINT RHQ_P_PLUGIN_CONFIG_ID_FK
                        FOREIGN KEY (PLUGIN_CONFIG_ID)
                        REFERENCES RHQ_CONFIG (ID)
                    </statement>
                </schema-directSQL>

                <!-- add the new column that provides configuration to a plugin -->
                <schema-addColumn table="RHQ_PLUGIN" column="JOBS_CONFIG_ID" columnType="INTEGER" />
                <schema-directSQL>
                    <statement desc="Creating RHQ_PLUGIN foreign key relation to RHQ_CONFIG for scheduled jobs">
                        ALTER TABLE RHQ_PLUGIN
                        ADD CONSTRAINT RHQ_P_JOBS_CONFIG_ID_FK
                        FOREIGN KEY (JOBS_CONFIG_ID)
                        REFERENCES RHQ_CONFIG (ID)
                    </statement>
                </schema-directSQL>

                <!-- Fix bug:538157 -->
                <schema-directSQL>
                    <statement>
                        CREATE INDEX RHQ_REPO_PKG_VER_MAP_IDX
                        ON RHQ_REPO_PKG_VERSION_MAP ( PACKAGE_VERSION_ID )
                    </statement>
                </schema-directSQL>
            </schemaSpec>

            <schemaSpec version="2.69.1">
                <!-- add the new column that indicates if this is plugin has been deleted -->
                <schema-addColumn table="RHQ_PLUGIN" column="STATUS" columnType="VARCHAR2" precision="16" />
                <schema-directSQL>
                    <statement desc="Updating existing plugins with status of INSTALLED">
                        UPDATE RHQ_PLUGIN SET STATUS = 'INSTALLED'
                    </statement>
                </schema-directSQL>
                <schema-alterColumn table="RHQ_PLUGIN" column="STATUS" nullable="FALSE" />
            </schemaSpec>

            <schemaSpec version="2.69.2">
                <!-- plugin names must be unique only if they are deployed on the same side (agent vs. server) -->
                <schema-directSQL>
                    <statement desc="Dropping unique index on RHQ_PLUGIN (NAME)">
                        DROP INDEX RHQ_PLUGIN_NAME_IDX
                    </statement>
                    <statement desc="Creating unique index on RHQ_PLUGIN (NAME, DEPLOYMENT) so server plugin names need not be unique with agent plugins">
                        CREATE UNIQUE INDEX RHQ_PLUGIN_NAME_DEPLOY_IDX ON RHQ_PLUGIN (NAME, DEPLOYMENT)
                    </statement>
                </schema-directSQL>
            </schemaSpec>

            <schemaSpec version="2.69.3">
                <!-- add the new column that indicates what type of plugin this is (e.g. alert, generic, content) - for server plugins only -->
                <schema-addColumn table="RHQ_PLUGIN" column="PTYPE" columnType="VARCHAR2" precision="200" />
            </schemaSpec>

            <schemaSpec version="2.70">
                <schema-addColumn table="RHQ_ALERT" column="ACK_TIME" columnType="LONG" />
                <schema-addColumn table="RHQ_ALERT" column="ACK_SUBJECT" precision="100" columnType="VARCHAR2" />
            </schemaSpec>
            <schemaSpec version="2.70.1">
                <schema-addColumn table="RHQ_ALERT_NOTIFICATION" column="SENDER_NAME" precision="100" columnType="VARCHAR2" />
                <schema-addColumn table="RHQ_ALERT_NOTIFICATION" column="SENDER_CONFIG_ID" columnType="INTEGER" />
                <schema-addColumn table="RHQ_ALERT_NOTIFICATION" column="EXTRA_CONFIG_ID" columnType="INTEGER" />
                <schema-directSQL>
                    <statement>
                        ALTER TABLE RHQ_ALERT_NOTIFICATION
                        ADD CONSTRAINT RHQ_AN_SENDER_CONFIG_ID_FK
                        FOREIGN KEY (SENDER_CONFIG_ID)
                        REFERENCES RHQ_CONFIG (ID)
                    </statement>
                </schema-directSQL>
                <schema-directSQL>
                    <statement>
                        ALTER TABLE RHQ_ALERT_NOTIFICATION
                        ADD CONSTRAINT RHQ_AN_EXTRA_CONFIG_ID_FK
                        FOREIGN KEY (EXTRA_CONFIG_ID)
                        REFERENCES RHQ_CONFIG (ID)
                    </statement>
                </schema-directSQL>
            </schemaSpec>
            <schemaSpec version="2.70.2">
                <schema-addColumn table="RHQ_ALERT_NOTIF_LOG" column="SENDER" columnType="VARCHAR2" precision="100" />
                <schema-addColumn table="RHQ_ALERT_NOTIF_LOG" column="RESULT_STATE" columnType="VARCHAR2" precision="20" />
                <schema-addColumn table="RHQ_ALERT_NOTIF_LOG" column="MESSAGE" columnType="VARCHAR2" precision="4000" />
            </schemaSpec>
            <schemaSpec version="2.70.3">
                <schema-directSQL>
                    <statement desc="Dropping unique index RHQ_ALERT_IDX_ALERT">
                        DROP INDEX RHQ_ALERT_IDX_ALERT
                    </statement>
                </schema-directSQL>
            </schemaSpec>
            <schemaSpec version="2.70.4">
                <!-- turn first-class notification data into configuration objects for custom alert senders -->
                <schema-alterColumn table="RHQ_ALERT_NOTIFICATION" column="NOTIFICATION_TYPE" nullable="TRUE" />
                <schema-javaTask className="CustomAlertSenderUpgradeTask" />
                <!-- the old alert notification rows won't have SENDER_NAME set, remove them -->
                <schema-directSQL>
                    <statement desc="Removing obsolete alert notifications">
                        DELETE FROM RHQ_ALERT_NOTIFICATION WHERE SENDER_NAME IS NULL
                    </statement>
                </schema-directSQL>
                <!-- the old alert notification log rows won't have SENDER set, remove them -->
                <schema-directSQL>
                    <statement desc="Removing obsolete alert notification logs">
                        DELETE FROM RHQ_ALERT_NOTIF_LOG WHERE SENDER IS NULL
                    </statement>
                </schema-directSQL>
                <schema-deleteColumn table="RHQ_ALERT_NOTIFICATION" column="NOTIFICATION_TYPE" />
            </schemaSpec>
            <schemaSpec version="2.70.5">
                <!-- remove first-class alert notification structures from definition side of the model-->
                <schema-deleteColumn table="RHQ_ALERT_NOTIFICATION" column="snmp_host" />
                <schema-deleteColumn table="RHQ_ALERT_NOTIFICATION" column="snmp_port" />
                <schema-deleteColumn table="RHQ_ALERT_NOTIFICATION" column="snmp_oid" />
                <schema-deleteColumn table="RHQ_ALERT_NOTIFICATION" column="email_address" />
                <schema-deleteColumn table="RHQ_ALERT_NOTIFICATION" column="role_id" />
                <schema-deleteColumn table="RHQ_ALERT_NOTIFICATION" column="subject_id" />
                <schema-deleteColumn table="RHQ_ALERT_DEFINITION"   column="operation_def_id" />
            </schemaSpec>
            <schemaSpec version="2.70.6">
                <schema-deleteColumn table="RHQ_ALERT_NOTIF_LOG" column="roles" />
                <schema-deleteColumn table="RHQ_ALERT_NOTIF_LOG" column="subjects" />
                <schema-deleteColumn table="RHQ_ALERT_NOTIF_LOG" column="emails" />
                <schema-deleteColumn table="RHQ_ALERT"           column="triggered_operation" />
            </schemaSpec>
            <schemaSpec version="2.70.7">
                <schema-directSQL>
                    <statement desc="Recreating RHQ_ALERT_IDX_ALERT as non-unique index">
                        CREATE INDEX RHQ_ALERT_IDX_ALERT ON RHQ_ALERT_NOTIF_LOG (alert_id)
                    </statement>
                </schema-directSQL>
            </schemaSpec>
            <schemaSpec version="2.70.8">
                <!-- only set the sender columns to NON-NULL after the CustomAlertSenderUpgradeTask completes -->
                <schema-alterColumn table="RHQ_ALERT_NOTIFICATION" column="SENDER_NAME" nullable="FALSE" />
                <schema-alterColumn table="RHQ_ALERT_NOTIF_LOG" column="SENDER" nullable="FALSE" />
            </schemaSpec>

            <!-- RHQ Advisory Representation -->
            <schemaSpec version="2.71">
                <schema-createSequence name="RHQ_ADVISORY_ID_SEQ" initial="10001" />
                <schema-directSQL>
                    <statement desc="Creating table RHQ_ADVISORY">
                        CREATE TABLE RHQ_ADVISORY ( ID INTEGER PRIMARY KEY )
                    </statement>
                </schema-directSQL>

                <schema-alterColumn table="RHQ_ADVISORY" column="ID" nullable="false" columnType="INTEGER" />
                <schema-addColumn   table="RHQ_ADVISORY" column="ADVISORY" precision="64" columnType="VARCHAR2" />
                <schema-alterColumn table="RHQ_ADVISORY" column="ADVISORY" nullable="false" />
                <schema-addColumn   table="RHQ_ADVISORY" column="ADVISORY_TYPE" precision="64" columnType="VARCHAR2" />
                <schema-alterColumn table="RHQ_ADVISORY" column="ADVISORY_TYPE" nullable="false" />
                <schema-addColumn   table="RHQ_ADVISORY" column="ADVISORY_REL" precision="64" columnType="VARCHAR2" />
                <schema-addColumn   table="RHQ_ADVISORY" column="ADVISORY_NAME" precision="64" columnType="VARCHAR2" />
                <schema-addColumn   table="RHQ_ADVISORY" column="DESCRIPTION" precision="4000" columnType="VARCHAR2" />
                <schema-addColumn   table="RHQ_ADVISORY" column="SYNOPSIS" precision="4000" columnType="VARCHAR2" />
                <schema-alterColumn table="RHQ_ADVISORY" column="SYNOPSIS" nullable="false" />
                <schema-addColumn   table="RHQ_ADVISORY" column="TOPIC" precision="4000" columnType="VARCHAR2" />
                <schema-addColumn   table="RHQ_ADVISORY" column="SOLUTION" precision="4000" columnType="VARCHAR2" />
                <schema-addColumn   table="RHQ_ADVISORY" column="SEVERITY" precision="64" columnType="VARCHAR2" />
                <schema-addColumn   table="RHQ_ADVISORY" column="ISSUE_DATE" columnType="LONG" />
                <schema-addColumn   table="RHQ_ADVISORY" column="UPDATE_DATE" columnType="LONG" />
                <schema-addColumn   table="RHQ_ADVISORY" column="CTIME" columnType="LONG" />
                <schema-alterColumn table="RHQ_ADVISORY" column="CTIME" nullable="false" />
                <schema-addColumn   table="RHQ_ADVISORY" column="LAST_MODIFIED" columnType="LONG" />
                <schema-alterColumn table="RHQ_ADVISORY" column="LAST_MODIFIED" nullable="false" />

                <schema-directSQL>
                    <statement>
                        CREATE UNIQUE INDEX RHQ_ADVISORY_NAME_UQ ON RHQ_ADVISORY ( ADVISORY_NAME )
                    </statement>
                    <statement>
                        CREATE UNIQUE INDEX RHQ_ADVISORY_UQ ON RHQ_ADVISORY ( ADVISORY )
                    </statement>
                    <statement>
                        CREATE INDEX RHQ_ADVISORY_UDATE_IDX ON RHQ_ADVISORY (UPDATE_DATE )
                    </statement>
                </schema-directSQL>

                <schema-createSequence name="RHQ_ADVISORY_PACKAGE_ID_SEQ" initial="10001" />
                <schema-directSQL>
                    <statement>
                        CREATE TABLE RHQ_ADVISORY_PACKAGE ( ID INTEGER PRIMARY KEY )
                    </statement>
                </schema-directSQL>
                <schema-alterColumn table="RHQ_ADVISORY_PACKAGE" column="ID" nullable="false" />
                <schema-addColumn   table="RHQ_ADVISORY_PACKAGE" column="ADVISORY_ID" columnType="INTEGER" />
                <schema-alterColumn table="RHQ_ADVISORY_PACKAGE" column="ADVISORY_ID" nullable="false" />
                <schema-addColumn   table="RHQ_ADVISORY_PACKAGE" column="PACKAGE_VERSION_ID" columnType="INTEGER" />
                <schema-alterColumn table="RHQ_ADVISORY_PACKAGE" column="PACKAGE_VERSION_ID" nullable="false" />
                <schema-addColumn   table="RHQ_ADVISORY_PACKAGE" column="LAST_MODIFIED" columnType="LONG" />
                <schema-alterColumn table="RHQ_ADVISORY_PACKAGE" column="LAST_MODIFIED" nullable="false" />
                <schema-directSQL>
                    <statement>
                        CREATE UNIQUE INDEX RHQ_ADVISORY_PACKAGE_IDX ON RHQ_ADVISORY_PACKAGE ( ADVISORY_ID, PACKAGE_VERSION_ID )
                    </statement>
                    <statement>
                       ALTER TABLE RHQ_ADVISORY_PACKAGE
                       ADD CONSTRAINT RHQ_AP_ADVISORY_ID_FKEY
                       FOREIGN KEY ( ADVISORY_ID )
                       REFERENCES RHQ_ADVISORY ( ID )
                   </statement>
                    <statement>
                        ALTER TABLE RHQ_ADVISORY_PACKAGE
                        ADD CONSTRAINT RHQ_AP_PACKAGE_VERSION_ID_FK
                        FOREIGN KEY ( PACKAGE_VERSION_ID )
                        REFERENCES RHQ_PACKAGE_VERSION ( ID )
                    </statement>
                </schema-directSQL>

                <schema-createSequence name="RHQ_CVE_ID_SEQ" initial="101" />
                <schema-directSQL>
                    <statement>
                        CREATE TABLE RHQ_CVE ( ID INTEGER PRIMARY KEY )
                    </statement>
                </schema-directSQL>
                <schema-alterColumn table="RHQ_CVE" column="ID" nullable="false" />
                <schema-addColumn   table="RHQ_CVE" column="NAME" precision="64" columnType="VARCHAR2" />
                <schema-alterColumn table="RHQ_CVE" column="NAME" nullable="false" />

                <schema-createSequence name="RHQ_ADVISORY_CVE_ID_SEQ" initial="10001"/>
                <schema-directSQL>
                    <statement>
                        CREATE TABLE RHQ_ADVISORY_CVE ( ID INTEGER PRIMARY KEY )
                    </statement>
                </schema-directSQL>
                <schema-alterColumn table="RHQ_ADVISORY_CVE" column="ID" nullable="false" />
                <schema-addColumn   table="RHQ_ADVISORY_CVE" column="ADVISORY_ID" columnType="INTEGER" />
                <schema-alterColumn table="RHQ_ADVISORY_CVE" column="ADVISORY_ID" nullable="false" />
                <schema-addColumn   table="RHQ_ADVISORY_CVE" column="CVE_ID" columnType="INTEGER" />
                <schema-alterColumn table="RHQ_ADVISORY_CVE" column="CVE_ID" nullable="false" />
                <schema-addColumn   table="RHQ_ADVISORY_CVE" column="LAST_MODIFIED" columnType="LONG" />
                <schema-alterColumn table="RHQ_ADVISORY_CVE" column="LAST_MODIFIED" nullable="false" />
                <schema-directSQL>
                    <statement>
                        CREATE UNIQUE INDEX RHQ_ADVISORY_CVE_IDX ON RHQ_ADVISORY_CVE ( ADVISORY_ID, CVE_ID )
                    </statement>
                    <statement>
                        ALTER TABLE RHQ_ADVISORY_CVE
                        ADD CONSTRAINT RHQ_ACVE_ADVISORY_ID_FK
                        FOREIGN KEY ( ADVISORY_ID )
                        REFERENCES RHQ_ADVISORY ( ID )
                    </statement>
                    <statement>
                       ALTER TABLE RHQ_ADVISORY_CVE
                       ADD CONSTRAINT RHQ_ACVE_CVE_ID_FK
                       FOREIGN KEY ( CVE_ID )
                       REFERENCES RHQ_CVE ( ID )
                   </statement>
                </schema-directSQL>

                <schema-createSequence name="RHQ_ADVISORY_BUGLIST_SEQ" initial="10001" />
                <schema-directSQL>
                    <statement>
                        CREATE TABLE RHQ_ADVISORY_BUGLIST ( ID INTEGER PRIMARY KEY)
                    </statement>
                </schema-directSQL>

                <schema-alterColumn table="RHQ_ADVISORY_BUGLIST" column="ID" nullable="false" />
                <schema-addColumn   table="RHQ_ADVISORY_BUGLIST" column="ADVISORY_ID" columnType="INTEGER" />
                <schema-alterColumn table="RHQ_ADVISORY_BUGLIST" column="ADVISORY_ID" nullable="false" />
                <schema-addColumn   table="RHQ_ADVISORY_BUGLIST" column="BUG_ID" PRECISION="256" columnType="VARCHAR2" />
                <schema-alterColumn table="RHQ_ADVISORY_BUGLIST" column="BUG_ID" nullable="false" />
                <schema-addColumn   table="RHQ_ADVISORY_BUGLIST" column="LAST_MODIFIED" columnType="LONG" />
                <schema-alterColumn table="RHQ_ADVISORY_BUGLIST" column="LAST_MODIFIED" nullable="false" />
                <schema-directSQL>
                    <statement>
                       CREATE UNIQUE INDEX RHQ_ADVISORY_BUG_IDX ON RHQ_ADVISORY_BUGLIST ( ADVISORY_ID, BUG_ID )
                   </statement>
                    <statement>
                       ALTER TABLE RHQ_ADVISORY_BUGLIST
                       ADD CONSTRAINT RHQ_AB_ADVISORY_ID_FK
                       FOREIGN KEY ( ADVISORY_ID )
                       REFERENCES RHQ_ADVISORY ( ID )
                   </statement>
                </schema-directSQL>

                <schema-directSQL>
                    <statement>
                        CREATE TABLE RHQ_REPO_ADVISORY ( REPO_ID INTEGER )
                    </statement>
                </schema-directSQL>
                <schema-alterColumn table="RHQ_REPO_ADVISORY" column="REPO_ID" nullable="false" />
                <schema-addColumn   table="RHQ_REPO_ADVISORY" column="ADVISORY_ID" columnType="INTEGER" />
                <schema-alterColumn table="RHQ_REPO_ADVISORY" column="ADVISORY_ID" nullable="false" />
                <schema-addColumn   table="RHQ_REPO_ADVISORY" column="LAST_MODIFIED" columnType="LONG" />
                <schema-alterColumn table="RHQ_REPO_ADVISORY" column="LAST_MODIFIED" nullable="false" />
                <schema-directSQL>
                    <statement>
                        ALTER TABLE RHQ_REPO_ADVISORY
                        ADD CONSTRAINT RHQ_REPO_ADV_MAP_KEY
                        PRIMARY KEY ( REPO_ID, ADVISORY_ID )
                    </statement>
                    <statement>
                        ALTER TABLE RHQ_REPO_ADVISORY
                        ADD CONSTRAINT RHQ_RA_REPO_ID_FK
                        FOREIGN KEY ( REPO_ID )
                        REFERENCES RHQ_REPO ( ID )
                    </statement>
                    <statement>
                        ALTER TABLE RHQ_REPO_ADVISORY
                        ADD CONSTRAINT RHQ_RA_ADVISORY_ID_FK
                        FOREIGN KEY ( ADVISORY_ID )
                        REFERENCES RHQ_ADVISORY ( ID )
                    </statement>
                </schema-directSQL>
            </schemaSpec>

            <!-- Adding repo_sync support -->
            <schemaSpec version="2.72">
                <schema-createSequence name="RHQ_REPO_SYNC_ID_SEQ" initial="10001" />
                <schema-directSQL>
                    <statement>
                        CREATE TABLE RHQ_REPO_SYNC ( ID INTEGER PRIMARY KEY )
                    </statement>
                </schema-directSQL>
                <schema-alterColumn table="RHQ_REPO_SYNC" column="ID" nullable="false" />
                <schema-addColumn table="RHQ_REPO_SYNC" column="STATUS" precision="16" columnType="VARCHAR2" />
                <schema-alterColumn table="RHQ_REPO_SYNC" column="STATUS" nullable="false" />
                <schema-addColumn table="RHQ_REPO_SYNC" column="START_TIME" columnType="LONG" />
                <schema-alterColumn table="RHQ_REPO_SYNC" column="START_TIME" nullable="false" />
                <schema-addColumn table="RHQ_REPO_SYNC" column="END_TIME" columnType="LONG" />
                <schema-addColumn table="RHQ_REPO_SYNC" column="RESULTS" columnType="LONGVARCHAR" />
                <schema-addColumn table="RHQ_REPO_SYNC" column="PERCENT_COMPLETE" columnType="LONG" />
                <schema-addColumn table="RHQ_REPO_SYNC" column="REPO_ID" columnType="INTEGER" />
                <schema-alterColumn table="RHQ_REPO_SYNC" column="REPO_ID" nullable="false" />
                <schema-directSQL>
                    <statement desc="Creating RHQ_REPO_SYNC foreign key relation to RHQ_REPO for scheduled jobs">
                        ALTER TABLE RHQ_REPO_SYNC
                        ADD CONSTRAINT RHQ_REPO_SYNC_REPO_ID_FKEY
                        FOREIGN KEY (REPO_ID)
                        REFERENCES RHQ_REPO (ID)
                    </statement>
                </schema-directSQL>
            </schemaSpec>

            <schemaSpec version="2.75">
                <schema-addColumn table="RHQ_REPO" column="SYNC_SCHEDULE" columnType="VARCHAR2" precision="64" />
            </schemaSpec>

            <schemaSpec version="2.76">
                <schema-addColumn table="RHQ_CONFIG_PROP_DEF" column="DYNAMIC_TYPE" columnType="VARCHAR2" precision="20" />
                <schema-addColumn table="RHQ_CONFIG_PROP_DEF" column="DYNAMIC_KEY" columnType="VARCHAR2" precision="128" />
            </schemaSpec>

            <schemaSpec version="2.78">
                <!-- RHQ_BUNDLE_TYPE -->
                <schema-createSequence name="RHQ_BUNDLE_TYPE_ID_SEQ" initial="10001" />
                <schema-directSQL>
                    <statement desc="Creating table RHQ_BUNDLE_TYPE">
                        CREATE TABLE RHQ_BUNDLE_TYPE ( ID INTEGER PRIMARY KEY )
                    </statement>
                </schema-directSQL>
                <schema-alterColumn table="RHQ_BUNDLE_TYPE" column="ID" nullable="FALSE" />
                <schema-addColumn   table="RHQ_BUNDLE_TYPE" column="NAME" columnType="VARCHAR2" precision="200" />
                <schema-alterColumn table="RHQ_BUNDLE_TYPE" column="NAME" nullable="FALSE" />
                <schema-addColumn   table="RHQ_BUNDLE_TYPE" column="RESOURCE_TYPE_ID" columnType="INTEGER" />
                <schema-directSQL>
                    <statement desc="Creating RHQ_BUNDLE_TYPE foreign key relation to RHQ_RESOURCE_TYPE">
                        ALTER TABLE RHQ_BUNDLE_TYPE
                        ADD CONSTRAINT RHQ_BT_RESOURCE_TYPE_ID_FK
                        FOREIGN KEY (RESOURCE_TYPE_ID)
                        REFERENCES RHQ_RESOURCE_TYPE (ID)
                    </statement>
                    <statement desc="Creating RHQ_BUNDLE_TYPE unique constraint">
                        CREATE UNIQUE INDEX RHQ_BUNDLE_TYPE_UNIQUE ON RHQ_BUNDLE_TYPE (name)
                    </statement>
                </schema-directSQL>

                <!-- RHQ_BUNDLE -->
                <schema-createSequence name="RHQ_BUNDLE_ID_SEQ" initial="10001" />
                <schema-directSQL>
                    <statement desc="Creating table RHQ_BUNDLE">
                        CREATE TABLE RHQ_BUNDLE ( ID INTEGER PRIMARY KEY )
                    </statement>
                </schema-directSQL>
                <schema-alterColumn table="RHQ_BUNDLE" column="ID" nullable="FALSE" />
                <schema-addColumn   table="RHQ_BUNDLE" column="NAME" columnType="VARCHAR2" precision="200" />
                <schema-alterColumn table="RHQ_BUNDLE" column="NAME" nullable="FALSE" />
                <schema-addColumn   table="RHQ_BUNDLE" column="DESCRIPTION" columnType="VARCHAR2" precision="500" />
                <schema-addColumn   table="RHQ_BUNDLE" column="BUNDLE_TYPE_ID" columnType="INTEGER" />
                <schema-alterColumn table="RHQ_BUNDLE" column="BUNDLE_TYPE_ID" nullable="FALSE" />
                <schema-addColumn   table="RHQ_BUNDLE" column="PACKAGE_TYPE_ID" columnType="INTEGER" />
                <schema-alterColumn table="RHQ_BUNDLE" column="PACKAGE_TYPE_ID" nullable="FALSE" />
                <schema-addColumn   table="RHQ_BUNDLE" column="REPO_ID" columnType="INTEGER" />
                <schema-alterColumn table="RHQ_BUNDLE" column="REPO_ID" nullable="FALSE" />
                <schema-directSQL>
                   <statement desc="Creating RHQ_BUNDLE foreign key relation to RHQ_BUNDLE_TYPE">
                        ALTER TABLE RHQ_BUNDLE
                        ADD CONSTRAINT RHQ_B_BUNDLE_TYPE_ID_FK
                        FOREIGN KEY (BUNDLE_TYPE_ID)
                        REFERENCES RHQ_BUNDLE_TYPE (ID)
                    </statement>
                    <statement desc="Creating RHQ_BUNDLE foreign key relation to RHQ_REPO">
                        ALTER TABLE RHQ_BUNDLE
                        ADD CONSTRAINT RHQ_B_REPO_ID_FK
                        FOREIGN KEY (REPO_ID)
                        REFERENCES RHQ_REPO (ID)
                    </statement>
                    <statement desc="Creating RHQ_BUNDLE foreign key relation to RHQ_PACKAGE_TYPE">
                        ALTER TABLE RHQ_BUNDLE
                        ADD CONSTRAINT RHQ_B_PACKAGE_TYPE_ID_FK
                        FOREIGN KEY (PACKAGE_TYPE_ID)
                        REFERENCES RHQ_PACKAGE_TYPE (ID)
                    </statement>
                    <statement desc="Creating RHQ_BUNDLE unique constraint">
                        CREATE UNIQUE INDEX RHQ_BUNDLE_UNIQUE ON RHQ_BUNDLE (bundle_type_id, name)
                    </statement>
                </schema-directSQL>

                <!-- RHQ_BUNDLE_VERSION -->
                <schema-createSequence name="RHQ_BUNDLE_VERSION_ID_SEQ" initial="10001" />
                <schema-directSQL>
                    <statement desc="Creating table RHQ_BUNDLE_VERSION">
                        CREATE TABLE RHQ_BUNDLE_VERSION ( ID INTEGER PRIMARY KEY )
                    </statement>
                </schema-directSQL>
                <schema-alterColumn table="RHQ_BUNDLE_VERSION" column="ID" nullable="FALSE" />
                <schema-addColumn   table="RHQ_BUNDLE_VERSION" column="NAME" columnType="VARCHAR2" precision="200" />
                <schema-alterColumn table="RHQ_BUNDLE_VERSION" column="NAME" nullable="FALSE" />
                <schema-addColumn   table="RHQ_BUNDLE_VERSION" column="DESCRIPTION" columnType="VARCHAR2" precision="500" />
                <schema-addColumn   table="RHQ_BUNDLE_VERSION" column="VERSION" columnType="VARCHAR2" precision="500" />
                <schema-alterColumn table="RHQ_BUNDLE_VERSION" column="VERSION" nullable="FALSE" />
                <schema-addColumn   table="RHQ_BUNDLE_VERSION" column="VERSION_ORDER" columnType="INTEGER" />
                <schema-alterColumn table="RHQ_BUNDLE_VERSION" column="VERSION_ORDER" nullable="FALSE" />
                <schema-addColumn   table="RHQ_BUNDLE_VERSION" column="ACTION" columnType="CLOB" />
                <schema-alterColumn table="RHQ_BUNDLE_VERSION" column="ACTION" nullable="FALSE" />
                <schema-addColumn   table="RHQ_BUNDLE_VERSION" column="CONFIG_DEF_ID" columnType="INTEGER" />
                <schema-addColumn   table="RHQ_BUNDLE_VERSION" column="BUNDLE_ID" columnType="INTEGER" />
                <schema-alterColumn table="RHQ_BUNDLE_VERSION" column="BUNDLE_ID" nullable="FALSE" />
                <schema-directSQL>
                    <statement desc="Creating RHQ_BUNDLE_VERSION foreign key relation to RHQ_BUNDLE">
                        ALTER TABLE RHQ_BUNDLE_VERSION
                        ADD CONSTRAINT RHQ_BV_BUNDLE_ID_FK
                        FOREIGN KEY (BUNDLE_ID)
                        REFERENCES RHQ_BUNDLE (ID)
                    </statement>
                    <statement desc="Creating RHQ_BUNDLE_VERSION foreign key relation to RHQ_CONFIG_DEF">
                        ALTER TABLE RHQ_BUNDLE_VERSION
                        ADD CONSTRAINT RHQ_BV_CONFIG_DEF_ID_FK
                        FOREIGN KEY (CONFIG_DEF_ID)
                        REFERENCES RHQ_CONFIG_DEF (ID)
                    </statement>
                    <statement desc="Creating RHQ_BUNDLE_VERSION unique constraint">
                        CREATE UNIQUE INDEX RHQ_BUNDLE_VERSION_UNIQUE ON RHQ_BUNDLE_VERSION (bundle_id, name, version)
                    </statement>
                </schema-directSQL>

                <!-- RHQ_BUNDLE_VERSION_REPO -->
                <schema-directSQL>
                    <statement desc="Creating table RHQ_BUNDLE_VERSION_REPO">
                         CREATE TABLE RHQ_BUNDLE_VERSION_REPO ( BUNDLE_VERSION_ID INTEGER )
                     </statement>
                </schema-directSQL>
                <schema-alterColumn table="RHQ_BUNDLE_VERSION_REPO" column="BUNDLE_VERSION_ID" nullable="FALSE" />
                <schema-addColumn   table="RHQ_BUNDLE_VERSION_REPO" column="REPO_ID" columnType="INTEGER" />
                <schema-alterColumn table="RHQ_BUNDLE_VERSION_REPO" column="REPO_ID" nullable="FALSE" />
                <schema-directSQL>
                    <statement desc="Creating primary key for RHQ_BUNDLE_VERSION_REPO">
                        ALTER TABLE RHQ_BUNDLE_VERSION_REPO ADD PRIMARY KEY ( BUNDLE_VERSION_ID, REPO_ID )
                    </statement>
                    <statement desc="Creating RHQ_BUNDLE_VERSION_REPO foreign key relation to RHQ_BUNDLE_VERSION">
                        ALTER TABLE RHQ_BUNDLE_VERSION_REPO
                        ADD CONSTRAINT RHQ_BVR_BUNDLE_VERSION_ID_FK
                        FOREIGN KEY (BUNDLE_VERSION_ID)
                        REFERENCES RHQ_BUNDLE_VERSION (ID)
                    </statement>
                    <statement desc="Creating RHQ_BUNDLE_VERSION_REPO foreign key relation to RHQ_REPO">
                        ALTER TABLE RHQ_BUNDLE_VERSION_REPO
                        ADD CONSTRAINT RHQ_BVR_REPO_ID_FK
                        FOREIGN KEY (REPO_ID)
                        REFERENCES RHQ_REPO (ID)
                    </statement>
                </schema-directSQL>

                <!-- RHQ_BUNDLE_FILE -->
                <schema-createSequence name="RHQ_BUNDLE_FILE_ID_SEQ" initial="10001" />
                <schema-directSQL>
                    <statement desc="Creating table RHQ_BUNDLE_FILE">
                        CREATE TABLE RHQ_BUNDLE_FILE ( ID INTEGER PRIMARY KEY )
                    </statement>
                </schema-directSQL>
                <schema-alterColumn table="RHQ_BUNDLE_FILE" column="ID" nullable="FALSE" />
                <schema-addColumn   table="RHQ_BUNDLE_FILE" column="BUNDLE_VERSION_ID" columnType="INTEGER" />
                <schema-alterColumn table="RHQ_BUNDLE_FILE" column="BUNDLE_VERSION_ID" nullable="FALSE" />
                <schema-addColumn   table="RHQ_BUNDLE_FILE" column="PACKAGE_VERSION_ID" columnType="INTEGER" />
                <schema-alterColumn table="RHQ_BUNDLE_FILE" column="PACKAGE_VERSION_ID" nullable="FALSE" />

                <schema-directSQL>
                    <statement desc="Creating RHQ_BUNDLE_FILE foreign key relation to RHQ_BUNDLE_VERSION">
                        ALTER TABLE RHQ_BUNDLE_FILE
                        ADD CONSTRAINT RHQ_BF_BUNDLE_VERSION_ID_FK
                        FOREIGN KEY (BUNDLE_VERSION_ID)
                        REFERENCES RHQ_BUNDLE_VERSION (ID)
                    </statement>
                    <statement desc="Creating RHQ_BUNDLE_FILE foreign key relation to RHQ_PACKAGE_VERSION">
                        ALTER TABLE RHQ_BUNDLE_FILE
                        ADD CONSTRAINT RHQ_BF_PACKAGE_VERSION_ID_FK
                        FOREIGN KEY (PACKAGE_VERSION_ID)
                        REFERENCES RHQ_PACKAGE_VERSION (ID)
                    </statement>
                </schema-directSQL>

                <!-- RHQ_BUNDLE_DESTINATION -->
                <schema-createSequence name="RHQ_BUNDLE_DESTINATION_ID_SEQ" initial="10001" />
                <schema-directSQL>
                    <statement desc="Creating table RHQ_BUNDLE_DESTINATION">
                       CREATE TABLE RHQ_BUNDLE_DESTINATION ( ID INTEGER PRIMARY KEY )
                   </statement>
                </schema-directSQL>
                <schema-alterColumn table="RHQ_BUNDLE_DESTINATION" column="ID" nullable="FALSE" />
                <schema-addColumn   table="RHQ_BUNDLE_DESTINATION" column="NAME" columnType="VARCHAR2" precision="200" />
                <schema-alterColumn table="RHQ_BUNDLE_DESTINATION" column="NAME" nullable="FALSE" />
                <schema-addColumn   table="RHQ_BUNDLE_DESTINATION" column="DESCRIPTION" columnType="VARCHAR2" precision="500" />
                <schema-addColumn   table="RHQ_BUNDLE_DESTINATION" column="CTIME" columnType="LONG" />
                <schema-alterColumn table="RHQ_BUNDLE_DESTINATION" column="CTIME" nullable="FALSE" />
                <schema-addColumn   table="RHQ_BUNDLE_DESTINATION" column="MTIME" columnType="LONG" />
                <schema-alterColumn table="RHQ_BUNDLE_DESTINATION" column="MTIME" nullable="FALSE" />
                <schema-addColumn   table="RHQ_BUNDLE_DESTINATION" column="BUNDLE_ID" columnType="INTEGER" />
                <schema-alterColumn table="RHQ_BUNDLE_DESTINATION" column="BUNDLE_ID" nullable="FALSE" />
                <schema-addColumn   table="RHQ_BUNDLE_DESTINATION" column="GROUP_ID" columnType="INTEGER" />
                <schema-alterColumn table="RHQ_BUNDLE_DESTINATION" column="GROUP_ID" nullable="FALSE" />
                <schema-addColumn   table="RHQ_BUNDLE_DESTINATION" column="DEPLOY_DIR" columnType="VARCHAR2" precision="256" />
                <schema-alterColumn table="RHQ_BUNDLE_DESTINATION" column="DEPLOY_DIR" nullable="FALSE" />

                <schema-directSQL>
                    <statement desc="Creating RHQ_BUNDLE_DESTINATION foreign key relation to RHQ_BUNDLE">
                        ALTER TABLE RHQ_BUNDLE_DESTINATION
                        ADD CONSTRAINT RHQ_BD_BUNDLE_ID_FK
                        FOREIGN KEY (BUNDLE_ID)
                        REFERENCES RHQ_BUNDLE (ID)
                    </statement>
                    <statement desc="Creating RHQ_BUNDLE_DESTINATION foreign key relation to RHQ_RESOURCE_GROUP">
                        ALTER TABLE RHQ_BUNDLE_DESTINATION
                        ADD CONSTRAINT RHQ_BD_GROUP_ID_FK
                        FOREIGN KEY (GROUP_ID)
                        REFERENCES RHQ_RESOURCE_GROUP (ID)
                    </statement>
                    <statement desc="Creating RHQ_BUNDLE_DESTINATION unique constraint">
                        CREATE UNIQUE INDEX RHQ_BUNDLE_DESTINATION_UNIQUE
                        ON RHQ_BUNDLE_DESTINATION (bundle_id, group_id, deploy_dir)
                    </statement>
                </schema-directSQL>

                <!-- RHQ_BUNDLE_DEPLOYMENT -->
                <schema-createSequence name="RHQ_BUNDLE_DEPLOYMENT_ID_SEQ" initial="10001" />
                <schema-directSQL>
                    <statement desc="Creating table RHQ_BUNDLE_DEPLOYMENT">
                       CREATE TABLE RHQ_BUNDLE_DEPLOYMENT ( ID INTEGER PRIMARY KEY )
                   </statement>
                </schema-directSQL>
                <schema-alterColumn table="RHQ_BUNDLE_DEPLOYMENT" column="ID" nullable="FALSE" />
                <schema-addColumn   table="RHQ_BUNDLE_DEPLOYMENT" column="NAME" columnType="VARCHAR2" precision="200" />
                <schema-alterColumn table="RHQ_BUNDLE_DEPLOYMENT" column="NAME" nullable="FALSE" />
                <schema-addColumn   table="RHQ_BUNDLE_DEPLOYMENT" column="DESCRIPTION" columnType="VARCHAR2" precision="500" />
                <schema-addColumn   table="RHQ_BUNDLE_DEPLOYMENT" column="CTIME" columnType="LONG" />
                <schema-alterColumn table="RHQ_BUNDLE_DEPLOYMENT" column="CTIME" nullable="FALSE" />
                <schema-addColumn   table="RHQ_BUNDLE_DEPLOYMENT" column="MTIME" columnType="LONG" />
                <schema-alterColumn table="RHQ_BUNDLE_DEPLOYMENT" column="MTIME" nullable="FALSE" />
                <schema-addColumn   table="RHQ_BUNDLE_DEPLOYMENT" column="BUNDLE_VERSION_ID" columnType="INTEGER" />
                <schema-alterColumn table="RHQ_BUNDLE_DEPLOYMENT" column="BUNDLE_VERSION_ID" nullable="FALSE" />
                <schema-addColumn   table="RHQ_BUNDLE_DEPLOYMENT" column="BUNDLE_DESTINATION_ID" columnType="INTEGER" />
                <schema-alterColumn table="RHQ_BUNDLE_DEPLOYMENT" column="BUNDLE_DESTINATION_ID" nullable="FALSE" />
                <schema-addColumn   table="RHQ_BUNDLE_DEPLOYMENT" column="CONFIG_ID" columnType="INTEGER" />
                <schema-addColumn   table="RHQ_BUNDLE_DEPLOYMENT" column="STATUS" columnType="VARCHAR2" precision="16" />
                <schema-alterColumn table="RHQ_BUNDLE_DEPLOYMENT" column="STATUS" nullable="FALSE" />
                <schema-addColumn   table="RHQ_BUNDLE_DEPLOYMENT" column="ERROR_MESSAGE" columnType="LONGVARCHAR" />
                <schema-addColumn   table="RHQ_BUNDLE_DEPLOYMENT" column="SUBJECT_NAME" columnType="VARCHAR2" precision="255" />
                <schema-addColumn   table="RHQ_BUNDLE_DEPLOYMENT" column="IS_LIVE" columnType="BOOLEAN" />
                <schema-alterColumn table="RHQ_BUNDLE_DEPLOYMENT" column="IS_LIVE" nullable="FALSE" />
                <schema-addColumn   table="RHQ_BUNDLE_DEPLOYMENT" column="REPLACED_BUNDLE_DEPLOYMENT_ID" columnType="INTEGER" />

                <schema-directSQL>
                    <statement desc="Creating RHQ_BUNDLE_DEPLOYMENT foreign key relation to RHQ_BUNDLE_VERSION">
                        ALTER TABLE RHQ_BUNDLE_DEPLOYMENT
                        ADD CONSTRAINT RHQ_BD_BUNDLE_VERSION_ID_FK
                        FOREIGN KEY (BUNDLE_VERSION_ID)
                        REFERENCES RHQ_BUNDLE_VERSION (ID)
                    </statement>
                    <statement desc="Creating RHQ_BUNDLE_DEPLOYMENT foreign key relation to RHQ_BUNDLE_DESTINATION">
                        ALTER TABLE RHQ_BUNDLE_DEPLOYMENT
                        ADD CONSTRAINT RHQ_BD_B_DESTINATION_ID_FK
                        FOREIGN KEY (BUNDLE_DESTINATION_ID)
                        REFERENCES RHQ_BUNDLE_DESTINATION (ID)
                    </statement>
                    <statement desc="Creating RHQ_BUNDLE_DEPLOYMENT foreign key relation to RHQ_CONFIG">
                        ALTER TABLE RHQ_BUNDLE_DEPLOYMENT
                        ADD CONSTRAINT RHQ_BD_CONFIG_ID_FK
                        FOREIGN KEY (CONFIG_ID)
                        REFERENCES RHQ_CONFIG (ID)
                    </statement>
                    <statement desc="Creating RHQ_BUNDLE_DEPLOYMENT foreign key relation to RHQ_BUNDLE_DEPLOYMENT">
                        ALTER TABLE RHQ_BUNDLE_DEPLOYMENT
                        ADD CONSTRAINT RHQ_BD_B_DEPLOYMENT_ID_FK
                        FOREIGN KEY (REPLACED_BUNDLE_DEPLOYMENT_ID)
                        REFERENCES RHQ_BUNDLE_DEPLOYMENT (ID)
                    </statement>
                </schema-directSQL>

                <!-- RHQ_BUNDLE_RES_DEPLOY -->
                <schema-createSequence name="RHQ_BUNDLE_RES_DEPLOY_ID_SEQ" initial="10001" />
                <schema-directSQL>
                    <statement desc="Creating table RHQ_BUNDLE_RES_DEPLOY">
                       CREATE TABLE RHQ_BUNDLE_RES_DEPLOY ( ID INTEGER PRIMARY KEY )
                   </statement>
                </schema-directSQL>
                <schema-alterColumn table="RHQ_BUNDLE_RES_DEPLOY" column="ID" nullable="FALSE" />
                <schema-addColumn   table="RHQ_BUNDLE_RES_DEPLOY" column="BUNDLE_DEPLOYMENT_ID" columnType="INTEGER" />
                <schema-alterColumn table="RHQ_BUNDLE_RES_DEPLOY" column="BUNDLE_DEPLOYMENT_ID" nullable="FALSE" />
                <schema-addColumn   table="RHQ_BUNDLE_RES_DEPLOY" column="RESOURCE_ID" columnType="INTEGER" />
                <schema-alterColumn table="RHQ_BUNDLE_RES_DEPLOY" column="RESOURCE_ID" nullable="FALSE" />
                <schema-addColumn   table="RHQ_BUNDLE_RES_DEPLOY" column="STATUS" columnType="VARCHAR2" precision="16" />
                <schema-alterColumn table="RHQ_BUNDLE_RES_DEPLOY" column="STATUS" nullable="FALSE" />
                <schema-addColumn   table="RHQ_BUNDLE_RES_DEPLOY" column="CTIME" columnType="LONG" />
                <schema-alterColumn table="RHQ_BUNDLE_RES_DEPLOY" column="CTIME" nullable="FALSE" />

                <schema-directSQL>
                    <statement desc="Creating RHQ_BUNDLE_RES_DEPLOY foreign key relation to BUNDLE_DEPLOYMENT">
                        ALTER TABLE RHQ_BUNDLE_RES_DEPLOY
                        ADD CONSTRAINT RHQ_BRD_B_DEPLOYMENT_ID_FK
                        FOREIGN KEY (BUNDLE_DEPLOYMENT_ID)
                        REFERENCES RHQ_BUNDLE_DEPLOYMENT (ID)
                    </statement>
                    <statement desc="Creating RHQ_BUNDLE_RES_DEPLOY foreign key relation to RESOURCE">
                        ALTER TABLE RHQ_BUNDLE_RES_DEPLOY
                        ADD CONSTRAINT RHQ_BRD_RESOURCE_ID_FK
                        FOREIGN KEY (RESOURCE_ID)
                        REFERENCES RHQ_RESOURCE (ID)
                    </statement>
                    <statement desc="Creating RHQ_BUNDLE_RES_DEPLOY unique constraint on dep-resource mapping">
                        CREATE UNIQUE INDEX RHQ_BUNDLE_RES_DEPLOY_IDX
                        ON RHQ_BUNDLE_RES_DEPLOY (BUNDLE_DEPLOYMENT_ID, RESOURCE_ID)
                    </statement>
                </schema-directSQL>

                <!-- RHQ_BUNDLE_RES_DEP_HIST -->
                <schema-createSequence name="RHQ_BUNDLE_RES_DEP_HIST_ID_SEQ" initial="10001" />
                <schema-directSQL>
                    <statement desc="Creating table RHQ_BUNDLE_RES_DEP_HIST">
                        CREATE TABLE RHQ_BUNDLE_RES_DEP_HIST ( ID INTEGER PRIMARY KEY )
                    </statement>
                </schema-directSQL>
                <schema-alterColumn table="RHQ_BUNDLE_RES_DEP_HIST" column="ID" nullable="FALSE" />
                <schema-addColumn   table="RHQ_BUNDLE_RES_DEP_HIST" column="BUNDLE_RES_DEPLOY_ID" columnType="INTEGER" />
                <schema-alterColumn table="RHQ_BUNDLE_RES_DEP_HIST" column="BUNDLE_RES_DEPLOY_ID" nullable="FALSE" />
                <schema-addColumn   table="RHQ_BUNDLE_RES_DEP_HIST" column="SUBJECT_NAME" columnType="VARCHAR2" precision="255" />
                <schema-addColumn   table="RHQ_BUNDLE_RES_DEP_HIST" column="AUDIT_TIME" columnType="LONG" />
                <schema-alterColumn table="RHQ_BUNDLE_RES_DEP_HIST" column="AUDIT_TIME" nullable="FALSE" />
                <schema-addColumn   table="RHQ_BUNDLE_RES_DEP_HIST" column="ACTION" columnType="VARCHAR2" precision="128" />
                <schema-alterColumn table="RHQ_BUNDLE_RES_DEP_HIST" column="ACTION" nullable="FALSE" />
                <schema-addColumn   table="RHQ_BUNDLE_RES_DEP_HIST" column="INFO" columnType="VARCHAR2" precision="512" />
                <schema-alterColumn table="RHQ_BUNDLE_RES_DEP_HIST" column="INFO" nullable="FALSE" />
                <schema-addColumn   table="RHQ_BUNDLE_RES_DEP_HIST" column="CATEGORY" columnType="VARCHAR2" precision="32" />
                <schema-addColumn   table="RHQ_BUNDLE_RES_DEP_HIST" column="STATUS" columnType="VARCHAR2" precision="16" />
                <schema-alterColumn table="RHQ_BUNDLE_RES_DEP_HIST" column="STATUS" nullable="FALSE" />
                <schema-addColumn   table="RHQ_BUNDLE_RES_DEP_HIST" column="MESSAGE" columnType="LONGVARCHAR" />
                <schema-addColumn   table="RHQ_BUNDLE_RES_DEP_HIST" column="ATTACHMENT" columnType="LONGVARCHAR" />
                <schema-directSQL>
                    <statement desc="Creating RHQ_BUNDLE_RES_DEP_HIST foreign key relation to BUNDLE_DEPLOY">
                        ALTER TABLE RHQ_BUNDLE_RES_DEP_HIST
                        ADD CONSTRAINT RHQ_BRDH_B_RES_DEPLOY_ID_FK
                        FOREIGN KEY (BUNDLE_RES_DEPLOY_ID)
                        REFERENCES RHQ_BUNDLE_RES_DEPLOY (ID)
                    </statement>
                </schema-directSQL>
           </schemaSpec>

            <schemaSpec version="2.79">
                <schema-directSQL>
                    <statement desc="Normalizing resource group descriptions">
                        UPDATE RHQ_RESOURCE_GROUP SET DESCRIPTION = NULL WHERE DESCRIPTION = ''
                     </statement>
                </schema-directSQL>
            </schemaSpec>

            <schemaSpec version="2.81">
                <!-- fix for postgres not properly streaming blobs to JDBC clients -->
                <schema-directSQL targetDBVendor="postgresql">
                    <statement desc="Change bytea column to oid in postgres.">
                        ALTER TABLE RHQ_PACKAGE_BITS ADD COLUMN NEWOID OID
                    </statement>
                    <statement desc="Change bytea column to oid in postgres.">
                        UPDATE RHQ_PACKAGE_BITS t SET NEWOID = (
                        SELECT oid FROM (
                          SELECT oid, lowrite(lo_open(oid, 131072), t.bits)
                          FROM lo_create(0) o(oid)) x)
                    </statement>
                    <statement desc="Change bytea column to oid in postgres.">
                        ALTER TABLE RHQ_PACKAGE_BITS DROP COLUMN BITS
                    </statement>
                    <statement desc="Change bytea column to oid in postgres.">
                        ALTER TABLE RHQ_PACKAGE_BITS RENAME COLUMN NEWOID TO BITS
                     </statement>
                </schema-directSQL>
            </schemaSpec>

            <schemaSpec version="2.82">
                <schema-directSQL>
                    <statement desc="Creating table RHQ_SAVED_SEARCH">
                        CREATE TABLE RHQ_SAVED_SEARCH ( ID INTEGER PRIMARY KEY )
                    </statement>
                </schema-directSQL>
                <schema-alterColumn table="RHQ_SAVED_SEARCH" column="ID" nullable="FALSE" />
                <schema-addColumn   table="RHQ_SAVED_SEARCH" column="CONTEXT" columnType="VARCHAR2" precision="25" />
                <schema-alterColumn table="RHQ_SAVED_SEARCH" column="CONTEXT" nullable="FALSE" />
                <schema-addColumn   table="RHQ_SAVED_SEARCH" column="NAME" columnType="VARCHAR2" precision="200" />
                <schema-addColumn   table="RHQ_SAVED_SEARCH" column="DESCRIPTION" columnType="VARCHAR2" precision="500" />
                <schema-addColumn   table="RHQ_SAVED_SEARCH" column="PATTERN" columnType="VARCHAR2" precision="1000" />
                <schema-alterColumn table="RHQ_SAVED_SEARCH" column="PATTERN" nullable="FALSE" />
                <schema-addColumn   table="RHQ_SAVED_SEARCH" column="JPQL_TRANSLATION" columnType="VARCHAR2" precision="4000" />
                <schema-addColumn   table="RHQ_SAVED_SEARCH" column="LAST_COMPUTE_TIME" columnType="LONG" />
                <schema-alterColumn table="RHQ_SAVED_SEARCH" column="LAST_COMPUTE_TIME" nullable="FALSE" />
                <schema-addColumn   table="RHQ_SAVED_SEARCH" column="RESULT_COUNT" columnType="LONG" />
                <schema-addColumn   table="RHQ_SAVED_SEARCH" column="SUBJECT_ID" columnType="INTEGER" />
                <schema-alterColumn table="RHQ_SAVED_SEARCH" column="SUBJECT_ID" nullable="FALSE" />
                <schema-addColumn   table="RHQ_SAVED_SEARCH" column="GLOBAL" columnType="BOOLEAN" />
                <schema-alterColumn table="RHQ_SAVED_SEARCH" column="GLOBAL" nullable="FALSE" />

                <schema-createSequence name="RHQ_SAVED_SEARCH_ID_SEQ" initial="10001" />

                <schema-directSQL>
                    <statement targetDBVendor="postgresql" desc="Inserting global default saved search 'Downed Platforms'">
                        INSERT INTO rhq_saved_search (id, context, name, description, pattern, last_compute_time, subject_id, global)
                        VALUES (1, 'RESOURCE', 'Downed Platforms', 'All downed machines across the entire enterprise', 'down platform', 0, 1, true)
                    </statement>
                    <statement targetDBVendor="oracle" desc="Inserting global default saved search 'Downed Platforms'">
                        INSERT INTO rhq_saved_search (id, context, name, description, pattern, last_compute_time, subject_id, global)
                        VALUES (1, 'RESOURCE', 'Downed Platforms', 'All downed machines across the entire enterprise', 'down platform', 0, 1, 1)
                    </statement>
                </schema-directSQL>
                <schema-directSQL>
                    <statement targetDBVendor="postgresql" desc="Inserting global default saved search 'Downed Servers'">
                        INSERT INTO rhq_saved_search (id, context, name, description, pattern, last_compute_time, subject_id, global)
                        VALUES (2, 'RESOURCE', 'Downed Servers', 'All downed servers across the entire enterprise', 'down server', 0, 1, true)
                    </statement>
                    <statement targetDBVendor="oracle" desc="Inserting global default saved search 'Downed Servers'">
                        INSERT INTO rhq_saved_search (id, context, name, description, pattern, last_compute_time, subject_id, global)
                        VALUES (2, 'RESOURCE', 'Downed Servers', 'All downed servers across the entire enterprise', 'down server', 0, 1, 1)
                    </statement>
                </schema-directSQL>
            </schemaSpec>

            <schemaSpec version="2.83">
                <schema-directSQL>
                    <statement desc="Creating table RHQ_SUBJECT_ROLE_LDAP_MAP">
                        CREATE TABLE RHQ_SUBJECT_ROLE_LDAP_MAP ( SUBJECT_ID INTEGER, ROLE_ID INTEGER )
                    </statement>
                    <statement desc="Creating composite PK for RHQ_SUBJECT_ROLE_LDAP_MAP">
                        ALTER TABLE RHQ_SUBJECT_ROLE_LDAP_MAP
                        ADD CONSTRAINT RHQ_SUBJECT_ROLE_LDAP_MAP_PK
                        PRIMARY KEY ( SUBJECT_ID, ROLE_ID )
                    </statement>
                    <statement desc="Creating FK relation to RHQ_SUBJECT table for SUBJECT_ID column">
                        ALTER TABLE RHQ_SUBJECT_ROLE_LDAP_MAP
                        ADD CONSTRAINT RHQ_SRLM_SUBJECT_ID_FK
                        FOREIGN KEY (SUBJECT_ID)
                        REFERENCES RHQ_SUBJECT (ID)
                    </statement>
                    <statement desc="Creating FK relation to RHQ_ROLE table for ROLE_ID column">
                        ALTER TABLE RHQ_SUBJECT_ROLE_LDAP_MAP
                        ADD CONSTRAINT RHQ_SRLM_ROLE_ID_FK
                        FOREIGN KEY (ROLE_ID)
                        REFERENCES RHQ_ROLE (ID)
                    </statement>
                </schema-directSQL>
                <schema-alterColumn table="RHQ_SUBJECT_ROLE_LDAP_MAP" column="SUBJECT_ID" nullable="FALSE" />
                <schema-alterColumn table="RHQ_SUBJECT_ROLE_LDAP_MAP" column="ROLE_ID"  nullable="FALSE" />

                <!-- Fixing ldap group authz by adding remaining mapping elements left out(RHQ_ROLE_LDAP_GROUP)  -->
                <!-- RHQ_ROLE_LDAP_GROUP -->
                <schema-createSequence name="RHQ_ROLE_LDAP_GROUP_ID_SEQ" initial="10001" />
                <schema-directSQL>
                   <statement desc="Creating table RHQ_ROLE_LDAP_GROUP">
                    CREATE TABLE RHQ_ROLE_LDAP_GROUP ( ID INTEGER PRIMARY KEY, ROLE_ID INTEGER )
                   </statement>
                </schema-directSQL>
                <schema-alterColumn table="RHQ_ROLE_LDAP_GROUP" column="ID" nullable="FALSE" />
                <schema-alterColumn table="RHQ_ROLE_LDAP_GROUP" column="ROLE_ID" nullable="FALSE" />
                <schema-addColumn table="RHQ_ROLE_LDAP_GROUP" column="LDAP_GROUP_NAME" columnType="VARCHAR2" precision="128" />

                <schema-directSQL>
                    <statement>
                        ALTER TABLE RHQ_ROLE_LDAP_GROUP
                        ADD CONSTRAINT RHQ_RLM_ROLE_ID_FK
                        FOREIGN KEY ( ROLE_ID )
                        REFERENCES RHQ_ROLE (ID)
                    </statement>
                    <statement>
                        CREATE UNIQUE INDEX RHQ_ROLE_LDAP_GROUP_IDX
                        ON RHQ_ROLE_LDAP_GROUP ( ROLE_ID, LDAP_GROUP_NAME )
                    </statement>
                </schema-directSQL>
            </schemaSpec>

            <!-- Remove the old tagging system -->
            <schemaSpec version="2.84">
                <schema-dropTable table="RHQ_REPO_TAG_MAP"/>
                <schema-dropTable table="RHQ_TAG"/>
            </schemaSpec>

            <!-- The new tagging system -->
            <schemaSpec version="2.85">
                <schema-createSequence name="RHQ_TAGGING_ID_SEQ" initial="10001" />
                <schema-directSQL>
                    <statement desc="Creating table RHQ_TAGGING">
                        CREATE TABLE RHQ_TAGGING ( ID INTEGER PRIMARY KEY )
                    </statement>
                </schema-directSQL>
                <schema-alterColumn table="RHQ_TAGGING" column="ID" nullable="FALSE" />
                <schema-addColumn   table="RHQ_TAGGING" column="NAMESPACE" columnType="VARCHAR2" precision="20" />
                <schema-addColumn   table="RHQ_TAGGING" column="SEMANTIC" columnType="VARCHAR2" precision="50" />
                <schema-addColumn   table="RHQ_TAGGING" column="NAME" columnType="VARCHAR2" precision="100" />
                <schema-alterColumn table="RHQ_TAGGING" column="NAME" nullable="FALSE" />

                <schema-directSQL>
                    <statement>
                        CREATE TABLE RHQ_TAGGING_RESOURCE_MAP ( RESOURCE_ID INTEGER )
                    </statement>
                </schema-directSQL>
                <schema-alterColumn table="RHQ_TAGGING_RESOURCE_MAP" column="RESOURCE_ID" nullable="false" />
                <schema-addColumn   table="RHQ_TAGGING_RESOURCE_MAP" column="TAG_ID" columnType="INTEGER" />
                <schema-alterColumn table="RHQ_TAGGING_RESOURCE_MAP" column="TAG_ID" nullable="false" />
                <schema-directSQL>
                    <statement>
                        ALTER TABLE RHQ_TAGGING_RESOURCE_MAP
                        ADD CONSTRAINT RHQ_TAGGING_RESOURCE_MAP_KEY
                        PRIMARY KEY ( RESOURCE_ID, TAG_ID )
                    </statement>
                    <statement>
                        ALTER TABLE RHQ_TAGGING_RESOURCE_MAP
                        ADD CONSTRAINT RHQ_TRM_RESOURCE_ID_FK
                        FOREIGN KEY ( RESOURCE_ID )
                        REFERENCES RHQ_RESOURCE ( ID )
                    </statement>
                    <statement>
                        ALTER TABLE RHQ_TAGGING_RESOURCE_MAP
                        ADD CONSTRAINT RHQ_TRM_TAG_ID_FK
                        FOREIGN KEY ( TAG_ID )
                        REFERENCES RHQ_TAGGING ( ID )
                    </statement>
                </schema-directSQL>

                <schema-directSQL>
                    <statement>
                        CREATE TABLE RHQ_TAGGING_RES_GROUP_MAP ( RESOURCE_GROUP_ID INTEGER )
                    </statement>
                </schema-directSQL>
                <schema-alterColumn table="RHQ_TAGGING_RES_GROUP_MAP" column="RESOURCE_GROUP_ID" nullable="false" />
                <schema-addColumn   table="RHQ_TAGGING_RES_GROUP_MAP" column="TAG_ID" columnType="INTEGER" />
                <schema-alterColumn table="RHQ_TAGGING_RES_GROUP_MAP" column="TAG_ID" nullable="false" />
                <schema-directSQL>
                    <statement>
                        ALTER TABLE RHQ_TAGGING_RES_GROUP_MAP
                        ADD CONSTRAINT RHQ_TAGGING_RES_GROUP_MAP_KEY
                        PRIMARY KEY ( RESOURCE_GROUP_ID, TAG_ID )
                    </statement>
                    <statement>
                        ALTER TABLE RHQ_TAGGING_RES_GROUP_MAP
                        ADD CONSTRAINT RHQ_TRGM_RESOURCE_GROUP_ID_FK
                        FOREIGN KEY ( RESOURCE_GROUP_ID )
                        REFERENCES RHQ_RESOURCE_GROUP ( ID )
                    </statement>
                    <statement>
                        ALTER TABLE RHQ_TAGGING_RES_GROUP_MAP
                        ADD CONSTRAINT RHQ_TRGM_TAG_ID_FK
                        FOREIGN KEY ( TAG_ID )
                        REFERENCES RHQ_TAGGING ( ID )
                    </statement>
                </schema-directSQL>

                <schema-directSQL>
                    <statement>
                        CREATE TABLE RHQ_TAGGING_BUNDLE_MAP ( BUNDLE_ID INTEGER )
                    </statement>
                </schema-directSQL>
                <schema-alterColumn table="RHQ_TAGGING_BUNDLE_MAP" column="BUNDLE_ID" nullable="false" />
                <schema-addColumn   table="RHQ_TAGGING_BUNDLE_MAP" column="TAG_ID" columnType="INTEGER" />
                <schema-alterColumn table="RHQ_TAGGING_BUNDLE_MAP" column="TAG_ID" nullable="false" />
                <schema-directSQL>
                    <statement>
                        ALTER TABLE RHQ_TAGGING_BUNDLE_MAP
                        ADD CONSTRAINT RHQ_TAGGING_BUNDLE_MAP_KEY
                        PRIMARY KEY ( BUNDLE_ID, TAG_ID )
                    </statement>
                    <statement>
                        ALTER TABLE RHQ_TAGGING_BUNDLE_MAP
                        ADD CONSTRAINT RHQ_TBM_BUNDLE_ID_FK
                        FOREIGN KEY ( BUNDLE_ID )
                        REFERENCES RHQ_BUNDLE ( ID )
                    </statement>
                    <statement>
                        ALTER TABLE RHQ_TAGGING_BUNDLE_MAP
                        ADD CONSTRAINT RHQ_TBM_TAG_ID_FK
                        FOREIGN KEY ( TAG_ID )
                        REFERENCES RHQ_TAGGING ( ID )
                    </statement>
                </schema-directSQL>

                <schema-directSQL>
                    <statement>
                        CREATE TABLE RHQ_TAGGING_BUNDLE_VERSION_MAP ( BUNDLE_VERSION_ID INTEGER )
                    </statement>
                </schema-directSQL>
                <schema-alterColumn table="RHQ_TAGGING_BUNDLE_VERSION_MAP" column="BUNDLE_VERSION_ID" nullable="false" />
                <schema-addColumn   table="RHQ_TAGGING_BUNDLE_VERSION_MAP" column="TAG_ID" columnType="INTEGER" />
                <schema-alterColumn table="RHQ_TAGGING_BUNDLE_VERSION_MAP" column="TAG_ID" nullable="false" />
                <schema-directSQL>
                    <statement>
                        ALTER TABLE RHQ_TAGGING_BUNDLE_VERSION_MAP
                        ADD CONSTRAINT RHQ_TAGGING_BUNDLE_VER_MAP_KEY
                        PRIMARY KEY ( BUNDLE_VERSION_ID, TAG_ID )
                    </statement>
                    <statement>
                        ALTER TABLE RHQ_TAGGING_BUNDLE_VERSION_MAP
                        ADD CONSTRAINT RHQ_TBVM_BUNDLE_VERSION_ID_FK
                        FOREIGN KEY ( BUNDLE_VERSION_ID )
                        REFERENCES RHQ_BUNDLE_VERSION ( ID )
                    </statement>
                    <statement>
                        ALTER TABLE RHQ_TAGGING_BUNDLE_VERSION_MAP
                        ADD CONSTRAINT RHQ_TBVM_TAG_ID_FK
                        FOREIGN KEY ( TAG_ID )
                        REFERENCES RHQ_TAGGING ( ID )
                    </statement>
                </schema-directSQL>

                <schema-directSQL>
                    <statement>
                        CREATE TABLE RHQ_TAGGING_BUNDLE_DEPLOY_MAP ( BUNDLE_DEPLOYMENT_ID INTEGER )
                    </statement>
                </schema-directSQL>
                <schema-alterColumn table="RHQ_TAGGING_BUNDLE_DEPLOY_MAP" column="BUNDLE_DEPLOYMENT_ID" nullable="false" />
                <schema-addColumn   table="RHQ_TAGGING_BUNDLE_DEPLOY_MAP" column="TAG_ID" columnType="INTEGER" />
                <schema-alterColumn table="RHQ_TAGGING_BUNDLE_DEPLOY_MAP" column="TAG_ID" nullable="false" />
                <schema-directSQL>
                    <statement>
                        ALTER TABLE RHQ_TAGGING_BUNDLE_DEPLOY_MAP
                        ADD CONSTRAINT RHQ_TAGGING_BUNDLE_DEP_MAP_KEY
                        PRIMARY KEY ( BUNDLE_DEPLOYMENT_ID, TAG_ID )
                    </statement>
                    <statement>
                        ALTER TABLE RHQ_TAGGING_BUNDLE_DEPLOY_MAP
                        ADD CONSTRAINT RHQ_TBDM_B_DEPLOYMENT_ID_FK
                        FOREIGN KEY ( BUNDLE_DEPLOYMENT_ID )
                        REFERENCES RHQ_BUNDLE_DEPLOYMENT ( ID )
                    </statement>
                    <statement>
                        ALTER TABLE RHQ_TAGGING_BUNDLE_DEPLOY_MAP
                        ADD CONSTRAINT RHQ_TBDM_TAG_ID_FK
                        FOREIGN KEY ( TAG_ID )
                        REFERENCES RHQ_TAGGING ( ID )
                    </statement>
                </schema-directSQL>

                <schema-directSQL>
                    <statement>
                        CREATE TABLE RHQ_TAGGING_BUNDLE_DEST_MAP ( BUNDLE_DESTINATION_ID INTEGER )
                    </statement>
                </schema-directSQL>
                <schema-alterColumn table="RHQ_TAGGING_BUNDLE_DEST_MAP" column="BUNDLE_DESTINATION_ID" nullable="false" />
                <schema-addColumn   table="RHQ_TAGGING_BUNDLE_DEST_MAP" column="TAG_ID" columnType="INTEGER" />
                <schema-alterColumn table="RHQ_TAGGING_BUNDLE_DEST_MAP" column="TAG_ID" nullable="false" />
                <schema-directSQL>
                    <statement>
                        ALTER TABLE RHQ_TAGGING_BUNDLE_DEST_MAP
                        ADD CONSTRAINT RHQ_TAGGING_BUNDLE_DES_MAP_KEY
                        PRIMARY KEY ( BUNDLE_DESTINATION_ID, TAG_ID )
                    </statement>
                    <statement>
                        ALTER TABLE RHQ_TAGGING_BUNDLE_DEST_MAP
                        ADD CONSTRAINT RHQ_TBDM_B_DESTINATION_ID_FK
                        FOREIGN KEY ( BUNDLE_DESTINATION_ID )
                        REFERENCES RHQ_BUNDLE_DESTINATION ( ID )
                    </statement>
                    <statement>
                        ALTER TABLE RHQ_TAGGING_BUNDLE_DEST_MAP
                        ADD CONSTRAINT RHQ_TBDESTM_TAG_ID_FK
                        FOREIGN KEY ( TAG_ID )
                        REFERENCES RHQ_TAGGING ( ID )
                    </statement>
                </schema-directSQL>
            </schemaSpec>

            <schemaSpec version="2.86">
                <schema-directSQL>
                    <statement desc="Adding MANAGE_BUNDLE permission to overlord">
                        INSERT INTO RHQ_PERMISSION VALUES(1, 12)
                    </statement>
                    <statement desc="Adding MANAGE_BUNDLE permission to superuser">
                        INSERT INTO RHQ_PERMISSION VALUES(2, 12)
                    </statement>
                </schema-directSQL>
            </schemaSpec>

            <schemaSpec version="2.87">
                <schema-directSQL>
                    <statement desc="Drop non-unique RHQ_RES_TYPE_IDX_PLG_NAME index">
                        DROP INDEX RHQ_RES_TYPE_IDX_PLG_NAME
                    </statement>
                    <statement desc="Recreate RHQ_RES_TYPE_IDX_PLG_NAME index as unique">
                        CREATE UNIQUE INDEX RHQ_RES_TYPE_IDX_PLG_NAME ON RHQ_RESOURCE_TYPE (name, plugin)
                    </statement>
                </schema-directSQL>
            </schemaSpec>

            <schemaSpec version="2.88">
                <schema-directSQL>
                    <statement desc="Add end time index on call time data to speed up purges">
                        CREATE INDEX RHQ_CT_DA_VA_END_TIM_IDX ON RHQ_CALLTIME_DATA_VALUE (end_time)
                    </statement>
                    <statement desc="Add index on measurement definition numeric type">
                        CREATE INDEX RHQ_METRIC_DEF_NT_IDX ON RHQ_MEASUREMENT_DEF (numeric_type)
                    </statement>
                </schema-directSQL>
            </schemaSpec>

            <!-- rhq 3.0.0.final release at this point. -->

            <!-- 2.89 corrects problems in 3.0.0.final *new* installs. The problems it
                 fixes are not present in an upgraded db. As such, ignore any errors.
            -->
            <schemaSpec version="2.89">
                <schema-deleteColumn ignoreError="true" table="RHQ_ALERT" column="TRIGGERED_OPERATION" />
                <schema-deleteColumn ignoreError="true" table="RHQ_ALERT_DEFINITION" column="operation_def_id" />

                <schema-alterColumn  ignoreError="true" table="RHQ_ADVISORY_CVE" column="LAST_MODIFIED" nullable="false" />

                <schema-alterColumn  ignoreError="true" table="RHQ_TAGGING_BUNDLE_MAP" column="BUNDLE_ID" nullable="false" />
                <schema-alterColumn  ignoreError="true" table="RHQ_TAGGING_BUNDLE_MAP" column="TAG_ID" nullable="false" />
                <schema-alterColumn  ignoreError="true" table="RHQ_TAGGING_BUNDLE_VERSION_MAP" column="BUNDLE_VERSION_ID" nullable="false" />
                <schema-alterColumn  ignoreError="true" table="RHQ_TAGGING_BUNDLE_VERSION_MAP" column="TAG_ID" nullable="false" />
                <schema-alterColumn  ignoreError="true" table="RHQ_TAGGING_BUNDLE_DEPLOY_MAP" column="BUNDLE_DEPLOYMENT_ID" nullable="false" />
                <schema-alterColumn  ignoreError="true" table="RHQ_TAGGING_BUNDLE_DEPLOY_MAP" column="TAG_ID" nullable="false" />
                <schema-alterColumn  ignoreError="true" table="RHQ_TAGGING_BUNDLE_DEST_MAP" column="BUNDLE_DESTINATION_ID" nullable="false" />
                <schema-alterColumn  ignoreError="true" table="RHQ_TAGGING_BUNDLE_DEST_MAP" column="TAG_ID" nullable="false" />
                <schema-alterColumn  ignoreError="true" table="RHQ_TAGGING_RESOURCE_MAP" column="RESOURCE_ID" nullable="false" />
                <schema-alterColumn  ignoreError="true" table="RHQ_TAGGING_RESOURCE_MAP" column="TAG_ID" nullable="false" />
                <schema-alterColumn  ignoreError="true" table="RHQ_TAGGING_RES_GROUP_MAP" column="RESOURCE_GROUP_ID" nullable="false" />
                <schema-alterColumn  ignoreError="true" table="RHQ_TAGGING_RES_GROUP_MAP" column="TAG_ID" nullable="false" />
            </schemaSpec>

            <!-- 2.90 corrects problems in 3.0.0.final upgrade installs.  The problems it
                 fixes are not present in a new db. As such, ignore any errors.
            -->
            <schemaSpec version="2.90">
                <schema-dropSequence   ignoreError="true" name="rhq_tag_id_seq" />
                <schema-dropSequence   ignoreError="true" name="rhq_advisory_buglist_seq" />

                <schema-createSequence ignoreError="true" name="RHQ_ADVISORY_BUGLIST_ID_SEQ" initial="10001" />

                <schema-alterColumn    ignoreError="true" table="RHQ_ALERT_NOTIF_LOG" column="SENDER" nullable="TRUE" />

                <schema-alterColumn    ignoreError="true" table="RHQ_BUNDLE_TYPE" column="RESOURCE_TYPE_ID" nullable="FALSE" />

                <schema-alterColumn    ignoreError="true" table="RHQ_ROLE_LDAP_GROUP" column="LDAP_GROUP_NAME" nullable="FALSE" />

                <schema-deleteColumn   ignoreError="true" table="RHQ_SAVED_SEARCH" column="JPQL_TRANSLATION" />
                <schema-alterColumn    ignoreError="true" table="RHQ_SAVED_SEARCH" column="NAME" nullable="FALSE" />

                <schema-directSQL      ignoreError="true">
                    <statement desc="Creating RHQ_SAVED_SEARCH foreign key relation to RHQ_SUBJECT">
                        ALTER TABLE RHQ_SAVED_SEARCH
                        ADD CONSTRAINT RHQ_SAVED_SEARCH_SUBJECT_ID_FK
                        FOREIGN KEY (SUBJECT_ID)
                        REFERENCES RHQ_SUBJECT (ID)
                    </statement>
                </schema-directSQL>

            </schemaSpec>

            <schemaSpec version="2.91">
                <!-- if some role previously had CONFIGURE perm (now called CONFIGURE_WRITE), give it the implied perm
                     CONFIGURE_READ so users don't experience an unexpected permission restriction after upgrade -->
                <schema-directSQL>
                    <statement desc="Upgrading configuration permissions">
                        INSERT INTO RHQ_PERMISSION (ROLE_ID, OPERATION)
                        SELECT PERM.ROLE_ID, 13
                        FROM RHQ_PERMISSION PERM
                        WHERE PERM.OPERATION = 11
                    </statement>
                </schema-directSQL>
            </schemaSpec>

            <!-- BZ 622491 - 2.92.x - modifiedBy should only be username, not a subject ID and should be size 100 -->
            <schemaSpec version="2.92.1">
                <!-- first do the RHQ_RESOURCE_GROUP table -->
                <schema-addColumn table="RHQ_RESOURCE_GROUP" column="MODIFIED_BY_VARCHAR" columnType="VARCHAR2" precision="100"/>
                <schema-directSQL>
                    <statement desc="RESOURCE_GROUP: Populate the tmp modifiedBy column with existing user names or null if user does not exist">
                        UPDATE RHQ_RESOURCE_GROUP g SET MODIFIED_BY_VARCHAR = (SELECT NAME FROM RHQ_SUBJECT WHERE ID = g.MODIFIED_BY)
                    </statement>
                    <statement desc="RESOURCE_GROUP: Make unknown usernames as rhqadmin in tmp modifiedBy column">
                        UPDATE RHQ_RESOURCE_GROUP SET MODIFIED_BY_VARCHAR = 'rhqadmin' WHERE MODIFIED_BY_VARCHAR IS NULL
                    </statement>
                </schema-directSQL>
                <schema-deleteColumn table="RHQ_RESOURCE_GROUP" column="MODIFIED_BY" />
                <schema-directSQL>
                    <statement desc="RESOURCE_GROUP: Renaming new varchar MODIFIED_BY column">
                        ALTER TABLE RHQ_RESOURCE_GROUP
                        RENAME COLUMN MODIFIED_BY_VARCHAR TO MODIFIED_BY
                    </statement>
                </schema-directSQL>
            </schemaSpec>

            <schemaSpec version="2.92.2">
                <!-- second do the RHQ_RESOURCE table -->
                <schema-addColumn table="RHQ_RESOURCE" column="MODIFIED_BY_VARCHAR" columnType="VARCHAR2" precision="100"/>
                <schema-directSQL>
                    <statement desc="RESOURCE: Populate the tmp modifiedBy column with existing user names or null if user does not exist">
                        UPDATE RHQ_RESOURCE r SET MODIFIED_BY_VARCHAR = (SELECT NAME FROM RHQ_SUBJECT WHERE ID = r.MODIFIED_BY)
                    </statement>
                    <statement desc="RESOURCE: Make unknown usernames as rhqadmin in tmp modifiedBy column">
                        UPDATE RHQ_RESOURCE SET MODIFIED_BY_VARCHAR = 'rhqadmin' WHERE MODIFIED_BY_VARCHAR IS NULL
                    </statement>
                </schema-directSQL>
                <schema-deleteColumn table="RHQ_RESOURCE" column="MODIFIED_BY" />
                <schema-directSQL>
                    <statement desc="RESOURCE: Renaming new varchar MODIFIED_BY column">
                        ALTER TABLE RHQ_RESOURCE
                        RENAME COLUMN MODIFIED_BY_VARCHAR TO MODIFIED_BY
                    </statement>
                </schema-directSQL>
            </schemaSpec>

            <schemaSpec version="2.92.3">
                <!-- third, maintain consistency across data model - everywhere else, SUBJECT_NAME is of size 100, make this one 100 too -->
                <schema-alterColumn table="RHQ_PARTITION_EVENT" column="SUBJECT_NAME" columnType="VARCHAR2" precision="100" />
            </schemaSpec>

            <schemaSpec version="2.92.4">
                <schema-directSQL>
                    <statement desc="Add index on measurement data 1d table timestamp">
                        CREATE INDEX RHQ_MEAS_DATA_1D_TIME_IDX ON RHQ_MEASUREMENT_DATA_NUM_1D (time_stamp)
                    </statement>
                </schema-directSQL>
            </schemaSpec>

            <schemaSpec version="2.93">
                <!-- the customizable dashboard storage system -->

                <schema-createSequence name="RHQ_DASHBOARD_ID_SEQ" initial="10001"/>
                <schema-directSQL>
                    <statement desc="Creating table RHQ_DASHBOARD">
                        CREATE TABLE RHQ_DASHBOARD ( ID INTEGER PRIMARY KEY )
                    </statement>
                </schema-directSQL>
                <schema-alterColumn table="RHQ_DASHBOARD" column="ID" nullable="FALSE"/>
                <schema-addColumn   table="RHQ_DASHBOARD" column="NAME" columnType="VARCHAR2" precision="200"/>
                <schema-alterColumn table="RHQ_DASHBOARD" column="NAME" nullable="FALSE"/>
                <schema-addColumn   table="RHQ_DASHBOARD" column="SUBJECT_ID" columnType="INTEGER"/>
                <schema-addColumn   table="RHQ_DASHBOARD" column="SHARED" columnType="BOOLEAN"/>
                <schema-alterColumn table="RHQ_DASHBOARD" column="SHARED" nullable="FALSE"/>
                <schema-addColumn   table="RHQ_DASHBOARD" column="CONFIGURATION_ID" columnType="INTEGER"/>
                <schema-directSQL>
                    <statement>
                        ALTER TABLE RHQ_DASHBOARD
                        ADD CONSTRAINT RHQ_DASHBOARD_CONFIG_ID_FK
                        FOREIGN KEY ( CONFIGURATION_ID )
                        REFERENCES RHQ_CONFIG ( ID )
                    </statement>
                </schema-directSQL>

                <schema-createSequence name="RHQ_DASHBOARD_PORTLET_ID_SEQ" initial="10001"/>
                <schema-directSQL>
                    <statement desc="Creating table RHQ_DASHBOARD_PORTLET">
                        CREATE TABLE RHQ_DASHBOARD_PORTLET ( ID INTEGER PRIMARY KEY )
                    </statement>
                </schema-directSQL>
                <schema-alterColumn table="RHQ_DASHBOARD_PORTLET" column="ID" nullable="FALSE"/>

                <schema-addColumn   table="RHQ_DASHBOARD_PORTLET" column="NAME" columnType="VARCHAR2" precision="200"/>
                <schema-alterColumn table="RHQ_DASHBOARD_PORTLET" column="NAME" nullable="FALSE"/>
                <schema-addColumn   table="RHQ_DASHBOARD_PORTLET" column="PORTLET_KEY" columnType="VARCHAR2"
                                                                  precision="200"/>
                <schema-alterColumn table="RHQ_DASHBOARD_PORTLET" column="PORTLET_KEY" nullable="FALSE"/>
                <schema-addColumn   table="RHQ_DASHBOARD_PORTLET" column="COL" columnType="INTEGER"/>
                <schema-addColumn   table="RHQ_DASHBOARD_PORTLET" column="COL_INDEX" columnType="INTEGER"/>
                <schema-addColumn   table="RHQ_DASHBOARD_PORTLET" column="HEIGHT" columnType="INTEGER"/>
                <schema-addColumn   table="RHQ_DASHBOARD_PORTLET" column="CONFIGURATION_ID" columnType="INTEGER"/>
                <schema-addColumn   table="RHQ_DASHBOARD_PORTLET" column="DASHBOARD_ID" columnType="INTEGER"/>
                <schema-alterColumn table="RHQ_DASHBOARD_PORTLET" column="DASHBOARD_ID" nullable="FALSE"/>
                <schema-directSQL>
                    <statement>
                        ALTER TABLE RHQ_DASHBOARD_PORTLET
                        ADD CONSTRAINT RHQ_DP_CONFIGURATION_ID_FK
                        FOREIGN KEY ( CONFIGURATION_ID )
                        REFERENCES RHQ_CONFIG ( ID )
                    </statement>
                </schema-directSQL>
                <schema-directSQL>
                    <statement>
                        ALTER TABLE RHQ_DASHBOARD_PORTLET
                        ADD CONSTRAINT RHQ_DP_DASHBOARD_ID_FK
                        FOREIGN KEY ( DASHBOARD_ID )
                        REFERENCES RHQ_DASHBOARD ( ID )
                    </statement>
                </schema-directSQL>
            </schemaSpec>

            <schemaSpec version="2.94">
                <!-- give the 'SUPER USER' and 'ALL RESOURCES' roles permission to delete/purge events (this permission
                     previously did not exist, and event deletion/purging could be performed by any user with authz to
                     view the resource/group in question).

                     a user with MANAGE_SECURITY must explicitly grant this permission to other roles after upgrade-->
                <schema-directSQL>
                    <statement desc="Inserting MANAGE_EVENTS permission for 'Super User' role">
                        INSERT INTO RHQ_PERMISSION (ROLE_ID, OPERATION)
                        VALUES (1, 14)
                    </statement>
                    <statement desc="Inserting MANAGE_EVENTS permission for 'All Resources' role">
                        INSERT INTO RHQ_PERMISSION (ROLE_ID, OPERATION)
                        VALUES (2, 14)
                    </statement>
                </schema-directSQL>
            </schemaSpec>

            <schemaSpec version="2.95">
                <!-- Increase the max length of a Resource's version from 50 to 100. -->
                <schema-alterColumn table="RHQ_RESOURCE" column="VERSION" columnType="VARCHAR2" precision="100" />
            </schemaSpec>

            <schemaSpec version="2.96">
                <!-- Support autogroup backing groups -->
                <schema-addColumn table="RHQ_RESOURCE_GROUP" column="AUTO_GROUP_PARENT_RESOURCE_ID" columnType="INTEGER" />
                <schema-directSQL>
                    <statement desc="Creating RHQ_RESOURCE_GROUP foreign key relation to RHQ_RESOURCE for autogroup backing groups">
                        ALTER TABLE RHQ_RESOURCE_GROUP
                        ADD CONSTRAINT RHQ_RG_AG_PARENT_ID_FK
                        FOREIGN KEY (AUTO_GROUP_PARENT_RESOURCE_ID)
                        REFERENCES RHQ_RESOURCE (ID)
                    </statement>
                </schema-directSQL>
            </schemaSpec>

            <schemaSpec version="2.97">
                <!-- Support subject-owned groups (e.g. autogroups) -->
                <schema-addColumn table="RHQ_RESOURCE_GROUP" column="SUBJECT_ID" columnType="INTEGER" />
                <schema-directSQL>
                    <statement desc="Creating RHQ_RESOURCE_GROUP foreign key relation to RHQ_SUBJECT for owned groups">
                        ALTER TABLE RHQ_RESOURCE_GROUP
                        ADD CONSTRAINT RHQ_RG_SUBJECT_ID_FK
                        FOREIGN KEY (SUBJECT_ID)
                        REFERENCES RHQ_SUBJECT (ID)
                    </statement>
                </schema-directSQL>
            </schemaSpec>

            <schemaSpec version="2.98">
                <!-- Remove is_default field from simple prop def enums -->
                <schema-deleteColumn ignoreError="true" table="RHQ_CONF_PROP_DEF_ENUM" column="IS_DEFAULT" />
            </schemaSpec>

            <schemaSpec version="2.99">
                <schema-alterColumn table="RHQ_ALERT_CONDITION_LOG" column="VALUE" nullable="FALSE" />
            </schemaSpec>

            <schemaSpec version="2.100">
                <!-- location was only exposed in the struts-based UI, so it hasn't been seen in years anyway -->
                <schema-deleteColumn table="RHQ_RESOURCE_GROUP" column="LOCATION" />
            </schemaSpec>

            <schemaSpec version="2.101">
                <schema-addColumn table="RHQ_RESOURCE_TYPE" column="DELETED" columnType="BOOLEAN"/>
                <schema-directSQL>
                    <statement targetDBVendor="postgresql" desc="Set deleted flag for existing resources types to false">
                        UPDATE RHQ_RESOURCE_TYPE
                        SET DELETED = false
                    </statement>
                	<statement targetDBVendor="oracle" desc="Set deleted flag for existing resources types to false">
                        UPDATE RHQ_RESOURCE_TYPE
                        SET DELETED = 0
                	</statement>
                </schema-directSQL>
                <schema-alterColumn table="RHQ_RESOURCE_TYPE" column="DELETED" nullable="FALSE" />
            </schemaSpec>

            <schemaSpec version="2.102">
                <!-- Create the ID column nullable. -->
                <schema-addColumn table="RHQ_OPERATION_SCHEDULE" column="ID" columnType="INTEGER" />
                <!-- Set values for ID column on all existing rows. -->
                <schema-javaTask className="OperationScheduleIdSetterUpgradeTask" />
                <!-- Now that all existing rows have IDs, switch the column to non-nullable. -->
                <schema-alterColumn table="RHQ_OPERATION_SCHEDULE" column="ID" nullable="FALSE"  />
                <!-- Finally, make ID the primary key, rather than (JOB_NAME, JOB_GROUP), and make
                     (JOB_NAME, JOB_GROUP) a unique index instead. -->
                <schema-directSQL>
                    <statement desc="Changing primary key of RHQ_OPERATION_SCHEDULE to ID. Step1/3...">
                        ALTER TABLE RHQ_OPERATION_SCHEDULE DROP CONSTRAINT RHQ_OPERATION_SCHEDULE_KEY
                    </statement>
                    <statement desc="Changing primary key of RHQ_OPERATION_SCHEDULE to ID. Step2/3...">
                        ALTER TABLE RHQ_OPERATION_SCHEDULE ADD PRIMARY KEY (ID)
                    </statement>
                    <statement desc="Changing primary key of RHQ_OPERATION_SCHEDULE to ID. Step3/3...">
                        CREATE UNIQUE INDEX RHQ_OPERATION_SCHEDULE_KEY_IDX ON RHQ_OPERATION_SCHEDULE (JOB_NAME, JOB_GROUP)
                    </statement>
                </schema-directSQL>
            </schemaSpec>

            <schemaSpec version="2.103">
                <!-- add FK for owning Subject -->
                <schema-directSQL>
                    <statement desc="Creating RHQ_DASHBOARD foreign key relation to RHQ_SUBJECT for resource dashboards">
                        ALTER TABLE RHQ_DASHBOARD
                        ADD CONSTRAINT RHQ_DB_SUBJECT_ID_FK
                        FOREIGN KEY (SUBJECT_ID)
                        REFERENCES RHQ_SUBJECT (ID)
                    </statement>
                </schema-directSQL>

                <!-- Support resource specific dashboards -->
                <schema-addColumn table="RHQ_DASHBOARD" column="RESOURCE_ID" columnType="INTEGER" />
                <schema-directSQL>
                    <statement desc="Creating RHQ_DASHBOARD foreign key relation to RHQ_RESOURCE for resource dashboards">
                        ALTER TABLE RHQ_DASHBOARD
                        ADD CONSTRAINT RHQ_DB_RESOURCE_ID_FK
                        FOREIGN KEY (RESOURCE_ID)
                        REFERENCES RHQ_RESOURCE (ID)
                    </statement>
                </schema-directSQL>

                <!-- Support group specific dashboards -->
                <schema-addColumn table="RHQ_DASHBOARD" column="GROUP_ID" columnType="INTEGER" />
                <schema-directSQL>
                    <statement desc="Creating RHQ_DASHBOARD foreign key relation to RHQ_RESOURCE_GROUP for group dashboards">
                        ALTER TABLE RHQ_DASHBOARD
                        ADD CONSTRAINT RHQ_DB_RG_ID_FK
                        FOREIGN KEY (GROUP_ID)
                        REFERENCES RHQ_RESOURCE_GROUP (ID)
                    </statement>
                </schema-directSQL>

                <!-- Add category for distinguishing what kind of dashboard this is -->
                <schema-addColumn table="RHQ_DASHBOARD" column="CATEGORY" columnType="VARCHAR2" precision="20"/>
                <schema-directSQL>
                    <statement desc="Set dashboard category for existing dashboards to INVENTORY">
                        UPDATE RHQ_DASHBOARD
                        SET CATEGORY = 'INVENTORY'
                    </statement>
                </schema-directSQL>
                <schema-alterColumn table="RHQ_DASHBOARD" column="CATEGORY" nullable="FALSE" />
            </schemaSpec>

            <schemaSpec version="2.104">
                <!-- package types no longer require to be coupled with a resource type. They can exist on their own. -->
                <schema-alterColumn table="RHQ_PACKAGE_TYPE" column="RESOURCE_TYPE_ID" nullable="true"/>
            </schemaSpec>

            <schemaSpec version="2.105">
                <schema-addColumn table="RHQ_REPO" column="OWNER_ID" columnType="INTEGER" />
                <schema-addColumn table="RHQ_REPO" column="IS_PRIVATE" columnType="BOOLEAN" />
            	<schema-directSQL>
                    <statement targetDBVendor="postgresql" desc="Set is_private flag for existing repos to false">
                        UPDATE RHQ_REPO SET IS_PRIVATE = false
                    </statement>
                    <statement targetDBVendor="oracle" desc="Set is_private flag for existing repos to false">
                        UPDATE RHQ_REPO SET IS_PRIVATE = 0
                    </statement>
            	</schema-directSQL>
                <schema-alterColumn table="RHQ_REPO" column="IS_PRIVATE" nullable="FALSE"/>
                <schema-directSQL>
                    <statement desc="Creating OWNER_ID foreign key relation on RHQ_REPO">
                        ALTER TABLE RHQ_REPO
                        ADD CONSTRAINT RHQ_REPO_OWNER_ID_FK
                        FOREIGN KEY (OWNER_ID)
                        REFERENCES RHQ_SUBJECT (ID)
                    </statement>
                </schema-directSQL>

                <!-- Now add modify the permissions to give all the roles with MANAGE_INVENTORY
                the new  MANAGE_REPOSITORIES privilege so that people's privs remain unchanged. -->
                <schema-directSQL>
                    <statement>
                        INSERT INTO RHQ_PERMISSION (role_id, operation)
                            SELECT role_id, 15 FROM RHQ_PERMISSION WHERE operation = 1
                    </statement>
                </schema-directSQL>
            </schemaSpec>

            <schemaSpec version="2.106">
                <!-- add pre-computed disambiguated name for Resource -->
                <schema-addColumn table="RHQ_RESOURCE" column="ANCESTRY" columnType="VARCHAR2" precision="4000" />
                <schema-javaTask className="ResourceAncestryUpgradeTask" />
            </schemaSpec>

            <schemaSpec version="2.107">
                <schema-createSequence name="RHQ_OPERATION_SCHEDULE_ID_SEQ" initial="10001"/>
            </schemaSpec>

<<<<<<< HEAD
            <schemaSpec version="2.108">
                <schema-directSQL>
                    <statement desc="Creating global drift configuration definition">
                        INSERT INTO rhq_config_def (id, name, description)
                        VALUES (1, 'GLOBAL_DRIFT_CONFIG_DEF', 'The drift configuration definition')
                    </statement>
                    <statement>
                        INSERT INTO rhq_config_prop_def (id, name, display_name, description, required, simple_type,
                            order_index, dtype, config_def_id)
                        VALUES (1, 'name', 'Drift Configuration Name', 'The drift configuration name', true, 'string',
                            0, 'property', 1)
                    </statement>
                    <statement>
                        INSERT INTO rhq_config_prop_def (id, name, display_name, description, required, simple_type,
                            default_value, order_index, dtype, config_def_id)
                        VALUES (2, 'enabled', 'Enabled', 'Enables or disables drift detection for this configuration', true, 'boolean',
                            'false', 1, 'property', 1)
                    </statement>
                    <statement>
                        INSERT INTO rhq_config_prop_def (id, name, display_name, description, required, simple_type,
                            order_index, dtype, config_def_id)
                        VALUES (3, 'basedir', 'Base Directory', 'The base directory from which files will be monitored for drift.',
                            true, 'string', 2, 'property', 1)
                    </statement>
                    <statement>
                        INSERT INTO rhq_config_prop_def (id, name, display_name, description, required, simple_type,
                            order_index, dtype, default_value, config_def_id)
                        VALUES (4, 'interval', 'Interval', 'The interval, in seconds, between drift detection scans for this configuration. Default is thirty minutes.',
                            false, 'long', 3, 'property', '1800', 1)
                    </statement>
                    <statement>
                        INSERT INTO rhq_config_prop_def (id, name, display_name, dtype, description, order_index,
                            config_def_id)
                        VALUES (5, 'includes', 'Includes', 'list', 'A set of patterns that specify files and/or directories to include.',
                            4, 1)
                    </statement>
                    <statement>
                        INSERT INTO rhq_config_prop_def (id, name, display_name, dtype, parent_list_definition_id)
                        VALUES (6, 'include', 'Include', 'map', 4)
                    </statement>
                    <statement>
                        INSERT INTO rhq_config_prop_def (id, name, display_name, description, simple_type,
                            order_index, dtype, parent_map_definition_id)
                        VALUES (7, 'path', 'Path', 'A file system path that can be a directory or a file. The path is assumed to be relative to the base directory of the drift configuration.',
                            'string', 0, 'property', 5)
                    </statement>
                    <statement>
                        INSERT INTO rhq_config_prop_def (id, name, display_name, description, simple_type,
                            order_index, dtype, parent_map_definition_id)
                        VALUES (8, 'pattern', 'Pattern', 'TBD', 'string', 1, 'property', 5)
                    </statement>
                    <statement>
                        INSERT INTO rhq_config_prop_def (id, name, display_name, dtype, description, order_index,
                            config_def_id)
                        VALUES (9, 'excludes', 'Excludes', 'list', 'A set of patterns that specify files and/or directories to exclude.',
                            5, 1)
                    </statement>
                    <statement>
                        INSERT INTO rhq_config_prop_def (id, name, display_name, dtype, parent_list_definition_id)
                        VALUES (10, 'exclude', 'Exclude', 'map', 8)
                    </statement>
                    <statement>
                        INSERT INTO rhq_config_prop_def (id, name, display_name, description, simple_type,
                            order_index, dtype, parent_map_definition_id)
                        VALUES (11, 'path', 'Path', 'A file system path that can be a directory or a file. The path is assumed to be relative to the base directory of the drift configuration.',
                            'string', 0, 'property', 9)
                    </statement>
                    <statement>
                        INSERT INTO rhq_config_prop_def (id, name, display_name, description, simple_type,
                            order_index, dtype, parent_map_definition_id)
                        VALUES (12, 'pattern', 'Pattern', 'TBD', 'string', 1, 'property', 9)
=======

            <!-- BZ 644328 -->
            <schemaSpec version="2.108">
                <schema-addColumn table="RHQ_RESOURCE_TYPE" column="BUNDLE_CONFIG_ID" columnType="INTEGER" />
                <schema-directSQL>
                    <statement desc="Creating RHQ_RESOURCE_TYPE foreign key relation to RHQ_CONFIG for bundle config">
                        ALTER TABLE RHQ_RESOURCE_TYPE
                        ADD CONSTRAINT RHQ_RT_BUNDLE_CONFIG_ID_FK
                        FOREIGN KEY (BUNDLE_CONFIG_ID)
                        REFERENCES RHQ_CONFIG (ID)
>>>>>>> c1539ab2
                    </statement>
                </schema-directSQL>
            </schemaSpec>

<<<<<<< HEAD
            <schemaSpec version="2.109">
                <schema-directSQL>
                    <statement desc="Creating table RHQ_DRIFT_TEMPLATE">
                        CREATE TABLE RHQ_DRIFT_TEMPLATE (
                            RESOURCE_TYPE_ID INTEGER,
                            CONFIG_TEMPLATE_ID INTEGER)
                    </statement>
                </schema-directSQL>
                <schema-alterColumn table="RHQ_DRIFT_TEMPLATE" column="RESOURCE_TYPE_ID" nullable="false"/>
                <schema-alterColumn table="RHQ_DRIFT_TEMPLATE" column="CONFIG_TEMPLATE_ID" nullable="false"/>
                <schema-directSQL>
                    <statement desc="Creating RHQ_DRIFT_TEMPLATE foreign key to RHQ_RESOURCE_TYPE">
                        ALTER TABLE RHQ_DRIFT_TEMPLATE
                        ADD CONSTRAINT RESOURCE_TYPE_ID_FK
                        FOREIGN KEY (RESOURCE_TYPE_ID)
                        REFERENCES RHQ_RESOURCE_TYPE (ID)
                    </statement>
                    <statement desc="Creating RHQ_DRIFT_TEMPLATE foreign key to RHQ_CONFIG_TEMPLATE">
                        ALTER TABLE RHQ_DRIFT_TEMPLATE
                        ADD CONSTRAINT CONFIG_TEMPLATE_ID_FK
                        FOREIGN KEY (CONFIG_TEMPLATE_ID)
                        REFERENCES RHQ_CONFIG_TEMPLATE (ID)
                    </statement>
                </schema-directSQL>
                
                <schema-directSQL>
                    <statement desc="Creating table RHQ_DRIFT_CONFIG">
                        CREATE TABLE RHQ_DRIFT_CONFIG (
                            RESOURCE_ID INTEGER,
                            CONFIG_ID INTEGER)
                    </statement>
                </schema-directSQL>
                <schema-alterColumn table="RHQ_DRIFT_CONFIG" column="RESOURCE_ID" nullable="false"/>
                <schema-alterColumn table="RHQ_DRIFT_CONFIG" column="CONFIG_ID" nullable="false"/>
                <schema-directSQL>
                    <statement desc="Creating RHQ_DRIFT_CONFIG foreign key to RHQ_RESOURCE">
                        ALTER TABLE RHQ_DRIFT_CONFIG
                        ADD CONSTRAINT RESOURCE_ID_FK
                        FOREIGN KEY (RESOURCE_ID)
                        REFERENCES RHQ_RESOURCE (ID)
                    </statement>
                    <statement desc="Creating RHQ_DRIFT_CONFIG foreign key to RHQ_CONFIG">
                        ALTER TABLE RHQ_DRIFT_CONFIG
                        ADD CONSTRAINT CONFIG_ID_FK
                        FOREIGN KEY (CONFIG_ID)
                        REFERENCES RHQ_CONFIG (ID)
                    </statement>
                </schema-directSQL>
                
=======
            <!-- BZ 644328 -->
            <schemaSpec version="2.109">
                <schema-addColumn table="RHQ_BUNDLE_DESTINATION" column="DEST_BASE_DIR_NAME" columnType="VARCHAR2" precision="200" />
                <schema-directSQL>
                    <statement desc="Pointing all bundle destinations to the platform type's Root File System dest base dir">
                        UPDATE RHQ_BUNDLE_DESTINATION SET DEST_BASE_DIR_NAME = 'Root File System'
                    </statement>
                </schema-directSQL>
                <schema-alterColumn table="RHQ_BUNDLE_DESTINATION" column="DEST_BASE_DIR_NAME" nullable="FALSE"/>
            </schemaSpec>

            <schemaSpec version="2.110">
                <schema-directSQL>
                    <statement desc="Creating table RHQ_PROP_DEF_OPT_SRC">
                        CREATE TABLE RHQ_PROP_DEF_OPT_SRC ( ID INTEGER PRIMARY KEY )
                    </statement>
                </schema-directSQL>
                <schema-addColumn table="RHQ_PROP_DEF_OPT_SRC" column="LINK_TO_TARGET" columnType="BOOLEAN"/>
                <schema-alterColumn table="RHQ_PROP_DEF_OPT_SRC" column="LINK_TO_TARGET" nullable="TRUE"/>

                <schema-addColumn table="RHQ_PROP_DEF_OPT_SRC" column="FILTER" columnType="VARCHAR2" precision="40"/>
                <schema-alterColumn table="RHQ_PROP_DEF_OPT_SRC" column="FILTER" nullable="TRUE"/>

                <schema-addColumn table="RHQ_PROP_DEF_OPT_SRC" column="EXPRESSION" columnType="VARCHAR2" precision="400"/>
                <schema-alterColumn table="RHQ_PROP_DEF_OPT_SRC" column="EXPRESSION" nullable="FALSE"/>

                <schema-addColumn table="RHQ_PROP_DEF_OPT_SRC" column="TARGET_TYPE" columnType="VARCHAR2" precision="20"/>
                <schema-alterColumn table="RHQ_PROP_DEF_OPT_SRC" column="TARGET_TYPE" nullable="FALSE"/>

                <schema-addColumn table="RHQ_PROP_DEF_OPT_SRC" column="PROPERTY_DEF_ID" columnType="INTEGER"/>
                <schema-directSQL>
                    <statement desc="Adding a fk">
                        ALTER TABLE RHQ_PROP_DEF_OPT_SRC
                        ADD CONSTRAINT RHQ_PROP_DEF_OPT_SRC_ID_FK
                        FOREIGN KEY (PROPERTY_DEF_ID)
                        REFERENCES RHQ_CONFIG_PROP_DEF (ID)
                    </statement>
                </schema-directSQL>
                <schema-createSequence name="rhq_config_prop_def_opt_src_id_seq" initial="10001" />
>>>>>>> c1539ab2
            </schemaSpec>
        </dbupgrade>
    </target>
</project><|MERGE_RESOLUTION|>--- conflicted
+++ resolved
@@ -3389,81 +3389,7 @@
             <schemaSpec version="2.107">
                 <schema-createSequence name="RHQ_OPERATION_SCHEDULE_ID_SEQ" initial="10001"/>
             </schemaSpec>
-
-<<<<<<< HEAD
-            <schemaSpec version="2.108">
-                <schema-directSQL>
-                    <statement desc="Creating global drift configuration definition">
-                        INSERT INTO rhq_config_def (id, name, description)
-                        VALUES (1, 'GLOBAL_DRIFT_CONFIG_DEF', 'The drift configuration definition')
-                    </statement>
-                    <statement>
-                        INSERT INTO rhq_config_prop_def (id, name, display_name, description, required, simple_type,
-                            order_index, dtype, config_def_id)
-                        VALUES (1, 'name', 'Drift Configuration Name', 'The drift configuration name', true, 'string',
-                            0, 'property', 1)
-                    </statement>
-                    <statement>
-                        INSERT INTO rhq_config_prop_def (id, name, display_name, description, required, simple_type,
-                            default_value, order_index, dtype, config_def_id)
-                        VALUES (2, 'enabled', 'Enabled', 'Enables or disables drift detection for this configuration', true, 'boolean',
-                            'false', 1, 'property', 1)
-                    </statement>
-                    <statement>
-                        INSERT INTO rhq_config_prop_def (id, name, display_name, description, required, simple_type,
-                            order_index, dtype, config_def_id)
-                        VALUES (3, 'basedir', 'Base Directory', 'The base directory from which files will be monitored for drift.',
-                            true, 'string', 2, 'property', 1)
-                    </statement>
-                    <statement>
-                        INSERT INTO rhq_config_prop_def (id, name, display_name, description, required, simple_type,
-                            order_index, dtype, default_value, config_def_id)
-                        VALUES (4, 'interval', 'Interval', 'The interval, in seconds, between drift detection scans for this configuration. Default is thirty minutes.',
-                            false, 'long', 3, 'property', '1800', 1)
-                    </statement>
-                    <statement>
-                        INSERT INTO rhq_config_prop_def (id, name, display_name, dtype, description, order_index,
-                            config_def_id)
-                        VALUES (5, 'includes', 'Includes', 'list', 'A set of patterns that specify files and/or directories to include.',
-                            4, 1)
-                    </statement>
-                    <statement>
-                        INSERT INTO rhq_config_prop_def (id, name, display_name, dtype, parent_list_definition_id)
-                        VALUES (6, 'include', 'Include', 'map', 4)
-                    </statement>
-                    <statement>
-                        INSERT INTO rhq_config_prop_def (id, name, display_name, description, simple_type,
-                            order_index, dtype, parent_map_definition_id)
-                        VALUES (7, 'path', 'Path', 'A file system path that can be a directory or a file. The path is assumed to be relative to the base directory of the drift configuration.',
-                            'string', 0, 'property', 5)
-                    </statement>
-                    <statement>
-                        INSERT INTO rhq_config_prop_def (id, name, display_name, description, simple_type,
-                            order_index, dtype, parent_map_definition_id)
-                        VALUES (8, 'pattern', 'Pattern', 'TBD', 'string', 1, 'property', 5)
-                    </statement>
-                    <statement>
-                        INSERT INTO rhq_config_prop_def (id, name, display_name, dtype, description, order_index,
-                            config_def_id)
-                        VALUES (9, 'excludes', 'Excludes', 'list', 'A set of patterns that specify files and/or directories to exclude.',
-                            5, 1)
-                    </statement>
-                    <statement>
-                        INSERT INTO rhq_config_prop_def (id, name, display_name, dtype, parent_list_definition_id)
-                        VALUES (10, 'exclude', 'Exclude', 'map', 8)
-                    </statement>
-                    <statement>
-                        INSERT INTO rhq_config_prop_def (id, name, display_name, description, simple_type,
-                            order_index, dtype, parent_map_definition_id)
-                        VALUES (11, 'path', 'Path', 'A file system path that can be a directory or a file. The path is assumed to be relative to the base directory of the drift configuration.',
-                            'string', 0, 'property', 9)
-                    </statement>
-                    <statement>
-                        INSERT INTO rhq_config_prop_def (id, name, display_name, description, simple_type,
-                            order_index, dtype, parent_map_definition_id)
-                        VALUES (12, 'pattern', 'Pattern', 'TBD', 'string', 1, 'property', 9)
-=======
-
+                
             <!-- BZ 644328 -->
             <schemaSpec version="2.108">
                 <schema-addColumn table="RHQ_RESOURCE_TYPE" column="BUNDLE_CONFIG_ID" columnType="INTEGER" />
@@ -3473,13 +3399,127 @@
                         ADD CONSTRAINT RHQ_RT_BUNDLE_CONFIG_ID_FK
                         FOREIGN KEY (BUNDLE_CONFIG_ID)
                         REFERENCES RHQ_CONFIG (ID)
->>>>>>> c1539ab2
-                    </statement>
-                </schema-directSQL>
-            </schemaSpec>
-
-<<<<<<< HEAD
+                    </statement>
+                </schema-directSQL>
+            </schemaSpec>
+
+            <!-- BZ 644328 -->
             <schemaSpec version="2.109">
+                <schema-addColumn table="RHQ_BUNDLE_DESTINATION" column="DEST_BASE_DIR_NAME" columnType="VARCHAR2" precision="200" />
+                <schema-directSQL>
+                    <statement desc="Pointing all bundle destinations to the platform type's Root File System dest base dir">
+                        UPDATE RHQ_BUNDLE_DESTINATION SET DEST_BASE_DIR_NAME = 'Root File System'
+                    </statement>
+                </schema-directSQL>
+                <schema-alterColumn table="RHQ_BUNDLE_DESTINATION" column="DEST_BASE_DIR_NAME" nullable="FALSE"/>
+            </schemaSpec>
+
+            <schemaSpec version="2.110">
+                <schema-directSQL>
+                    <statement desc="Creating table RHQ_PROP_DEF_OPT_SRC">
+                        CREATE TABLE RHQ_PROP_DEF_OPT_SRC ( ID INTEGER PRIMARY KEY )
+                    </statement>
+                </schema-directSQL>
+                <schema-addColumn table="RHQ_PROP_DEF_OPT_SRC" column="LINK_TO_TARGET" columnType="BOOLEAN"/>
+                <schema-alterColumn table="RHQ_PROP_DEF_OPT_SRC" column="LINK_TO_TARGET" nullable="TRUE"/>
+
+                <schema-addColumn table="RHQ_PROP_DEF_OPT_SRC" column="FILTER" columnType="VARCHAR2" precision="40"/>
+                <schema-alterColumn table="RHQ_PROP_DEF_OPT_SRC" column="FILTER" nullable="TRUE"/>
+
+                <schema-addColumn table="RHQ_PROP_DEF_OPT_SRC" column="EXPRESSION" columnType="VARCHAR2" precision="400"/>
+                <schema-alterColumn table="RHQ_PROP_DEF_OPT_SRC" column="EXPRESSION" nullable="FALSE"/>
+
+                <schema-addColumn table="RHQ_PROP_DEF_OPT_SRC" column="TARGET_TYPE" columnType="VARCHAR2" precision="20"/>
+                <schema-alterColumn table="RHQ_PROP_DEF_OPT_SRC" column="TARGET_TYPE" nullable="FALSE"/>
+
+                <schema-addColumn table="RHQ_PROP_DEF_OPT_SRC" column="PROPERTY_DEF_ID" columnType="INTEGER"/>
+                <schema-directSQL>
+                    <statement desc="Adding a fk">
+                        ALTER TABLE RHQ_PROP_DEF_OPT_SRC
+                        ADD CONSTRAINT RHQ_PROP_DEF_OPT_SRC_ID_FK
+                        FOREIGN KEY (PROPERTY_DEF_ID)
+                        REFERENCES RHQ_CONFIG_PROP_DEF (ID)
+                    </statement>
+                </schema-directSQL>
+                <schema-createSequence name="rhq_config_prop_def_opt_src_id_seq" initial="10001" />
+            </schemaSpec>
+
+            <schemaSpec version="2.111">
+                <schema-directSQL>
+                    <statement desc="Creating global drift configuration definition">
+                        INSERT INTO rhq_config_def (id, name, description)
+                        VALUES (1, 'GLOBAL_DRIFT_CONFIG_DEF', 'The drift configuration definition')
+                    </statement>
+                    <statement>
+                        INSERT INTO rhq_config_prop_def (id, name, display_name, description, required, simple_type,
+                            order_index, dtype, config_def_id)
+                        VALUES (1, 'name', 'Drift Configuration Name', 'The drift configuration name', true, 'string',
+                            0, 'property', 1)
+                    </statement>
+                    <statement>
+                        INSERT INTO rhq_config_prop_def (id, name, display_name, description, required, simple_type,
+                            default_value, order_index, dtype, config_def_id)
+                        VALUES (2, 'enabled', 'Enabled', 'Enables or disables drift detection for this configuration', true, 'boolean',
+                            'false', 1, 'property', 1)
+                    </statement>
+                    <statement>
+                        INSERT INTO rhq_config_prop_def (id, name, display_name, description, required, simple_type,
+                            order_index, dtype, config_def_id)
+                        VALUES (3, 'basedir', 'Base Directory', 'The base directory from which files will be monitored for drift.',
+                            true, 'string', 2, 'property', 1)
+                    </statement>
+                    <statement>
+                        INSERT INTO rhq_config_prop_def (id, name, display_name, description, required, simple_type,
+                            order_index, dtype, default_value, config_def_id)
+                        VALUES (4, 'interval', 'Interval', 'The interval, in seconds, between drift detection scans for this configuration. Default is thirty minutes.',
+                            false, 'long', 3, 'property', '1800', 1)
+                    </statement>
+                    <statement>
+                        INSERT INTO rhq_config_prop_def (id, name, display_name, dtype, description, order_index,
+                            config_def_id)
+                        VALUES (5, 'includes', 'Includes', 'list', 'A set of patterns that specify files and/or directories to include.',
+                            4, 1)
+                    </statement>
+                    <statement>
+                        INSERT INTO rhq_config_prop_def (id, name, display_name, dtype, parent_list_definition_id)
+                        VALUES (6, 'include', 'Include', 'map', 4)
+                    </statement>
+                    <statement>
+                        INSERT INTO rhq_config_prop_def (id, name, display_name, description, simple_type,
+                            order_index, dtype, parent_map_definition_id)
+                        VALUES (7, 'path', 'Path', 'A file system path that can be a directory or a file. The path is assumed to be relative to the base directory of the drift configuration.',
+                            'string', 0, 'property', 5)
+                    </statement>
+                    <statement>
+                        INSERT INTO rhq_config_prop_def (id, name, display_name, description, simple_type,
+                            order_index, dtype, parent_map_definition_id)
+                        VALUES (8, 'pattern', 'Pattern', 'TBD', 'string', 1, 'property', 5)
+                    </statement>
+                    <statement>
+                        INSERT INTO rhq_config_prop_def (id, name, display_name, dtype, description, order_index,
+                            config_def_id)
+                        VALUES (9, 'excludes', 'Excludes', 'list', 'A set of patterns that specify files and/or directories to exclude.',
+                            5, 1)
+                    </statement>
+                    <statement>
+                        INSERT INTO rhq_config_prop_def (id, name, display_name, dtype, parent_list_definition_id)
+                        VALUES (10, 'exclude', 'Exclude', 'map', 8)
+                    </statement>
+                    <statement>
+                        INSERT INTO rhq_config_prop_def (id, name, display_name, description, simple_type,
+                            order_index, dtype, parent_map_definition_id)
+                        VALUES (11, 'path', 'Path', 'A file system path that can be a directory or a file. The path is assumed to be relative to the base directory of the drift configuration.',
+                            'string', 0, 'property', 9)
+                    </statement>
+                    <statement>
+                        INSERT INTO rhq_config_prop_def (id, name, display_name, description, simple_type,
+                            order_index, dtype, parent_map_definition_id)
+                        VALUES (12, 'pattern', 'Pattern', 'TBD', 'string', 1, 'property', 9)
+                    </statement>
+                </schema-directSQL>
+            </schemaSpec>
+
+            <schemaSpec version="2.112">
                 <schema-directSQL>
                     <statement desc="Creating table RHQ_DRIFT_TEMPLATE">
                         CREATE TABLE RHQ_DRIFT_TEMPLATE (
@@ -3527,49 +3567,8 @@
                         REFERENCES RHQ_CONFIG (ID)
                     </statement>
                 </schema-directSQL>
-                
-=======
-            <!-- BZ 644328 -->
-            <schemaSpec version="2.109">
-                <schema-addColumn table="RHQ_BUNDLE_DESTINATION" column="DEST_BASE_DIR_NAME" columnType="VARCHAR2" precision="200" />
-                <schema-directSQL>
-                    <statement desc="Pointing all bundle destinations to the platform type's Root File System dest base dir">
-                        UPDATE RHQ_BUNDLE_DESTINATION SET DEST_BASE_DIR_NAME = 'Root File System'
-                    </statement>
-                </schema-directSQL>
-                <schema-alterColumn table="RHQ_BUNDLE_DESTINATION" column="DEST_BASE_DIR_NAME" nullable="FALSE"/>
-            </schemaSpec>
-
-            <schemaSpec version="2.110">
-                <schema-directSQL>
-                    <statement desc="Creating table RHQ_PROP_DEF_OPT_SRC">
-                        CREATE TABLE RHQ_PROP_DEF_OPT_SRC ( ID INTEGER PRIMARY KEY )
-                    </statement>
-                </schema-directSQL>
-                <schema-addColumn table="RHQ_PROP_DEF_OPT_SRC" column="LINK_TO_TARGET" columnType="BOOLEAN"/>
-                <schema-alterColumn table="RHQ_PROP_DEF_OPT_SRC" column="LINK_TO_TARGET" nullable="TRUE"/>
-
-                <schema-addColumn table="RHQ_PROP_DEF_OPT_SRC" column="FILTER" columnType="VARCHAR2" precision="40"/>
-                <schema-alterColumn table="RHQ_PROP_DEF_OPT_SRC" column="FILTER" nullable="TRUE"/>
-
-                <schema-addColumn table="RHQ_PROP_DEF_OPT_SRC" column="EXPRESSION" columnType="VARCHAR2" precision="400"/>
-                <schema-alterColumn table="RHQ_PROP_DEF_OPT_SRC" column="EXPRESSION" nullable="FALSE"/>
-
-                <schema-addColumn table="RHQ_PROP_DEF_OPT_SRC" column="TARGET_TYPE" columnType="VARCHAR2" precision="20"/>
-                <schema-alterColumn table="RHQ_PROP_DEF_OPT_SRC" column="TARGET_TYPE" nullable="FALSE"/>
-
-                <schema-addColumn table="RHQ_PROP_DEF_OPT_SRC" column="PROPERTY_DEF_ID" columnType="INTEGER"/>
-                <schema-directSQL>
-                    <statement desc="Adding a fk">
-                        ALTER TABLE RHQ_PROP_DEF_OPT_SRC
-                        ADD CONSTRAINT RHQ_PROP_DEF_OPT_SRC_ID_FK
-                        FOREIGN KEY (PROPERTY_DEF_ID)
-                        REFERENCES RHQ_CONFIG_PROP_DEF (ID)
-                    </statement>
-                </schema-directSQL>
-                <schema-createSequence name="rhq_config_prop_def_opt_src_id_seq" initial="10001" />
->>>>>>> c1539ab2
-            </schemaSpec>
+            </schemaSpec>
+
         </dbupgrade>
     </target>
 </project>