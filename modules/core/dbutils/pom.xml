--- conflicted
+++ resolved
@@ -22,11 +22,7 @@
 
   <properties>
     <scm.module.path>modules/core/dbutils/</scm.module.path>
-<<<<<<< HEAD
-    <db.schema.version>2.78.1</db.schema.version>
-=======
     <db.schema.version>2.82</db.schema.version>
->>>>>>> d882f208
   </properties>
 
   <dependencies>
