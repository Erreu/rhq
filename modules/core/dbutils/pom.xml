--- conflicted
+++ resolved
@@ -22,11 +22,7 @@
 
   <properties>
     <scm.module.path>modules/core/dbutils/</scm.module.path>
-<<<<<<< HEAD
     <db.schema.version>2.61</db.schema.version>
-=======
-    <db.schema.version>2.59.1</db.schema.version>
->>>>>>> ba2a3f1c
   </properties>
 
   <dependencies>
