--- conflicted
+++ resolved
@@ -22,11 +22,7 @@
 
   <properties>
     <scm.module.path>modules/core/dbutils/</scm.module.path>
-<<<<<<< HEAD
-    <db.schema.version>2.62.1</db.schema.version>
-=======
-    <db.schema.version>2.62</db.schema.version>
->>>>>>> 8ac542cd
+    <db.schema.version>2.63</db.schema.version>
   </properties>
 
   <dependencies>
