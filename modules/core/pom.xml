--- conflicted
+++ resolved
@@ -27,29 +27,6 @@
       <scm.module.path>modules/core/</scm.module.path>
    </properties>
 
-<<<<<<< HEAD
-   <reporting>
-      <plugins>
-         <plugin>
-            <artifactId>maven-javadoc-plugin</artifactId>
-            <configuration>
-               <doctitle>RHQ ${project.version} Plugin API</doctitle>
-               <aggregate>true</aggregate>
-               <encoding>UTF-8</encoding>
-               <charset>UTF-8</charset>
-               <docencoding>UTF-8</docencoding>
-               <author>false</author>
-               <breakiterator>true</breakiterator>
-               <links>
-                  <link>http://java.sun.com/j2se/1.5.0/docs/api/</link>
-               </links>
-            </configuration>
-         </plugin>
-      </plugins>
-   </reporting>
-
-=======
->>>>>>> 57c23cc2
    <profiles>
 
       <profile>
