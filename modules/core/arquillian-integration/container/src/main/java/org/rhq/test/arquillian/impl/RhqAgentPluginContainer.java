/**
 * 
 */
package org.rhq.test.arquillian.impl;

import java.io.File;
import java.io.IOException;
import java.lang.reflect.Method;
import java.util.UUID;
import java.util.concurrent.atomic.AtomicInteger;

import org.jboss.arquillian.container.spi.Container;
import org.jboss.arquillian.container.spi.client.container.DeployableContainer;
import org.jboss.arquillian.container.spi.client.container.DeploymentException;
import org.jboss.arquillian.container.spi.client.container.LifecycleException;
import org.jboss.arquillian.container.spi.client.protocol.ProtocolDescription;
import org.jboss.arquillian.container.spi.client.protocol.metadata.ProtocolMetaData;
import org.jboss.arquillian.core.api.Instance;
import org.jboss.arquillian.core.api.annotation.Inject;
import org.jboss.shrinkwrap.api.Archive;
import org.jboss.shrinkwrap.api.ArchivePath;
import org.jboss.shrinkwrap.api.ArchivePaths;
import org.jboss.shrinkwrap.api.Filter;
import org.jboss.shrinkwrap.api.Node;
import org.jboss.shrinkwrap.api.exporter.ExplodedExporter;
import org.jboss.shrinkwrap.api.exporter.ZipExporter;
import org.jboss.shrinkwrap.api.spec.JavaArchive;
import org.jboss.shrinkwrap.descriptor.api.Descriptor;
import org.jboss.shrinkwrap.resolver.api.DependencyResolvers;
import org.jboss.shrinkwrap.resolver.api.maven.MavenDependencyBuilder;
import org.jboss.shrinkwrap.resolver.api.maven.MavenDependencyResolver;

import org.rhq.core.pc.PluginContainer;
import org.rhq.core.pc.ServerServices;
import org.rhq.core.pc.plugin.FileSystemPluginFinder;
import org.rhq.core.system.SystemInfoFactory;
import org.rhq.core.util.file.FileUtil;
import org.rhq.test.shrinkwrap.FilteredView;
import org.rhq.test.shrinkwrap.RhqAgentPluginArchive;

/**
 * 
 * @author Lukas Krejci
 */
public class RhqAgentPluginContainer implements DeployableContainer<RhqAgentPluginContainerConfiguration> {

    private static final AtomicInteger CONTAINER_COUNT = new AtomicInteger(0);
    private static final File DEPLOYMENT_ROOT;

    private static final String PLUGINS_DIR_NAME = "plugins";
    private static final String DATA_DIR_NAME = "data";
    private static final String TMP_DIR_NAME = "tmp";
    private static final String LIB_DIR_NAME = "lib";

    static {
        File f;
        try {
            f = FileUtil.createTempDirectory("TEST_RHQ_PC_DEPLOYMENTS", null, null);
        } catch (IOException e) {
            f = null;
            throw new IllegalStateException(
                "Could not create the root directory for RHQ plugin container test deployments");
        }

        DEPLOYMENT_ROOT = f;
    }

    private static class ExcludeDirectory implements Filter<ArchivePath> {

        private ArchivePath root;

        public ExcludeDirectory(ArchivePath root) {
            this.root = root;
        }

        @Override
        public boolean include(ArchivePath object) {
            return !object.get().startsWith(root.get());
        }

    }

    private RhqAgentPluginContainerConfiguration configuration;
    private File deploymentDirectory;

    @Inject
    private Instance<Container> container;

    @Override
    public Class<RhqAgentPluginContainerConfiguration> getConfigurationClass() {
        return RhqAgentPluginContainerConfiguration.class;
    }

    public static PluginContainer switchPluginContainer(String deploymentName) throws Exception {
        Method setInstance = PluginContainer.class.getMethod("setContainerInstance", String.class);
        setInstance.invoke(null, deploymentName);

        return PluginContainer.getInstance();
    }

    public static PluginContainer getPluginContainer(String deploymentName) throws Exception {
        Method getInstance = PluginContainer.class.getMethod("getContainerInstance", String.class);

        return (PluginContainer) getInstance.invoke(null, deploymentName);
    }

    @Override
    public void setup(RhqAgentPluginContainerConfiguration configuration) {
        this.configuration = configuration;
        finalizeConfiguration(this.configuration);

        try {
            //just try it out early
            switchPcInstance();
        } catch (Exception e) {
            throw new IllegalStateException("Could not instantiate a modified PluginContainer");
        }
    }

    @Override
    public void start() throws LifecycleException {
        CONTAINER_COUNT.incrementAndGet();
        try {
            switchPcInstance();
        } catch (Exception e) {
            throw new LifecycleException("Failed to switch plugin container.", e);
        }
        startPc();
    }

    @Override
    public void stop() throws LifecycleException {
        try {
            switchPcInstance();
        } catch (Exception e) {
            throw new LifecycleException("Failed to switch plugin container.", e);
        }

        stopPc();

        if (CONTAINER_COUNT.decrementAndGet() == 0) {
            purgePcDeployments();
        }
    }

    @Override
    public ProtocolDescription getDefaultProtocol() {
        return new ProtocolDescription("Local");
    }

    @Override
    public ProtocolMetaData deploy(Archive<?> archive) throws DeploymentException {
        try {
            switchPcInstance();
        } catch (Exception e) {
            throw new DeploymentException("Failed to switch plugin container.", e);
        }

        RhqAgentPluginArchive plugin = archive.as(RhqAgentPluginArchive.class);

        Node descriptor = plugin.get(ArchivePaths.create("META-INF/rhq-plugin.xml"));
        if (descriptor == null) {
            throw new DeploymentException("Archive [" + archive + "] doesn't specify an RHQ plugin descriptor.");
        }

        boolean wasStarted = stopPc();

        deployPlugin(plugin);

        if (wasStarted) {
            startPc();
        }

        return new ProtocolMetaData();
    }

    @Override
    public void undeploy(Archive<?> archive) throws DeploymentException {
        try {
            switchPcInstance();
        } catch (Exception e) {
            throw new DeploymentException("Failed to switch plugin container.", e);
        }

        RhqAgentPluginArchive plugin = archive.as(RhqAgentPluginArchive.class);

        boolean wasStarted = stopPc();

        File pluginDeploymentPath = getDeploymentPath(plugin);

        if (!pluginDeploymentPath.delete()) {
            if (File.separatorChar == '/') {
                throw new DeploymentException("Could not delete the RHQ plugin '" + plugin.getName());
            } else {
                // TODO: file locking, probably due to 
                // http://management-platform.blogspot.com/2009/01/classloaders-keeping-jar-files-open.html,
                // is not allowing deletion. Perhaps this can be fixed at some point.                
            }
        }

        if (wasStarted) {
            startPc();
        }
    }

    @Override
    public void deploy(Descriptor descriptor) throws DeploymentException {
        throw new UnsupportedOperationException();
    }

    @Override
    public void undeploy(Descriptor descriptor) throws DeploymentException {
        throw new UnsupportedOperationException();
    }

    public RhqAgentPluginContainerConfiguration getConfiguration() {
        return configuration;
    }

    private File getDeploymentPath(Archive<?> plugin) {
        return new File(configuration.getPluginDirectory(), plugin.getName());
    }

    private void finalizeConfiguration(RhqAgentPluginContainerConfiguration config) {
<<<<<<< HEAD
        String deploymentName = container.get().getName();
        String subDir = deploymentName == null ? UUID.randomUUID().toString() : deploymentName;
        config.setContainerName(deploymentName);

        deploymentDirectory = new File(DEPLOYMENT_ROOT, subDir);
=======
        String arquillianContainerName = container.get().getName();
        String pluginContainerName = (arquillianContainerName) != null ? arquillianContainerName :
                UUID.randomUUID().toString();
        config.setContainerName(pluginContainerName);
        
        deploymentDirectory = new File(DEPLOYMENT_ROOT, pluginContainerName);
>>>>>>> abfe631e

        File pluginsDir = new File(deploymentDirectory, PLUGINS_DIR_NAME);
        pluginsDir.mkdirs();
        File dataDir = new File(deploymentDirectory, DATA_DIR_NAME);
        dataDir.mkdirs();
        File tmpDir = new File(deploymentDirectory, TMP_DIR_NAME);
        tmpDir.mkdirs();

        config.setPluginDirectory(pluginsDir);
        config.setDataDirectory(dataDir);
        config.setTemporaryDirectory(tmpDir);

<<<<<<< HEAD
=======
        if (config.isNativeSystemInfoEnabled()) {
            // Setup the lib dir.
            File libDir = new File(deploymentDirectory, LIB_DIR_NAME);
            installSigarNativeLibraries(libDir);
            // The Sigar class uses the below sysprop to locate the SIGAR native libraries.
            System.setProperty("org.hyperic.sigar.path", libDir.getPath());
        }

>>>>>>> abfe631e
        if (config.getServerServicesImplementationClassName() != null) {
            try {
                Class<?> serverServicesClass = Class.forName(config.getServerServicesImplementationClassName());
                ServerServices serverServices = (ServerServices) serverServicesClass.newInstance();

                config.setServerServices(serverServices);
            } catch (Exception e) {
                throw new IllegalArgumentException("The serverServicesImplementationClassName property is invalid", e);
            }
        }
    }

    private void installSigarNativeLibraries(File targetDir) {
        System.out.println("Installing SIGAR native libraries to [" + targetDir + "]...");
        MavenDependencyResolver mavenDependencyResolver = DependencyResolvers.use(MavenDependencyResolver.class);
        // TODO: Don't hard-code the SIGAR version.
        MavenDependencyBuilder sigarDistArtifact = mavenDependencyResolver.loadEffectivePom("pom.xml")
                .artifact("org.hyperic:sigar-dist:zip:1.6.5.132");
        JavaArchive sigarDistArchive = sigarDistArtifact.resolveAs(JavaArchive.class).iterator().next();
        File tempDir = new File(System.getProperty("java.io.tmpdir"), UUID.randomUUID().toString());
        tempDir.mkdirs();
        String explodedDirName = "sigar-dist";
        sigarDistArchive.as(ExplodedExporter.class).exportExploded(tempDir, explodedDirName);
        // TODO: Don't hard-code the SIGAR version.
        File sigarLibDir = new File(tempDir, explodedDirName + "/hyperic-sigar-1.6.5/sigar-bin/lib");
        // Make sure the target dir does not exist, since FileUtil.copyDirectory() requires that to be the case.
        FileUtil.purge(targetDir, true);
        try {
            FileUtil.copyDirectory(sigarLibDir, targetDir);
        } catch (IOException e) {
            throw new RuntimeException("Failed to copy SIGAR shared libraries from [" + sigarLibDir + "] to [" 
                    + targetDir + "].", e);
        } finally {
            FileUtil.purge(tempDir, true);
        }
    }

    private static void purgePcDeployments() {
        FileUtil.purge(DEPLOYMENT_ROOT, true);
    }

    /**
     * Starts the plugin container.
     * @return true if the plugin container needed to be started (i.e. was not running before), false otherwise.
     */
    private boolean startPc() {
        PluginContainer pc = PluginContainer.getInstance();
        if (pc.isStarted()) {
            return false;
        }

        //always refresh the plugin finder so that it reports all the plugins
        //each time (and doesn't remember the plugins from previous PC runs)
        configuration.setPluginFinder(new FileSystemPluginFinder(configuration.getPluginDirectory()));

        pc.setConfiguration(configuration);
        pc.initialize();
        return true;
    }

    /**
     * Stops the plugin container.
     * @return true if PC was running before this call, false otherwise
     */
    private boolean stopPc() {
        PluginContainer pc = PluginContainer.getInstance();
        if (pc.isStarted()) {
            pc.shutdown();
            return true;
        }

        return false;
    }

    private void deployPlugin(RhqAgentPluginArchive plugin) {
        if (plugin.getRequiredPlugins() != null) {
            for (Archive<?> a : plugin.getRequiredPlugins()) {
                RhqAgentPluginArchive p = a.as(RhqAgentPluginArchive.class);
                deployPlugin(p);
            }
        }

        File pluginDeploymentPath = getDeploymentPath(plugin);
        plugin.as(FilteredView.class).filterContents(new ExcludeDirectory(plugin.getRequiredPluginsPath()))
            .as(ZipExporter.class).exportTo(pluginDeploymentPath, true);
    }

    private PluginContainer switchPcInstance() throws Exception {
        return switchPluginContainer(container.get().getName());
    }

}<|MERGE_RESOLUTION|>--- conflicted
+++ resolved
@@ -33,7 +33,6 @@
 import org.rhq.core.pc.PluginContainer;
 import org.rhq.core.pc.ServerServices;
 import org.rhq.core.pc.plugin.FileSystemPluginFinder;
-import org.rhq.core.system.SystemInfoFactory;
 import org.rhq.core.util.file.FileUtil;
 import org.rhq.test.shrinkwrap.FilteredView;
 import org.rhq.test.shrinkwrap.RhqAgentPluginArchive;
@@ -222,20 +221,12 @@
     }
 
     private void finalizeConfiguration(RhqAgentPluginContainerConfiguration config) {
-<<<<<<< HEAD
-        String deploymentName = container.get().getName();
-        String subDir = deploymentName == null ? UUID.randomUUID().toString() : deploymentName;
-        config.setContainerName(deploymentName);
-
-        deploymentDirectory = new File(DEPLOYMENT_ROOT, subDir);
-=======
         String arquillianContainerName = container.get().getName();
-        String pluginContainerName = (arquillianContainerName) != null ? arquillianContainerName :
-                UUID.randomUUID().toString();
+        String pluginContainerName = (arquillianContainerName) != null ? arquillianContainerName : UUID.randomUUID()
+            .toString();
         config.setContainerName(pluginContainerName);
-        
+
         deploymentDirectory = new File(DEPLOYMENT_ROOT, pluginContainerName);
->>>>>>> abfe631e
 
         File pluginsDir = new File(deploymentDirectory, PLUGINS_DIR_NAME);
         pluginsDir.mkdirs();
@@ -248,8 +239,6 @@
         config.setDataDirectory(dataDir);
         config.setTemporaryDirectory(tmpDir);
 
-<<<<<<< HEAD
-=======
         if (config.isNativeSystemInfoEnabled()) {
             // Setup the lib dir.
             File libDir = new File(deploymentDirectory, LIB_DIR_NAME);
@@ -258,7 +247,6 @@
             System.setProperty("org.hyperic.sigar.path", libDir.getPath());
         }
 
->>>>>>> abfe631e
         if (config.getServerServicesImplementationClassName() != null) {
             try {
                 Class<?> serverServicesClass = Class.forName(config.getServerServicesImplementationClassName());
@@ -275,8 +263,8 @@
         System.out.println("Installing SIGAR native libraries to [" + targetDir + "]...");
         MavenDependencyResolver mavenDependencyResolver = DependencyResolvers.use(MavenDependencyResolver.class);
         // TODO: Don't hard-code the SIGAR version.
-        MavenDependencyBuilder sigarDistArtifact = mavenDependencyResolver.loadEffectivePom("pom.xml")
-                .artifact("org.hyperic:sigar-dist:zip:1.6.5.132");
+        MavenDependencyBuilder sigarDistArtifact = mavenDependencyResolver.loadEffectivePom("pom.xml").artifact(
+            "org.hyperic:sigar-dist:zip:1.6.5.132");
         JavaArchive sigarDistArchive = sigarDistArtifact.resolveAs(JavaArchive.class).iterator().next();
         File tempDir = new File(System.getProperty("java.io.tmpdir"), UUID.randomUUID().toString());
         tempDir.mkdirs();
@@ -289,8 +277,8 @@
         try {
             FileUtil.copyDirectory(sigarLibDir, targetDir);
         } catch (IOException e) {
-            throw new RuntimeException("Failed to copy SIGAR shared libraries from [" + sigarLibDir + "] to [" 
-                    + targetDir + "].", e);
+            throw new RuntimeException("Failed to copy SIGAR shared libraries from [" + sigarLibDir + "] to ["
+                + targetDir + "].", e);
         } finally {
             FileUtil.purge(tempDir, true);
         }
