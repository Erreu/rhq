/*
 * RHQ Management Platform
 * Copyright (C) 2011 Red Hat, Inc.
 * All rights reserved.
 *
 * This program is free software; you can redistribute it and/or modify
 * it under the terms of the GNU General Public License as published by
 * the Free Software Foundation version 2 of the License.
 *
 * This program is distributed in the hope that it will be useful,
 * but WITHOUT ANY WARRANTY; without even the implied warranty of
 * MERCHANTABILITY or FITNESS FOR A PARTICULAR PURPOSE. See the
 * GNU General Public License for more details.
 *
 * You should have received a copy of the GNU General Public License
 * along with this program; if not, write to the Free Software
 * Foundation, Inc., 675 Mass Ave, Cambridge, MA 02139, USA.
 */

package org.rhq.core.domain.drift;

import static org.rhq.core.domain.drift.DriftCategory.FILE_ADDED;
import static org.rhq.core.domain.drift.DriftChangeSetCategory.COVERAGE;
import static org.rhq.core.domain.drift.DriftConfigurationDefinition.BaseDirValueContext.fileSystem;
import static org.rhq.core.domain.drift.DriftConfigurationDefinition.DriftHandlingMode.normal;
import static org.rhq.core.domain.resource.ResourceCategory.SERVER;

import java.util.List;

import javax.persistence.EntityManager;

import org.testng.annotations.BeforeMethod;
import org.testng.annotations.Test;

import org.rhq.core.domain.configuration.Configuration;
import org.rhq.core.domain.drift.DriftConfigurationDefinition.DriftHandlingMode;
import org.rhq.core.domain.resource.Resource;
import org.rhq.core.domain.resource.ResourceType;
import org.rhq.core.domain.shared.ResourceBuilder;
import org.rhq.core.domain.shared.ResourceTypeBuilder;
import org.rhq.core.domain.test.AbstractEJB3Test;
import org.rhq.test.TransactionCallback;

<<<<<<< HEAD
import static org.rhq.core.domain.drift.DriftCategory.FILE_ADDED;
import static org.rhq.core.domain.drift.DriftChangeSetCategory.COVERAGE;
import static org.rhq.core.domain.drift.DriftConfigurationDefinition.BaseDirValueContext.fileSystem;
import static org.rhq.core.domain.drift.DriftConfigurationDefinition.DriftHandlingMode;
import static org.rhq.core.domain.drift.DriftConfigurationDefinition.DriftHandlingMode.normal;
import static org.rhq.core.domain.resource.ResourceCategory.SERVER;

public class JPADriftChangeSetTest extends DriftDataAccessTest {
=======
public class JPADriftChangeSetTest extends AbstractEJB3Test {
>>>>>>> 00bb917f

    private final String RESOURCE_TYPE_NAME = JPADriftChangeSetTest.class.getName();

    private final String DRIFT_DEFINITION_NAME = JPADriftChangeSetTest.class.getName();

    private ResourceType resourceType;

    private Resource resource;

    private int resourceCount;

    private DriftDefinition definition;

    @BeforeMethod(groups = {"JPADriftChangeSet", "drift.ejb"})
    public void init() {
        executeInTransaction(new TransactionCallback() {
            @Override
            public void execute() throws Exception {
                purgeDB();

                EntityManager em = getEntityManager();

                resourceType = createResourceType();
                em.persist(resourceType);

                resource = createResource(resourceType);

                definition = createDriftDefinition();
                resource.addDriftDefinition(definition);
                getEntityManager().persist(resource);
            }
        });
    }

    private void purgeDB() {
        EntityManager em = getEntityManager();

        List<Resource> resources = (List<Resource>) em.createQuery("from Resource where resourceType.name = :name")
            .setParameter("name", RESOURCE_TYPE_NAME).getResultList();
        for (Resource resource : resources) {
            em.remove(resource);
        }

        List<ResourceType> resourceTypes = (List<ResourceType>) em.createQuery("from ResourceType where name = :name")
            .setParameter("name", RESOURCE_TYPE_NAME).getResultList();
        for (ResourceType type : resourceTypes) {
            em.remove(type);
        }
    }

    private ResourceType createResourceType() {
        return new ResourceTypeBuilder().createResourceType().withId(0).withName(JPADriftChangeSetTest.class.getName())
            .withCategory(SERVER).withPlugin(JPADriftChangeSetTest.class.getName().toLowerCase()).build();
    }

    private Resource createResource(ResourceType type) {
        return new ResourceBuilder().createResource().withId(0).withName(
            JPADriftChangeSetTest.class.getSimpleName() + "_" + resourceCount++).withResourceKey(
            JPADriftChangeSetTest.class.getSimpleName() + "_" + resourceCount).withUuid(
            JPADriftChangeSetTest.class.getSimpleName() + "_" + resourceCount).withResourceType(type).build();
    }

    private DriftDefinition createDriftDefinition() {
        DriftDefinition def = new DriftDefinition(new Configuration());
        def.setName(DRIFT_DEFINITION_NAME);
        def.setEnabled(true);
        def.setDriftHandlingMode(normal);
        def.setInterval(1800L);
        def.setBasedir(new DriftDefinition.BaseDirectory(fileSystem, "/foo/bar/test"));

        return def;
    }

<<<<<<< HEAD
    @Test(groups = {"JPADriftChangeSet", "drift.ejb"})
=======
    @Test(groups = { "JPADriftChangeSet", "integration.ejb3" })
>>>>>>> 00bb917f
    public void saveAndLoadInitialChangeSet() {
        JPADrift drift = new JPADrift(null, "drift.1", FILE_ADDED, null, null);

        JPADriftSet driftSet = new JPADriftSet();
        driftSet.addDrift(drift);

        final JPADriftChangeSet changeSet = new JPADriftChangeSet();
        changeSet.setCategory(COVERAGE);
        changeSet.setVersion(0);
        changeSet.setDriftDefinition(definition);
        changeSet.setDriftHandlingMode(DriftHandlingMode.normal);
        changeSet.setResource(resource);
        changeSet.setInitialDriftSet(driftSet);

        executeInTransaction(new TransactionCallback() {
            @Override
            public void execute() throws Exception {
                EntityManager em = getEntityManager();
                em.persist(changeSet);
                em.flush();
                em.clear();

                JPADriftChangeSet savedChangeSet = em
                    .find(JPADriftChangeSet.class, Integer.parseInt(changeSet.getId()));
                assertNotNull("Failed to persist change set", savedChangeSet);

                JPADriftSet driftSet = savedChangeSet.getInitialDriftSet();
                assertNotNull("Failed to persist drift set", driftSet);
                assertEquals("Failed to persist drift belonging to drift set", 1, driftSet.getDrifts().size());
            }
        });
    }
}<|MERGE_RESOLUTION|>--- conflicted
+++ resolved
@@ -41,18 +41,7 @@
 import org.rhq.core.domain.test.AbstractEJB3Test;
 import org.rhq.test.TransactionCallback;
 
-<<<<<<< HEAD
-import static org.rhq.core.domain.drift.DriftCategory.FILE_ADDED;
-import static org.rhq.core.domain.drift.DriftChangeSetCategory.COVERAGE;
-import static org.rhq.core.domain.drift.DriftConfigurationDefinition.BaseDirValueContext.fileSystem;
-import static org.rhq.core.domain.drift.DriftConfigurationDefinition.DriftHandlingMode;
-import static org.rhq.core.domain.drift.DriftConfigurationDefinition.DriftHandlingMode.normal;
-import static org.rhq.core.domain.resource.ResourceCategory.SERVER;
-
 public class JPADriftChangeSetTest extends DriftDataAccessTest {
-=======
-public class JPADriftChangeSetTest extends AbstractEJB3Test {
->>>>>>> 00bb917f
 
     private final String RESOURCE_TYPE_NAME = JPADriftChangeSetTest.class.getName();
 
@@ -126,11 +115,7 @@
         return def;
     }
 
-<<<<<<< HEAD
     @Test(groups = {"JPADriftChangeSet", "drift.ejb"})
-=======
-    @Test(groups = { "JPADriftChangeSet", "integration.ejb3" })
->>>>>>> 00bb917f
     public void saveAndLoadInitialChangeSet() {
         JPADrift drift = new JPADrift(null, "drift.1", FILE_ADDED, null, null);
 
