package org.rhq.core.domain.criteria;

import java.io.Serializable;

import org.rhq.core.domain.drift.DriftChangeSetCategory;
import org.rhq.core.domain.util.PageOrdering;

public interface DriftChangeSetCriteria extends Serializable {

    void addFilterId(String filterId);

    String getFilterId();

    void addFilterVersion(String filterVersion);

    String getFilterVersion();

<<<<<<< HEAD
=======
    void addFilterStartVersion(String filterStartVersion);

    String getFilterStartVersion();

    void addFilterEndVersion(String filterEndVersion);

    String getFilterEndVersion();

    void addFilterCreatedAfter(Long filterCreatedAfter);

    Long getFilterCreatedAfter();

    void addFilterCreatedBefore(Long filterCreatedBefore);

    Long getFilterCreatedBefore();

>>>>>>> 3b0c7347
    void addFilterResourceId(Integer filterResourceId);

    Integer getFilterResourceId();

    void addFilterCategory(DriftChangeSetCategory filterCategory);

    DriftChangeSetCategory getFilterCategory();

    void fetchDrifts(boolean fetchDrifts);

    boolean isFetchDrifts();

    void addSortVersion(PageOrdering sortVersion);

    PageOrdering getSortVersion();

}<|MERGE_RESOLUTION|>--- conflicted
+++ resolved
@@ -15,8 +15,6 @@
 
     String getFilterVersion();
 
-<<<<<<< HEAD
-=======
     void addFilterStartVersion(String filterStartVersion);
 
     String getFilterStartVersion();
@@ -33,7 +31,6 @@
 
     Long getFilterCreatedBefore();
 
->>>>>>> 3b0c7347
     void addFilterResourceId(Integer filterResourceId);
 
     Integer getFilterResourceId();
