/*
 * RHQ Management Platform
 * Copyright (C) 2005-2009 Red Hat, Inc.
 * All rights reserved.
 *
 * This program is free software; you can redistribute it and/or modify
 * it under the terms of the GNU General Public License, version 2, as
 * published by the Free Software Foundation, and/or the GNU Lesser
 * General Public License, version 2.1, also as published by the Free
 * Software Foundation.
 *
 * This program is distributed in the hope that it will be useful,
 * but WITHOUT ANY WARRANTY; without even the implied warranty of
 * MERCHANTABILITY or FITNESS FOR A PARTICULAR PURPOSE. See the
 * GNU General Public License and the GNU Lesser General Public License
 * for more details.
 *
 * You should have received a copy of the GNU General Public License
 * and the GNU Lesser General Public License along with this program;
 * if not, write to the Free Software Foundation, Inc.,
 * 51 Franklin Street, Fifth Floor, Boston, MA 02110-1301, USA.
 */
package org.rhq.core.domain.content;

import org.hibernate.annotations.NamedQueries;
import org.hibernate.annotations.NamedQuery;

import javax.persistence.CascadeType;
import javax.persistence.Column;
import javax.persistence.Entity;
import javax.persistence.FetchType;
import javax.persistence.GeneratedValue;
import javax.persistence.GenerationType;
import javax.persistence.Id;
import javax.persistence.JoinColumn;
import javax.persistence.ManyToOne;
import javax.persistence.OneToMany;
import javax.persistence.PrePersist;
import javax.persistence.PreUpdate;
import javax.persistence.SequenceGenerator;
import javax.persistence.Table;

import java.io.Serializable;
import java.util.Set;

/**
 *
 * @author Pradeep Kilambi
 */
@Entity
@NamedQueries( {
    @NamedQuery(name = Distribution.QUERY_FIND_ALL, query = "SELECT dt FROM Distribution dt"),
    @NamedQuery(name = Distribution.QUERY_FIND_PATH_BY_DIST_TYPE, query = "SELECT dt " + "  FROM Distribution dt "
        + " WHERE dt.label = :label AND dt.distributionType.name = :typeName "),
    @NamedQuery(name = Distribution.QUERY_FIND_BY_DIST_LABEL, query = "SELECT dt FROM Distribution dt WHERE dt.label = :label"),
    @NamedQuery(name = Distribution.QUERY_FIND_BY_DIST_PATH, query = "SELECT dt FROM Distribution dt WHERE dt.basePath = :path"),
    @NamedQuery(name = Distribution.QUERY_DELETE_BY_DIST_ID, query = "DELETE Distribution dt WHERE dt.id = :distid") })
@SequenceGenerator(name = "SEQ", sequenceName = "RHQ_DISTRIBUTION_ID_SEQ")
@Table(name = "RHQ_DISTRIBUTION")
public class Distribution implements Serializable {

    private static final long serialVersionUID = 1L;
    public static final String QUERY_FIND_ALL = "Distribution.findAll";
    public static final String QUERY_FIND_BY_DIST_LABEL = "Distribution.findByDistLabel";
    public static final String QUERY_FIND_BY_DIST_PATH = "Distribution.findByDistPath";
    public static final String QUERY_FIND_PATH_BY_DIST_TYPE = "Distribution.findPathByDistType";
    public static final String QUERY_DELETE_BY_DIST_ID = "Distribution.deleteByDistId";

    // Attributes  --------------------------------------------

    @Column(name = "ID", nullable = false)
    @GeneratedValue(strategy = GenerationType.AUTO, generator = "SEQ")
    @Id
    private int id;

    @JoinColumn(name = "DISTRIBUTION_TYPE_ID", referencedColumnName = "ID", nullable = false)
    @ManyToOne(cascade = CascadeType.PERSIST)
    private DistributionType distributionType;

    /**
     *Distribution label
     */
    @Column(name = "LABEL", nullable = false)
    private String label;

    /**
     * Base path where the kickstart tree is located
     */
    @Column(name = "BASE_PATH", nullable = false)
    private String basePath;

    @Column(name = "LAST_MODIFIED", nullable = false)
    private long lastModifiedDate;

    @OneToMany(mappedBy = "distribution", fetch = FetchType.LAZY, cascade = CascadeType.ALL)
    private Set<DistributionFile> distributionFiles;

    // Constructor ----------------------------------------

    public Set<DistributionFile> getDistributionFiles() {
        return distributionFiles;
    }

    public void setDistributionFiles(Set<DistributionFile> distributionFiles) {
        this.distributionFiles = distributionFiles;
    }

    public Distribution() {
    }

    public Distribution(String label, String basepathIn, DistributionType distributionType) {
        setLabel(label);
        setBasePath(basepathIn);
        setDistributionType(distributionType);
    }

    public String getLabel() {
        return this.label;
    }

    public String getBasePath() {
        return this.basePath;
    }

    public void setLabel(String labelIn) {
        this.label = labelIn;
    }

    public void setBasePath(String basepathIn) {
        this.basePath = basepathIn;
    }

    public int getId() {
        return id;
    }

    public void setId(int id) {
        this.id = id;
    }

    /**
     * Describes the capabilities of this distribution.
     */
    public DistributionType getDistributionType() {
        return distributionType;
    }

    public void setDistributionType(DistributionType distributionType) {
        this.distributionType = distributionType;
    }

    public void setLastModifiedDate(long lastModifiedDate) {
        this.lastModifiedDate = lastModifiedDate;
    }

    public long getLastModifiedDate() {
        return lastModifiedDate;
    }

    // Object Overridden Methods  --------------------------------------------

    @Override
    public String toString() {
<<<<<<< HEAD
        return "Distribution [label=" + label + ", Type=" + distributionType + ", basePath=" + base_path + "]";
=======
        return String.format("Distribution [label=%s, Type=%s, basePath=%s]", label, distributionType, basePath);
>>>>>>> d9a314f5
    }

    @Override
    public boolean equals(Object o) {

        if (this == o) {
            return true;
        }

        if (o == null) {
            return false;
        }

        if (!(o instanceof Distribution)) {
            return false;
        }

        Distribution kstree = (Distribution) o;

        if ((getLabel() != null) ? (!getLabel().equals(kstree.getLabel())) : (kstree.getLabel() != null)) {
            return false;
        }

        return true;
    }

    @PrePersist
    void onPersist() {
        this.setLastModifiedDate(System.currentTimeMillis());
    }

    @PreUpdate
    void onUpdate() {
        this.setLastModifiedDate(System.currentTimeMillis());
    }

    @Override
    public int hashCode() {
        final int prime = 31;
        int result = 1;
        result = (prime * result) + ((getLabel() == null) ? 0 : getLabel().hashCode());
        return result;
    }

}<|MERGE_RESOLUTION|>--- conflicted
+++ resolved
@@ -161,11 +161,7 @@
 
     @Override
     public String toString() {
-<<<<<<< HEAD
-        return "Distribution [label=" + label + ", Type=" + distributionType + ", basePath=" + base_path + "]";
-=======
-        return String.format("Distribution [label=%s, Type=%s, basePath=%s]", label, distributionType, basePath);
->>>>>>> d9a314f5
+        return "Distribution [label=" + label + ", Type=" + distributionType + ", basePath=" + basePath + "]";
     }
 
     @Override
