/*
 * RHQ Management Platform
 * Copyright (C) 2005-2008 Red Hat, Inc.
 * All rights reserved.
 *
 * This program is free software; you can redistribute it and/or modify
 * it under the terms of the GNU General Public License, version 2, as
 * published by the Free Software Foundation, and/or the GNU Lesser
 * General Public License, version 2.1, also as published by the Free
 * Software Foundation.
 *
 * This program is distributed in the hope that it will be useful,
 * but WITHOUT ANY WARRANTY; without even the implied warranty of
 * MERCHANTABILITY or FITNESS FOR A PARTICULAR PURPOSE. See the
 * GNU General Public License and the GNU Lesser General Public License
 * for more details.
 *
 * You should have received a copy of the GNU General Public License
 * and the GNU Lesser General Public License along with this program;
 * if not, write to the Free Software Foundation, Inc.,
 * 51 Franklin Street, Fifth Floor, Boston, MA 02110-1301, USA.
 */
package org.rhq.core.domain.measurement;

import java.io.Serializable;
import java.util.Date;

import javax.persistence.Column;
import javax.persistence.Entity;
import javax.persistence.FetchType;
import javax.persistence.GeneratedValue;
import javax.persistence.GenerationType;
import javax.persistence.Id;
import javax.persistence.JoinColumn;
import javax.persistence.NamedQueries;
import javax.persistence.NamedQuery;
import javax.persistence.OneToOne;
import javax.persistence.PrePersist;
import javax.persistence.PreUpdate;
import javax.persistence.SequenceGenerator;
import javax.persistence.Table;

@Entity
@NamedQueries( {
    @NamedQuery(name = MeasurementBaseline.QUERY_FIND_MEASUREMENT_SCHEDULES_WITHOUT_AUTOBASELINES, query = "SELECT schedule FROM MeasurementSchedule schedule "
        + "WHERE schedule.definition.numericType = 0 AND "
        + "schedule.id NOT IN (SELECT mb.schedule.id FROM MeasurementBaseline mb)"),
    @NamedQuery(name = MeasurementBaseline.QUERY_FIND_BY_RESOURCE, query = "SELECT mb FROM MeasurementBaseline mb WHERE mb.schedule.resource.id = :resourceId"),
    @NamedQuery(name = MeasurementBaseline.QUERY_FIND_BY_RESOURCE_IDS_AND_DEF_IDS, query = "SELECT mb FROM MeasurementBaseline mb "
        + "WHERE mb.schedule.resource.id IN (:resourceIds) AND  mb.schedule.definition.id IN (:definitionIds)"),

    // this query will potentially load in alot - keep composite object small
    @NamedQuery(name = MeasurementBaseline.QUERY_FIND_BY_COMPUTE_TIME, query = "SELECT new org.rhq.core.domain.measurement.composite.MeasurementBaselineComposite( "
        + "       mb.id, mb.baselineMin, mb.baselineMax, mb.baselineMean, sched.id "
        + "       ) "
        + "FROM MeasurementBaseline mb "
        + "     LEFT JOIN mb.schedule sched "
        + "     LEFT JOIN sched.definition def "
        + "WHERE mb.computeTime = :computeTime " + "  AND def.numericType = :numericType "),
    @NamedQuery(name = MeasurementBaseline.QUERY_DELETE_BY_COMPUTE_TIME, query = "" //
        + "DELETE MeasurementBaseline bl " //
        + " WHERE bl.computeTime < :timestamp "),
    @NamedQuery(name = MeasurementBaseline.QUERY_DELETE_BY_RESOURCES, query = "DELETE MeasurementBaseline bl WHERE bl.schedule IN ( SELECT ms FROM MeasurementSchedule ms WHERE ms.resource.id IN ( :resourceIds ) )") })
@SequenceGenerator(allocationSize = org.rhq.core.domain.util.Constants.ALLOCATION_SIZE, name = "RHQ_MEASUREMENT_BLINE_ID_SEQ", sequenceName = "RHQ_MEASUREMENT_BLINE_ID_SEQ")
@SuppressWarnings("unused")
@Table(name = "RHQ_MEASUREMENT_BLINE")
public class MeasurementBaseline implements Serializable {
    public static final String QUERY_FIND_BY_RESOURCE = "MeasurementBaseline.findBaselinesForResource";
    public static final String QUERY_FIND_BY_RESOURCE_IDS_AND_DEF_IDS = "MeasurementBaseline.findBaselineForResourceIdsAndDefinitionIds";
    public static final String QUERY_FIND_BY_COMPUTE_TIME = "MeasurementBaseline.findByComputeTime";
    public static final String QUERY_DELETE_BY_COMPUTE_TIME = "MeasurementBaseline.deleteByComputeTime";
    public static final String QUERY_DELETE_BY_RESOURCES = "MeasurementBaseline.deleteByResources";
    public static final String QUERY_CALC_FIRST_AUTOBASELINE = "MeasurementBaseline.calcFirstAutoBaseline";
    public static final String QUERY_DELETE_EXISTING_AUTOBASELINES = "MeasurementBaseline.deleteExistingAutoBaseline";
    public static final String QUERY_FIND_MEASUREMENT_SCHEDULES_WITHOUT_AUTOBASELINES = "MeasurementBaseline.findMetricSchedulesWithoutAutoBaselines";

    private static final long serialVersionUID = 1L;
<<<<<<< HEAD

    @GeneratedValue(strategy = GenerationType.AUTO, generator = "MEAS_BL_GEN")
=======
    @GeneratedValue(strategy = GenerationType.AUTO, generator = "RHQ_MEASUREMENT_BLINE_ID_SEQ")
>>>>>>> 0db1a8ec
    @Id
    private int id;

    @Column(name = "BL_USER_ENTERED", nullable = false)
    private boolean userEntered;

    @Column(name = "BL_MIN", nullable = false)
    private double baselineMin;

    @Column(name = "BL_MAX", nullable = false)
    private double baselineMax;

    @Column(name = "BL_MEAN", nullable = false)
    private double baselineMean;

    @Column(name = "BL_COMPUTE_TIME", nullable = false)
    private long computeTime;

    @JoinColumn(name = "SCHEDULE_ID", nullable = false)
    @OneToOne(fetch = FetchType.LAZY, optional = false)
    private MeasurementSchedule schedule;


    public MeasurementBaseline() {
        computeTime = System.currentTimeMillis();
        userEntered = false;
    }

    public int getId() {
        return id;
    }

    public void setId(int id) {
        this.id = id;
    }

    public MeasurementSchedule getSchedule() {
        return schedule;
    }

    public void setSchedule(MeasurementSchedule schedule) {
        this.schedule = schedule;
        this.schedule.setBaseline(this);
    }

    /**
     * The time when the baseline was inserted into the database (which is usually when the baseline was calculated).
     *
     * @return the time when the baseline was persisted
     */
    public Date getComputeTime() {
        return new Date(computeTime);
    }

    /**
     * Sets the compute time to the current time. This approximation is good enough since it uses JPA annotations for
     * update/persist, we don't need to update the field ourselves.
     */
    @PrePersist
    @PreUpdate
    private void setComputeTime() {
        computeTime = System.currentTimeMillis();
    }

    /**
     * The highest value the measurement ever reached during the baseline time period.
     *
     * @return maximum value of the measurement
     */
    public Double getMax() {
        return baselineMax;
    }

    public void setMax(Double max) {
        this.baselineMax = max;
    }

    /**
     * The average measurement value as computed over the baseline time period.
     *
     * @return the average measurement value
     */
    public Double getMean() {
        return baselineMean;
    }

    public void setMean(Double mean) {
        this.baselineMean = mean;
    }

    /**
     * The lowest value the measurement ever reached during the baseline time period.
     *
     * @return minimum value of the measurement
     */
    public Double getMin() {
        return baselineMin;
    }

    public void setMin(Double min) {
        this.baselineMin = min;
    }

    /**
     * If <code>true</code>, it means a user manually entered the baseline values, as opposed to having them
     * automatically be calculated by examining past measurement data.
     *
     * @return indicates if the user entered the baselines or if the values were automatically calculated
     */
    public boolean isUserEntered() {
        return userEntered;
    }

    public void setUserEntered(boolean userEntered) {
        this.userEntered = userEntered;
    }

    @Override
    public String toString() {
        final StringBuilder sb = new StringBuilder();
        sb.append("MeasurementBaseline");
        sb.append("{id=").append(id);
        sb.append(", userEntered=").append(userEntered);
        sb.append(", baselineMin=").append(baselineMin);
        sb.append(", baselineMax=").append(baselineMax);
        sb.append(", baselineMean=").append(baselineMean);
        sb.append(", computeTime=").append(computeTime);

        if (schedule != null) {
            sb.append(", scheduleId=").append(schedule.getId());
        } else {
            sb.append(", scheduleId=null");
        }

        sb.append('}');
        return sb.toString();
    }
}<|MERGE_RESOLUTION|>--- conflicted
+++ resolved
@@ -75,12 +75,7 @@
     public static final String QUERY_FIND_MEASUREMENT_SCHEDULES_WITHOUT_AUTOBASELINES = "MeasurementBaseline.findMetricSchedulesWithoutAutoBaselines";
 
     private static final long serialVersionUID = 1L;
-<<<<<<< HEAD
-
-    @GeneratedValue(strategy = GenerationType.AUTO, generator = "MEAS_BL_GEN")
-=======
     @GeneratedValue(strategy = GenerationType.AUTO, generator = "RHQ_MEASUREMENT_BLINE_ID_SEQ")
->>>>>>> 0db1a8ec
     @Id
     private int id;
 
