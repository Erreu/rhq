/*
 * RHQ Management Platform
 * Copyright (C) 2005-2009 Red Hat, Inc.
 * All rights reserved.
 *
 * This program is free software; you can redistribute it and/or modify
 * it under the terms of the GNU General Public License as published by
 * the Free Software Foundation version 2 of the License.
 *
 * This program is distributed in the hope that it will be useful,
 * but WITHOUT ANY WARRANTY; without even the implied warranty of
 * MERCHANTABILITY or FITNESS FOR A PARTICULAR PURPOSE. See the
 * GNU General Public License for more details.
 *
 * You should have received a copy of the GNU General Public License
 * along with this program; if not, write to the Free Software
 * Foundation, Inc., 675 Mass Ave, Cambridge, MA 02139, USA.
 */
package org.rhq.core.domain.criteria;

import javax.xml.bind.annotation.XmlAccessType;
import javax.xml.bind.annotation.XmlAccessorType;
import javax.xml.bind.annotation.XmlRootElement;

import org.rhq.core.domain.bundle.BundleDeploymentHistory;

/**
 * @author Adam Young
 */
@XmlRootElement
@XmlAccessorType(XmlAccessType.FIELD)
public class BundleDeploymentHistoryCriteria extends Criteria {
    private static final long serialVersionUID = 747793536546442610L;

    //No reason to make these private.  The setters are necessary to work with bean-api mechanisms
    public Integer filterId;
    public Integer filterPlatformResourceId;
    public Integer filterBundleId;
    public Integer filterBundleDeploymentId;
    public Integer filterBundleDeploymentDefinitionId;

<<<<<<< HEAD
    @Override
    public Class getPersistentClass() {
        return BundleDeploymentHistory.class;
=======
    public BundleDeploymentHistoryCriteria() {
        super();

>>>>>>> 24efcf8c
    }

    public Class<BundleDeploymentHistory> getPersistentClass() {
        return BundleDeploymentHistory.class;
    }

    public void setFilterId(Integer filterId) {
        this.filterId = filterId;
    }

    public void setFilterPlatformResourceId(Integer filterPlatformResourceId) {
        this.filterPlatformResourceId = filterPlatformResourceId;
    }

    public void setFilterBundleId(Integer filterBundleId) {
        this.filterBundleId = filterBundleId;
    }

    public void setFilterBundleDeploymentId(Integer filterBundleDeploymentId) {
        this.filterBundleDeploymentId = filterBundleDeploymentId;
    }

    public void setFilterBundleDeploymentDefinitionId(Integer filterBundleDeploymentDefinitionId) {
        this.filterBundleDeploymentDefinitionId = filterBundleDeploymentDefinitionId;
    }
}<|MERGE_RESOLUTION|>--- conflicted
+++ resolved
@@ -39,17 +39,6 @@
     public Integer filterBundleDeploymentId;
     public Integer filterBundleDeploymentDefinitionId;
 
-<<<<<<< HEAD
-    @Override
-    public Class getPersistentClass() {
-        return BundleDeploymentHistory.class;
-=======
-    public BundleDeploymentHistoryCriteria() {
-        super();
-
->>>>>>> 24efcf8c
-    }
-
     public Class<BundleDeploymentHistory> getPersistentClass() {
         return BundleDeploymentHistory.class;
     }
