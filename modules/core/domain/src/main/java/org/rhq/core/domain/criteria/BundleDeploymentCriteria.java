/*
 * RHQ Management Platform
 * Copyright (C) 2005-2009 Red Hat, Inc.
 * All rights reserved.
 *
 * This program is free software; you can redistribute it and/or modify
 * it under the terms of the GNU General Public License as published by
 * the Free Software Foundation version 2 of the License.
 *
 * This program is distributed in the hope that it will be useful,
 * but WITHOUT ANY WARRANTY; without even the implied warranty of
 * MERCHANTABILITY or FITNESS FOR A PARTICULAR PURPOSE. See the
 * GNU General Public License for more details.
 *
 * You should have received a copy of the GNU General Public License
 * along with this program; if not, write to the Free Software
 * Foundation, Inc., 675 Mass Ave, Cambridge, MA 02139, USA.
 */

package org.rhq.core.domain.criteria;

import javax.xml.bind.annotation.XmlAccessType;
import javax.xml.bind.annotation.XmlAccessorType;
import javax.xml.bind.annotation.XmlRootElement;

import org.rhq.core.domain.bundle.BundleDeployment;
<<<<<<< HEAD
import org.rhq.core.domain.bundle.BundleDeploymentStatus;
=======
>>>>>>> 28c15b14

/**
 * @author Jay Shaughnessy
 */
@XmlRootElement
@XmlAccessorType(XmlAccessType.FIELD)
@SuppressWarnings("unused")
public class BundleDeploymentCriteria extends TaggedCriteria {
    private static final long serialVersionUID = 1L;

    private Integer filterId;
    private Boolean filterIsLive;
    private String filterName;
    private String filterDescription;
<<<<<<< HEAD
    private Integer filterDestinationId; // needs override
    private String filterDestinationName; // needs override
    private BundleDeploymentStatus filterStatus;
    private String filterSubjectName;

    private boolean fetchBundleVersion;
    private boolean fetchConfiguration;
    private boolean fetchDestination;
    private boolean fetchResourceDeployments;
    private boolean fetchTags;

    public BundleDeploymentCriteria() {
        filterOverrides.put("destinationId", "destination.id = ?");
        filterOverrides.put("destinationName", "destination.name like ?");
=======
    private Integer filterBundleId; // needs override
    private Integer filterBundleVersionId; // needs override


    private boolean fetchBundleVersion;
    private boolean fetchConfiguration;
    private boolean fetchResourceDeployments;
    private boolean fetchGroupDeployments;
    private boolean fetchTags;

    public BundleDeploymentCriteria() {

        filterOverrides.put("bundleId", "bundleVersion.bundle.id = ?");
        filterOverrides.put("bundleVersionId", "bundleVersion.id = ?");

>>>>>>> 28c15b14
    }

    @Override
    public Class<?> getPersistentClass() {
        return BundleDeployment.class;
    }

    public void addFilterId(Integer filterId) {
        this.filterId = filterId;
    }

    public void addFilterIsLive(Boolean filterIsLive) {
        this.filterIsLive = filterIsLive;
    }

    public void addFilterName(String filterName) {
        this.filterName = filterName;
    }

    public void addFilterDestinationId(Integer filterDestinationId) {
        this.filterDestinationId = filterDestinationId;
    }

    public void addFilterDestinationName(String filterDestinationName) {
        this.filterDestinationName = filterDestinationName;
    }

    public void addFilterStatus(BundleDeploymentStatus filterStatus) {
        this.filterStatus = filterStatus;
    }

    public void addFilterSubjectName(String filterSubjectName) {
        this.filterSubjectName = filterSubjectName;
    }

    public void addFilterDescription(String filterDescription) {
        this.filterDescription = filterDescription;
    }


    public void addFilterBundleId(Integer filterBundleId) {
        this.filterBundleId = filterBundleId;
    }

    public void addFilterBundleVersionId(Integer filterBundleVersionId) {
        this.filterBundleVersionId = filterBundleVersionId;
    }


    public void fetchBundleVersion(boolean fetchBundleVersion) {
        this.fetchBundleVersion = fetchBundleVersion;
    }

    public void fetchConfiguration(boolean fetchConfiguration) {
        this.fetchConfiguration = fetchConfiguration;
    }

<<<<<<< HEAD
    public void fetchDestination(boolean fetchDestination) {
        this.fetchDestination = fetchDestination;
=======
    public void fetchResourceDeployments(boolean fetchResourceDeployments) {
        this.fetchResourceDeployments = fetchResourceDeployments;
>>>>>>> 28c15b14
    }

    public void fetchResourceDeployments(boolean fetchResourceDeployments) {
        this.fetchResourceDeployments = fetchResourceDeployments;
    }

    public void fetchTags(boolean fetchTags) {
        this.fetchTags = fetchTags;
    }

}<|MERGE_RESOLUTION|>--- conflicted
+++ resolved
@@ -24,10 +24,7 @@
 import javax.xml.bind.annotation.XmlRootElement;
 
 import org.rhq.core.domain.bundle.BundleDeployment;
-<<<<<<< HEAD
 import org.rhq.core.domain.bundle.BundleDeploymentStatus;
-=======
->>>>>>> 28c15b14
 
 /**
  * @author Jay Shaughnessy
@@ -42,7 +39,8 @@
     private Boolean filterIsLive;
     private String filterName;
     private String filterDescription;
-<<<<<<< HEAD
+    private Integer filterBundleId; // needs override
+    private Integer filterBundleVersionId; // needs override    
     private Integer filterDestinationId; // needs override
     private String filterDestinationName; // needs override
     private BundleDeploymentStatus filterStatus;
@@ -55,25 +53,10 @@
     private boolean fetchTags;
 
     public BundleDeploymentCriteria() {
+        filterOverrides.put("bundleId", "bundleVersion.bundle.id = ?");
+        filterOverrides.put("bundleVersionId", "bundleVersion.id = ?");
         filterOverrides.put("destinationId", "destination.id = ?");
         filterOverrides.put("destinationName", "destination.name like ?");
-=======
-    private Integer filterBundleId; // needs override
-    private Integer filterBundleVersionId; // needs override
-
-
-    private boolean fetchBundleVersion;
-    private boolean fetchConfiguration;
-    private boolean fetchResourceDeployments;
-    private boolean fetchGroupDeployments;
-    private boolean fetchTags;
-
-    public BundleDeploymentCriteria() {
-
-        filterOverrides.put("bundleId", "bundleVersion.bundle.id = ?");
-        filterOverrides.put("bundleVersionId", "bundleVersion.id = ?");
-
->>>>>>> 28c15b14
     }
 
     @Override
@@ -113,7 +96,6 @@
         this.filterDescription = filterDescription;
     }
 
-
     public void addFilterBundleId(Integer filterBundleId) {
         this.filterBundleId = filterBundleId;
     }
@@ -121,7 +103,6 @@
     public void addFilterBundleVersionId(Integer filterBundleVersionId) {
         this.filterBundleVersionId = filterBundleVersionId;
     }
-
 
     public void fetchBundleVersion(boolean fetchBundleVersion) {
         this.fetchBundleVersion = fetchBundleVersion;
@@ -131,13 +112,8 @@
         this.fetchConfiguration = fetchConfiguration;
     }
 
-<<<<<<< HEAD
     public void fetchDestination(boolean fetchDestination) {
         this.fetchDestination = fetchDestination;
-=======
-    public void fetchResourceDeployments(boolean fetchResourceDeployments) {
-        this.fetchResourceDeployments = fetchResourceDeployments;
->>>>>>> 28c15b14
     }
 
     public void fetchResourceDeployments(boolean fetchResourceDeployments) {
