--- conflicted
+++ resolved
@@ -38,10 +38,7 @@
 import javax.persistence.PreUpdate;
 import javax.persistence.SequenceGenerator;
 import javax.persistence.Table;
-<<<<<<< HEAD
-=======
 import javax.persistence.Transient;
->>>>>>> 3b99cb54
 
 import java.io.Serializable;
 
@@ -89,13 +86,11 @@
     @JoinColumn(name = "CONFIG_ID", nullable = false)
     private Configuration configuration;
 
-<<<<<<< HEAD
 
     public RawConfiguration() {
         
     }
 
-=======
     /**
      * THis value is not persisted to the database, but is 
      * set when validation indicates that  there is a problem 
@@ -104,7 +99,6 @@
     @Transient
     public String errorMessage;
     
->>>>>>> 3b99cb54
     /** @return The database identifier or primary key */
     public int getId() {
         return id;
@@ -137,17 +131,7 @@
      */
     public void setContents(String contents) {
         this.contents = contents;
-<<<<<<< HEAD
-=======
         this.errorMessage = null;
-        updateSha256();
-    }
-
-    private void updateSha256() {
-        MessageDigestGenerator sha256Generator = new MessageDigestGenerator("SHA-256");
-        sha256Generator.add(contents.getBytes());
-        sha256 = sha256Generator.getDigestString();
->>>>>>> 3b99cb54
     }
 
     /**
