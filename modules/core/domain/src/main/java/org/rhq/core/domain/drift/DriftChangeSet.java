package org.rhq.core.domain.drift;

import java.util.Set;

<<<<<<< HEAD
import org.rhq.core.domain.resource.Resource;

public interface DriftChangeSet<D extends Drift> {
    String getId();

    void setId(String id);

    Long getCtime();

=======
public interface DriftChangeSet<D extends Drift> {
    String getId();

    void setId(String id);

    Long getCtime();

>>>>>>> 3b0c7347
    int getVersion();

    void setVersion(int version);

    DriftChangeSetCategory getCategory();

    void setCategory(DriftChangeSetCategory category);

<<<<<<< HEAD
    Resource getResource();

    void setResource(Resource resource);
=======
    int getDriftConfigurationId();

    void setDriftConfigurationId(int id);

    int getResourceId();
>>>>>>> 3b0c7347

    Set<D> getDrifts();

    void setDrifts(Set<D> drifts);
}<|MERGE_RESOLUTION|>--- conflicted
+++ resolved
@@ -1,9 +1,6 @@
 package org.rhq.core.domain.drift;
 
 import java.util.Set;
-
-<<<<<<< HEAD
-import org.rhq.core.domain.resource.Resource;
 
 public interface DriftChangeSet<D extends Drift> {
     String getId();
@@ -12,15 +9,6 @@
 
     Long getCtime();
 
-=======
-public interface DriftChangeSet<D extends Drift> {
-    String getId();
-
-    void setId(String id);
-
-    Long getCtime();
-
->>>>>>> 3b0c7347
     int getVersion();
 
     void setVersion(int version);
@@ -29,17 +17,11 @@
 
     void setCategory(DriftChangeSetCategory category);
 
-<<<<<<< HEAD
-    Resource getResource();
-
-    void setResource(Resource resource);
-=======
     int getDriftConfigurationId();
 
     void setDriftConfigurationId(int id);
 
     int getResourceId();
->>>>>>> 3b0c7347
 
     Set<D> getDrifts();
 
