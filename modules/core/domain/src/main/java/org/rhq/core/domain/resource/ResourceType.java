/*
 * RHQ Management Platform
 * Copyright (C) 2005-2008 Red Hat, Inc.
 * All rights reserved.
 *
 * This program is free software; you can redistribute it and/or modify
 * it under the terms of the GNU General Public License, version 2, as
 * published by the Free Software Foundation, and/or the GNU Lesser
 * General Public License, version 2.1, also as published by the Free
 * Software Foundation.
 *
 * This program is distributed in the hope that it will be useful,
 * but WITHOUT ANY WARRANTY; without even the implied warranty of
 * MERCHANTABILITY or FITNESS FOR A PARTICULAR PURPOSE. See the
 * GNU General Public License and the GNU Lesser General Public License
 * for more details.
 *
 * You should have received a copy of the GNU General Public License
 * and the GNU Lesser General Public License along with this program;
 * if not, write to the Free Software Foundation, Inc.,
 * 51 Franklin Street, Fifth Floor, Boston, MA 02110-1301, USA.
 */
package org.rhq.core.domain.resource;

import java.io.Externalizable;
import java.io.IOException;
import java.io.ObjectInput;
import java.io.ObjectOutput;
import java.util.ArrayList;
import java.util.HashSet;
import java.util.LinkedHashSet;
import java.util.List;
import java.util.Set;

import javax.persistence.CascadeType;
import javax.persistence.Column;
import javax.persistence.Entity;
import javax.persistence.EntityResult;
import javax.persistence.EnumType;
import javax.persistence.Enumerated;
import javax.persistence.FetchType;
import javax.persistence.GeneratedValue;
import javax.persistence.GenerationType;
import javax.persistence.Id;
import javax.persistence.JoinColumn;
import javax.persistence.JoinTable;
import javax.persistence.ManyToMany;
import javax.persistence.ManyToOne;
import javax.persistence.NamedNativeQueries;
import javax.persistence.NamedNativeQuery;
import javax.persistence.NamedQueries;
import javax.persistence.NamedQuery;
import javax.persistence.OneToMany;
import javax.persistence.OneToOne;
import javax.persistence.OrderBy;
import javax.persistence.PrePersist;
import javax.persistence.PreUpdate;
import javax.persistence.QueryHint;
import javax.persistence.SequenceGenerator;
import javax.persistence.SqlResultSetMapping;
import javax.persistence.Table;
import javax.persistence.Transient;
import javax.xml.bind.annotation.XmlTransient;

import org.rhq.core.domain.bundle.BundleType;
import org.rhq.core.domain.configuration.definition.ConfigurationDefinition;
import org.rhq.core.domain.content.PackageType;
import org.rhq.core.domain.event.EventDefinition;
import org.rhq.core.domain.measurement.MeasurementDefinition;
import org.rhq.core.domain.operation.OperationDefinition;
import org.rhq.core.domain.util.EntitySerializer;
import org.rhq.core.domain.util.Summary;
import org.rhq.core.domain.util.serial.ExternalizableStrategy;

/**
 * Defines a type of {@link Resource} (e.g. a Linux platform, a JBossAS server, or a Datasource service).
 * Unique business key (and therefore equals/hashCode basis) is the (String name, String plugin) combination.
 * This will keep plugin writers from stepping on each other's toes.
 *
 * @author Greg Hinkle
 * @author Ian Springer
 */
@Entity
@Table(name = "RHQ_RESOURCE_TYPE")
@SequenceGenerator(name = "SEQ", sequenceName = "RHQ_RESOURCE_TYPE_ID_SEQ")
@NamedQueries( {
    @NamedQuery(name = ResourceType.QUERY_FIND_BY_NAME, // TODO: QUERY: This breaks rules, names may not be unique between plugins
    query = "SELECT rt FROM ResourceType AS rt WHERE LOWER(rt.name) = LOWER(:name)"),
    @NamedQuery(name = ResourceType.QUERY_FIND_BY_PLUGIN, query = "SELECT rt FROM ResourceType AS rt WHERE rt.plugin = :plugin"),
    @NamedQuery(name = ResourceType.QUERY_FIND_BY_NAME_AND_PLUGIN, // TODO: QUERY: names are case-sensitive
    hints = { @QueryHint(name = "org.hibernate.able", value = "true"),
        @QueryHint(name = "org.hibernate.Region", value = "metadata") }, query = "SELECT rt FROM ResourceType AS rt WHERE LOWER(rt.name) = LOWER(:name) AND rt.plugin = :plugin"),
    @NamedQuery(name = ResourceType.QUERY_FIND_ALL, query = "SELECT rt FROM ResourceType AS rt"),
    @NamedQuery(name = ResourceType.QUERY_FIND_BY_PARENT_AND_NAME, // TODO: QUERY: Not looking up by the full key, get rid of this query
    query = "SELECT rt FROM ResourceType AS rt WHERE :parent MEMBER OF rt.parentResourceTypes AND rt.name = :name"),

    /* authz'ed queries for ResourceTypeManagerBean */
    @NamedQuery(name = ResourceType.QUERY_FIND_CHILDREN, query = "SELECT res.resourceType "
        + "FROM Resource res, IN (res.implicitGroups) g, IN (g.roles) r, IN (r.subjects) s " + "WHERE s = :subject "
        + "AND res.parentResource = :parent"),
    @NamedQuery(name = ResourceType.QUERY_FIND_CHILDREN_admin, query = "SELECT res.resourceType "
        + "FROM Resource res " + "WHERE res.parentResource = :parent"),
    @NamedQuery(name = ResourceType.FIND_CHILDREN_BY_PARENT, query = "SELECT DISTINCT rt FROM ResourceType AS rt "
        + "JOIN FETCH rt.parentResourceTypes AS pa " + // also fetch parents, as we need them later
        "WHERE pa IN (:resourceType)"),
    @NamedQuery(name = ResourceType.FIND_ALL_TEMPLATE_COUNT_COMPOSITES, query = "" //
        + "SELECT new org.rhq.core.domain.resource.composite.ResourceTypeTemplateCountComposite" //
        + "(" //
        + "  rt," //
        + "  (SELECT COUNT(md) FROM MeasurementDefinition AS md WHERE md.resourceType = rt AND md.defaultOn = TRUE), "//
        + "  (SELECT COUNT(md) FROM MeasurementDefinition AS md WHERE md.resourceType = rt AND md.defaultOn = FALSE), "//
        + "  (SELECT COUNT(ad) FROM AlertDefinition AS ad WHERE ad.resourceType = rt AND ad.deleted = FALSE AND ad.enabled = TRUE), "//
        + "  (SELECT COUNT(ad) FROM AlertDefinition AS ad WHERE ad.resourceType = rt AND ad.deleted = FALSE AND ad.enabled = FALSE) "//
        + ")" //
        + "FROM ResourceType AS rt"),
    @NamedQuery(name = ResourceType.QUERY_FIND_BY_CATEGORY, query = "SELECT rt FROM ResourceType AS rt "
        + "WHERE rt.category = :category"),
    @NamedQuery(name = ResourceType.QUERY_FIND_UTILIZED_BY_CATEGORY, query = "SELECT DISTINCT res.resourceType "
        + "FROM Resource res, IN (res.implicitGroups) g, IN (g.roles) r, IN (r.subjects) s " //
        + "WHERE s = :subject " //
        + "AND res.resourceType.category = :category "
        + "AND (UPPER(res.name) LIKE :nameFilter OR :nameFilter is null) "
        + "AND (res.resourceType.plugin = :pluginName OR :pluginName is null) "
        + "AND (:inventoryStatus = res.inventoryStatus OR :inventoryStatus is null) "
        + "ORDER BY res.resourceType.name "),
    @NamedQuery(name = ResourceType.QUERY_FIND_UTILIZED_BY_CATEGORY_admin, query = "SELECT DISTINCT res.resourceType "
        + "FROM Resource res " //
        + "WHERE res.resourceType.category = :category "
        + "AND (UPPER(res.name) LIKE :nameFilter OR :nameFilter is null) "
        + "AND (res.resourceType.plugin = :pluginName OR :pluginName is null) "
        + "AND (:inventoryStatus = res.inventoryStatus OR :inventoryStatus is null) "
        + "ORDER BY res.resourceType.name "),
    @NamedQuery(name = ResourceType.QUERY_FIND_UTILIZED_CHILDREN_BY_CATEGORY, query = "SELECT DISTINCT res.resourceType "
        + "FROM Resource res, IN (res.implicitGroups) g, IN (g.roles) r, IN (r.subjects) s "
        + "WHERE s = :subject "
        + "AND res.parentResource = :parentResource "
        + "AND res.resourceType.category = :category "
        + "AND (:inventoryStatus = res.inventoryStatus OR :inventoryStatus is null) "),
    @NamedQuery(name = ResourceType.QUERY_FIND_UTILIZED_CHILDREN_BY_CATEGORY_admin, query = "SELECT DISTINCT res.resourceType "
        + "FROM Resource res "
        + "WHERE res.parentResource = :parentResource "
        + "AND res.resourceType.category = :category "
        + "AND (:inventoryStatus = res.inventoryStatus OR :inventoryStatus is null) "),
    @NamedQuery(name = ResourceType.QUERY_FIND_BY_RESOURCE_GROUP, query = "" //
        + "SELECT DISTINCT rt " //
        + "  FROM ResourceGroup rg " //
        + "  JOIN rg.resourceType rt" //
        + "  JOIN rg.roles r JOIN r.subjects s " //
        + " WHERE s = :subject " //
        + "   AND ( rt.plugin = :pluginName OR :pluginName is null ) "),
    @NamedQuery(name = ResourceType.QUERY_FIND_BY_RESOURCE_GROUP_admin, query = "" //
        + "SELECT DISTINCT rt " //
        + "  FROM ResourceGroup rg " //
        + "  JOIN rg.resourceType rt" //
        + " WHERE ( rt.plugin = :pluginName OR :pluginName is null ) "),
    @NamedQuery(name = ResourceType.QUERY_GET_EXPLICIT_RESOURCE_TYPE_COUNTS_BY_GROUP, query = "SELECT type.id, type.name, COUNT(type.id) "
        + "FROM ResourceGroup rg JOIN rg.explicitResources res JOIN res.resourceType type "
        + "WHERE rg.id = :groupId "
        + "GROUP BY type.id, type.name "),
    @NamedQuery(name = ResourceType.QUERY_GET_IMPLICIT_RESOURCE_TYPE_COUNTS_BY_GROUP, query = "SELECT type.id, type.name, COUNT(type.id) "
        + "FROM ResourceGroup rg JOIN rg.implicitResources res JOIN res.resourceType type "
        + "WHERE rg.id = :groupId "
        + "GROUP BY type.id, type.name "),
    @NamedQuery(name = ResourceType.QUERY_FIND_BY_SUBCATEGORY, query = "SELECT rt " + "FROM ResourceType rt "
        + "WHERE rt.subCategory = :subCategory"),
    @NamedQuery(name = ResourceType.QUERY_FIND_BY_ID_WITH_ALL_OPERATIONS, query = "SELECT DISTINCT rt "
        + "FROM ResourceType rt " + "LEFT JOIN FETCH rt.operationDefinitions def "
        + "LEFT JOIN FETCH def.parametersConfigurationDefinition "
        + "LEFT JOIN FETCH def.resultsConfigurationDefinition " + "WHERE rt.id = :id"),
    @NamedQuery(name = ResourceType.QUERY_FIND_RESOURCE_FACETS, query = "" //
        + "SELECT new org.rhq.core.domain.resource.composite.ResourceFacets " //
        + "       ( " //
        + "         rt.id," // the resourceTypeId
        + "         (SELECT COUNT(metricDef) FROM rt.metricDefinitions metricDef)," // measurement
        + "         (SELECT COUNT(eventDef) FROM rt.eventDefinitions eventDef)," // event
        + "         (SELECT COUNT(pluginConfig) FROM rt.pluginConfigurationDefinition pluginConfig)," // pluginConfiguration
        + "         (SELECT COUNT(resConfig) FROM rt.resourceConfigurationDefinition resConfig)," // configuration
        + "         (SELECT COUNT(operationDef) FROM rt.operationDefinitions operationDef)," // operation
        + "         (SELECT COUNT(packageType) FROM rt.packageTypes packageType)," // content
        + "         (SELECT COUNT(metricDef) FROM rt.metricDefinitions metricDef WHERE metricDef.dataType = 3)," // calltime
        + "         (SELECT COUNT(propDef) FROM rt.pluginConfigurationDefinition pluginConfig JOIN pluginConfig.propertyDefinitions propDef WHERE propDef.name = 'snapshotLogEnabled')" // support 
        + "       ) " //
        + "  FROM ResourceType rt " //
        + " WHERE ( rt.id = :resourceTypeId OR :resourceTypeId IS NULL )"),
    @NamedQuery(name = ResourceType.QUERY_FIND_DUPLICATE_TYPE_NAMES, query = "" //
        + "  SELECT rt.name " //
        + "    FROM ResourceType rt " //
        + "GROUP BY rt.name " //
<<<<<<< HEAD
        + "  HAVING COUNT(rt.name) > 1"), //
    @NamedQuery(name = ResourceType.QUERY_DYNAMIC_CONFIG_WITH_PLUGIN, query = "" //
        + "SELECT rt.plugin || ' - ' || rt.name, rt.plugin || '-' || rt.name FROM ResourceType rt" ) //
=======
        + "  HAVING COUNT(rt.name) > 1"),
    @NamedQuery(name = ResourceType.QUERY_DYNAMIC_CONFIG_WITH_PLUGIN, query = "" //
        + "SELECT rt.plugin || ' - ' || rt.name, rt.plugin || '-' || rt.name FROM ResourceType rt" )
>>>>>>> d7982742
})
@NamedNativeQueries( {
    // TODO: Add authz conditions to the below query.
    @NamedNativeQuery(name = ResourceType.QUERY_FIND_CHILDREN_BY_CATEGORY, query = "" //
        + "(SELECT crt.id, crt.name, crt.category, crt.creation_data_type, crt.create_delete_policy, crt.singleton, crt.supports_manual_add, crt.description, crt.plugin, crt.ctime, crt.mtime, crt.subcategory_id, crt.plugin_config_def_id, crt.res_config_def_id "
        + "FROM RHQ_resource_type crt, RHQ_resource res, RHQ_resource_type rt, RHQ_resource_type_parents rtp "
        + "WHERE res.id = ? "
        + "AND res.resource_type_id = rt.id "
        + "AND rt.id = rtp.parent_resource_type_id "
        + "AND rtp.resource_type_id = crt.id "
        + "AND crt.category = ? "
        +
        //               "ORDER BY crt.name " +
        "UNION "
        + "SELECT DISTINCT crt2.id, crt2.name, crt2.category, crt2.creation_data_type, crt2.create_delete_policy, crt2.singleton, crt2.supports_manual_add, crt2.description, crt2.plugin, crt2.ctime, crt2.mtime, crt2.subcategory_id, crt2.plugin_config_def_id, crt2.res_config_def_id "
        + "FROM RHQ_resource_type crt2 " + "WHERE 1 = "
        + "(SELECT COUNT(res2.id) "
        + "FROM RHQ_resource res2, RHQ_resource_type rt2 "
        + "WHERE res2.id = ? "
        + "AND res2.resource_type_id = rt2.id " + "AND rt2.category = 'PLATFORM') "
        + "AND 0 = "
        + "(SELECT COUNT(rtp2.resource_type_id) "
        + "FROM RHQ_resource_type_parents rtp2 "
        + "WHERE rtp2.resource_type_id = crt2.id) " + "AND crt2.category = ? " + " ) ORDER BY name", resultSetMapping = ResourceType.MAPPING_FIND_CHILDREN_BY_CATEGORY),
    @NamedNativeQuery(name = ResourceType.QUERY_FIND_CHILDREN_BY_CATEGORY_admin, query = "" //
        + "(SELECT crt.id, crt.name, crt.category, crt.creation_data_type, crt.create_delete_policy, crt.singleton, crt.supports_manual_add, crt.description, crt.plugin, crt.ctime, crt.mtime, crt.subcategory_id, crt.plugin_config_def_id, crt.res_config_def_id "
        + "FROM RHQ_resource_type crt, RHQ_resource res, RHQ_resource_type rt, RHQ_resource_type_parents rtp "
        + "WHERE res.id = ? "
        + "AND res.resource_type_id = rt.id "
        + "AND rt.id = rtp.parent_resource_type_id "
        + "AND rtp.resource_type_id = crt.id "
        + "AND crt.category = ? "
        +
        //               "ORDER BY crt.name " +
        "UNION "
        + "(SELECT DISTINCT crt2.id, crt2.name, crt2.category, crt2.creation_data_type, crt2.create_delete_policy, crt2.singleton, crt2.supports_manual_add, crt2.description, crt2.plugin, crt2.ctime, crt2.mtime, crt2.subcategory_id, crt2.plugin_config_def_id, crt2.res_config_def_id "
        + "FROM RHQ_resource_type crt2 " + "WHERE 1 = "
        + "(SELECT COUNT(res2.id) "
        + "FROM RHQ_resource res2, RHQ_resource_type rt2 "
        + "WHERE res2.id = ? "
        + "AND res2.resource_type_id = rt2.id " + "AND rt2.category = 'PLATFORM') "
        + "AND 0 = "
        + "(SELECT COUNT(rtp2.resource_type_id) "
        + "FROM RHQ_resource_type_parents rtp2 "
        + "WHERE rtp2.resource_type_id = crt2.id) " + "AND crt2.category = ? " +
        //               "ORDER BY crt2.name" +
<<<<<<< HEAD
        ")) ORDER BY name", resultSetMapping = ResourceType.MAPPING_FIND_CHILDREN_BY_CATEGORY) //
=======
        ")) ORDER BY name", resultSetMapping = ResourceType.MAPPING_FIND_CHILDREN_BY_CATEGORY)
>>>>>>> d7982742
    })
@SqlResultSetMapping(name = ResourceType.MAPPING_FIND_CHILDREN_BY_CATEGORY, entities = { @EntityResult(entityClass = ResourceType.class) })
// @Cache(usage = CacheConcurrencyStrategy.TRANSACTIONAL)
public class ResourceType implements Externalizable, Comparable<ResourceType> {
    private static final long serialVersionUID = 2L;

    public static final ResourceType ANY_PLATFORM_TYPE = null;

    public static final String QUERY_FIND_BY_NAME = "ResourceType.findByName";
    public static final String QUERY_GET_EXPLICIT_RESOURCE_TYPE_COUNTS_BY_GROUP = "ResourceType.getExplicitResourceTypeCountsByGroup";
    public static final String QUERY_GET_IMPLICIT_RESOURCE_TYPE_COUNTS_BY_GROUP = "ResourceType.getImplicitResourceTypeCountsByGroup";
    public static final String QUERY_FIND_BY_NAME_AND_PLUGIN = "ResourceType.findByNameAndPlugin";
    public static final String QUERY_FIND_BY_PLUGIN = "ResourceType.findByPlugin";
    public static final String QUERY_FIND_BY_PARENT_AND_NAME = "ResourceType.findByParentAndName";
    public static final String QUERY_FIND_ALL = "ResourceType.findAll";
    public static final String QUERY_FIND_BY_ID_WITH_ALL_OPERATIONS = "ResourceType.findByIdWithAllOperations";
    public static final String QUERY_FIND_BY_CATEGORY = "ResourceType.findByCategory";
    public static final String QUERY_FIND_CHILDREN = "ResourceType.findChildren";
    public static final String QUERY_FIND_CHILDREN_admin = "ResourceType.findChildren_admin";
    /** find child resource types for resource :parentResource and category :category */
    public static final String QUERY_FIND_CHILDREN_BY_CATEGORY = "ResourceType.findChildrenByCategory";
    public static final String QUERY_FIND_CHILDREN_BY_CATEGORY_admin = "ResourceType.findChildrenByCategory_admin";
    /** find utilized (i.e. represented in inventory) child resource types for resource :parentResource and category :category */
    public static final String QUERY_FIND_UTILIZED_CHILDREN_BY_CATEGORY = "ResourceType.findUtilizedChildrenByCategory";
    public static final String QUERY_FIND_UTILIZED_CHILDREN_BY_CATEGORY_admin = "ResourceType.findUtilizedChildrenByCategory_admin";
    /** find child resource types for the resource type passed in :resourceType */
    public static final String FIND_CHILDREN_BY_PARENT = "ResourceType.findChildrenByParent";
    public static final String FIND_ALL_TEMPLATE_COUNT_COMPOSITES = "ResourceType.findAllTemplateCountComposites";
    public static final String QUERY_FIND_BY_SUBCATEGORY = "ResourceType.findBySubCategory";
    public static final String QUERY_FIND_UTILIZED_BY_CATEGORY = "ResourceType.findUtilizedByCategory";
    public static final String QUERY_FIND_UTILIZED_BY_CATEGORY_admin = "ResourceType.findUtilizedByCategory_admin";
    public static final String QUERY_FIND_BY_RESOURCE_GROUP = "ResourceType.findByResourceGroup";
    public static final String QUERY_FIND_BY_RESOURCE_GROUP_admin = "ResourceType.findByResourceGroup_admin";

    public static final String MAPPING_FIND_CHILDREN_BY_CATEGORY = "ResourceType.findChildrenByCategoryMapping";
    public static final String QUERY_FIND_RESOURCE_FACETS = "ResourceType.findResourceFacets";
    public static final String QUERY_FIND_DUPLICATE_TYPE_NAMES = "ResourceType.findDuplicateTypeNames";

    public static final String QUERY_DYNAMIC_CONFIG_WITH_PLUGIN = "ResourceType.dynamicConfigWithPlugin";

    @Id
    @Column(name = "ID", nullable = false)
    @GeneratedValue(strategy = GenerationType.AUTO, generator = "SEQ")
    @Summary(index = 0)
    private int id;

    @Column(name = "NAME", nullable = false)
    @Summary(index = 1)
    private String name;

    @Column(name = "DESCRIPTION")
    private String description;

    @Column(name = "CATEGORY", nullable = false)
    @Enumerated(EnumType.STRING)
    @Summary(index = 2)
    private ResourceCategory category;

    @Column(name = "CREATION_DATA_TYPE", nullable = false)
    @Enumerated(EnumType.STRING)
    private ResourceCreationDataType creationDataType = ResourceCreationDataType.CONFIGURATION;

    @Column(name = "CREATE_DELETE_POLICY", nullable = false)
    @Enumerated(EnumType.STRING)
    private CreateDeletePolicy createDeletePolicy = CreateDeletePolicy.BOTH;

    @Column(name = "SUPPORTS_MANUAL_ADD", nullable = false)
    private boolean supportsManualAdd;

    @Column(name = "SINGLETON", nullable = false)
    private boolean singleton;

    @Column(name = "PLUGIN", nullable = false)
    @Summary(index = 3)
    private String plugin;

    @Column(name = "CTIME")
    private Long ctime;

    @Column(name = "MTIME")
    private Long mtime;

    @ManyToMany(mappedBy = "parentResourceTypes", cascade = CascadeType.ALL)
    @OrderBy
    //@Cache(usage = CacheConcurrencyStrategy.TRANSACTIONAL)
    private Set<ResourceType> childResourceTypes;

    @ManyToMany(cascade = CascadeType.PERSIST)
    // persist so self-injecting plugins work
    @JoinTable(name = "RHQ_RESOURCE_TYPE_PARENTS", joinColumns = { @JoinColumn(name = "RESOURCE_TYPE_ID") }, inverseJoinColumns = { @JoinColumn(name = "PARENT_RESOURCE_TYPE_ID") })
    @OrderBy
    //@Cache(usage = CacheConcurrencyStrategy.TRANSACTIONAL)
    private Set<ResourceType> parentResourceTypes;

    @JoinColumn(name = "PLUGIN_CONFIG_DEF_ID")
    @ManyToOne(cascade = CascadeType.ALL, fetch = FetchType.LAZY)
    //@Cache(usage = CacheConcurrencyStrategy.TRANSACTIONAL)
    private ConfigurationDefinition pluginConfigurationDefinition;

    @JoinColumn(name = "RES_CONFIG_DEF_ID")
    @ManyToOne(cascade = CascadeType.ALL, fetch = FetchType.LAZY)
    //@Cache(usage = CacheConcurrencyStrategy.TRANSACTIONAL)
    private ConfigurationDefinition resourceConfigurationDefinition;

    @JoinColumn(name = "SUBCATEGORY_ID")
    @ManyToOne(fetch = FetchType.LAZY)
    private ResourceSubCategory subCategory;

    @OneToMany(mappedBy = "resourceType", cascade = CascadeType.ALL)
    @OrderBy
    // primary key
    //@Cache(usage = CacheConcurrencyStrategy.TRANSACTIONAL)
    private Set<MeasurementDefinition> metricDefinitions;

    @OneToMany(mappedBy = "resourceType", cascade = CascadeType.ALL)
    @OrderBy
    // primary key
    //@Cache(usage = CacheConcurrencyStrategy.TRANSACTIONAL)
    private Set<EventDefinition> eventDefinitions;

    @OneToMany(mappedBy = "resourceType", cascade = CascadeType.ALL)
    @OrderBy
    // primary key
    private Set<OperationDefinition> operationDefinitions;

    @JoinColumn(name = "RESOURCE_TYPE_ID")
    @OneToMany(cascade = CascadeType.ALL)
    private Set<ProcessScan> processScans;

    @OneToMany(mappedBy = "resourceType", cascade = CascadeType.ALL)
    private Set<PackageType> packageTypes;

    @OneToMany(mappedBy = "resourceType", cascade = CascadeType.ALL)
    private List<ResourceSubCategory> subCategories;

    @OneToMany(mappedBy = "resourceType", cascade = CascadeType.REMOVE)
    private List<Resource> resources;

    @OneToMany(mappedBy = "resourceType", cascade = CascadeType.ALL)
    private Set<ProductVersion> productVersions;

    @OneToOne(mappedBy = "resourceType", fetch = FetchType.LAZY, cascade = { CascadeType.PERSIST, CascadeType.MERGE }, optional = true)
    private BundleType bundleType;

    @Transient
    private transient String helpText;

    @Transient
    private transient ClassLoaderType classLoaderType;

    /* no-arg constructor required by EJB spec and Externalizable (Externalizable also requires it to be public) */
    public ResourceType() {
        // Intentionally left blank
    }

    public ResourceType(String name, String plugin, ResourceCategory category, ResourceType parentResourceType) {
        if (name == null) {
            throw new IllegalArgumentException("name==null");
        }
        if (plugin == null) {
            throw new IllegalArgumentException("plugin==null");
        }

        // Initialize empty ordered lists...
        this.childResourceTypes = new LinkedHashSet<ResourceType>();
        this.parentResourceTypes = new LinkedHashSet<ResourceType>();
        this.metricDefinitions = new LinkedHashSet<MeasurementDefinition>();
        this.eventDefinitions = new LinkedHashSet<EventDefinition>();
        this.operationDefinitions = new LinkedHashSet<OperationDefinition>();
        this.processScans = new HashSet<ProcessScan>();
        this.packageTypes = new HashSet<PackageType>();
        this.subCategories = new ArrayList<ResourceSubCategory>();
        this.productVersions = new HashSet<ProductVersion>();

        this.name = name;
        this.category = category;
        this.plugin = plugin;
        this.mtime = this.ctime = System.currentTimeMillis();

        if (parentResourceType != null) {
            parentResourceType.addChildResourceType(this);
        }
    }

    public int getId() {
        return this.id;
    }

    public void setId(int id) {
        this.id = id;
    }

    public String getName() {
        return this.name;
    }

    public void setName(String name) {
        this.name = name;
    }

    public ResourceCategory getCategory() {
        return this.category;
    }

    public void setCategory(ResourceCategory category) {
        this.category = category;
    }

    public ResourceCreationDataType getCreationDataType() {
        return creationDataType;
    }

    public void setCreationDataType(ResourceCreationDataType creationDataType) {
        if (creationDataType == null)
            throw new IllegalArgumentException("creationDataType cannot be null");

        this.creationDataType = creationDataType;
    }

    public CreateDeletePolicy getCreateDeletePolicy() {
        return createDeletePolicy;
    }

    public void setCreateDeletePolicy(CreateDeletePolicy createDeletePolicy) {
        if (createDeletePolicy == null)
            throw new IllegalArgumentException("createDeletePolicy cannot be null");

        this.createDeletePolicy = createDeletePolicy;
    }

    public boolean isCreatable() {
        return (createDeletePolicy == CreateDeletePolicy.BOTH || createDeletePolicy == CreateDeletePolicy.CREATE_ONLY);
    }

    public boolean isDeletable() {
        return (createDeletePolicy == CreateDeletePolicy.BOTH || createDeletePolicy == CreateDeletePolicy.DELETE_ONLY);
    }

    /**
     * Returns the ResourceSubCategory, if any, which this ResourceType
     * has been tagged with. If the ResourceType has not been tagged with
     * a subcategory, <code>null</code> is returned.
     */
    public ResourceSubCategory getSubCategory() {
        return this.subCategory;
    }

    /**
     * Tags this ResourceType as being part of the specified ResourceSubCategory
     */
    public void setSubCategory(ResourceSubCategory subcategory) {
        this.subCategory = subcategory;
    }

    /**
     * If true, this resource may only ever have one discovered instance per parent resource.
     * @return true if this is a singleton resource
     */
    public boolean isSingleton() {
        return singleton;
    }

    /**
     * @param singleton true if there is only ever one discovered instance per parent resource
     */
    public void setSingleton(boolean singleton) {
        this.singleton = singleton;
    }

    public boolean isSupportsManualAdd() {
        return supportsManualAdd;
    }

    public void setSupportsManualAdd(boolean supportsManualAdd) {
        this.supportsManualAdd = supportsManualAdd;
    }

    public String getDescription() {
        return this.description;
    }

    public void setDescription(String description) {
        this.description = description;
    }

    public String getPlugin() {
        return this.plugin;
    }

    public void setPlugin(String plugin) {
        this.plugin = plugin;
    }

    public long getCtime() {
        return this.ctime;
    }

    @PrePersist
    void onPersist() {
        this.mtime = this.ctime = System.currentTimeMillis();
    }

    public long getMtime() {
        return this.mtime;
    }

    @PreUpdate
    void onUpdate() {
        this.mtime = System.currentTimeMillis();
    }

    public List<Resource> getResources() {
        return resources;
    }

    public void setResources(List<Resource> resources) {
        this.resources = resources;
    }

    public Set<ResourceType> getParentResourceTypes() {
        return this.parentResourceTypes;
    }

    public void setParentResourceTypes(Set<ResourceType> parentResourceTypes) {
        this.parentResourceTypes = parentResourceTypes;
    }

    /**
     * Makes this resource type a child of the given parent resource type.
     * @param parentResourceType
     */
    public void addParentResourceType(ResourceType parentResourceType) {
        parentResourceType.childResourceTypes.add(this);
        this.parentResourceTypes.add(parentResourceType);
    }

    /**
     * Removes the given resource type as a parent of this resource type.
     * @param oldParentResourceType
     */
    public void removeParentResourceType(ResourceType oldParentResourceType) {
        oldParentResourceType.childResourceTypes.remove(this);
        this.parentResourceTypes.remove(oldParentResourceType);
    }

    public Set<ResourceType> getChildResourceTypes() {
        return this.childResourceTypes;
    }

    /**
     * Makes this resource type a parent of the given child resource type.
     * @param childResourceType
     */
    public void addChildResourceType(ResourceType childResourceType) {
        childResourceType.parentResourceTypes.add(this);
        this.childResourceTypes.add(childResourceType);
    }

    /**
     * Removes the given resource type as a child of this resource type.
     * @param oldChildResourceType
     */
    public void removeChildResourceType(ResourceType oldChildResourceType) {
        oldChildResourceType.parentResourceTypes.remove(this);
        this.childResourceTypes.remove(oldChildResourceType);
    }

    public void setChildResourceTypes(Set<ResourceType> childResourceTypes) {
        this.childResourceTypes = childResourceTypes;
    }

    public ConfigurationDefinition getPluginConfigurationDefinition() {
        return pluginConfigurationDefinition;
    }

    public void setPluginConfigurationDefinition(ConfigurationDefinition pluginConfigurationDefinition) {
        this.pluginConfigurationDefinition = pluginConfigurationDefinition;
    }

    public ConfigurationDefinition getResourceConfigurationDefinition() {
        return resourceConfigurationDefinition;
    }

    public void setResourceConfigurationDefinition(ConfigurationDefinition resourceConfigurationDefinition) {
        this.resourceConfigurationDefinition = resourceConfigurationDefinition;
    }

    @XmlTransient
    public Set<MeasurementDefinition> getMetricDefinitions() {
        return metricDefinitions;
    }

    public void setMetricDefinitions(Set<MeasurementDefinition> metricDefinitions) {
        this.metricDefinitions = metricDefinitions;
    }

    public boolean addMetricDefinition(MeasurementDefinition metricDef) {
        metricDef.setResourceType(this);
        return this.metricDefinitions.add(metricDef);
    }

    @XmlTransient
    public Set<EventDefinition> getEventDefinitions() {
        return eventDefinitions;
    }

    public void setEventDefinitions(Set<EventDefinition> eventDefinitions) {
        this.eventDefinitions = eventDefinitions;
    }

    public void addEventDefinition(EventDefinition eventDefinition) {
        this.eventDefinitions.add(eventDefinition);
    }

    public Set<OperationDefinition> getOperationDefinitions() {
        return operationDefinitions;
    }

    public boolean addOperationDefinition(OperationDefinition operationDefinition) {
        operationDefinition.setResourceType(this);
        return this.operationDefinitions.add(operationDefinition);
    }

    public Set<ProcessScan> getProcessScans() {
        return this.processScans;
    }

    public void setProcessScans(Set<ProcessScan> processScans) {
        this.processScans = processScans;
    }

    public boolean addProcessScan(ProcessScan processMatch) {
        // this is unidirection - no need to set this resource this on process match

        if (this.processScans == null) {
            this.processScans = new HashSet<ProcessScan>();
        }
        return this.processScans.add(processMatch);
    }

    public Set<PackageType> getPackageTypes() {
        return packageTypes;
    }

    public void setPackageTypes(Set<PackageType> packageTypes) {
        this.packageTypes = packageTypes;
    }

    public void addPackageType(PackageType packageType) {
        if (this.packageTypes == null) {
            this.packageTypes = new HashSet<PackageType>();
        }
        packageType.setResourceType(this);
        this.packageTypes.add(packageType);
    }

    public void removePackageType(PackageType packageType) {
        if (this.packageTypes != null) {
            this.packageTypes.remove(packageType);
        }
        packageType.setResourceType(null);
    }

    /**
     * Returns the List of child ResourceSubCategorys which have been defined
     * on this ResourceType. These ResourceSubCategory's are available to
     * tag any child ResourceTypes of this ResourceType.
     *
     * @return the list of ResourceSubCategory's which have been defined
     *         on this ResourceType
     */
    public List<ResourceSubCategory> getChildSubCategories() {
        return this.subCategories;
    }

    /**
     * Sets the List of child ResourceSubCategorys for this ResourceType.
     *
     * @param subCategories the List of ResourceSubCategory's for this ResourceType
     */
    public void setChildSubCategories(List<ResourceSubCategory> subCategories) {
        this.subCategories = subCategories;
    }

    /**
     * Adds a child ResourceSubCategory to the List which has been defined
     * on this ResourceType.
     */
    public void addChildSubCategory(ResourceSubCategory subCategory) {
        if (this.subCategories == null) {
            this.subCategories = new ArrayList<ResourceSubCategory>();
        }
        subCategory.setResourceType(this);
        this.subCategories.add(subCategory);
    }

    public int compareTo(ResourceType that) {
        return this.name.compareTo(that.getName());
        // TODO: Order by category too?
    }

    public String getHelpText() {
        return helpText;
    }

    public void setHelpText(String helpText) {
        this.helpText = helpText;
    }

    public ClassLoaderType getClassLoaderType() {
        return classLoaderType;
    }

    public void setClassLoaderType(ClassLoaderType classLoaderType) {
        this.classLoaderType = classLoaderType;
    }

    public BundleType getBundleType() {
        return this.bundleType;
    }

    public void setBundleType(BundleType bundleType) {
        this.bundleType = bundleType;
    }

    @Override
    public boolean equals(Object obj) {
        if (this == obj)
            return true;
        if (obj == null || !(obj instanceof ResourceType))
            return false;
        ResourceType that = (ResourceType) obj;
        if (!this.name.equals(that.name))
            return false;
        if (this.plugin != null ? !this.plugin.equals(that.plugin) : that.plugin != null)
            return false;
        return true;
    }

    @Override
    public int hashCode() {
        int result;
        if (name != null && this.plugin != null) {
            result = this.name.hashCode();
            result = 31 * result + (this.plugin != null ? plugin.hashCode() : 0);
        } else {
            result = 31 * id;
        }
        return result;
    }

    @Override
    public String toString() {
        /* TODO GH: Not safe, may not have been loaded (lazy initialization exceptions)
        StringBuffer parents = new StringBuffer();
         for (ResourceType parent : parentResourceTypes)
         {
            if (parents.length() > 0)
               parents.append(',');
            parents.append(parent.getName());
         }*/

        return "ResourceType[id=" + this.id + ", category=" + this.category + ", name=" + this.name + ", plugin="
            + this.plugin + /*", parents=" + parents +*/"]";
    }

    public void writeExternal(ObjectOutput out) throws IOException {
        ExternalizableStrategy.Subsystem strategy = ExternalizableStrategy.getStrategy();
        out.writeChar(strategy.id());

        if (ExternalizableStrategy.Subsystem.REMOTEAPI == strategy) {
            writeExternalRemote(out);
        } else if (ExternalizableStrategy.Subsystem.REFLECTIVE_SERIALIZATION == strategy) {
            EntitySerializer.writeExternalRemote(this, out);
        } else {
            writeExternalAgent(out);
        }
    }

    public void readExternal(ObjectInput in) throws IOException, ClassNotFoundException {
        char c = in.readChar();
        if (ExternalizableStrategy.Subsystem.REMOTEAPI.id() == c) {
            readExternalRemote(in);
        } else if (ExternalizableStrategy.Subsystem.REFLECTIVE_SERIALIZATION.id() == c) {
            EntitySerializer.readExternalRemote(this, in);
        } else {
            readExternalAgent(in);
        }
    }

    public void writeExternalAgent(ObjectOutput out) throws IOException {
        out.writeUTF(this.name);
        out.writeUTF(this.plugin);
    }

    public void readExternalAgent(ObjectInput in) throws IOException, ClassNotFoundException {
        this.name = in.readUTF();
        this.plugin = in.readUTF();
    }

    public void writeExternalRemote(ObjectOutput out) throws IOException {
        out.writeInt(this.id);
        out.writeUTF(this.name);
        out.writeUTF((null == this.description) ? "" : this.description);
        out.writeObject(this.category);
        out.writeObject(this.creationDataType);
        out.writeObject(this.createDeletePolicy);
        out.writeBoolean(this.supportsManualAdd);
        out.writeBoolean(this.singleton);
        out.writeUTF(this.plugin);
        out.writeLong(this.ctime);
        out.writeLong(this.mtime);
        out.writeObject(this.subCategory);
        out.writeObject(this.bundleType);
        out.writeObject((null == childResourceTypes) ? null : new LinkedHashSet<ResourceType>(childResourceTypes));
        out.writeObject((null == parentResourceTypes) ? null : new LinkedHashSet<ResourceType>(parentResourceTypes));
        out.writeObject(pluginConfigurationDefinition);
        out.writeObject(resourceConfigurationDefinition);
        out.writeObject((null == metricDefinitions) ? null
            : new LinkedHashSet<MeasurementDefinition>(metricDefinitions));
        out.writeObject((null == eventDefinitions) ? null : new LinkedHashSet<EventDefinition>(eventDefinitions));
        out.writeObject((null == operationDefinitions) ? null : new LinkedHashSet<OperationDefinition>(
            operationDefinitions));
        out.writeObject((null == processScans) ? null : new LinkedHashSet<ProcessScan>(processScans));
        out.writeObject((null == packageTypes) ? null : new LinkedHashSet<PackageType>(packageTypes));
        out.writeObject((null == subCategories) ? null : new LinkedHashSet<ResourceSubCategory>(subCategories));
        out.writeObject((null == resources) ? null : new LinkedHashSet<Resource>(resources));
        out.writeObject((null == productVersions) ? null : new LinkedHashSet<ProductVersion>(productVersions));
        // not supplied by remote: helpText
    }

    public void readExternalRemote(ObjectInput in) throws IOException, ClassNotFoundException {
        this.id = in.readInt();
        this.name = in.readUTF();
        this.description = in.readUTF();
        this.category = (ResourceCategory) in.readObject();
        this.creationDataType = (ResourceCreationDataType) in.readObject();
        this.createDeletePolicy = (CreateDeletePolicy) in.readObject();
        this.supportsManualAdd = in.readBoolean();
        this.singleton = in.readBoolean();
        this.plugin = in.readUTF();
        this.ctime = in.readLong();
        this.mtime = in.readLong();
    }

}<|MERGE_RESOLUTION|>--- conflicted
+++ resolved
@@ -186,15 +186,9 @@
         + "  SELECT rt.name " //
         + "    FROM ResourceType rt " //
         + "GROUP BY rt.name " //
-<<<<<<< HEAD
         + "  HAVING COUNT(rt.name) > 1"), //
     @NamedQuery(name = ResourceType.QUERY_DYNAMIC_CONFIG_WITH_PLUGIN, query = "" //
         + "SELECT rt.plugin || ' - ' || rt.name, rt.plugin || '-' || rt.name FROM ResourceType rt" ) //
-=======
-        + "  HAVING COUNT(rt.name) > 1"),
-    @NamedQuery(name = ResourceType.QUERY_DYNAMIC_CONFIG_WITH_PLUGIN, query = "" //
-        + "SELECT rt.plugin || ' - ' || rt.name, rt.plugin || '-' || rt.name FROM ResourceType rt" )
->>>>>>> d7982742
 })
 @NamedNativeQueries( {
     // TODO: Add authz conditions to the below query.
@@ -241,11 +235,7 @@
         + "FROM RHQ_resource_type_parents rtp2 "
         + "WHERE rtp2.resource_type_id = crt2.id) " + "AND crt2.category = ? " +
         //               "ORDER BY crt2.name" +
-<<<<<<< HEAD
         ")) ORDER BY name", resultSetMapping = ResourceType.MAPPING_FIND_CHILDREN_BY_CATEGORY) //
-=======
-        ")) ORDER BY name", resultSetMapping = ResourceType.MAPPING_FIND_CHILDREN_BY_CATEGORY)
->>>>>>> d7982742
     })
 @SqlResultSetMapping(name = ResourceType.MAPPING_FIND_CHILDREN_BY_CATEGORY, entities = { @EntityResult(entityClass = ResourceType.class) })
 // @Cache(usage = CacheConcurrencyStrategy.TRANSACTIONAL)
