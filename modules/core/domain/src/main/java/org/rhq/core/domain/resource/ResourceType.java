--- conflicted
+++ resolved
@@ -397,18 +397,16 @@
     @OneToOne(mappedBy = "resourceType", fetch = FetchType.LAZY, cascade = CascadeType.ALL, optional = true)
     private BundleType bundleType;
 
-<<<<<<< HEAD
     @OneToMany(fetch = FetchType.LAZY, cascade = CascadeType.ALL)
     @JoinTable(name = "RHQ_DRIFT_TEMPLATE_MAP", joinColumns = @JoinColumn(name = "RESOURCE_TYPE_ID", nullable = false), inverseJoinColumns = @JoinColumn(name = "CONFIG_TEMPLATE_ID", nullable = false))
     private Set<ConfigurationTemplate> driftConfigurationTemplates = new HashSet<ConfigurationTemplate>();
-=======
+
     // note that this is mapped to a Configuration entity, which is what it really is. However, our getter/setter
     // only provides access to this via ResourceTypeBundleConfiguration to encapsulate the innards of this implementation
     // detail, exposing only the more strongly typed methods to obtain bundle-related config properties
     @JoinColumn(name = "BUNDLE_CONFIG_ID", nullable = true)
     @ManyToOne(cascade = CascadeType.ALL, fetch = FetchType.LAZY, optional = true)
     private Configuration bundleConfiguration;
->>>>>>> c1539ab2
 
     @Transient
     private transient String helpText;
