/*
 * RHQ Management Platform
 * Copyright (C) 2011 Red Hat, Inc.
 * All rights reserved.
 *
 * This program is free software; you can redistribute it and/or modify
 * it under the terms of the GNU General Public License as published by
 * the Free Software Foundation version 2 of the License.
 *
 * This program is distributed in the hope that it will be useful,
 * but WITHOUT ANY WARRANTY; without even the implied warranty of
 * MERCHANTABILITY or FITNESS FOR A PARTICULAR PURPOSE. See the
 * GNU General Public License for more details.
 *
 * You should have received a copy of the GNU General Public License
 * along with this program; if not, write to the Free Software
 * Foundation, Inc., 675 Mass Ave, Cambridge, MA 02139, USA.
 */

package org.rhq.core.domain.drift;

import static java.util.Collections.emptyList;
import static javax.persistence.FetchType.LAZY;

import java.io.Serializable;
import java.util.ArrayList;
import java.util.List;

import javax.persistence.CascadeType;
import javax.persistence.Column;
import javax.persistence.Entity;
import javax.persistence.EnumType;
import javax.persistence.Enumerated;
import javax.persistence.GeneratedValue;
import javax.persistence.GenerationType;
import javax.persistence.Id;
import javax.persistence.JoinColumn;
import javax.persistence.ManyToOne;
import javax.persistence.PrePersist;
import javax.persistence.SequenceGenerator;
import javax.persistence.Table;

import org.rhq.core.domain.configuration.Configuration;
import org.rhq.core.domain.configuration.Property;
import org.rhq.core.domain.configuration.PropertyList;
import org.rhq.core.domain.configuration.PropertyMap;
import org.rhq.core.domain.configuration.PropertySimple;
import org.rhq.core.domain.drift.DriftConfigurationDefinition.BaseDirValueContext;
import org.rhq.core.domain.drift.DriftConfigurationDefinition.DriftHandlingMode;
import org.rhq.core.domain.resource.Resource;

/**
 * This is a convienence wrapper around a Configuration object whose schema is that
 * of {@link DriftConfigurationDefinition}.
 * 
 * Note that this is not an actual Configuration object - it's got a HAS-A relationship
 * with Configuration.
 * 
 * This object also has an optional relationship with a Resource.
 *
 * @author John Sanda
 * @author John Mazzitelli
 * @author Jay Shaughnessy
 */
@Entity
@Table(name = "RHQ_DRIFT_CONFIG")
@SequenceGenerator(name = "SEQ", sequenceName = "RHQ_DRIFT_CONFIG_ID_SEQ")
public class DriftDefinition implements Serializable {
    private static final long serialVersionUID = 1L;

    @Column(name = "ID", nullable = false)
    @GeneratedValue(strategy = GenerationType.AUTO, generator = "SEQ")
    @Id
    private int id;

    @Column(name = "CTIME", nullable = false)
    private Long ctime = -1L;

    @Column(name = "NAME", nullable = false, length = 128)
    private String name;

    @Column(name = "DESCRIPTION", nullable = true, length = 512)
    private String description;

    @Column(name = "IS_ENABLED", nullable = false)
    private boolean isEnabled;

    @Column(name = "DRIFT_HANDLING_MODE", nullable = false)
    @Enumerated(EnumType.STRING)
    private DriftHandlingMode driftHandlingMode;

    // unit = millis
    @Column(name = "INTERVAL", nullable = false)
    private long interval;

    @JoinColumn(name = "CONFIG_ID", referencedColumnName = "ID", nullable = false)
    @ManyToOne(cascade = CascadeType.ALL, fetch = LAZY, optional = false)
    private Configuration configuration;

    @JoinColumn(name = "RESOURCE_ID", referencedColumnName = "ID", nullable = true)
    @ManyToOne(optional = true)
    private Resource resource = null;

    @ManyToOne(optional = true, fetch = LAZY)
<<<<<<< HEAD
=======
    //    @JoinTable(
    //        name = "RHQ_DRIFT_TEMPLATE_CONFIG_MAP",
    //        joinColumns = {@JoinColumn(name = "DRIFT_CONFIG_ID", nullable = true)},
    //        inverseJoinColumns = {@JoinColumn(name = "DRIFT_DEF_TEMPLATE_ID", nullable = true)}
    //    )
>>>>>>> 00bb917f
    @JoinColumn(name = "DRIFT_DEF_TEMPLATE_ID", referencedColumnName = "ID", nullable = true)
    private DriftDefinitionTemplate template;

    @Column(name = "PINNED", nullable = false)
    private boolean pinned;

    // required for jaxb/web services stuff
    protected DriftDefinition() {
    }

    public DriftDefinition(Configuration c) {
        this.setConfiguration(c);
    }

    public int getId() {
        return id;
    }

    public void setId(int id) {
        this.id = id;
    }

    public Long getCtime() {
        return ctime;
    }

    @PrePersist
    void onPersist() {
        this.ctime = System.currentTimeMillis();
    }

    public String getName() {
        return name;
    }

    public void setName(String name) {
        if (null == name) {
            throw new IllegalArgumentException("Drift congig name can not be null");
        }

        this.name = name;
        this.setNameProperty(name);
    }

    public String getDescription() {
        return description;
    }

    public void setDescription(String description) {
        this.description = description;
        setDescriptionProperty(description);
    }

    public boolean isEnabled() {
        return isEnabled;
    }

    /**
     * If null set to default
     * @param isEnabled
     */
    public void setEnabled(Boolean isEnabled) {
        if (isEnabled == null) {
            isEnabled = DriftConfigurationDefinition.DEFAULT_ENABLED;
        }

        this.isEnabled = isEnabled;
        this.setEnabledProperty(isEnabled);
    }

    public DriftHandlingMode getDriftHandlingMode() {
        return driftHandlingMode;
    }

    public void setDriftHandlingMode(DriftHandlingMode driftHandlingMode) {
        if (null == driftHandlingMode) {
            driftHandlingMode = DriftConfigurationDefinition.DEFAULT_DRIFT_HANDLING_MODE;
        }

        this.driftHandlingMode = driftHandlingMode;
        this.setDriftHandlingModeProperty(driftHandlingMode);
    }

    public long getInterval() {
        return interval;
    }

    /**
     * If null, set to default.
     * @param interval
     */
    public void setInterval(Long interval) {
        if (interval == null) {
            interval = DriftConfigurationDefinition.DEFAULT_INTERVAL;
        }

        this.interval = interval;
        this.setIntervalProperty(interval);
    }

    public boolean isPinned() {
        return pinned;
    }

    public void setPinned(boolean pinned) {
        this.pinned = pinned;
        setPinnedProperty(pinned);
    }

    public Configuration getConfiguration() {
        return configuration;
    }

    public void setConfiguration(Configuration configuration) {
        this.configuration = configuration;
        name = getNameProperty();
        isEnabled = getIsEnabledProperty();
        interval = getIntervalProperty();
        driftHandlingMode = getDriftHandlingModeProperty();
        pinned = getPinnedProperty();
    }

    public Resource getResource() {
        return resource;
    }

    public void setResource(Resource resource) {
        this.resource = resource;
        if (this.resource != null) {
            this.resource.getDriftDefinitions().add(this);
        }
    }

    public DriftDefinitionTemplate getTemplate() {
        return template;
    }

    public void setTemplate(DriftDefinitionTemplate template) {
        this.template = template;
    }

    @Override
    public String toString() {
        StringBuilder builder = new StringBuilder();
        builder.append("DriftDefinition [id=").append(id).append(", name=").append(name).append(", enabled=").append(
            isEnabled).append(", interval=").append(interval).append(", resource=").append(resource).append(
            ", basedir=").append(getBasedir()).append(", includes=").append(getIncludes()).append(", excludes=")
            .append(getExcludes()).append("]");
        return builder.toString();
    }

    public static class BaseDirectory implements Serializable {
        private static final long serialVersionUID = 1L;
        private BaseDirValueContext context;
        private String name;

        // required for jaxb/web services remoting
        protected BaseDirectory() {
        }

        public BaseDirectory(BaseDirValueContext context, String name) {
            this.context = context;
            this.name = name;
        }

        public BaseDirValueContext getValueContext() {
            return context;
        }

        public String getValueName() {
            return name;
        }

        @Override
        public String toString() {
            StringBuilder builder = new StringBuilder();
            builder.append("BaseDirectory [context=").append(context).append(", name=").append(name).append("]");
            return builder.toString();
        }

        @Override
        public int hashCode() {
            int result = 1;
            result = 31 * result + ((context == null) ? 0 : context.hashCode());
            result = 31 * result + ((name == null) ? 0 : name.hashCode());
            return result;
        }

        @Override
        public boolean equals(Object obj) {
            if (this == obj) {
                return true;
            }
            if (!(obj instanceof BaseDirectory)) {
                return false;
            }
            BaseDirectory other = (BaseDirectory) obj;
            if (context == null) {
                if (other.context != null) {
                    return false;
                }
            } else if (!context.equals(other.context)) {
                return false;
            }
            if (name == null) {
                if (other.name != null) {
                    return false;
                }
            } else if (!name.equals(other.name)) {
                return false;
            }
            return true;
        }
    }

    private String getNameProperty() {
        return configuration.getSimpleValue(DriftConfigurationDefinition.PROP_NAME, null);
    }

    private void setNameProperty(String name) {
        if (name == null) {
            throw new IllegalArgumentException("name is null");
        }
        configuration.put(new PropertySimple(DriftConfigurationDefinition.PROP_NAME, name));
    }

    private void setDescriptionProperty(String description) {
        configuration.put(new PropertySimple(DriftConfigurationDefinition.PROP_DESCRIPTION, description));
    }

    public BaseDirectory getBasedir() {
        PropertyMap map = configuration.getMap(DriftConfigurationDefinition.PROP_BASEDIR);
        if (map == null) {
            return null;
        }

        String valueContext = map.getSimpleValue(DriftConfigurationDefinition.PROP_BASEDIR_VALUECONTEXT, null);
        String valueName = map.getSimpleValue(DriftConfigurationDefinition.PROP_BASEDIR_VALUENAME, null);

        BaseDirValueContext valueContextEnum;

        if (valueContext == null) {
            throw new NullPointerException("valueContext is null");
        } else {
            try {
                valueContextEnum = BaseDirValueContext.valueOf(valueContext);
            } catch (Exception e) {
                throw new IllegalArgumentException("Invalid valueContext: " + valueContext);
            }
        }

        if (valueName == null) {
            throw new NullPointerException("valueName is null");
        }

        return new BaseDirectory(valueContextEnum, valueName);
    }

    public void setBasedir(BaseDirectory basedir) {
        if (basedir == null) {
            throw new NullPointerException("basedir is null");
        }
        if (basedir.getValueContext() == null) {
            throw new NullPointerException("valueContext is null");
        }
        if (basedir.getValueName() == null) {
            throw new NullPointerException("valueName is null");
        }

        String valueContext = basedir.getValueContext().name();
        String valueName = basedir.getValueName();

        PropertyMap basedirMap = new PropertyMap(DriftConfigurationDefinition.PROP_BASEDIR);
        basedirMap.put(new PropertySimple(DriftConfigurationDefinition.PROP_BASEDIR_VALUECONTEXT, valueContext));
        basedirMap.put(new PropertySimple(DriftConfigurationDefinition.PROP_BASEDIR_VALUENAME, valueName));

        configuration.put(basedirMap);
    }

    private Long getIntervalProperty() {
        return Long.parseLong(configuration.getSimpleValue(DriftConfigurationDefinition.PROP_INTERVAL, String
            .valueOf(DriftConfigurationDefinition.DEFAULT_INTERVAL)));
    }

    private void setIntervalProperty(Long interval) {
        configuration.put(new PropertySimple(DriftConfigurationDefinition.PROP_INTERVAL, interval.toString()));
    }

    private boolean getPinnedProperty() {
        return Boolean.valueOf(configuration.getSimpleValue(DriftConfigurationDefinition.PROP_PINNED, "false"));
    }

    private void setPinnedProperty(boolean pinned) {
        configuration.put(new PropertySimple(DriftConfigurationDefinition.PROP_PINNED, pinned));
    }

    private DriftHandlingMode getDriftHandlingModeProperty() {
        return DriftHandlingMode.valueOf(configuration.getSimpleValue(
            DriftConfigurationDefinition.PROP_DRIFT_HANDLING_MODE,
            DriftConfigurationDefinition.DEFAULT_DRIFT_HANDLING_MODE.name()));
    }

    private void setDriftHandlingModeProperty(DriftHandlingMode mode) {
        configuration.put(new PropertySimple(DriftConfigurationDefinition.PROP_DRIFT_HANDLING_MODE, mode.name()));
    }

    private boolean getIsEnabledProperty() {
        return configuration.getSimpleValue(DriftConfigurationDefinition.PROP_ENABLED,
            String.valueOf(DriftConfigurationDefinition.DEFAULT_ENABLED)).equals("true");
    }

    private void setEnabledProperty(boolean enabled) {
        configuration.put(new PropertySimple(DriftConfigurationDefinition.PROP_ENABLED, String.valueOf(enabled)));
    }

    public List<Filter> getIncludes() {
        return getFilters(DriftConfigurationDefinition.PROP_INCLUDES);
    }

    public List<Filter> getExcludes() {
        return getFilters(DriftConfigurationDefinition.PROP_EXCLUDES);
    }

    public void addInclude(Filter filter) {
        PropertyList filtersList = configuration.getList(DriftConfigurationDefinition.PROP_INCLUDES);
        if (filtersList == null) {
            // this is going to be our first include filter - make sure we create an initial list and put it in the config
            filtersList = new PropertyList(DriftConfigurationDefinition.PROP_INCLUDES);
            configuration.put(filtersList);
        }

        PropertyMap filterMap = new PropertyMap(DriftConfigurationDefinition.PROP_INCLUDES_INCLUDE);
        filterMap.put(new PropertySimple(DriftConfigurationDefinition.PROP_PATH, filter.getPath()));
        filterMap.put(new PropertySimple(DriftConfigurationDefinition.PROP_PATTERN, filter.getPattern()));
        filtersList.add(filterMap);
    }

    public void addExclude(Filter filter) {
        PropertyList filtersList = configuration.getList(DriftConfigurationDefinition.PROP_EXCLUDES);
        if (filtersList == null) {
            // this is going to be our first include filter - make sure we create an initial list and put it in the config
            filtersList = new PropertyList(DriftConfigurationDefinition.PROP_EXCLUDES);
            configuration.put(filtersList);
        }

        PropertyMap filterMap = new PropertyMap(DriftConfigurationDefinition.PROP_EXCLUDES_EXCLUDE);
        filterMap.put(new PropertySimple(DriftConfigurationDefinition.PROP_PATH, filter.getPath()));
        filterMap.put(new PropertySimple(DriftConfigurationDefinition.PROP_PATTERN, filter.getPattern()));
        filtersList.add(filterMap);
    }

    private List<Filter> getFilters(String type) {
        PropertyList filtersListProperty = configuration.getList(type);
        if (filtersListProperty == null) {
            return emptyList();
        }

        List<Filter> filters = new ArrayList<Filter>();
        for (Property property : filtersListProperty.getList()) {
            PropertyMap filter = (PropertyMap) property;
            filters.add(new Filter(filter.getSimpleValue(DriftConfigurationDefinition.PROP_PATH, ""), filter
                .getSimpleValue(DriftConfigurationDefinition.PROP_PATTERN, "")));
        }

        return filters;
    }
}<|MERGE_RESOLUTION|>--- conflicted
+++ resolved
@@ -102,14 +102,6 @@
     private Resource resource = null;
 
     @ManyToOne(optional = true, fetch = LAZY)
-<<<<<<< HEAD
-=======
-    //    @JoinTable(
-    //        name = "RHQ_DRIFT_TEMPLATE_CONFIG_MAP",
-    //        joinColumns = {@JoinColumn(name = "DRIFT_CONFIG_ID", nullable = true)},
-    //        inverseJoinColumns = {@JoinColumn(name = "DRIFT_DEF_TEMPLATE_ID", nullable = true)}
-    //    )
->>>>>>> 00bb917f
     @JoinColumn(name = "DRIFT_DEF_TEMPLATE_ID", referencedColumnName = "ID", nullable = true)
     private DriftDefinitionTemplate template;
 
