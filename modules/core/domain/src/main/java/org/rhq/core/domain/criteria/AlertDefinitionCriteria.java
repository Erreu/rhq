--- conflicted
+++ resolved
@@ -54,14 +54,10 @@
     private List<Integer> filterResourceGroupIds; // requires overrides
     private Boolean filterEnabled;
     private Boolean filterDeleted = false; // find enabled definitions by default
-<<<<<<< HEAD
     private NonBindingOverrideFilter filterResourceOnly; // requires overrides - finds only those associated with a resource
     private NonBindingOverrideFilter filterResourceTypeOnly; // requires overrides - finds only alert templates
-
-=======
     private List<String> filterNotificationSenderNames;
     
->>>>>>> 7fbb1b07
     private boolean fetchAlerts;
     private boolean fetchGroupAlertDefinition;
     private boolean fetchConditions;
@@ -77,17 +73,13 @@
         filterOverrides.put("alertTemplateResourceTypeId", "resourceType.id = ?");
         filterOverrides.put("alertTemplateResourceTypeName", "resourceType.name like ?");
         filterOverrides.put("resourceIds", "resource.id IN ( ? )");
-<<<<<<< HEAD
         filterOverrides.put("resourceGroupIds", "resourceGroup.id IN ( ? )");
         filterOverrides.put("resourceOnly", "resource IS NOT NULL");
         filterOverrides.put("resourceTypeOnly", "resourceType IS NOT NULL");
-=======
-        filterOverrides.put("resourceGroupIds", "resourceGroup.id IN ( ? )");        
         filterOverrides.put("notificationSenderNames", "id IN (" +
                                 "SELECT notif.alertDefinition.id FROM AlertNotification notif " +
                                 "WHERE notif.senderName IN ( ? ))");
         filterOverrides.put("filterIds", "id IN ( ? )");
->>>>>>> 7fbb1b07
     }
 
     @Override
@@ -143,7 +135,6 @@
         this.filterDeleted = filterDeleted;
     }
 
-<<<<<<< HEAD
     public void addFilterResourceOnly(boolean filterResourceOnly) {
         this.filterResourceOnly = (filterResourceOnly ? NonBindingOverrideFilter.ON : NonBindingOverrideFilter.OFF);
     }
@@ -153,13 +144,11 @@
             : NonBindingOverrideFilter.OFF);
     }
 
-=======
     public void addFilterNotificationNames(String... notificationNames) {
         fetchAlertNotifications(true);
         this.filterNotificationSenderNames = Arrays.asList(notificationNames);
     }
     
->>>>>>> 7fbb1b07
     public void fetchAlerts(boolean fetchAlerts) {
         this.fetchAlerts = fetchAlerts;
     }
