/*
 * RHQ Management Platform
 * Copyright (C) 2005-2008 Red Hat, Inc.
 * All rights reserved.
 *
 * This program is free software; you can redistribute it and/or modify
 * it under the terms of the GNU General Public License, version 2, as
 * published by the Free Software Foundation, and/or the GNU Lesser
 * General Public License, version 2.1, also as published by the Free
 * Software Foundation.
 *
 * This program is distributed in the hope that it will be useful,
 * but WITHOUT ANY WARRANTY; without even the implied warranty of
 * MERCHANTABILITY or FITNESS FOR A PARTICULAR PURPOSE. See the
 * GNU General Public License and the GNU Lesser General Public License
 * for more details.
 *
 * You should have received a copy of the GNU General Public License
 * and the GNU Lesser General Public License along with this program;
 * if not, write to the Free Software Foundation, Inc.,
 * 51 Franklin Street, Fifth Floor, Boston, MA 02110-1301, USA.
 */
package org.rhq.core.domain.authz;

import java.io.Serializable;
import java.util.HashSet;
import java.util.Set;

import javax.persistence.Column;
import javax.persistence.Entity;
import javax.persistence.FetchType;
import javax.persistence.GeneratedValue;
import javax.persistence.GenerationType;
import javax.persistence.Id;
import javax.persistence.JoinColumn;
import javax.persistence.JoinTable;
import javax.persistence.ManyToMany;
import javax.persistence.NamedQueries;
import javax.persistence.NamedQuery;
import javax.persistence.OneToMany;
import javax.persistence.SequenceGenerator;
import javax.persistence.Table;

import org.hibernate.annotations.Cascade;
import org.hibernate.annotations.CascadeType;
import org.hibernate.annotations.CollectionOfElements;
import org.jetbrains.annotations.NotNull;

import org.rhq.core.domain.auth.Subject;

/**
 * A role has zero or more {@link org.rhq.core.domain.resource.group.ResourceGroup}s assigned to it. You can assign a
 * role to zero or more {@link Subject}s. A role defines a set of {@link Permission}s that the assigned {@link Subject}s
 * are authorized for in order to operate on the given resources in the assigned
 * {@link org.rhq.core.domain.resource.group.ResourceGroup}s.
 *
 * @author Greg Hinkle
 */
@Entity
@NamedQueries( { //
@NamedQuery(name = Role.QUERY_FIND_BY_IDS, query = "SELECT r FROM Role AS r WHERE r.id IN ( :ids )"), //
    @NamedQuery(name = Role.QUERY_FIND_ALL, query = "SELECT r FROM Role AS r"), //
    @NamedQuery(name = Role.QUERY_FIND_AVAILABLE_ROLES_WITH_EXCLUDES, query = "" //
        + "   SELECT DISTINCT r " //
        + "     FROM Role AS r " //
        + "LEFT JOIN r.subjects AS s " //
        + "    WHERE r.id NOT IN ( SELECT rr.id " //
        + "                          FROM Subject ss " //
        + "                          JOIN ss.roles AS rr " //
        + "                         WHERE ss.id = :subjectId ) " //
        + "      AND r.id NOT IN ( :excludes )"), //
    @NamedQuery(name = Role.QUERY_FIND_AVAILABLE_ROLES, query = "" //
        + "   SELECT DISTINCT r " //
        + "     FROM Role AS r " //
        + "LEFT JOIN r.subjects AS s " //
        + "    WHERE r.id NOT IN ( SELECT rr.id " //
        + "                          FROM Subject ss " //
        + "                          JOIN ss.roles AS rr " //
        + "                         WHERE ss.id = :subjectId )"), //
    @NamedQuery(name = Role.QUERY_DYNAMIC_CONFIG_VALUES, query = "" //
        + "SELECT r.name, r.name FROM Role AS r")
})
@SequenceGenerator(name = "RHQ_ROLE_ID_SEQ", sequenceName = "RHQ_ROLE_ID_SEQ")
@Table(name = "RHQ_ROLE")
public class Role implements Serializable {
    public static final String QUERY_FIND_ALL = "Role.findAll";
    public static final String QUERY_FIND_BY_IDS = "Role.findByIds";
    public static final String QUERY_FIND_AVAILABLE_ROLES_WITH_EXCLUDES = "Role.findAvailableRolesWithExcludes";
    public static final String QUERY_FIND_AVAILABLE_ROLES = "Role.findAvailableRoles";

    public static final String QUERY_DYNAMIC_CONFIG_VALUES = "Role.dynamicConfigValues";

    private static final long serialVersionUID = 1L;

    @Column(name = "ID", nullable = false)
    @GeneratedValue(strategy = GenerationType.AUTO, generator = "RHQ_ROLE_ID_SEQ")
    @Id
    private Integer id;

    @Column(name = "NAME", nullable = false)
    private String name;

    @Column(name = "DESCRIPTION")
    private String description;

    @Column(name = "FSYSTEM")
    private Boolean fsystem;

    @ManyToMany(mappedBy = "roles")
    private java.util.Set<Subject> subjects = new HashSet<Subject>();

    @ManyToMany(mappedBy = "roles")
    private java.util.Set<org.rhq.core.domain.resource.group.ResourceGroup> resourceGroups = new HashSet<org.rhq.core.domain.resource.group.ResourceGroup>();

    @Cascade( { CascadeType.ALL })
    @CollectionOfElements(fetch = FetchType.EAGER)
    @Column(name = "operation")
    @JoinTable(name = "RHQ_PERMISSION", joinColumns = @JoinColumn(name = "ROLE_ID"))
    private Set<Permission> permissions = new HashSet<Permission>();

<<<<<<< HEAD
    @OneToMany(mappedBy = "role", cascade = javax.persistence.CascadeType.ALL)
    private Set<RoleNotification> roleNotifications = new HashSet<RoleNotification>();

    public Role() {
=======
    protected Role() {
>>>>>>> 3b99cb54
        fsystem = Boolean.FALSE;
    }

    public Role(@NotNull String name) {
        this();
        this.name = name;
    }

    public Integer getId() {
        return this.id;
    }

    public void setId(Integer id) {
        this.id = id;
    }

    @NotNull
    public String getName() {
        return this.name;
    }

    public void setName(@NotNull String name) {
        this.name = name;
    }

    public String getDescription() {
        return this.description;
    }

    public void setDescription(String description) {
        this.description = description;
    }

    public Boolean getFsystem() {
        return this.fsystem;
    }

    public void setFsystem(Boolean fsystem) {
        this.fsystem = fsystem;
    }

    public Set<Permission> getPermissions() {
        return this.permissions;
    }

    public void setPermissions(Set<Permission> permissions) {
        this.permissions.clear();
        if (permissions != null) {
            this.permissions.addAll(permissions);
        }
    }

    public void addPermission(Permission permission) {
        // permission.setRole(this);
        this.permissions.add(permission);
    }

    public boolean removePermission(Permission permission) {
        return this.permissions.remove(permission);
    }

    public java.util.Set<Subject> getSubjects() {
        return subjects;
    }

    public void setSubjects(Set<Subject> subjects) {
        this.subjects = subjects;
    }

    public void addSubject(Subject subject) {
        if (this.subjects == null) {
            this.subjects = new HashSet<Subject>();
        }

        subject.addRole(this);
        this.subjects.add(subject);
    }

    public void removeSubject(Subject subject) {
        if (this.subjects == null) {
            this.subjects = new HashSet<Subject>();
        }

        subject.removeRole(this);
        this.subjects.remove(subject);
    }

    public Set<org.rhq.core.domain.resource.group.ResourceGroup> getResourceGroups() {
        return resourceGroups;
    }

    public void setResourceGroups(Set<org.rhq.core.domain.resource.group.ResourceGroup> resourceGroups) {
        this.resourceGroups = resourceGroups;
    }

    public void addResourceGroup(org.rhq.core.domain.resource.group.ResourceGroup resourceGroup) {
        if (this.resourceGroups == null) {
            this.resourceGroups = new HashSet<org.rhq.core.domain.resource.group.ResourceGroup>();
        }

        resourceGroup.addRole(this);
        this.resourceGroups.add(resourceGroup);
    }

    public void removeResourceGroup(org.rhq.core.domain.resource.group.ResourceGroup resourceGroup) {
        if (this.resourceGroups == null) {
            this.resourceGroups = new HashSet<org.rhq.core.domain.resource.group.ResourceGroup>();
        }

        resourceGroup.removeRole(this);
        this.resourceGroups.remove(resourceGroup);
    }

    public int getMemberCount() {
        int count = 0;
        for (Subject member : getSubjects()) {
            if (member.getFsystem() == false && member.getFactive() == true) {
                count++;
            }
        }
        return count;
    }

    @Override
    public String toString() {
        return "org.rhq.core.domain.authz.Role[id=" + id + ", name=" + name + "]";
    }

    @Override
    public boolean equals(Object o) {
        if (this == o) {
            return true;
        }

        if ((o == null) || !(o instanceof Role)) {
            return false;
        }

        Role role = (Role) o;

        return name.equals(role.name);
    }

    @Override
    public int hashCode() {
        return name.hashCode();
    }
}<|MERGE_RESOLUTION|>--- conflicted
+++ resolved
@@ -118,14 +118,7 @@
     @JoinTable(name = "RHQ_PERMISSION", joinColumns = @JoinColumn(name = "ROLE_ID"))
     private Set<Permission> permissions = new HashSet<Permission>();
 
-<<<<<<< HEAD
-    @OneToMany(mappedBy = "role", cascade = javax.persistence.CascadeType.ALL)
-    private Set<RoleNotification> roleNotifications = new HashSet<RoleNotification>();
-
     public Role() {
-=======
-    protected Role() {
->>>>>>> 3b99cb54
         fsystem = Boolean.FALSE;
     }
 
