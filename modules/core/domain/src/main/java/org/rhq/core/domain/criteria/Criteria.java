/*
 * RHQ Management Platform
 * Copyright (C) 2005-2010 Red Hat, Inc.
 * All rights reserved.
 *
 * This program is free software; you can redistribute it and/or modify
 * it under the terms of the GNU General Public License, version 2, as
 * published by the Free Software Foundation, and/or the GNU Lesser
 * General Public License, version 2.1, also as published by the Free
 * Software Foundation.
 *
 * This program is distributed in the hope that it will be useful,
 * but WITHOUT ANY WARRANTY; without even the implied warranty of
 * MERCHANTABILITY or FITNESS FOR A PARTICULAR PURPOSE. See the
 * GNU General Public License and the GNU Lesser General Public License
 * for more details.
 *
 * You should have received a copy of the GNU General Public License
 * and the GNU Lesser General Public License along with this program;
 * if not, write to the Free Software Foundation, Inc.,
 * 51 Franklin Street, Fifth Floor, Boston, MA 02110-1301, USA.
 */
package org.rhq.core.domain.criteria;

import org.rhq.core.client.GwtClientUtility;
import org.rhq.core.domain.authz.Permission;
import org.rhq.core.domain.util.PageControl;

import javax.xml.bind.annotation.XmlAccessType;
import javax.xml.bind.annotation.XmlAccessorType;

import java.io.Serializable;
import java.util.ArrayList;
import java.util.Arrays;
import java.util.HashMap;
import java.util.List;
import java.util.Map;

/**
 * @author Joseph Marques
 */
@XmlAccessorType(XmlAccessType.FIELD)
public abstract class Criteria implements Serializable {

    public enum Type {
        FILTER, FETCH, SORT;
    }

    private static final long serialVersionUID = 1L;

    private Integer pageNumber;
    private Integer pageSize;

    private boolean filtersOptional;
    private boolean caseSensitive;
    private List<Permission> requiredPermissions;
    private boolean strict;

    protected Map<String, String> filterOverrides;
    protected Map<String, String> sortOverrides;
    protected PageControl pageControlOverrides;

    private List<String> orderingFieldNames;
    private String alias;

    //added no args constructor for bean and JAXB requirement
    @SuppressWarnings("unused")
    public Criteria() {
    }

    public Criteria(Class<?> persistentClass) {
        filterOverrides = new HashMap<String, String>();
        sortOverrides = new HashMap<String, String>();

        orderingFieldNames = new ArrayList<String>();

        /*
         * reasonably large default, but prevent accidentally returning 100K objects
         * unless you use the setPaging method to explicit denote you want that many
         */
        setPaging(0, 200);
    }

    public abstract Class getPersistentClass();

    public Integer getPageNumber() {
        return pageNumber;
    }

    public Integer getPageSize() {
        return pageSize;
    }

<<<<<<< HEAD
    public List<String> getOrderingFieldNames() {
        return orderingFieldNames;
=======
    public Map<String, Object> getFilterFields() {
        Map<String, Object> results = new HashMap<String, Object>();
        for (Field filterField : getFields(Type.FILTER)) {
            Object filterFieldValue = null;
            try {
                filterFieldValue = filterField.get(this);
            } catch (IllegalAccessException iae) {
                throw new RuntimeException(iae);
            }
            if (filterFieldValue != null) {
                results.put(getCleansedFieldName(filterField, 6), filterFieldValue);
            }
        }

        if (LOG.isDebugEnabled()) {
            for (Map.Entry<String, Object> entries : results.entrySet()) {
                LOG.debug("Filter: (" + entries.getKey() + ", " + entries.getValue() + ")");
            }
        }
        return results;
>>>>>>> 3b99cb54
    }

    public String getJPQLFilterOverride(String fieldName) {
        return filterOverrides.get(fieldName);
    }

    public String getJPQLSortOverride(String fieldName) {
        return sortOverrides.get(fieldName);
    }

    public PageControl getPageControlOverrides() {
        return pageControlOverrides;
    }

<<<<<<< HEAD
=======
    public List<String> getFetchFields() {
        List<String> results = new ArrayList<String>();
        for (Field fetchField : getFields(Type.FETCH)) {
            Object fetchFieldValue = null;
            try {
                fetchField.setAccessible(true);
                fetchFieldValue = fetchField.get(this);
            } catch (IllegalAccessException iae) {
                throw new RuntimeException(iae);
            }
            if (fetchFieldValue != null) {
                boolean shouldFetch = ((Boolean) fetchFieldValue).booleanValue();
                if (shouldFetch) {
                    results.add(getCleansedFieldName(fetchField, 5));
                }
            }
        }
        if (LOG.isDebugEnabled()) {
            for (String entry : results) {
                LOG.debug("Fetch: (" + entry + ")");
            }
        }
        return results;
    }

>>>>>>> 3b99cb54
    protected void addSortField(String fieldName) {
        orderingFieldNames.add("sort" + Character.toUpperCase(fieldName.charAt(0)) + fieldName.substring(1));
    }

    public void setPaging(int pageNumber, int pageSize) {
        this.pageNumber = pageNumber;
        this.pageSize = pageSize;
    }

    /*
     * If the pageControl is set, then this criteria object will completely ignore any
     * calls made to setPaging(pageNumber, pageSize) as well as addSortField(fieldName), 
     * which is useful from a server-side calling context where the PageControl object
     * will already have been created for you by the extensions at the JSF layer.
     */
    public void setPageControl(PageControl pageControl) {
        this.pageControlOverrides = pageControl;
    }

    public void clearPaging() {
        PageControl unlimited = PageControl.getUnlimitedInstance();
        this.pageNumber = unlimited.getPageNumber();
        this.pageSize = unlimited.getPageSize();
        this.pageControlOverrides = null;
    }

    /*
     * If set to true, then results will come back if they match ANY filter;
     * Default is 'false', which means results must match all set filters.
     */
    public void setFiltersOptional(boolean filtersOptional) {
        this.filtersOptional = filtersOptional;
    }

    public boolean isFiltersOptional() {
        return filtersOptional;
    }

    /*
     * If set to true, string-based filters will use case-sensitive matching;
     * Default is 'false', which means results will match case-insensitively
     */
    public void setCaseSensitive(boolean caseSensitive) {
        this.caseSensitive = caseSensitive;
    }

    public boolean isCaseSensitive() {
        return this.caseSensitive;
    }

    /*
     * If set to true, string-based filters will use exact string matches;
     * Default is 'false', which means we'll fuzzy match 
     */
    public void setStrict(boolean strict) {
        this.strict = strict;
    }

    public boolean isStrict() {
        return this.strict;
    }

    /** subclasses should override as necessary */
    public boolean isInventoryManagerRequired() {
        return false;
    }

    /** subclasses should override as necessary */
    public boolean isSecurityManagerRequired() {
        return false;
    }

    /**
     * @return the permissions required by the user on any applicable objects. Typically resource permissions
     * needed by the user on returned resources or resource related data.
     */
    public List<Permission> getRequiredPermissions() {
        return requiredPermissions;
    }

    /**
     * @param requiredPermissions the permissions required by the user on any applicable objects.
     * Typically resource permissions needed by the user on returned resources or resource related data.
     */
    public void addRequiredPermissions(Permission... requiredPermissions) {
        this.requiredPermissions = Arrays.asList(requiredPermissions);
    }

<<<<<<< HEAD
=======
    public PageControl getPageControl() {
        PageControl pc = null;

        if (pageControlOverrides != null) {
            pc = pageControlOverrides;
        } else {
            if (pageNumber == null || pageSize == null) {
                pc = PageControl.getUnlimitedInstance();
            } else {
                pc = new PageControl(pageNumber, pageSize);
            }
            for (String fieldName : orderingFieldNames) {
                for (Field sortField : getFields(Type.SORT)) {
                    if (sortField.getName().equals(fieldName) == false) {
                        continue;
                    }
                    Object sortFieldValue = null;
                    try {
                        sortFieldValue = sortField.get(this);
                    } catch (IllegalAccessException iae) {
                        throw new RuntimeException(iae);
                    }
                    if (sortFieldValue != null) {
                        PageOrdering pageOrdering = (PageOrdering) sortFieldValue;
                        pc.addDefaultOrderingField(getCleansedFieldName(sortField, 4), pageOrdering);
                    }
                }
            }
        }
        if (LOG.isDebugEnabled()) {
            LOG.debug("Page Control: " + pc);
        }
        return pc;
    }
>>>>>>> 3b99cb54



    public String getAlias() {
        if (this.alias == null) {
            // Base alias on persistent class's name: org.rhq.core.domain.ResourceType -> "resourcetype"
            String classSimpleName = GwtClientUtility.getSimpleName(getPersistentClass());
            this.alias = classSimpleName.toLowerCase();
        }
        return this.alias;
    }
}<|MERGE_RESOLUTION|>--- conflicted
+++ resolved
@@ -91,31 +91,8 @@
         return pageSize;
     }
 
-<<<<<<< HEAD
     public List<String> getOrderingFieldNames() {
         return orderingFieldNames;
-=======
-    public Map<String, Object> getFilterFields() {
-        Map<String, Object> results = new HashMap<String, Object>();
-        for (Field filterField : getFields(Type.FILTER)) {
-            Object filterFieldValue = null;
-            try {
-                filterFieldValue = filterField.get(this);
-            } catch (IllegalAccessException iae) {
-                throw new RuntimeException(iae);
-            }
-            if (filterFieldValue != null) {
-                results.put(getCleansedFieldName(filterField, 6), filterFieldValue);
-            }
-        }
-
-        if (LOG.isDebugEnabled()) {
-            for (Map.Entry<String, Object> entries : results.entrySet()) {
-                LOG.debug("Filter: (" + entries.getKey() + ", " + entries.getValue() + ")");
-            }
-        }
-        return results;
->>>>>>> 3b99cb54
     }
 
     public String getJPQLFilterOverride(String fieldName) {
@@ -130,34 +107,6 @@
         return pageControlOverrides;
     }
 
-<<<<<<< HEAD
-=======
-    public List<String> getFetchFields() {
-        List<String> results = new ArrayList<String>();
-        for (Field fetchField : getFields(Type.FETCH)) {
-            Object fetchFieldValue = null;
-            try {
-                fetchField.setAccessible(true);
-                fetchFieldValue = fetchField.get(this);
-            } catch (IllegalAccessException iae) {
-                throw new RuntimeException(iae);
-            }
-            if (fetchFieldValue != null) {
-                boolean shouldFetch = ((Boolean) fetchFieldValue).booleanValue();
-                if (shouldFetch) {
-                    results.add(getCleansedFieldName(fetchField, 5));
-                }
-            }
-        }
-        if (LOG.isDebugEnabled()) {
-            for (String entry : results) {
-                LOG.debug("Fetch: (" + entry + ")");
-            }
-        }
-        return results;
-    }
-
->>>>>>> 3b99cb54
     protected void addSortField(String fieldName) {
         orderingFieldNames.add("sort" + Character.toUpperCase(fieldName.charAt(0)) + fieldName.substring(1));
     }
@@ -245,46 +194,6 @@
     public void addRequiredPermissions(Permission... requiredPermissions) {
         this.requiredPermissions = Arrays.asList(requiredPermissions);
     }
-
-<<<<<<< HEAD
-=======
-    public PageControl getPageControl() {
-        PageControl pc = null;
-
-        if (pageControlOverrides != null) {
-            pc = pageControlOverrides;
-        } else {
-            if (pageNumber == null || pageSize == null) {
-                pc = PageControl.getUnlimitedInstance();
-            } else {
-                pc = new PageControl(pageNumber, pageSize);
-            }
-            for (String fieldName : orderingFieldNames) {
-                for (Field sortField : getFields(Type.SORT)) {
-                    if (sortField.getName().equals(fieldName) == false) {
-                        continue;
-                    }
-                    Object sortFieldValue = null;
-                    try {
-                        sortFieldValue = sortField.get(this);
-                    } catch (IllegalAccessException iae) {
-                        throw new RuntimeException(iae);
-                    }
-                    if (sortFieldValue != null) {
-                        PageOrdering pageOrdering = (PageOrdering) sortFieldValue;
-                        pc.addDefaultOrderingField(getCleansedFieldName(sortField, 4), pageOrdering);
-                    }
-                }
-            }
-        }
-        if (LOG.isDebugEnabled()) {
-            LOG.debug("Page Control: " + pc);
-        }
-        return pc;
-    }
->>>>>>> 3b99cb54
-
-
 
     public String getAlias() {
         if (this.alias == null) {
