--- conflicted
+++ resolved
@@ -22,19 +22,19 @@
  */
 package org.rhq.core.domain.criteria;
 
-import org.rhq.core.client.GwtClientUtility;
-import org.rhq.core.domain.authz.Permission;
-import org.rhq.core.domain.util.PageControl;
-
-import javax.xml.bind.annotation.XmlAccessType;
-import javax.xml.bind.annotation.XmlAccessorType;
-
 import java.io.Serializable;
 import java.util.ArrayList;
 import java.util.Arrays;
 import java.util.HashMap;
 import java.util.List;
 import java.util.Map;
+
+import javax.xml.bind.annotation.XmlAccessType;
+import javax.xml.bind.annotation.XmlAccessorType;
+
+import org.rhq.core.client.GwtClientUtility;
+import org.rhq.core.domain.authz.Permission;
+import org.rhq.core.domain.util.PageControl;
 
 /**
  * @author Joseph Marques
@@ -62,13 +62,8 @@
     private List<String> orderingFieldNames;
     private String alias;
 
-<<<<<<< HEAD
-    //added no args constructor for bean and JAXB requirement
-    @SuppressWarnings("unused")
-=======
     private String searchExpression;
 
->>>>>>> db755e17
     public Criteria() {
 
         this.filterOverrides = new HashMap<String, String>();
@@ -83,7 +78,7 @@
         setPaging(0, 200);
     }
 
-    public abstract Class getPersistentClass();
+    public abstract Class<?> getPersistentClass();
 
     public Integer getPageNumber() {
         return pageNumber;
