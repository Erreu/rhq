/*
 * RHQ Management Platform
 * Copyright (C) 2005-2008 Red Hat, Inc.
 * All rights reserved.
 *
 * This program is free software; you can redistribute it and/or modify
 * it under the terms of the GNU General Public License as published by
 * the Free Software Foundation version 2 of the License.
 *
 * This program is distributed in the hope that it will be useful,
 * but WITHOUT ANY WARRANTY; without even the implied warranty of
 * MERCHANTABILITY or FITNESS FOR A PARTICULAR PURPOSE. See the
 * GNU General Public License for more details.
 *
 * You should have received a copy of the GNU General Public License
 * along with this program; if not, write to the Free Software
 * Foundation, Inc., 675 Mass Ave, Cambridge, MA 02139, USA.
 */
package org.rhq.enterprise.agent;

import java.io.File;
import java.util.Properties;

import org.testng.annotations.Test;

import org.jboss.remoting.InvokerLocator;
import org.jboss.remoting.security.SSLSocketBuilder;

import org.rhq.enterprise.communications.ServiceContainerConfigurationConstants;
import org.rhq.enterprise.communications.command.CommandResponse;
import org.rhq.enterprise.communications.command.impl.identify.IdentifyCommand;
import org.rhq.enterprise.communications.command.impl.identify.IdentifyCommandResponse;

/**
 * This tests the communications layer in the agent.
 *
 * @author John Mazzitelli
 */
@Test(groups = "agent.comm")
public class AgentComm2Test extends AgentCommTestBase {
    private static final boolean ENABLE_TESTS = true;

    /**
     * Show that the agent will create the keystore when just the agent is secured (but the server is not).
     *
     * @throws Exception
     */
    @Test(enabled = ENABLE_TESTS)
    public void testCreateKeystoreSecureAgent() throws Exception {
        Properties props1 = new Properties();
        setServerLocatorUriProperties(props1, "socket", "127.0.0.1", AGENT2_SERVER_BIND_PORT, null);
        props1.setProperty(ServiceContainerConfigurationConstants.CONNECTOR_TRANSPORT, "sslsocket");
        props1.setProperty(ServiceContainerConfigurationConstants.CONNECTOR_BIND_PORT, AGENT1_COMM_CONNECTOR_BIND_PORT);

        m_agent1Test.setConfigurationOverrides(props1);

        File keystore1 = new File("target/testdata/keystore.dat");
        keystore1.delete();
        assert !keystore1.exists() : "Strange - we deleted the keystore but it still exists";

        m_agent1Test.createAgent(true);

        assert keystore1.exists() : "The agent failed to create its keystore upon startup";
    }

    /**
     * Show that the agent will create the keystore when just the server is secured (but the agent is not).
     *
     * @throws Exception
     */
    @Test(enabled = ENABLE_TESTS)
    public void testCreateKeystoreSecureServer() throws Exception {
        Properties props1 = new Properties();
        setServerLocatorUriProperties(props1, "sslsocket", "127.0.0.1", AGENT2_SERVER_BIND_PORT, null);
        props1.setProperty(ServiceContainerConfigurationConstants.CONNECTOR_TRANSPORT, "socket");
        props1.setProperty(ServiceContainerConfigurationConstants.CONNECTOR_BIND_PORT, AGENT1_COMM_CONNECTOR_BIND_PORT);

        m_agent1Test.setConfigurationOverrides(props1);

        File keystore1 = new File("target/testdata/keystore.dat");
        keystore1.delete();
        assert !keystore1.exists() : "Strange - we deleted the keystore but it still exists";

        m_agent1Test.createAgent(true);

        assert keystore1.exists() : "The agent failed to create its keystore upon startup";
    }

    /**
     * Sends a secure message from one remote server to another with server authentication on without a truststore to
     * see the failure actually occurs.
     *
     * @throws Exception
     */
    @Test(enabled = ENABLE_TESTS)
    public void testSendSecureMessageServerAuthFailure() throws Exception {
        Properties props1 = new Properties();
        setServerLocatorUriProperties(props1, "sslsocket", "127.0.0.1", AGENT2_SERVER_BIND_PORT, null);
        props1.setProperty(ServiceContainerConfigurationConstants.CONNECTOR_TRANSPORT, "sslsocket");
        props1.setProperty(ServiceContainerConfigurationConstants.CONNECTOR_BIND_PORT, AGENT1_COMM_CONNECTOR_BIND_PORT);
        props1.setProperty(AgentConfigurationConstants.CLIENT_SENDER_SECURITY_SOCKET_PROTOCOL, "SSL");
        props1.setProperty(ServiceContainerConfigurationConstants.CONNECTOR_SECURITY_SOCKET_PROTOCOL, "SSL");
        props1.setProperty(AgentConfigurationConstants.CLIENT_SENDER_SECURITY_SERVER_AUTH_MODE, "false");
        props1.setProperty(ServiceContainerConfigurationConstants.CONNECTOR_SECURITY_CLIENT_AUTH_MODE,
            SSLSocketBuilder.CLIENT_AUTH_MODE_NONE);

        m_agent1Test.setConfigurationOverrides(props1);

        Properties props2 = new Properties();
        setServerLocatorUriProperties(props2, "sslsocket", "127.0.0.1", AGENT1_SERVER_BIND_PORT, null);
        props2.setProperty(ServiceContainerConfigurationConstants.CONNECTOR_TRANSPORT, "sslsocket");
        props2.setProperty(ServiceContainerConfigurationConstants.CONNECTOR_BIND_PORT, AGENT2_COMM_CONNECTOR_BIND_PORT);
        props2.setProperty(AgentConfigurationConstants.CLIENT_SENDER_SECURITY_SOCKET_PROTOCOL, "SSL");
        props2.setProperty(ServiceContainerConfigurationConstants.CONNECTOR_SECURITY_SOCKET_PROTOCOL, "SSL");
        props2.setProperty(AgentConfigurationConstants.CLIENT_SENDER_SECURITY_SERVER_AUTH_MODE, "true");
        props2.setProperty(ServiceContainerConfigurationConstants.CONNECTOR_SECURITY_CLIENT_AUTH_MODE,
            SSLSocketBuilder.CLIENT_AUTH_MODE_NONE);
        m_agent2Test.setConfigurationOverrides(props2);

        AgentMain agent1 = m_agent1Test.createAgent(true);
        AgentMain agent2 = m_agent2Test.createAgent(true);

        assert agent1.getConfiguration().getServerLocatorUri().startsWith("sslsocket:");
        assert agent2.getConfiguration().getServerLocatorUri().startsWith("sslsocket:");

        assert agent1.getServiceContainer().getConfiguration().getConnectorTransport().equals("sslsocket");
        assert agent2.getServiceContainer().getConfiguration().getConnectorTransport().equals("sslsocket");

        assert agent1.getServiceContainer().getConfiguration().getConnectorSecuritySocketProtocol().equals("SSL");
        assert agent2.getServiceContainer().getConfiguration().getConnectorSecuritySocketProtocol().equals("SSL");

        assert agent1.getConfiguration().getClientSenderSecuritySocketProtocol().equals("SSL");
        assert agent2.getConfiguration().getClientSenderSecuritySocketProtocol().equals("SSL");

        assert !agent1.getConfiguration().isClientSenderSecurityServerAuthMode();
        assert agent2.getConfiguration().isClientSenderSecurityServerAuthMode();

        IdentifyCommand command = new IdentifyCommand();
        CommandResponse cmdresponse;

        cmdresponse = agent1.getClientCommandSender().sendSynch(command);
        assert cmdresponse.isSuccessful() : "Should have been able to send - agent1 does not need to auth the server: "
            + cmdresponse;

        cmdresponse = agent2.getClientCommandSender().sendSynch(command);
        assert !cmdresponse.isSuccessful() : "Should not have been able to send - agent2 don't have a truststore to authenticate the server";

        return;
    }

    /**
     * Sends a secure message from one remote server to another with client authentication on without a keystore to see
     * the failure actually occurs.
     *
     * @throws Exception
     */
    @Test(enabled = ENABLE_TESTS)
    public void testSendSecureMessageClientAuthFailure() throws Exception {
        Properties props1 = new Properties();
        setServerLocatorUriProperties(props1, "sslsocket", "127.0.0.1", AGENT2_SERVER_BIND_PORT, null);
        props1.setProperty(ServiceContainerConfigurationConstants.CONNECTOR_TRANSPORT, "sslsocket");
        props1.setProperty(ServiceContainerConfigurationConstants.CONNECTOR_BIND_PORT, AGENT1_COMM_CONNECTOR_BIND_PORT);
        props1.setProperty(AgentConfigurationConstants.CLIENT_SENDER_SECURITY_KEYSTORE_FILE, "");
        props1.setProperty(AgentConfigurationConstants.CLIENT_SENDER_SECURITY_SOCKET_PROTOCOL, "SSL");
        props1.setProperty(ServiceContainerConfigurationConstants.CONNECTOR_SECURITY_SOCKET_PROTOCOL, "SSL");
        props1.setProperty(AgentConfigurationConstants.CLIENT_SENDER_SECURITY_SERVER_AUTH_MODE, "false");
        props1.setProperty(ServiceContainerConfigurationConstants.CONNECTOR_SECURITY_CLIENT_AUTH_MODE,
            SSLSocketBuilder.CLIENT_AUTH_MODE_NEED);

        m_agent1Test.setConfigurationOverrides(props1);

        Properties props2 = new Properties();
        setServerLocatorUriProperties(props2, "sslsocket", "127.0.0.1", AGENT1_SERVER_BIND_PORT, null);
        props2.setProperty(ServiceContainerConfigurationConstants.CONNECTOR_TRANSPORT, "sslsocket");
        props2.setProperty(ServiceContainerConfigurationConstants.CONNECTOR_BIND_PORT, AGENT2_COMM_CONNECTOR_BIND_PORT);
        props2.setProperty(AgentConfigurationConstants.CLIENT_SENDER_SECURITY_SOCKET_PROTOCOL, "SSL");
        props2.setProperty(ServiceContainerConfigurationConstants.CONNECTOR_SECURITY_SOCKET_PROTOCOL, "SSL");
        props2.setProperty(AgentConfigurationConstants.CLIENT_SENDER_SECURITY_SERVER_AUTH_MODE, "false");
        props2.setProperty(ServiceContainerConfigurationConstants.CONNECTOR_SECURITY_CLIENT_AUTH_MODE,
            SSLSocketBuilder.CLIENT_AUTH_MODE_WANT);
        m_agent2Test.setConfigurationOverrides(props2);

        AgentMain agent1 = m_agent1Test.createAgent(true);
        AgentMain agent2 = m_agent2Test.createAgent(true);

        assert agent1.getConfiguration().getServerLocatorUri().startsWith("sslsocket:");
        assert agent2.getConfiguration().getServerLocatorUri().startsWith("sslsocket:");

        assert agent1.getServiceContainer().getConfiguration().getConnectorTransport().equals("sslsocket");
        assert agent2.getServiceContainer().getConfiguration().getConnectorTransport().equals("sslsocket");

        assert agent1.getServiceContainer().getConfiguration().getConnectorSecuritySocketProtocol().equals("SSL");
        assert agent2.getServiceContainer().getConfiguration().getConnectorSecuritySocketProtocol().equals("SSL");

        assert agent1.getConfiguration().getClientSenderSecuritySocketProtocol().equals("SSL");
        assert agent2.getConfiguration().getClientSenderSecuritySocketProtocol().equals("SSL");

        assert agent1.getServiceContainer().getConfiguration().getConnectorSecurityClientAuthMode().equals(
            SSLSocketBuilder.CLIENT_AUTH_MODE_NEED);
        assert agent2.getServiceContainer().getConfiguration().getConnectorSecurityClientAuthMode().equals(
            SSLSocketBuilder.CLIENT_AUTH_MODE_WANT);

        IdentifyCommand command = new IdentifyCommand();
        CommandResponse cmdresponse;

        cmdresponse = agent1.getClientCommandSender().sendSynch(command);
        assert cmdresponse.isSuccessful() : "Should have been able to send - agent2 only 'wants' to auth clients, but is not required to: "
            + cmdresponse;

        cmdresponse = agent2.getClientCommandSender().sendSynch(command);
        assert !cmdresponse.isSuccessful() : "Should not have been able to send - agent1 'needs' client auth but it doesn't have a truststore to authenticate clients";

        return;
    }

    /**
     * Sends a secure message from one remote server to another - there will be no authentication, just encryption.
     *
     * @throws Exception
     */
    @Test(enabled = ENABLE_TESTS)
    public void testSendSecureMessageNoAuth() throws Exception {
        Properties props1 = new Properties();
        setServerLocatorUriProperties(props1, "sslsocket", "127.0.0.1", AGENT2_SERVER_BIND_PORT, null);
        props1.setProperty(ServiceContainerConfigurationConstants.CONNECTOR_TRANSPORT, "sslsocket");
        props1.setProperty(ServiceContainerConfigurationConstants.CONNECTOR_BIND_PORT, AGENT1_COMM_CONNECTOR_BIND_PORT);
        props1.setProperty(AgentConfigurationConstants.CLIENT_SENDER_SECURITY_SOCKET_PROTOCOL, "SSL");
        props1.setProperty(ServiceContainerConfigurationConstants.CONNECTOR_SECURITY_SOCKET_PROTOCOL, "SSL");
        props1.setProperty(AgentConfigurationConstants.CLIENT_SENDER_SECURITY_SERVER_AUTH_MODE, "false");
        props1.setProperty(ServiceContainerConfigurationConstants.CONNECTOR_SECURITY_CLIENT_AUTH_MODE,
            SSLSocketBuilder.CLIENT_AUTH_MODE_NONE);

        m_agent1Test.setConfigurationOverrides(props1);

        Properties props2 = new Properties();
        setServerLocatorUriProperties(props2, "sslsocket", "127.0.0.1", AGENT1_SERVER_BIND_PORT, null);
        props2.setProperty(ServiceContainerConfigurationConstants.CONNECTOR_TRANSPORT, "sslsocket");
        props2.setProperty(ServiceContainerConfigurationConstants.CONNECTOR_BIND_PORT, AGENT2_COMM_CONNECTOR_BIND_PORT);
        props2.setProperty(AgentConfigurationConstants.CLIENT_SENDER_SECURITY_SOCKET_PROTOCOL, "SSL");
        props2.setProperty(ServiceContainerConfigurationConstants.CONNECTOR_SECURITY_SOCKET_PROTOCOL, "SSL");
        props2.setProperty(AgentConfigurationConstants.CLIENT_SENDER_SECURITY_SERVER_AUTH_MODE, "false");
        props2.setProperty(ServiceContainerConfigurationConstants.CONNECTOR_SECURITY_CLIENT_AUTH_MODE,
            SSLSocketBuilder.CLIENT_AUTH_MODE_NONE);
        m_agent2Test.setConfigurationOverrides(props2);

        // side test - see the agent create the keystore when it starts
        File keystore1 = new File("target/testdata/keystore.dat");
        keystore1.delete();
        assert !keystore1.exists() : "Strange - we deleted the keystore but it still exists";

        AgentMain agent1 = m_agent1Test.createAgent(true);
        AgentMain agent2 = m_agent2Test.createAgent(true);

        assert keystore1.exists() : "The agent failed to create its keystore upon startup";

        assert agent1.getConfiguration().getServerLocatorUri().startsWith("sslsocket:");
        assert agent2.getConfiguration().getServerLocatorUri().startsWith("sslsocket:");

        assert agent1.getServiceContainer().getConfiguration().getConnectorTransport().equals("sslsocket");
        assert agent2.getServiceContainer().getConfiguration().getConnectorTransport().equals("sslsocket");

        assert agent1.getServiceContainer().getConfiguration().getConnectorSecuritySocketProtocol().equals("SSL");
        assert agent2.getServiceContainer().getConfiguration().getConnectorSecuritySocketProtocol().equals("SSL");

        assert agent1.getConfiguration().getClientSenderSecuritySocketProtocol().equals("SSL");
        assert agent2.getConfiguration().getClientSenderSecuritySocketProtocol().equals("SSL");

        IdentifyCommand command = new IdentifyCommand();
        CommandResponse cmdresponse;
        IdentifyCommandResponse response;

        cmdresponse = agent1.getClientCommandSender().sendSynch(command);
        assert cmdresponse.isSuccessful() : "Failed to send command from agent1 to agent2: " + cmdresponse;
        response = (IdentifyCommandResponse) cmdresponse;
        assert new InvokerLocator(response.getIdentification().getInvokerLocator()).getPort() == agent2
            .getServiceContainer().getConfiguration().getConnectorBindPort() : "Didn't get the identify of agent2 - what remoting server did we just communicate with??";

        cmdresponse = agent2.getClientCommandSender().sendSynch(command);
        assert cmdresponse.isSuccessful() : "Failed to send command from agent2 to agent1: " + cmdresponse;
        response = (IdentifyCommandResponse) cmdresponse;
        assert new InvokerLocator(response.getIdentification().getInvokerLocator()).getPort() == agent1
            .getServiceContainer().getConfiguration().getConnectorBindPort() : "Didn't get the identity of agent1 - what remoting server did we just communicate with??";

        return;
    }

    /**
<<<<<<< HEAD
     * Sends a secure message from one remote server to another - there will be full authentication including server and
     * client authentication.
     *
     * @throws Exception
     */
    @Test(enabled = ENABLE_TESTS)
    public void testSendSecureMessageFullAuth() throws Exception {
        // each keystore is the other's truststore
        Properties props1 = new Properties();
        setServerLocatorUriProperties(props1, "sslsocket", "127.0.0.1", AGENT2_SERVER_BIND_PORT, null);
        props1.setProperty(ServiceContainerConfigurationConstants.CONNECTOR_TRANSPORT, "sslsocket");
        props1.setProperty(ServiceContainerConfigurationConstants.CONNECTOR_BIND_PORT, AGENT1_COMM_CONNECTOR_BIND_PORT);
        props1.setProperty(ServiceContainerConfigurationConstants.CONNECTOR_SECURITY_TRUSTSTORE_FILE,
            "target/testdata2/keystore.dat");
        props1.setProperty(AgentConfigurationConstants.CLIENT_SENDER_SECURITY_TRUSTSTORE_FILE,
            "target/testdata2/keystore.dat");
        props1.setProperty(AgentConfigurationConstants.CLIENT_SENDER_SECURITY_SERVER_AUTH_MODE, "true");
        props1.setProperty(ServiceContainerConfigurationConstants.CONNECTOR_SECURITY_CLIENT_AUTH_MODE,
            SSLSocketBuilder.CLIENT_AUTH_MODE_NEED);

        m_agent1Test.setConfigurationOverrides(props1);

        Properties props2 = new Properties();
        setServerLocatorUriProperties(props2, "sslsocket", "127.0.0.1", AGENT1_SERVER_BIND_PORT, null);
        props2.setProperty(ServiceContainerConfigurationConstants.CONNECTOR_TRANSPORT, "sslsocket");
        props2.setProperty(ServiceContainerConfigurationConstants.CONNECTOR_BIND_PORT, AGENT2_COMM_CONNECTOR_BIND_PORT);
        props2.setProperty(ServiceContainerConfigurationConstants.CONNECTOR_SECURITY_TRUSTSTORE_FILE,
            "target/testdata/keystore.dat");
        props2.setProperty(AgentConfigurationConstants.CLIENT_SENDER_SECURITY_TRUSTSTORE_FILE,
            "target/testdata/keystore.dat");
        props2.setProperty(AgentConfigurationConstants.CLIENT_SENDER_SECURITY_SERVER_AUTH_MODE, "true");
        props2.setProperty(ServiceContainerConfigurationConstants.CONNECTOR_SECURITY_CLIENT_AUTH_MODE,
            SSLSocketBuilder.CLIENT_AUTH_MODE_NEED);

        m_agent2Test.setConfigurationOverrides(props2);

        AgentMain agent1 = m_agent1Test.createAgent(true);
        AgentMain agent2 = m_agent2Test.createAgent(true);

        assert agent1.getConfiguration().getServerLocatorUri().startsWith("sslsocket:");
        assert agent2.getConfiguration().getServerLocatorUri().startsWith("sslsocket:");

        assert agent1.getServiceContainer().getConfiguration().getConnectorTransport().equals("sslsocket");
        assert agent2.getServiceContainer().getConfiguration().getConnectorTransport().equals("sslsocket");

        assert agent1.getConfiguration().isClientSenderSecurityServerAuthMode();
        assert agent2.getConfiguration().isClientSenderSecurityServerAuthMode();

        assert agent1.getServiceContainer().getConfiguration().getConnectorSecurityClientAuthMode().equals(
            SSLSocketBuilder.CLIENT_AUTH_MODE_NEED);
        assert agent2.getServiceContainer().getConfiguration().getConnectorSecurityClientAuthMode().equals(
            SSLSocketBuilder.CLIENT_AUTH_MODE_NEED);

        IdentifyCommand command = new IdentifyCommand();
        CommandResponse cmdresponse;
        IdentifyCommandResponse response;

        cmdresponse = agent1.getClientCommandSender().sendSynch(command);
        assert cmdresponse.isSuccessful() : "Failed to send command from agent1 to agent2: " + cmdresponse;
        response = (IdentifyCommandResponse) cmdresponse;
        assert new InvokerLocator(response.getIdentification().getInvokerLocator()).getPort() == agent2
            .getServiceContainer().getConfiguration().getConnectorBindPort() : "Didn't get the identify of agent2 - what remoting server did we just communicate with??";

        // JBoss Remoting 2 doesn't seem to like me doing bi-directional messaging within the same VM
        //      cmdresponse = agent2.getClientCommandSender().sendSynch( command );
        //      assert cmdresponse.isSuccessful() : "Failed to send command from agent2 to agent1: " + cmdresponse;
        //      response = (IdentifyCommandResponse) cmdresponse;
        //      assert new InvokerLocator( response.getIdentification().getInvokerLocator() ).getPort()
        //             == agent1.getServiceContainer().getConfiguration().getConnectorBindPort() : "Didn't get the identity of agent1 - what remoting server did we just communicate with??";

        return;
    }

    /**
=======
>>>>>>> 1047bbb5
     * Prepares to send a secure message from one remote server to another - there will be full authentication including
     * server and client authentication but the keystore passwords will be invalid thus causing errors.
     *
     * @throws Exception
     */
    @Test(enabled = ENABLE_TESTS)
    public void testSendSecureMessageFullAuthWrongKeystorePassword() throws Exception {
        // each keystore is the other's truststore
        Properties props1 = new Properties();
        setServerLocatorUriProperties(props1, "sslsocket", "127.0.0.1", AGENT2_SERVER_BIND_PORT, null);
        props1.setProperty(ServiceContainerConfigurationConstants.CONNECTOR_TRANSPORT, "sslsocket");
        props1.setProperty(ServiceContainerConfigurationConstants.CONNECTOR_BIND_PORT, AGENT1_COMM_CONNECTOR_BIND_PORT);
        props1.setProperty(ServiceContainerConfigurationConstants.CONNECTOR_SECURITY_KEYSTORE_PASSWORD,
            "invalidpassword");
        props1.setProperty(ServiceContainerConfigurationConstants.CONNECTOR_SECURITY_TRUSTSTORE_FILE,
            "target/testdata2/keystore.dat");
        props1.setProperty(AgentConfigurationConstants.CLIENT_SENDER_SECURITY_TRUSTSTORE_FILE,
            "target/testdata2/keystore.dat");
        props1.setProperty(AgentConfigurationConstants.CLIENT_SENDER_SECURITY_SERVER_AUTH_MODE, "true");
        props1.setProperty(ServiceContainerConfigurationConstants.CONNECTOR_SECURITY_CLIENT_AUTH_MODE,
            SSLSocketBuilder.CLIENT_AUTH_MODE_NEED);

        m_agent1Test.setConfigurationOverrides(props1);

        Properties props2 = new Properties();
        setServerLocatorUriProperties(props2, "sslsocket", "127.0.0.1", AGENT1_SERVER_BIND_PORT, null);
        props2.setProperty(ServiceContainerConfigurationConstants.CONNECTOR_TRANSPORT, "sslsocket");
        props2.setProperty(ServiceContainerConfigurationConstants.CONNECTOR_BIND_PORT, AGENT2_COMM_CONNECTOR_BIND_PORT);
        props2.setProperty(ServiceContainerConfigurationConstants.CONNECTOR_SECURITY_KEYSTORE_PASSWORD,
            "invalidpassword2");
        props2.setProperty(ServiceContainerConfigurationConstants.CONNECTOR_SECURITY_TRUSTSTORE_FILE,
            "target/testdata/keystore.dat");
        props2.setProperty(AgentConfigurationConstants.CLIENT_SENDER_SECURITY_TRUSTSTORE_FILE,
            "target/testdata/keystore.dat");
        props2.setProperty(AgentConfigurationConstants.CLIENT_SENDER_SECURITY_SERVER_AUTH_MODE, "true");
        props2.setProperty(ServiceContainerConfigurationConstants.CONNECTOR_SECURITY_CLIENT_AUTH_MODE,
            SSLSocketBuilder.CLIENT_AUTH_MODE_NEED);
        m_agent2Test.setConfigurationOverrides(props2);

        AgentMain agent1 = m_agent1Test.createAgent(false);
        AgentMain agent2 = m_agent2Test.createAgent(false);

        try {
            agent1.start();
            assert false : "Should not have been able to start agent1 - the wrong keystore password should cause problems starting";
        } catch (Exception e) {
        }

        try {
            agent2.start();
            assert false : "Should not have been able to start agent2 - the wrong keystore password should cause problems starting";
        } catch (Exception e) {
        }

        return;
    }

    /**
<<<<<<< HEAD
     * Sends a secure message from one remote server to another where both servers want client authentication and both
     * clients have truststores with the appropriate keys (therefore, the clients should be able to successfully send).
     *
     * @throws Exception
     */
    @Test(enabled = ENABLE_TESTS)
    public void testSendSecureMessageClientAuthWantWithTruststore() throws Exception {
        // each keystore is the other's truststore
        Properties props1 = new Properties();
        setServerLocatorUriProperties(props1, "sslsocket", "127.0.0.1", AGENT2_SERVER_BIND_PORT, null);
        props1.setProperty(ServiceContainerConfigurationConstants.CONNECTOR_TRANSPORT, "sslsocket");
        props1.setProperty(ServiceContainerConfigurationConstants.CONNECTOR_BIND_PORT, AGENT1_COMM_CONNECTOR_BIND_PORT);
        props1.setProperty(ServiceContainerConfigurationConstants.CONNECTOR_SECURITY_TRUSTSTORE_FILE,
            "target/testdata2/keystore.dat");
        props1.setProperty(AgentConfigurationConstants.CLIENT_SENDER_SECURITY_TRUSTSTORE_FILE,
            "target/testdata2/keystore.dat");
        props1.setProperty(AgentConfigurationConstants.CLIENT_SENDER_SECURITY_SERVER_AUTH_MODE, "true");
        props1.setProperty(ServiceContainerConfigurationConstants.CONNECTOR_SECURITY_CLIENT_AUTH_MODE,
            SSLSocketBuilder.CLIENT_AUTH_MODE_WANT);

        m_agent1Test.setConfigurationOverrides(props1);

        Properties props2 = new Properties();
        setServerLocatorUriProperties(props2, "sslsocket", "127.0.0.1", AGENT1_SERVER_BIND_PORT, null);
        props2.setProperty(ServiceContainerConfigurationConstants.CONNECTOR_TRANSPORT, "sslsocket");
        props2.setProperty(ServiceContainerConfigurationConstants.CONNECTOR_BIND_PORT, AGENT2_COMM_CONNECTOR_BIND_PORT);
        props2.setProperty(ServiceContainerConfigurationConstants.CONNECTOR_SECURITY_TRUSTSTORE_FILE,
            "target/testdata/keystore.dat");
        props2.setProperty(AgentConfigurationConstants.CLIENT_SENDER_SECURITY_TRUSTSTORE_FILE,
            "target/testdata/keystore.dat");
        props2.setProperty(AgentConfigurationConstants.CLIENT_SENDER_SECURITY_SERVER_AUTH_MODE, "true");
        props2.setProperty(ServiceContainerConfigurationConstants.CONNECTOR_SECURITY_CLIENT_AUTH_MODE,
            SSLSocketBuilder.CLIENT_AUTH_MODE_WANT);

        m_agent2Test.setConfigurationOverrides(props2);

        AgentMain agent1 = m_agent1Test.createAgent(true);
        AgentMain agent2 = m_agent2Test.createAgent(true);

        assert agent1.getConfiguration().getServerLocatorUri().startsWith("sslsocket:");
        assert agent2.getConfiguration().getServerLocatorUri().startsWith("sslsocket:");

        assert agent1.getServiceContainer().getConfiguration().getConnectorTransport().equals("sslsocket");
        assert agent2.getServiceContainer().getConfiguration().getConnectorTransport().equals("sslsocket");

        assert agent1.getConfiguration().isClientSenderSecurityServerAuthMode();
        assert agent2.getConfiguration().isClientSenderSecurityServerAuthMode();

        assert agent1.getServiceContainer().getConfiguration().getConnectorSecurityClientAuthMode().equals(
            SSLSocketBuilder.CLIENT_AUTH_MODE_WANT);
        assert agent2.getServiceContainer().getConfiguration().getConnectorSecurityClientAuthMode().equals(
            SSLSocketBuilder.CLIENT_AUTH_MODE_WANT);

        IdentifyCommand command = new IdentifyCommand();
        CommandResponse cmdresponse;
        IdentifyCommandResponse response;

        cmdresponse = agent1.getClientCommandSender().sendSynch(command);
        assert cmdresponse.isSuccessful() : "Failed to send command from agent1 to agent2: " + cmdresponse;
        response = (IdentifyCommandResponse) cmdresponse;
        assert new InvokerLocator(response.getIdentification().getInvokerLocator()).getPort() == agent2
            .getServiceContainer().getConfiguration().getConnectorBindPort() : "Didn't get the identify of agent2 - what remoting server did we just communicate with??";

        // JBoss Remoting 2.2.SP4 doesn't seem to like me doing bi-directional messaging within the same VM
        //      cmdresponse = agent2.getClientCommandSender().sendSynch( command );
        //      assert cmdresponse.isSuccessful() : "Failed to send command from agent2 to agent1: " + cmdresponse;
        //      response = (IdentifyCommandResponse) cmdresponse;
        //      assert new InvokerLocator( response.getIdentification().getInvokerLocator() ).getPort()
        //             == agent1.getServiceContainer().getConfiguration().getConnectorBindPort() : "Didn't get the identity of agent1 - what remoting server did we just communicate with??";

        return;
    }

    /**
=======
>>>>>>> 1047bbb5
     * Sends a secure message from one remote server to another with the secure protocol being different for each remote
     * server (cool, huh?) - there will be no authentication, just encryption.
     *
     * <p>What this tests:<br>
     * agent1 ---- TLS ---> agent2<br>
     * agent1 <--- SSL ---- agent2<br>
     * </p>
     *
     * @throws Exception
     */
    @Test(enabled = ENABLE_TESTS)
    public void testSendSecureMessageNoAuthDifferentProtocol() throws Exception {
        Properties props1 = new Properties();
        setServerLocatorUriProperties(props1, "sslsocket", "127.0.0.1", AGENT2_SERVER_BIND_PORT, null);
        props1.setProperty(ServiceContainerConfigurationConstants.CONNECTOR_TRANSPORT, "sslsocket");
        props1.setProperty(ServiceContainerConfigurationConstants.CONNECTOR_BIND_PORT, AGENT1_COMM_CONNECTOR_BIND_PORT);
        props1.setProperty(AgentConfigurationConstants.CLIENT_SENDER_SECURITY_SOCKET_PROTOCOL, "TLS");
        props1.setProperty(ServiceContainerConfigurationConstants.CONNECTOR_SECURITY_SOCKET_PROTOCOL, "SSL");
        props1.setProperty(AgentConfigurationConstants.CLIENT_SENDER_SECURITY_SERVER_AUTH_MODE, "false");
        props1.setProperty(ServiceContainerConfigurationConstants.CONNECTOR_SECURITY_CLIENT_AUTH_MODE,
            SSLSocketBuilder.CLIENT_AUTH_MODE_NONE);

        m_agent1Test.setConfigurationOverrides(props1);

        Properties props2 = new Properties();
        setServerLocatorUriProperties(props2, "sslsocket", "127.0.0.1", AGENT1_SERVER_BIND_PORT, null);
        props2.setProperty(ServiceContainerConfigurationConstants.CONNECTOR_TRANSPORT, "sslsocket");
        props2.setProperty(ServiceContainerConfigurationConstants.CONNECTOR_BIND_PORT, AGENT2_COMM_CONNECTOR_BIND_PORT);
        props2.setProperty(AgentConfigurationConstants.CLIENT_SENDER_SECURITY_SOCKET_PROTOCOL, "SSL");
        props2.setProperty(ServiceContainerConfigurationConstants.CONNECTOR_SECURITY_SOCKET_PROTOCOL, "TLS");
        props2.setProperty(AgentConfigurationConstants.CLIENT_SENDER_SECURITY_SERVER_AUTH_MODE, "false");
        props2.setProperty(ServiceContainerConfigurationConstants.CONNECTOR_SECURITY_CLIENT_AUTH_MODE,
            SSLSocketBuilder.CLIENT_AUTH_MODE_NONE);
        m_agent2Test.setConfigurationOverrides(props2);

        AgentMain agent1 = m_agent1Test.createAgent(true);
        AgentMain agent2 = m_agent2Test.createAgent(true);

        assert agent1.getConfiguration().getServerLocatorUri().startsWith("sslsocket:");
        assert agent2.getConfiguration().getServerLocatorUri().startsWith("sslsocket:");

        assert agent1.getServiceContainer().getConfiguration().getConnectorTransport().equals("sslsocket");
        assert agent2.getServiceContainer().getConfiguration().getConnectorTransport().equals("sslsocket");

        assert agent1.getServiceContainer().getConfiguration().getConnectorSecuritySocketProtocol().equals("SSL");
        assert agent2.getServiceContainer().getConfiguration().getConnectorSecuritySocketProtocol().equals("TLS");

        assert agent1.getConfiguration().getClientSenderSecuritySocketProtocol().equals("TLS");
        assert agent2.getConfiguration().getClientSenderSecuritySocketProtocol().equals("SSL");

        IdentifyCommand command = new IdentifyCommand();
        CommandResponse cmdresponse;
        IdentifyCommandResponse response;

        cmdresponse = agent1.getClientCommandSender().sendSynch(command);
        assert cmdresponse.isSuccessful() : "Failed to send command from agent1 to agent2: " + cmdresponse;
        response = (IdentifyCommandResponse) cmdresponse;
        assert new InvokerLocator(response.getIdentification().getInvokerLocator()).getPort() == agent2
            .getServiceContainer().getConfiguration().getConnectorBindPort() : "Didn't get the identify of agent2 - what remoting server did we just communicate with??";

        cmdresponse = agent2.getClientCommandSender().sendSynch(command);
        assert cmdresponse.isSuccessful() : "Failed to send command from agent2 to agent1: " + cmdresponse;
        response = (IdentifyCommandResponse) cmdresponse;
        assert new InvokerLocator(response.getIdentification().getInvokerLocator()).getPort() == agent1
            .getServiceContainer().getConfiguration().getConnectorBindPort() : "Didn't get the identity of agent1 - what remoting server did we just communicate with??";

        return;
    }
}<|MERGE_RESOLUTION|>--- conflicted
+++ resolved
@@ -285,83 +285,6 @@
     }
 
     /**
-<<<<<<< HEAD
-     * Sends a secure message from one remote server to another - there will be full authentication including server and
-     * client authentication.
-     *
-     * @throws Exception
-     */
-    @Test(enabled = ENABLE_TESTS)
-    public void testSendSecureMessageFullAuth() throws Exception {
-        // each keystore is the other's truststore
-        Properties props1 = new Properties();
-        setServerLocatorUriProperties(props1, "sslsocket", "127.0.0.1", AGENT2_SERVER_BIND_PORT, null);
-        props1.setProperty(ServiceContainerConfigurationConstants.CONNECTOR_TRANSPORT, "sslsocket");
-        props1.setProperty(ServiceContainerConfigurationConstants.CONNECTOR_BIND_PORT, AGENT1_COMM_CONNECTOR_BIND_PORT);
-        props1.setProperty(ServiceContainerConfigurationConstants.CONNECTOR_SECURITY_TRUSTSTORE_FILE,
-            "target/testdata2/keystore.dat");
-        props1.setProperty(AgentConfigurationConstants.CLIENT_SENDER_SECURITY_TRUSTSTORE_FILE,
-            "target/testdata2/keystore.dat");
-        props1.setProperty(AgentConfigurationConstants.CLIENT_SENDER_SECURITY_SERVER_AUTH_MODE, "true");
-        props1.setProperty(ServiceContainerConfigurationConstants.CONNECTOR_SECURITY_CLIENT_AUTH_MODE,
-            SSLSocketBuilder.CLIENT_AUTH_MODE_NEED);
-
-        m_agent1Test.setConfigurationOverrides(props1);
-
-        Properties props2 = new Properties();
-        setServerLocatorUriProperties(props2, "sslsocket", "127.0.0.1", AGENT1_SERVER_BIND_PORT, null);
-        props2.setProperty(ServiceContainerConfigurationConstants.CONNECTOR_TRANSPORT, "sslsocket");
-        props2.setProperty(ServiceContainerConfigurationConstants.CONNECTOR_BIND_PORT, AGENT2_COMM_CONNECTOR_BIND_PORT);
-        props2.setProperty(ServiceContainerConfigurationConstants.CONNECTOR_SECURITY_TRUSTSTORE_FILE,
-            "target/testdata/keystore.dat");
-        props2.setProperty(AgentConfigurationConstants.CLIENT_SENDER_SECURITY_TRUSTSTORE_FILE,
-            "target/testdata/keystore.dat");
-        props2.setProperty(AgentConfigurationConstants.CLIENT_SENDER_SECURITY_SERVER_AUTH_MODE, "true");
-        props2.setProperty(ServiceContainerConfigurationConstants.CONNECTOR_SECURITY_CLIENT_AUTH_MODE,
-            SSLSocketBuilder.CLIENT_AUTH_MODE_NEED);
-
-        m_agent2Test.setConfigurationOverrides(props2);
-
-        AgentMain agent1 = m_agent1Test.createAgent(true);
-        AgentMain agent2 = m_agent2Test.createAgent(true);
-
-        assert agent1.getConfiguration().getServerLocatorUri().startsWith("sslsocket:");
-        assert agent2.getConfiguration().getServerLocatorUri().startsWith("sslsocket:");
-
-        assert agent1.getServiceContainer().getConfiguration().getConnectorTransport().equals("sslsocket");
-        assert agent2.getServiceContainer().getConfiguration().getConnectorTransport().equals("sslsocket");
-
-        assert agent1.getConfiguration().isClientSenderSecurityServerAuthMode();
-        assert agent2.getConfiguration().isClientSenderSecurityServerAuthMode();
-
-        assert agent1.getServiceContainer().getConfiguration().getConnectorSecurityClientAuthMode().equals(
-            SSLSocketBuilder.CLIENT_AUTH_MODE_NEED);
-        assert agent2.getServiceContainer().getConfiguration().getConnectorSecurityClientAuthMode().equals(
-            SSLSocketBuilder.CLIENT_AUTH_MODE_NEED);
-
-        IdentifyCommand command = new IdentifyCommand();
-        CommandResponse cmdresponse;
-        IdentifyCommandResponse response;
-
-        cmdresponse = agent1.getClientCommandSender().sendSynch(command);
-        assert cmdresponse.isSuccessful() : "Failed to send command from agent1 to agent2: " + cmdresponse;
-        response = (IdentifyCommandResponse) cmdresponse;
-        assert new InvokerLocator(response.getIdentification().getInvokerLocator()).getPort() == agent2
-            .getServiceContainer().getConfiguration().getConnectorBindPort() : "Didn't get the identify of agent2 - what remoting server did we just communicate with??";
-
-        // JBoss Remoting 2 doesn't seem to like me doing bi-directional messaging within the same VM
-        //      cmdresponse = agent2.getClientCommandSender().sendSynch( command );
-        //      assert cmdresponse.isSuccessful() : "Failed to send command from agent2 to agent1: " + cmdresponse;
-        //      response = (IdentifyCommandResponse) cmdresponse;
-        //      assert new InvokerLocator( response.getIdentification().getInvokerLocator() ).getPort()
-        //             == agent1.getServiceContainer().getConfiguration().getConnectorBindPort() : "Didn't get the identity of agent1 - what remoting server did we just communicate with??";
-
-        return;
-    }
-
-    /**
-=======
->>>>>>> 1047bbb5
      * Prepares to send a secure message from one remote server to another - there will be full authentication including
      * server and client authentication but the keystore passwords will be invalid thus causing errors.
      *
@@ -420,83 +343,6 @@
     }
 
     /**
-<<<<<<< HEAD
-     * Sends a secure message from one remote server to another where both servers want client authentication and both
-     * clients have truststores with the appropriate keys (therefore, the clients should be able to successfully send).
-     *
-     * @throws Exception
-     */
-    @Test(enabled = ENABLE_TESTS)
-    public void testSendSecureMessageClientAuthWantWithTruststore() throws Exception {
-        // each keystore is the other's truststore
-        Properties props1 = new Properties();
-        setServerLocatorUriProperties(props1, "sslsocket", "127.0.0.1", AGENT2_SERVER_BIND_PORT, null);
-        props1.setProperty(ServiceContainerConfigurationConstants.CONNECTOR_TRANSPORT, "sslsocket");
-        props1.setProperty(ServiceContainerConfigurationConstants.CONNECTOR_BIND_PORT, AGENT1_COMM_CONNECTOR_BIND_PORT);
-        props1.setProperty(ServiceContainerConfigurationConstants.CONNECTOR_SECURITY_TRUSTSTORE_FILE,
-            "target/testdata2/keystore.dat");
-        props1.setProperty(AgentConfigurationConstants.CLIENT_SENDER_SECURITY_TRUSTSTORE_FILE,
-            "target/testdata2/keystore.dat");
-        props1.setProperty(AgentConfigurationConstants.CLIENT_SENDER_SECURITY_SERVER_AUTH_MODE, "true");
-        props1.setProperty(ServiceContainerConfigurationConstants.CONNECTOR_SECURITY_CLIENT_AUTH_MODE,
-            SSLSocketBuilder.CLIENT_AUTH_MODE_WANT);
-
-        m_agent1Test.setConfigurationOverrides(props1);
-
-        Properties props2 = new Properties();
-        setServerLocatorUriProperties(props2, "sslsocket", "127.0.0.1", AGENT1_SERVER_BIND_PORT, null);
-        props2.setProperty(ServiceContainerConfigurationConstants.CONNECTOR_TRANSPORT, "sslsocket");
-        props2.setProperty(ServiceContainerConfigurationConstants.CONNECTOR_BIND_PORT, AGENT2_COMM_CONNECTOR_BIND_PORT);
-        props2.setProperty(ServiceContainerConfigurationConstants.CONNECTOR_SECURITY_TRUSTSTORE_FILE,
-            "target/testdata/keystore.dat");
-        props2.setProperty(AgentConfigurationConstants.CLIENT_SENDER_SECURITY_TRUSTSTORE_FILE,
-            "target/testdata/keystore.dat");
-        props2.setProperty(AgentConfigurationConstants.CLIENT_SENDER_SECURITY_SERVER_AUTH_MODE, "true");
-        props2.setProperty(ServiceContainerConfigurationConstants.CONNECTOR_SECURITY_CLIENT_AUTH_MODE,
-            SSLSocketBuilder.CLIENT_AUTH_MODE_WANT);
-
-        m_agent2Test.setConfigurationOverrides(props2);
-
-        AgentMain agent1 = m_agent1Test.createAgent(true);
-        AgentMain agent2 = m_agent2Test.createAgent(true);
-
-        assert agent1.getConfiguration().getServerLocatorUri().startsWith("sslsocket:");
-        assert agent2.getConfiguration().getServerLocatorUri().startsWith("sslsocket:");
-
-        assert agent1.getServiceContainer().getConfiguration().getConnectorTransport().equals("sslsocket");
-        assert agent2.getServiceContainer().getConfiguration().getConnectorTransport().equals("sslsocket");
-
-        assert agent1.getConfiguration().isClientSenderSecurityServerAuthMode();
-        assert agent2.getConfiguration().isClientSenderSecurityServerAuthMode();
-
-        assert agent1.getServiceContainer().getConfiguration().getConnectorSecurityClientAuthMode().equals(
-            SSLSocketBuilder.CLIENT_AUTH_MODE_WANT);
-        assert agent2.getServiceContainer().getConfiguration().getConnectorSecurityClientAuthMode().equals(
-            SSLSocketBuilder.CLIENT_AUTH_MODE_WANT);
-
-        IdentifyCommand command = new IdentifyCommand();
-        CommandResponse cmdresponse;
-        IdentifyCommandResponse response;
-
-        cmdresponse = agent1.getClientCommandSender().sendSynch(command);
-        assert cmdresponse.isSuccessful() : "Failed to send command from agent1 to agent2: " + cmdresponse;
-        response = (IdentifyCommandResponse) cmdresponse;
-        assert new InvokerLocator(response.getIdentification().getInvokerLocator()).getPort() == agent2
-            .getServiceContainer().getConfiguration().getConnectorBindPort() : "Didn't get the identify of agent2 - what remoting server did we just communicate with??";
-
-        // JBoss Remoting 2.2.SP4 doesn't seem to like me doing bi-directional messaging within the same VM
-        //      cmdresponse = agent2.getClientCommandSender().sendSynch( command );
-        //      assert cmdresponse.isSuccessful() : "Failed to send command from agent2 to agent1: " + cmdresponse;
-        //      response = (IdentifyCommandResponse) cmdresponse;
-        //      assert new InvokerLocator( response.getIdentification().getInvokerLocator() ).getPort()
-        //             == agent1.getServiceContainer().getConfiguration().getConnectorBindPort() : "Didn't get the identity of agent1 - what remoting server did we just communicate with??";
-
-        return;
-    }
-
-    /**
-=======
->>>>>>> 1047bbb5
      * Sends a secure message from one remote server to another with the secure protocol being different for each remote
      * server (cool, huh?) - there will be no authentication, just encryption.
      *
