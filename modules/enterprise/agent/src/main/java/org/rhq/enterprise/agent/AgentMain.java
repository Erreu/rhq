--- conflicted
+++ resolved
@@ -3031,11 +3031,8 @@
             new LogPromptCommand(), new TimerPromptCommand(), new PingPromptCommand(), new DownloadPromptCommand(),
             new DumpSpoolPromptCommand(), new SenderPromptCommand(), new FailoverPromptCommand(),
             new UpdatePromptCommand(), new DebugPromptCommand(), new SleepPromptCommand(), new GCPromptCommand(),
-<<<<<<< HEAD
-            new SchedulesPromptCommand() };
-=======
-            new AddResourceTypePromptCommand() };
->>>>>>> e376a60e
+            new SchedulesPromptCommand()};
+            //new AddResourceTypePromptCommand() };
 
         // hold the conflicts
         StringBuilder conflicts = new StringBuilder();
