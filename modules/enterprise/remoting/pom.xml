--- conflicted
+++ resolved
@@ -21,40 +21,4 @@
       <module>cli</module>      
    </modules>
 
-<<<<<<< HEAD
-=======
-   <profiles>
-
-      <profile>
-         <id>cli</id>
-
-         <activation>
-            <jdk>1.6</jdk>
-         </activation>
-
-         <modules>
-            <module>cli</module>
-         </modules>
-      </profile>
-
-<!--
-      <profile>
-         <id>enterprise</id>
-
-         <activation>
-            <property>
-               <name>enterprise</name>
-            </property>
-         </activation>
-
-         <modules>
-            <module>webservices</module>
-         </modules>
-      </profile>
--->
-
-
-   </profiles>
-
->>>>>>> d41955c0
 </project>
