--- conflicted
+++ resolved
@@ -82,10 +82,6 @@
     private String user;
     private String pass;
     private ArrayList<String> notes = new ArrayList<String>();
-<<<<<<< HEAD
-    private boolean showDetailedVersion;
-=======
->>>>>>> 25274aaf
 
     // reference to the webservice reference factory
     private RemoteClient remoteClient;
@@ -192,11 +188,6 @@
     
     private void initServiceCompletor() {
         ScriptCommand sc = (ScriptCommand) commands.get("exec");
-<<<<<<< HEAD
-        sc.initClient(this);
-
-=======
->>>>>>> 25274aaf
         this.serviceCompletor.setContext(sc.getContext());
 
         if (remoteClient != null) {
@@ -216,27 +207,6 @@
         // initialize the printwriter to system.out for console conversations
         this.outputWriter = new PrintWriter(System.out, true);
 
-<<<<<<< HEAD
-        // Initialize JLine console elements.
-        consoleReader = new jline.ConsoleReader();
-
-        // Setup the command line completers for listed actions for the user before login
-        // completes initial commands available
-        Completor commandCompletor = new SimpleCompletor(commands.keySet().toArray(new String[commands.size()]));
-        // completes help arguments (basically, help <command>)
-        Completor helpCompletor = new ArgumentCompletor(new Completor[] { new SimpleCompletor("help"),
-            new SimpleCompletor(commands.keySet().toArray(new String[commands.size()])) });
-
-        this.serviceCompletor = new InteractiveJavascriptCompletor(consoleReader);
-        consoleReader.addCompletor(new MultiCompletor(new Completor[] { serviceCompletor, helpCompletor,
-            commandCompletor }));
-
-        //ScriptCommand is super special because it handles executing all the code for us
-        initScriptCommandAndServiceCompletor();
-
-        // enable pagination
-        consoleReader.setUsePagination(true);
-=======
         //ScriptCommand is super special because it handles executing all the code for us
         initScriptCommand();
         
@@ -260,7 +230,6 @@
             // enable pagination
             consoleReader.setUsePagination(true);
         }
->>>>>>> 25274aaf
     }
     
     public String getUserInput(String prompt) {
@@ -503,10 +472,8 @@
             switch (code) {
             case ':':
             case '?': {
-<<<<<<< HEAD
-                // for now both of these should exit
-                displayUsage();
-                throw new IllegalArgumentException(MSG.getMsg(ClientI18NResourceKeys.BAD_ARGS));
+                config.invalidArgs = true;
+                break;
             }
 
             case 1: {
@@ -517,85 +484,8 @@
             }
 
             case 'h': {
-                displayUsage();
-                break;
-            }
-
-            case 'u': {
-                this.user = getopt.getOptarg();
-                break;
-            }
-            case 'p': {
-                this.pass = getopt.getOptarg();
-                break;
-            }
-            case 'P': {
-                this.pass = this.consoleReader.readLine("password: ", (char) 0);
-                break;
-            }
-            case 'c': {
-                interactiveMode = false;
-                execCmdLine.add(getopt.getOptarg());
-                break;
-            }
-            case 'f': {
-                interactiveMode = false;
-                execCmdLine.add("-f");
-                execCmdLine.add(getopt.getOptarg());
-                break;
-            }
-            case -2: {
-                execCmdLine.add("--args-style=" + getopt.getOptarg());
-                break;
-            }
-            case 's': {
-                setHost(getopt.getOptarg());
-                break;
-            }
-            case 'r': {
-                setTransport(getopt.getOptarg());
-                break;
-            }
-            case 't': {
-                String portArg = getopt.getOptarg();
-                try {
-                    setPort(Integer.parseInt(portArg));
-                } catch (Exception e) {
-                    outputWriter.println("Invalid port [" + portArg + "]");
-                }
-                break;
-            }
-            case 'v': {
-                String versionString = Version.getProductNameAndVersionBuildInfo();
-                outputWriter.println(versionString);
-                break;
-            }
-=======
-                config.invalidArgs = true;
-                break;
-            }
-
-            case 1: {
-                // this catches non-option arguments which can be passed when running a script in non-interactive mode
-                // with -f or running a single command in non-interactive mode with -c.
-                execCmdLine.add(getopt.getOptarg());
-                break;
->>>>>>> 25274aaf
-            }
-
-<<<<<<< HEAD
-        if (interactiveMode) {
-            String version = (showDetailedVersion) ? Version.getProductNameAndVersionBuildInfo() : Version
-                .getProductNameAndVersion();
-            outputWriter.println(version);
-            if (showDetailedVersion && args.length == 1) {
-                // If -v was the only option specified, exit after printing the version.
-                System.exit(0);
-=======
-            case 'h': {
                 config.displayUsage = true;
                 break;
->>>>>>> 25274aaf
             }
 
             case 'u': {
@@ -667,14 +557,10 @@
     public void setRemoteClient(RemoteClient remoteClient) {
         this.remoteClient = remoteClient;
 
-<<<<<<< HEAD
-        initScriptCommandAndServiceCompletor();
-=======
         initScriptCommand();
         if (isInteractiveMode()) {
             initServiceCompletor();
         }
->>>>>>> 25274aaf
     }
 
     public Subject getSubject() {
