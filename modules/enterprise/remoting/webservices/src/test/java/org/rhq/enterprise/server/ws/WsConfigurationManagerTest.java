--- conflicted
+++ resolved
@@ -77,18 +77,6 @@
 
         // TODO: verify configuration details
 
-<<<<<<< HEAD
-        // Test get configuration
-        Configuration configRetrieved = WEBSERVICE_REMOTE.getConfiguration(
-        // JaxbConfiguration configRetrieved =
-        // WEBSERVICE_REMOTE.getConfiguration(
-            subject, configuration.getId());
-        assertNotNull("Configuration was not located.", configRetrieved);
-        assertEquals("Configuration information was not correct.", configuration.getVersion(),
-            configRetrieved.getVersion());
-
-=======
->>>>>>> 1f72fc36
         boolean isUpdating = WEBSERVICE_REMOTE.isResourceConfigurationUpdateInProgress(subject, resource.getId());
         assertFalse("Config should not be in process of modification.", isUpdating);
 
@@ -96,7 +84,7 @@
         //        Configuration pluginConfig = WEBSERVICE_REMOTE.getPluginConfiguration(
         WsConfiguration pluginConfig = WEBSERVICE_REMOTE.getPluginConfiguration(
         // JaxbConfiguration pluginConfig =
-        // WEBSERVICE_REMOTE.getPluginConfiguration(
+            // WEBSERVICE_REMOTE.getPluginConfiguration(
             subject, resource.getId());
         assertNotNull("Configuration was not located.", pluginConfig);
         assertNotNull("The property definition map should not be null.", pluginConfig.getProperties());
@@ -146,7 +134,7 @@
         return located;
     }
 
-    private PropertySimple locatePropertySimple(List<PropertySimple> properties, String name) {
+    private PropertySimple locateProperty(List<PropertySimple> properties, String name) {
         PropertySimple located = null;
         if ((properties != null) && (name != null) && (name.trim().length() > 0)) {
             // List<Entry> list = properties.getEntry();
@@ -162,7 +150,7 @@
     }
 
     private PropertySimple getSimple(List<PropertySimple> list, String name) {
-        Property property = locatePropertySimple(list, name);
+        Property property = locateProperty(list, name);
         return (PropertySimple) property;
     }
 
