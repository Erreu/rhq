--- conflicted
+++ resolved
@@ -142,15 +142,6 @@
         this.subject = getSubjectManager().login(user, password);
         this.loggedIn = true;
 
-<<<<<<< HEAD
-        ServerVersion version = getSystemManager().getServerVersion(this.subject);
-=======
-        ServerDetails details = getSystemManagerRemote().getServerDetails(this.subject);
-        // TODO: what to do with this?
-        System.out.println("Remote server version is: " + details.getProductInfo().getVersion() + " ("
-            + details.getProductInfo().getBuildNumber() + ")");
->>>>>>> 3c32f340
-
         return this.subject;
     }
 
