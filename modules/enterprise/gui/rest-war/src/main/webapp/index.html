--- conflicted
+++ resolved
@@ -29,12 +29,8 @@
     <li><a href="whisker.html">Whisker chart 1</a></li>
     <li><a href="whisker2.html">Multiple Whisker charts</a></li>
     <li><a href="tree.html">Resource tree</a></li>
-<<<<<<< HEAD
-    <li><a href="raw_graph.html">7 days of raw metrics</a></li>
-=======
     <li><a href="raw_graph.html">7 days of raw metrics as dot- or line- chart</a></li>
     <li><a href="raw_graph7.html">7 days of raw metrics as dot- or line- chart - comparing daily values</a></li>
->>>>>>> 01c6420c
 
 </ul>
 </body>
