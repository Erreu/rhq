--- conflicted
+++ resolved
@@ -361,7 +361,6 @@
          <version>1.1.2</version>
       </dependency>
 
-<<<<<<< HEAD
       <!--  new jetty based jsp compiler -->
       <!--<dependency>
          <groupId>org.mortbay.jetty</groupId>
@@ -370,8 +369,6 @@
          <scope>provided</scope>
       </dependency>-->
 
-=======
->>>>>>> d9a314f5
       <dependency>
          <groupId>xalan</groupId>
          <artifactId>xalan</artifactId>
