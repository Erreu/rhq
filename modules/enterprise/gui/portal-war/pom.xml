<<<<<<< HEAD
<project xmlns="http://maven.apache.org/POM/4.0.0" xmlns:xsi="http://www.w3.org/2001/XMLSchema-instance" xsi:schemaLocation="http://maven.apache.org/POM/4.0.0 http://maven.apache.org/maven-v4_0_0.xsd">
   <modelVersion>4.0.0</modelVersion>

   <parent>
      <groupId>org.rhq</groupId>
      <artifactId>rhq-parent</artifactId>
      <version>1.4.0-SNAPSHOT</version>
   </parent>

   <groupId>org.rhq</groupId>
   <artifactId>rhq-portal</artifactId>
   <packaging>war</packaging>

   <name>RHQ Enterprise Portal</name>
   <description>the RHQ Enterprise Portal webapp</description>

   <scm>
      <connection>scm:git:ssh://git.fedorahosted.org/git/rhq.git/modules/enterprise/gui/portal-war/</connection>
      <developerConnection>scm:git:ssh://git.fedorahosted.org/git/rhq.git/modules/enterprise/gui/portal-war/</developerConnection>
   </scm>

   <properties>
      <scm.module.path>modules/enterprise/gui/portal-war/</scm.module.path>

      <!-- dependency versions -->
      <el.version>1.0</el.version>
      <jsf-facelets.version>1.1.14</jsf-facelets.version>
      <seam.version>2.1.0.SP1</seam.version>

      <product.shortName>RHQ</product.shortName>
      <product.name>RHQ</product.name>
      <product.fullName>RHQ</product.fullName>
      <product.url.domain>rhq-project.org</product.url.domain>
      <product.sales.email>sales@rhq-project.org</product.sales.email>
      <product.support.email>info@rhq-project.org</product.support.email>
      <product.version>${project.version}</product.version>
      <product.help.doc.root>http://support.rhq-project.org/display/RHQ/</product.help.doc.root>
   </properties>

   <dependencies>

      <!-- Internal Deps -->

      <dependency>
         <groupId>org.rhq</groupId>
         <artifactId>rhq-core-domain</artifactId>
         <version>${project.version}</version>
         <scope>provided</scope> <!-- by rhq.ear (as ejb-jar) -->
      </dependency>

      <dependency>
         <groupId>org.rhq</groupId>
         <artifactId>rhq-core-gui</artifactId>
         <version>${project.version}</version>
      </dependency>

      <dependency>
         <groupId>org.rhq</groupId>
         <artifactId>rhq-enterprise-server</artifactId>
         <version>${project.version}</version>
         <scope>provided</scope> <!-- by rhq.ear (as ejb-jar) -->
      </dependency>

      <dependency>
         <groupId>org.rhq</groupId>
         <artifactId>rhq-core-util</artifactId>
         <version>${project.version}</version>
         <scope>provided</scope> <!-- by rhq.ear -->
      </dependency>

      <!-- 3rd Party Deps -->

      <dependency>
         <groupId>com.sun.facelets</groupId>
         <artifactId>jsf-facelets</artifactId>
         <version>${jsf-facelets.version}</version>
      </dependency>

      <!-- NOTE: Do *not* set this to provided scope. The version that comes with AS 4.2 is not compatible w/ Ajax4JSF. -->
      <dependency>
         <groupId>commons-collections</groupId>
         <artifactId>commons-collections</artifactId>
         <version>3.2</version>
      </dependency>

      <dependency>
         <groupId>commons-dbcp</groupId>
         <artifactId>commons-dbcp</artifactId>
         <version>1.2.1</version>
      </dependency>

      <dependency>
         <groupId>commons-el</groupId>
         <artifactId>commons-el</artifactId>
         <version>1.0</version>
      </dependency>

      <dependency>
         <groupId>commons-fileupload</groupId>
         <artifactId>commons-fileupload</artifactId>
         <version>1.2</version>
      </dependency>

      <dependency>
         <groupId>commons-httpclient</groupId>
         <artifactId>commons-httpclient</artifactId>
         <version>3.0.1</version>
         <scope>provided</scope> <!-- by JBossAS -->
      </dependency>

      <dependency>
         <groupId>commons-io</groupId>
         <artifactId>commons-io</artifactId>
         <version>1.3.1</version>
      </dependency>

      <dependency>
         <groupId>commons-logging</groupId>
         <artifactId>commons-logging</artifactId>
         <version>1.0.4</version>
         <scope>provided</scope> <!-- by JBossAS -->
      </dependency>

      <dependency>
         <groupId>commons-validator</groupId>
         <artifactId>commons-validator</artifactId>
         <version>1.1.4</version>
      </dependency>

      <dependency>
         <groupId>hibernate</groupId>
         <artifactId>hibernate3</artifactId>
         <!-- NOTE: The version is defined in the root POM's dependencyManagement section. -->
         <scope>provided</scope> <!-- by JBossAS -->
      </dependency>

      <!-- used by a test JSP -->
      <dependency>
         <groupId>hibernate-entitymanager</groupId>
         <artifactId>hibernate-entitymanager</artifactId>
         <!-- NOTE: The version is defined in the root POM's dependencyManagement section. -->
         <scope>provided</scope> <!-- by JBossAS -->
      </dependency>

      <!-- needed for referenced domain entities that use Hibernate annotations (due to JDK5 bug) -->
      <dependency>
         <groupId>hibernate-annotations</groupId>
         <artifactId>hibernate-annotations</artifactId>
         <!-- NOTE: The version is defined in the root POM's dependencyManagement section. -->
         <scope>provided</scope> <!-- by JBossAS -->
      </dependency>

      <dependency>
         <groupId>javax.el</groupId>
         <artifactId>el-api</artifactId>
         <version>${el.version}</version>
         <scope>provided</scope> <!-- by JBossAS Tomcat -->
      </dependency>

      <!-- transitive dependency needed for JspC -->
      <dependency>
         <groupId>javax.servlet</groupId>
         <artifactId>servlet-api</artifactId>
         <version>2.4</version>
         <scope>provided</scope> <!-- by JBossAS -->
      </dependency>

      <dependency>
         <groupId>javax.servlet</groupId>
         <artifactId>jsp-api</artifactId>
         <version>2.0</version>
         <scope>provided</scope> <!-- by JBossAS -->
      </dependency>

      <dependency>
         <groupId>javax.faces</groupId>
         <artifactId>jsf-api</artifactId>
         <!-- NOTE: The version is defined in the root POM's dependencyManagement section. -->
         <scope>provided</scope> <!-- by JBossAS -->
      </dependency>

      <!-- We leverage a few utility classes (HtmlUtils, etc.) from the JSF RI impl jar. -->
      <dependency>
         <groupId>javax.faces</groupId>
         <artifactId>jsf-impl</artifactId>
         <!-- NOTE: The version is defined in the root POM's dependencyManagement section. -->
         <scope>provided</scope> <!-- by JBossAS -->
      </dependency>

      <dependency>
         <groupId>javax.mail</groupId>
         <artifactId>mail</artifactId>
         <version>1.3.1</version>
         <scope>provided</scope> <!-- by JBossAS -->
      </dependency>

      <!-- needed for referenced domain entities that use JPA annotations (due to JDK5 bug) -->
      <dependency>
         <groupId>javax.persistence</groupId>
         <artifactId>persistence-api</artifactId>
         <version>1.0</version>
         <scope>provided</scope> <!-- by JBossAS -->
      </dependency>

      <dependency>
         <groupId>javax.servlet</groupId>
         <artifactId>jstl</artifactId>
         <version>1.1.2</version>
      </dependency>

      <!-- needed for EJB3 annotations (e.g. ApplicationException) -->
      <dependency>
         <groupId>jboss</groupId>
         <artifactId>jboss-ejb3x</artifactId>
         <!-- NOTE: The version is defined in the root POM's dependencyManagement section. -->
         <scope>provided</scope> <!-- by JBossAS -->
      </dependency>

      <dependency>
         <groupId>jboss</groupId>
         <artifactId>jboss-j2ee</artifactId>
         <!-- NOTE: The version is defined in the root POM's dependencyManagement section. -->
         <scope>provided</scope> <!-- by JBossAS -->
      </dependency>

      <!-- used by org.jboss.on.enterprise.ui.servlet.startupShutdownListener -->
      <dependency>
         <groupId>jboss</groupId>
         <artifactId>jboss-system</artifactId>
         <!-- NOTE: The version is defined in the root POM's dependencyManagement section. -->
         <scope>provided</scope> <!-- by JBossAS -->
      </dependency>

      <!-- used by org.jboss.on.enterprise.ui.converter.MD5HashConverter -->
      <dependency>
         <groupId>jboss</groupId>
         <artifactId>jbosssx</artifactId>
         <!-- NOTE: The version is defined in the root POM's dependencyManagement section. -->
         <scope>provided</scope> <!-- by JBossAS -->
      </dependency>

      <!-- Needed due to JDK 1.5 bug. -->
      <dependency>
         <groupId>jboss</groupId>
         <artifactId>jboss-annotations-ejb3</artifactId>
         <!-- NOTE: The version is defined in the root POM's dependencyManagement section. -->
         <scope>provided</scope> <!-- by JBossAS -->
      </dependency>

      <!-- used by DisplayTag_test.jsp -->
      <dependency>
         <groupId>junit</groupId>
         <artifactId>junit</artifactId>
         <version>3.8.2</version>
      </dependency>

      <dependency>
         <groupId>org.opensymphony.quartz</groupId>
         <artifactId>quartz</artifactId>
         <!-- NOTE: The version is defined in the root POM's dependencyManagement section. -->
         <scope>provided</scope> <!-- by JBossAS itself, which the container build has packaged with 1.6.5 -->
      </dependency>

      <dependency>
         <groupId>org.opensymphony.quartz</groupId>
         <artifactId>quartz-oracle</artifactId>
         <!-- NOTE: The version is defined in the root POM's dependencyManagement section. -->
         <scope>provided</scope> <!-- by JBossAS itself, which the container build has packaged with 1.6.5 -->
      </dependency>

      <!-- == Seam Related Dependencies ================ -->

      <dependency>
         <groupId>org.jboss.seam</groupId>
         <artifactId>jboss-seam</artifactId>
         <version>${seam.version}</version>
         <exclusions>
             <exclusion>
               <groupId>xml-apis</groupId>
               <artifactId>xml-apis</artifactId>
             </exclusion>
         </exclusions>
      </dependency>

      <dependency>
         <groupId>org.jboss.seam</groupId>
         <artifactId>jboss-seam-ui</artifactId>
         <version>${seam.version}</version>
      </dependency>

      <dependency>
         <groupId>org.jboss.seam</groupId>
         <artifactId>jboss-seam-debug</artifactId>
         <version>${seam.version}</version>
         <!-- should be pulling this in directly ourselves, not relying
            jboss-seam-debug to provide it -->
         <exclusions>
            <exclusion>
               <groupId>com.sun.facelets</groupId>
               <artifactId>jsf-facelets</artifactId>
            </exclusion>
         </exclusions>
         <scope>runtime</scope>
      </dependency>

      <dependency>
         <groupId>org.jvnet</groupId>
         <artifactId>inflector</artifactId>
         <version>0.7.0</version>
      </dependency>

      <dependency>
         <groupId>org.richfaces.framework</groupId>
         <artifactId>richfaces-api</artifactId>
         <!-- NOTE: The version is defined in the root POM's dependencyManagement section. -->
      </dependency>

      <dependency>
         <groupId>org.richfaces.framework</groupId>
         <artifactId>richfaces-impl</artifactId>
         <!-- NOTE: The version is defined in the root POM's dependencyManagement section. -->
      </dependency>

      <dependency>
         <groupId>org.richfaces.ui</groupId>
         <artifactId>richfaces-ui</artifactId>
         <!-- NOTE: The version is defined in the root POM's dependencyManagement section. -->
      </dependency>

      <dependency>
         <groupId>org.snmp4j</groupId>
         <artifactId>snmp4j</artifactId>
         <version>1.7.1</version>
      </dependency>

      <dependency>
         <groupId>struts</groupId>
         <artifactId>struts</artifactId>
         <version>1.2.9</version>
         <exclusions>
            <exclusion>
               <groupId>antlr</groupId>
               <artifactId>antlr</artifactId>
               <!-- provided by JBossAS default config -->
            </exclusion>
         </exclusions>
      </dependency>

      <dependency>
         <groupId>struts</groupId>
         <artifactId>struts-el</artifactId>
         <version>1.2.9</version>
      </dependency>

      <dependency>
         <groupId>struts-menu</groupId>
         <artifactId>struts-menu</artifactId>
         <version>2.3</version>
      </dependency>

      <dependency>
         <groupId>taglibs</groupId>
         <artifactId>standard</artifactId>
         <version>1.1.2</version>
      </dependency>

      <!--  new jetty based jsp compiler -->
      <dependency>
         <groupId>org.mortbay.jetty</groupId>
         <artifactId>maven-jetty-jspc-plugin</artifactId>
         <version>6.1.5</version>
         <scope>provided</scope>
      </dependency>

      <dependency>
         <groupId>xalan</groupId>
         <artifactId>xalan</artifactId>
         <version>2.5.1</version>
         <scope>provided</scope> <!-- by JBossAS -->
      </dependency>

      <dependency>
         <groupId>xerces</groupId>
         <artifactId>xercesImpl</artifactId>
         <version>2.0.2</version>
         <scope>provided</scope> <!-- by JBossAS -->
      </dependency>

   </dependencies>

   <build>
      <finalName>rhq-portal</finalName>
      <plugins>

         <plugin>
            <artifactId>maven-war-plugin</artifactId>
            <version>2.1-alpha-1</version>
            <configuration>
               <archive>
                  <manifest>
                     <addDefaultSpecificationEntries>true</addDefaultSpecificationEntries>
                     <addDefaultImplementationEntries>true</addDefaultImplementationEntries>
                  </manifest>
                  <manifestEntries>
                     <Build-Number>${buildNumber}</Build-Number>
                  </manifestEntries>
               </archive>
               <webResources>
                  <resource>
                     <filtering>false</filtering>
                     <directory>${basedir}/src/main/webapp</directory>
                  </resource>
                  <resource>
                     <filtering>true</filtering>
                     <directory>${basedir}/src/main/webapp-filtered</directory>
                  </resource>
               </webResources>
            </configuration>
         </plugin>

         <plugin>
            <artifactId>maven-antrun-plugin</artifactId>
            <version>1.1</version>
            <executions>
               <execution>
                  <id>Generate I18N Resource Bundles</id>
                  <phase>process-classes</phase>
                  <configuration>
                     <tasks>
                        <!-- generate the I18N resource bundles -->
                        <taskdef name="i18n" classpathref="maven.runtime.classpath" classname="mazz.i18n.ant.I18NAntTask" />
                        <i18n outputdir="${project.build.outputDirectory}" defaultlocale="en" verbose="false" append="false" verify="true">
                           <classpath refid="maven.runtime.classpath" />
                           <classfileset dir="${project.build.outputDirectory}">
                              <include name="**/*I18NResourceKeys.class" />
                           </classfileset>
                        </i18n>
                     </tasks>
                  </configuration>
                  <goals>
                     <goal>run</goal>
                  </goals>
               </execution>
               <execution>
                  <id>Maintain an unfiltered copy of i18n properties files</id>
                  <phase>process-classes</phase>
                  <configuration>
                     <tasks>
                        <copy todir="${project.build.outputDirectory}">
                           <fileset dir="src/main/webapp-filtered/WEB-INF/classes">
                              <include name="ApplicationResources.properties" />
                           </fileset>
                           <mapper type="glob" from="*" to="*.unfiltered" />
                        </copy>
                     </tasks>
                  </configuration>
                  <goals>
                     <goal>run</goal>
                  </goals>
               </execution>
            </executions>
         </plugin>

      </plugins>

   </build>

   <profiles>

      <profile>
         <id>dev</id>

         <properties>
            <rhq.rootDir>../../../..</rhq.rootDir>
            <rhq.containerDir>${rhq.rootDir}/${rhq.defaultDevContainerPath}</rhq.containerDir>
            <rhq.deploymentName>${project.build.finalName}.war</rhq.deploymentName>
            <rhq.deploymentDir>${rhq.containerDir}/jbossas/server/default/deploy/${rhq.earName}/${rhq.deploymentName}</rhq.deploymentDir>
         </properties>

         <build>
            <plugins>

               <plugin>
                 <artifactId>maven-antrun-plugin</artifactId>
                 <version>1.1</version>
                 <executions>

                     <execution>
                        <id>deploy-classes</id>
                        <phase>compile</phase>
                        <configuration>
                          <tasks>
                            <property name="classes.dir" location="${rhq.deploymentDir}/WEB-INF/classes" />
                            <echo>*** Copying updated files from target/classes to ${classes.dir}...</echo>
                            <copy todir="${classes.dir}" verbose="${rhq.verbose}">
                               <fileset dir="target/classes" />
                            </copy>
                            <property name="deployment.dir" location="${rhq.deploymentDir}" />
                            <echo>*** Copying updated files from src${file.separator}main${file.separator}webapp${file.separator} to ${deployment.dir}${file.separator}...</echo>
                            <copy todir="${deployment.dir}" verbose="${rhq.verbose}">
                               <fileset dir="${basedir}/src/main/webapp" />
                            </copy>
                            <!-- TODO: Also copy the files from src/main/webapp-filtered/, and then filter them ourselves. -->
                          </tasks>
                        </configuration>
                        <goals>
                          <goal>run</goal>
                        </goals>
                     </execution>

                     <execution>
                        <id>deploy</id>
                        <phase>package</phase>
                        <configuration>
                          <tasks>
                            <property name="deployment.dir" location="${rhq.deploymentDir}" />
                            <echo>*** Copying updated files from target${file.separator}${project.build.finalName}${file.separator} to ${deployment.dir}${file.separator}...</echo>
                            <copy todir="${deployment.dir}" verbose="${rhq.verbose}">
                               <fileset dir="${basedir}/target/${project.build.finalName}" />
                            </copy>
                          </tasks>
                        </configuration>
                        <goals>
                          <goal>run</goal>
                        </goals>
                     </execution>

                     <execution>
                        <id>undeploy</id>
                        <phase>clean</phase>
                        <configuration>
                          <tasks>
                            <property name="deployment.dir" location="${rhq.deploymentDir}" />
                            <echo>*** Deleting ${deployment.dir}${file.separator}...</echo>
                            <delete dir="${deployment.dir}" />
                          </tasks>
                        </configuration>
                        <goals>
                          <goal>run</goal>
                        </goals>
                     </execution>

                  </executions>
               </plugin>

            </plugins>
         </build>
      </profile>

      <profile>
         <id>dist</id>

         <build>
            <plugins>

               <plugin>
                  <!--  See http://jetty.mortbay.org/jspc-maven-plugin/ -->
                  <groupId>org.mortbay.jetty</groupId>
                  <artifactId>maven-jetty-jspc-plugin</artifactId>
                  <version>6.1.7</version>
                  <configuration>
                     <keepSources>false</keepSources>
                     <validateXml>false</validateXml>  <!--  TODO: set to true -->
                     <generatedClasses>${project.build.outputDirectory}</generatedClasses>
                  </configuration>
                  <executions>
                     <execution><goals><goal>jspc</goal></goals></execution>
                  </executions>
               </plugin>

            </plugins>
         </build>
      </profile>

   </profiles>

   <repositories>
      <repository>
         <id>java.net-m1-releases</id>
         <name>Java.net Maven1 Repository - for javax.faces, javax.el, com.sun.el, and com.sun.facelets releases</name>
         <url>http://download.java.net/maven/1/</url>
         <layout>legacy</layout>
      </repository>
   </repositories>

=======
<project xmlns="http://maven.apache.org/POM/4.0.0" xmlns:xsi="http://www.w3.org/2001/XMLSchema-instance" xsi:schemaLocation="http://maven.apache.org/POM/4.0.0 http://maven.apache.org/maven-v4_0_0.xsd">

   <modelVersion>4.0.0</modelVersion>

   <parent>
      <groupId>org.rhq</groupId>
      <artifactId>rhq-parent</artifactId>
      <version>1.4.0-SNAPSHOT</version>
   </parent>

   <groupId>org.rhq</groupId>
   <artifactId>rhq-portal</artifactId>
   <packaging>war</packaging>

   <name>RHQ Enterprise Portal</name>
   <description>the RHQ Enterprise Portal webapp</description>

   <scm>
      <connection>scm:svn:http://svn.rhq-project.org/repos/rhq/trunk/modules/enterprise/gui/portal-war/</connection>
      <developerConnection>scm:svn:http://svn.rhq-project.org/repos/rhq/trunk/modules/enterprise/gui/portal-war/</developerConnection>
   </scm>

   <properties>
      <scm.module.path>modules/enterprise/gui/portal-war/</scm.module.path>

      <!-- dependency versions -->
      <el.version>1.0</el.version>
      <jsf-facelets.version>1.1.14</jsf-facelets.version>
      <seam.version>2.1.0.SP1</seam.version>

      <product.shortName>RHQ</product.shortName>
      <product.name>RHQ</product.name>
      <product.fullName>RHQ</product.fullName>
      <product.url.domain>rhq-project.org</product.url.domain>
      <product.sales.email>sales@rhq-project.org</product.sales.email>
      <product.support.email>info@rhq-project.org</product.support.email>
      <product.version>${project.version}</product.version>
      <product.help.doc.root>http://support.rhq-project.org/display/RHQ/</product.help.doc.root>
   </properties>

   <dependencies>

      <!-- Internal Deps -->

      <dependency>
         <groupId>org.rhq</groupId>
         <artifactId>rhq-core-domain</artifactId>
         <version>${project.version}</version>
         <scope>provided</scope> <!-- by rhq.ear (as ejb-jar) -->
      </dependency>

      <dependency>
         <groupId>org.rhq</groupId>
         <artifactId>rhq-core-gui</artifactId>
         <version>${project.version}</version>
      </dependency>

      <dependency>
         <groupId>org.rhq</groupId>
         <artifactId>rhq-enterprise-server</artifactId>
         <version>${project.version}</version>
         <scope>provided</scope> <!-- by rhq.ear (as ejb-jar) -->
      </dependency>

      <dependency>
         <groupId>org.rhq</groupId>
         <artifactId>rhq-core-util</artifactId>
         <version>${project.version}</version>
         <scope>provided</scope> <!-- by rhq.ear -->
      </dependency>

      <!-- 3rd Party Deps -->

      <dependency>
         <groupId>com.sun.facelets</groupId>
         <artifactId>jsf-facelets</artifactId>
         <version>${jsf-facelets.version}</version>
      </dependency>

      <!-- NOTE: Do *not* set this to provided scope. The version that comes with AS 4.2 is not compatible w/ Ajax4JSF. -->
      <dependency>
         <groupId>commons-collections</groupId>
         <artifactId>commons-collections</artifactId>
         <version>3.2</version>
      </dependency>

      <dependency>
         <groupId>commons-dbcp</groupId>
         <artifactId>commons-dbcp</artifactId>
         <version>1.2.1</version>
      </dependency>

      <dependency>
         <groupId>commons-el</groupId>
         <artifactId>commons-el</artifactId>
         <version>1.0</version>
      </dependency>

      <dependency>
         <groupId>commons-fileupload</groupId>
         <artifactId>commons-fileupload</artifactId>
         <version>1.2</version>
      </dependency>

      <dependency>
         <groupId>commons-httpclient</groupId>
         <artifactId>commons-httpclient</artifactId>
         <version>3.0.1</version>
         <scope>provided</scope> <!-- by JBossAS -->
      </dependency>

      <dependency>
         <groupId>commons-io</groupId>
         <artifactId>commons-io</artifactId>
         <version>1.3.1</version>
      </dependency>

      <dependency>
         <groupId>commons-logging</groupId>
         <artifactId>commons-logging</artifactId>
         <version>1.0.4</version>
         <scope>provided</scope> <!-- by JBossAS -->
      </dependency>

      <dependency>
         <groupId>commons-validator</groupId>
         <artifactId>commons-validator</artifactId>
         <version>1.1.4</version>
      </dependency>

      <dependency>
         <groupId>hibernate</groupId>
         <artifactId>hibernate3</artifactId>
         <!-- NOTE: The version is defined in the root POM's dependencyManagement section. -->
         <scope>provided</scope> <!-- by JBossAS -->
      </dependency>

      <!-- used by a test JSP -->
      <dependency>
         <groupId>hibernate-entitymanager</groupId>
         <artifactId>hibernate-entitymanager</artifactId>
         <!-- NOTE: The version is defined in the root POM's dependencyManagement section. -->
         <scope>provided</scope> <!-- by JBossAS -->
      </dependency>

      <!-- needed for referenced domain entities that use Hibernate annotations (due to JDK5 bug) -->
      <dependency>
         <groupId>hibernate-annotations</groupId>
         <artifactId>hibernate-annotations</artifactId>
         <!-- NOTE: The version is defined in the root POM's dependencyManagement section. -->
         <scope>provided</scope> <!-- by JBossAS -->
      </dependency>

      <dependency>
         <groupId>javax.el</groupId>
         <artifactId>el-api</artifactId>
         <version>${el.version}</version>
         <scope>provided</scope> <!-- by JBossAS Tomcat -->
      </dependency>

      <!-- transitive dependency needed for JspC -->
      <dependency>
         <groupId>javax.servlet</groupId>
         <artifactId>servlet-api</artifactId>
         <version>2.4</version>
         <scope>provided</scope> <!-- by JBossAS -->
      </dependency>

      <dependency>
         <groupId>javax.servlet</groupId>
         <artifactId>jsp-api</artifactId>
         <version>2.0</version>
         <scope>provided</scope> <!-- by JBossAS -->
      </dependency>

      <dependency>
         <groupId>javax.faces</groupId>
         <artifactId>jsf-api</artifactId>
         <!-- NOTE: The version is defined in the root POM's dependencyManagement section. -->
         <scope>provided</scope> <!-- by JBossAS -->
      </dependency>

      <!-- We leverage a few utility classes (HtmlUtils, etc.) from the JSF RI impl jar. -->
      <dependency>
         <groupId>javax.faces</groupId>
         <artifactId>jsf-impl</artifactId>
         <!-- NOTE: The version is defined in the root POM's dependencyManagement section. -->
         <scope>provided</scope> <!-- by JBossAS -->
      </dependency>

      <dependency>
         <groupId>javax.mail</groupId>
         <artifactId>mail</artifactId>
         <version>1.3.1</version>
         <scope>provided</scope> <!-- by JBossAS -->
      </dependency>

      <!-- needed for referenced domain entities that use JPA annotations (due to JDK5 bug) -->
      <dependency>
         <groupId>javax.persistence</groupId>
         <artifactId>persistence-api</artifactId>
         <version>1.0</version>
         <scope>provided</scope> <!-- by JBossAS -->
      </dependency>

      <dependency>
         <groupId>javax.servlet</groupId>
         <artifactId>jstl</artifactId>
         <version>1.1.2</version>
      </dependency>

      <!-- needed for EJB3 annotations (e.g. ApplicationException) -->
      <dependency>
         <groupId>jboss</groupId>
         <artifactId>jboss-ejb3x</artifactId>
         <!-- NOTE: The version is defined in the root POM's dependencyManagement section. -->
         <scope>provided</scope> <!-- by JBossAS -->
      </dependency>

      <dependency>
         <groupId>jboss</groupId>
         <artifactId>jboss-j2ee</artifactId>
         <!-- NOTE: The version is defined in the root POM's dependencyManagement section. -->
         <scope>provided</scope> <!-- by JBossAS -->
      </dependency>

      <!-- used by org.jboss.on.enterprise.ui.servlet.startupShutdownListener -->
      <dependency>
         <groupId>jboss</groupId>
         <artifactId>jboss-system</artifactId>
         <!-- NOTE: The version is defined in the root POM's dependencyManagement section. -->
         <scope>provided</scope> <!-- by JBossAS -->
      </dependency>

      <!-- used by org.jboss.on.enterprise.ui.converter.MD5HashConverter -->
      <dependency>
         <groupId>jboss</groupId>
         <artifactId>jbosssx</artifactId>
         <!-- NOTE: The version is defined in the root POM's dependencyManagement section. -->
         <scope>provided</scope> <!-- by JBossAS -->
      </dependency>

      <!-- Needed due to JDK 1.5 bug. -->
      <dependency>
         <groupId>jboss</groupId>
         <artifactId>jboss-annotations-ejb3</artifactId>
         <!-- NOTE: The version is defined in the root POM's dependencyManagement section. -->
         <scope>provided</scope> <!-- by JBossAS -->
      </dependency>

      <!-- used by DisplayTag_test.jsp -->
      <dependency>
         <groupId>junit</groupId>
         <artifactId>junit</artifactId>
         <version>3.8.2</version>
      </dependency>

      <dependency>
         <groupId>org.opensymphony.quartz</groupId>
         <artifactId>quartz</artifactId>
         <!-- NOTE: The version is defined in the root POM's dependencyManagement section. -->
         <scope>provided</scope> <!-- by JBossAS itself, which the container build has packaged with 1.6.5 -->
      </dependency>

      <dependency>
         <groupId>org.opensymphony.quartz</groupId>
         <artifactId>quartz-oracle</artifactId>
         <!-- NOTE: The version is defined in the root POM's dependencyManagement section. -->
         <scope>provided</scope> <!-- by JBossAS itself, which the container build has packaged with 1.6.5 -->
      </dependency>

      <!-- == Seam Related Dependencies ================ -->

      <dependency>
         <groupId>org.jboss.seam</groupId>
         <artifactId>jboss-seam</artifactId>
         <version>${seam.version}</version>
         <exclusions>
             <exclusion>
               <groupId>xml-apis</groupId>
               <artifactId>xml-apis</artifactId>
             </exclusion>
         </exclusions>
      </dependency>

      <dependency>
         <groupId>org.jboss.seam</groupId>
         <artifactId>jboss-seam-ui</artifactId>
         <version>${seam.version}</version>
      </dependency>

      <dependency>
         <groupId>org.jboss.seam</groupId>
         <artifactId>jboss-seam-debug</artifactId>
         <version>${seam.version}</version>
         <!-- should be pulling this in directly ourselves, not relying
            jboss-seam-debug to provide it -->
         <exclusions>
            <exclusion>
               <groupId>com.sun.facelets</groupId>
               <artifactId>jsf-facelets</artifactId>
            </exclusion>
         </exclusions>
         <scope>runtime</scope>
      </dependency>

      <dependency>
         <groupId>org.jvnet</groupId>
         <artifactId>inflector</artifactId>
         <version>0.7.0</version>
      </dependency>

      <dependency>
         <groupId>org.richfaces.framework</groupId>
         <artifactId>richfaces-api</artifactId>
         <!-- NOTE: The version is defined in the root POM's dependencyManagement section. -->
      </dependency>

      <dependency>
         <groupId>org.richfaces.framework</groupId>
         <artifactId>richfaces-impl</artifactId>
         <!-- NOTE: The version is defined in the root POM's dependencyManagement section. -->
      </dependency>

      <dependency>
         <groupId>org.richfaces.ui</groupId>
         <artifactId>richfaces-ui</artifactId>
         <!-- NOTE: The version is defined in the root POM's dependencyManagement section. -->
      </dependency>

      <dependency>
         <groupId>org.snmp4j</groupId>
         <artifactId>snmp4j</artifactId>
         <version>1.7.1</version>
      </dependency>

      <dependency>
         <groupId>struts</groupId>
         <artifactId>struts</artifactId>
         <version>1.2.9</version>
         <exclusions>
            <exclusion>
               <groupId>antlr</groupId>
               <artifactId>antlr</artifactId>
               <!-- provided by JBossAS default config -->
            </exclusion>
         </exclusions>
      </dependency>

      <dependency>
         <groupId>struts</groupId>
         <artifactId>struts-el</artifactId>
         <version>1.2.9</version>
      </dependency>

      <dependency>
         <groupId>struts-menu</groupId>
         <artifactId>struts-menu</artifactId>
         <version>2.3</version>
      </dependency>

      <dependency>
         <groupId>taglibs</groupId>
         <artifactId>standard</artifactId>
         <version>1.1.2</version>
      </dependency>

      <!--  new jetty based jsp compiler -->
      <dependency>
         <groupId>org.mortbay.jetty</groupId>
         <artifactId>maven-jetty-jspc-plugin</artifactId>
         <version>6.1.5</version>
         <scope>provided</scope>
      </dependency>

      <dependency>
         <groupId>xalan</groupId>
         <artifactId>xalan</artifactId>
         <version>2.5.1</version>
         <scope>provided</scope> <!-- by JBossAS -->
      </dependency>

      <dependency>
         <groupId>xerces</groupId>
         <artifactId>xercesImpl</artifactId>
         <version>2.0.2</version>
         <scope>provided</scope> <!-- by JBossAS -->
      </dependency>

   </dependencies>

   <build>
      <finalName>rhq-portal</finalName>
      <plugins>

         <plugin>
            <artifactId>maven-war-plugin</artifactId>
            <version>2.1-alpha-1</version>
            <configuration>
               <webappDirectory>${rhq.containerDir}/jbossas/server/default/deploy/${rhq.earName}/${rhq.deploymentName}</webappDirectory>
               <archive>
                  <manifest>
                     <addDefaultSpecificationEntries>true</addDefaultSpecificationEntries>
                     <addDefaultImplementationEntries>true</addDefaultImplementationEntries>
                  </manifest>
                  <manifestEntries>
                     <Build-Number>${buildNumber}</Build-Number>
                  </manifestEntries>
               </archive>
               <webResources>
                  <resource>
                     <filtering>false</filtering>
                     <directory>${basedir}/src/main/webapp</directory>
                  </resource>
                  <resource>
                     <filtering>true</filtering>
                     <directory>${basedir}/src/main/webapp-filtered</directory>
                  </resource>
               </webResources>
            </configuration>
         </plugin>

         <plugin>
            <artifactId>maven-antrun-plugin</artifactId>
            <version>1.1</version>
            <executions>
               <execution>
                  <id>Generate I18N Resource Bundles</id>
                  <phase>process-classes</phase>
                  <configuration>
                     <tasks>
                        <!-- generate the I18N resource bundles -->
                        <taskdef name="i18n" classpathref="maven.runtime.classpath" classname="mazz.i18n.ant.I18NAntTask" />
                        <i18n outputdir="${project.build.outputDirectory}" defaultlocale="en" verbose="false" append="false" verify="true">
                           <classpath refid="maven.runtime.classpath" />
                           <classfileset dir="${project.build.outputDirectory}">
                              <include name="**/*I18NResourceKeys.class" />
                           </classfileset>
                        </i18n>
                     </tasks>
                  </configuration>
                  <goals>
                     <goal>run</goal>
                  </goals>
               </execution>
               <execution>
                  <id>Maintain an unfiltered copy of i18n properties files</id>
                  <phase>process-classes</phase>
                  <configuration>
                     <tasks>
                        <copy todir="${project.build.outputDirectory}">
                           <fileset dir="src/main/webapp-filtered/WEB-INF/classes">
                              <include name="ApplicationResources.properties" />
                           </fileset>
                           <mapper type="glob" from="*" to="*.unfiltered" />
                        </copy>
                     </tasks>
                  </configuration>
                  <goals>
                     <goal>run</goal>
                  </goals>
               </execution>
            </executions>
         </plugin>

      </plugins>

   </build>

   <profiles>

      <profile>
         <id>dev</id>

         <properties>
            <rhq.rootDir>../../../..</rhq.rootDir>
            <rhq.containerDir>${rhq.rootDir}/${rhq.defaultDevContainerPath}</rhq.containerDir>
            <rhq.deploymentName>${project.build.finalName}.war</rhq.deploymentName>
            <rhq.deploymentDir>${rhq.containerDir}/jbossas/server/default/deploy/${rhq.earName}/${rhq.deploymentName}</rhq.deploymentDir>
         </properties>

         <build>
            <plugins>

               <plugin>
                 <artifactId>maven-antrun-plugin</artifactId>
                 <version>1.1</version>
                 <executions>

                     <execution>
                        <id>deploy-classes</id>
                        <phase>compile</phase>
                        <configuration>
                          <tasks>
                            <property name="classes.dir" location="${rhq.deploymentDir}/WEB-INF/classes" />
                            <echo>*** Copying updated files from target/classes to ${classes.dir}...</echo>
                            <copy todir="${classes.dir}" verbose="${rhq.verbose}">
                               <fileset dir="target/classes" />
                            </copy>
                            <property name="deployment.dir" location="${rhq.deploymentDir}" />
                            <echo>*** Copying updated files from src${file.separator}main${file.separator}webapp${file.separator} to ${deployment.dir}${file.separator}...</echo>
                            <copy todir="${deployment.dir}" verbose="${rhq.verbose}">
                               <fileset dir="${basedir}/src/main/webapp" />
                            </copy>
                            <!-- TODO: Also copy the files from src/main/webapp-filtered/, and then filter them ourselves. -->
                          </tasks>
                        </configuration>
                        <goals>
                          <goal>run</goal>
                        </goals>
                     </execution>

                     <execution>
                        <id>deploy</id>
                        <phase>package</phase>
                        <configuration>
                          <tasks>
                            <property name="deployment.dir" location="${rhq.deploymentDir}" />
                            <echo>*** Copying updated files from target${file.separator}${project.build.finalName}${file.separator} to ${deployment.dir}${file.separator}...</echo>
                            <copy todir="${deployment.dir}" verbose="${rhq.verbose}">
                               <fileset dir="${basedir}/target/${project.build.finalName}" />
                            </copy>
                          </tasks>
                        </configuration>
                        <goals>
                          <goal>run</goal>
                        </goals>
                     </execution>

                     <execution>
                        <id>undeploy</id>
                        <phase>clean</phase>
                        <configuration>
                          <tasks>
                            <property name="deployment.dir" location="${rhq.deploymentDir}" />
                            <echo>*** Deleting ${deployment.dir}${file.separator}...</echo>
                            <delete dir="${deployment.dir}" />
                          </tasks>
                        </configuration>
                        <goals>
                          <goal>run</goal>
                        </goals>
                     </execution>

                  </executions>
               </plugin>

            </plugins>
         </build>
      </profile>

      <profile>
         <id>dist</id>

         <build>
            <plugins>

               <plugin>
                  <!--  See http://jetty.mortbay.org/jspc-maven-plugin/ -->
                  <groupId>org.mortbay.jetty</groupId>
                  <artifactId>maven-jetty-jspc-plugin</artifactId>
                  <version>6.1.7</version>
                  <configuration>
                     <keepSources>false</keepSources>
                     <validateXml>false</validateXml>  <!--  TODO: set to true -->
                     <generatedClasses>${project.build.outputDirectory}</generatedClasses>
                  </configuration>
                  <executions>
                     <execution><goals><goal>jspc</goal></goals></execution>
                  </executions>
               </plugin>

            </plugins>
         </build>
      </profile>

   </profiles>

   <repositories>
      <repository>
         <id>java.net-m1-releases</id>
         <name>Java.net Maven1 Repository - for javax.faces, javax.el, com.sun.el, and com.sun.facelets releases</name>
         <url>http://download.java.net/maven/1/</url>
         <layout>legacy</layout>
      </repository>
   </repositories>

>>>>>>> a1fa9fd7
</project><|MERGE_RESOLUTION|>--- conflicted
+++ resolved
@@ -1,4 +1,3 @@
-<<<<<<< HEAD
 <project xmlns="http://maven.apache.org/POM/4.0.0" xmlns:xsi="http://www.w3.org/2001/XMLSchema-instance" xsi:schemaLocation="http://maven.apache.org/POM/4.0.0 http://maven.apache.org/maven-v4_0_0.xsd">
    <modelVersion>4.0.0</modelVersion>
 
@@ -584,593 +583,4 @@
       </repository>
    </repositories>
 
-=======
-<project xmlns="http://maven.apache.org/POM/4.0.0" xmlns:xsi="http://www.w3.org/2001/XMLSchema-instance" xsi:schemaLocation="http://maven.apache.org/POM/4.0.0 http://maven.apache.org/maven-v4_0_0.xsd">
-
-   <modelVersion>4.0.0</modelVersion>
-
-   <parent>
-      <groupId>org.rhq</groupId>
-      <artifactId>rhq-parent</artifactId>
-      <version>1.4.0-SNAPSHOT</version>
-   </parent>
-
-   <groupId>org.rhq</groupId>
-   <artifactId>rhq-portal</artifactId>
-   <packaging>war</packaging>
-
-   <name>RHQ Enterprise Portal</name>
-   <description>the RHQ Enterprise Portal webapp</description>
-
-   <scm>
-      <connection>scm:svn:http://svn.rhq-project.org/repos/rhq/trunk/modules/enterprise/gui/portal-war/</connection>
-      <developerConnection>scm:svn:http://svn.rhq-project.org/repos/rhq/trunk/modules/enterprise/gui/portal-war/</developerConnection>
-   </scm>
-
-   <properties>
-      <scm.module.path>modules/enterprise/gui/portal-war/</scm.module.path>
-
-      <!-- dependency versions -->
-      <el.version>1.0</el.version>
-      <jsf-facelets.version>1.1.14</jsf-facelets.version>
-      <seam.version>2.1.0.SP1</seam.version>
-
-      <product.shortName>RHQ</product.shortName>
-      <product.name>RHQ</product.name>
-      <product.fullName>RHQ</product.fullName>
-      <product.url.domain>rhq-project.org</product.url.domain>
-      <product.sales.email>sales@rhq-project.org</product.sales.email>
-      <product.support.email>info@rhq-project.org</product.support.email>
-      <product.version>${project.version}</product.version>
-      <product.help.doc.root>http://support.rhq-project.org/display/RHQ/</product.help.doc.root>
-   </properties>
-
-   <dependencies>
-
-      <!-- Internal Deps -->
-
-      <dependency>
-         <groupId>org.rhq</groupId>
-         <artifactId>rhq-core-domain</artifactId>
-         <version>${project.version}</version>
-         <scope>provided</scope> <!-- by rhq.ear (as ejb-jar) -->
-      </dependency>
-
-      <dependency>
-         <groupId>org.rhq</groupId>
-         <artifactId>rhq-core-gui</artifactId>
-         <version>${project.version}</version>
-      </dependency>
-
-      <dependency>
-         <groupId>org.rhq</groupId>
-         <artifactId>rhq-enterprise-server</artifactId>
-         <version>${project.version}</version>
-         <scope>provided</scope> <!-- by rhq.ear (as ejb-jar) -->
-      </dependency>
-
-      <dependency>
-         <groupId>org.rhq</groupId>
-         <artifactId>rhq-core-util</artifactId>
-         <version>${project.version}</version>
-         <scope>provided</scope> <!-- by rhq.ear -->
-      </dependency>
-
-      <!-- 3rd Party Deps -->
-
-      <dependency>
-         <groupId>com.sun.facelets</groupId>
-         <artifactId>jsf-facelets</artifactId>
-         <version>${jsf-facelets.version}</version>
-      </dependency>
-
-      <!-- NOTE: Do *not* set this to provided scope. The version that comes with AS 4.2 is not compatible w/ Ajax4JSF. -->
-      <dependency>
-         <groupId>commons-collections</groupId>
-         <artifactId>commons-collections</artifactId>
-         <version>3.2</version>
-      </dependency>
-
-      <dependency>
-         <groupId>commons-dbcp</groupId>
-         <artifactId>commons-dbcp</artifactId>
-         <version>1.2.1</version>
-      </dependency>
-
-      <dependency>
-         <groupId>commons-el</groupId>
-         <artifactId>commons-el</artifactId>
-         <version>1.0</version>
-      </dependency>
-
-      <dependency>
-         <groupId>commons-fileupload</groupId>
-         <artifactId>commons-fileupload</artifactId>
-         <version>1.2</version>
-      </dependency>
-
-      <dependency>
-         <groupId>commons-httpclient</groupId>
-         <artifactId>commons-httpclient</artifactId>
-         <version>3.0.1</version>
-         <scope>provided</scope> <!-- by JBossAS -->
-      </dependency>
-
-      <dependency>
-         <groupId>commons-io</groupId>
-         <artifactId>commons-io</artifactId>
-         <version>1.3.1</version>
-      </dependency>
-
-      <dependency>
-         <groupId>commons-logging</groupId>
-         <artifactId>commons-logging</artifactId>
-         <version>1.0.4</version>
-         <scope>provided</scope> <!-- by JBossAS -->
-      </dependency>
-
-      <dependency>
-         <groupId>commons-validator</groupId>
-         <artifactId>commons-validator</artifactId>
-         <version>1.1.4</version>
-      </dependency>
-
-      <dependency>
-         <groupId>hibernate</groupId>
-         <artifactId>hibernate3</artifactId>
-         <!-- NOTE: The version is defined in the root POM's dependencyManagement section. -->
-         <scope>provided</scope> <!-- by JBossAS -->
-      </dependency>
-
-      <!-- used by a test JSP -->
-      <dependency>
-         <groupId>hibernate-entitymanager</groupId>
-         <artifactId>hibernate-entitymanager</artifactId>
-         <!-- NOTE: The version is defined in the root POM's dependencyManagement section. -->
-         <scope>provided</scope> <!-- by JBossAS -->
-      </dependency>
-
-      <!-- needed for referenced domain entities that use Hibernate annotations (due to JDK5 bug) -->
-      <dependency>
-         <groupId>hibernate-annotations</groupId>
-         <artifactId>hibernate-annotations</artifactId>
-         <!-- NOTE: The version is defined in the root POM's dependencyManagement section. -->
-         <scope>provided</scope> <!-- by JBossAS -->
-      </dependency>
-
-      <dependency>
-         <groupId>javax.el</groupId>
-         <artifactId>el-api</artifactId>
-         <version>${el.version}</version>
-         <scope>provided</scope> <!-- by JBossAS Tomcat -->
-      </dependency>
-
-      <!-- transitive dependency needed for JspC -->
-      <dependency>
-         <groupId>javax.servlet</groupId>
-         <artifactId>servlet-api</artifactId>
-         <version>2.4</version>
-         <scope>provided</scope> <!-- by JBossAS -->
-      </dependency>
-
-      <dependency>
-         <groupId>javax.servlet</groupId>
-         <artifactId>jsp-api</artifactId>
-         <version>2.0</version>
-         <scope>provided</scope> <!-- by JBossAS -->
-      </dependency>
-
-      <dependency>
-         <groupId>javax.faces</groupId>
-         <artifactId>jsf-api</artifactId>
-         <!-- NOTE: The version is defined in the root POM's dependencyManagement section. -->
-         <scope>provided</scope> <!-- by JBossAS -->
-      </dependency>
-
-      <!-- We leverage a few utility classes (HtmlUtils, etc.) from the JSF RI impl jar. -->
-      <dependency>
-         <groupId>javax.faces</groupId>
-         <artifactId>jsf-impl</artifactId>
-         <!-- NOTE: The version is defined in the root POM's dependencyManagement section. -->
-         <scope>provided</scope> <!-- by JBossAS -->
-      </dependency>
-
-      <dependency>
-         <groupId>javax.mail</groupId>
-         <artifactId>mail</artifactId>
-         <version>1.3.1</version>
-         <scope>provided</scope> <!-- by JBossAS -->
-      </dependency>
-
-      <!-- needed for referenced domain entities that use JPA annotations (due to JDK5 bug) -->
-      <dependency>
-         <groupId>javax.persistence</groupId>
-         <artifactId>persistence-api</artifactId>
-         <version>1.0</version>
-         <scope>provided</scope> <!-- by JBossAS -->
-      </dependency>
-
-      <dependency>
-         <groupId>javax.servlet</groupId>
-         <artifactId>jstl</artifactId>
-         <version>1.1.2</version>
-      </dependency>
-
-      <!-- needed for EJB3 annotations (e.g. ApplicationException) -->
-      <dependency>
-         <groupId>jboss</groupId>
-         <artifactId>jboss-ejb3x</artifactId>
-         <!-- NOTE: The version is defined in the root POM's dependencyManagement section. -->
-         <scope>provided</scope> <!-- by JBossAS -->
-      </dependency>
-
-      <dependency>
-         <groupId>jboss</groupId>
-         <artifactId>jboss-j2ee</artifactId>
-         <!-- NOTE: The version is defined in the root POM's dependencyManagement section. -->
-         <scope>provided</scope> <!-- by JBossAS -->
-      </dependency>
-
-      <!-- used by org.jboss.on.enterprise.ui.servlet.startupShutdownListener -->
-      <dependency>
-         <groupId>jboss</groupId>
-         <artifactId>jboss-system</artifactId>
-         <!-- NOTE: The version is defined in the root POM's dependencyManagement section. -->
-         <scope>provided</scope> <!-- by JBossAS -->
-      </dependency>
-
-      <!-- used by org.jboss.on.enterprise.ui.converter.MD5HashConverter -->
-      <dependency>
-         <groupId>jboss</groupId>
-         <artifactId>jbosssx</artifactId>
-         <!-- NOTE: The version is defined in the root POM's dependencyManagement section. -->
-         <scope>provided</scope> <!-- by JBossAS -->
-      </dependency>
-
-      <!-- Needed due to JDK 1.5 bug. -->
-      <dependency>
-         <groupId>jboss</groupId>
-         <artifactId>jboss-annotations-ejb3</artifactId>
-         <!-- NOTE: The version is defined in the root POM's dependencyManagement section. -->
-         <scope>provided</scope> <!-- by JBossAS -->
-      </dependency>
-
-      <!-- used by DisplayTag_test.jsp -->
-      <dependency>
-         <groupId>junit</groupId>
-         <artifactId>junit</artifactId>
-         <version>3.8.2</version>
-      </dependency>
-
-      <dependency>
-         <groupId>org.opensymphony.quartz</groupId>
-         <artifactId>quartz</artifactId>
-         <!-- NOTE: The version is defined in the root POM's dependencyManagement section. -->
-         <scope>provided</scope> <!-- by JBossAS itself, which the container build has packaged with 1.6.5 -->
-      </dependency>
-
-      <dependency>
-         <groupId>org.opensymphony.quartz</groupId>
-         <artifactId>quartz-oracle</artifactId>
-         <!-- NOTE: The version is defined in the root POM's dependencyManagement section. -->
-         <scope>provided</scope> <!-- by JBossAS itself, which the container build has packaged with 1.6.5 -->
-      </dependency>
-
-      <!-- == Seam Related Dependencies ================ -->
-
-      <dependency>
-         <groupId>org.jboss.seam</groupId>
-         <artifactId>jboss-seam</artifactId>
-         <version>${seam.version}</version>
-         <exclusions>
-             <exclusion>
-               <groupId>xml-apis</groupId>
-               <artifactId>xml-apis</artifactId>
-             </exclusion>
-         </exclusions>
-      </dependency>
-
-      <dependency>
-         <groupId>org.jboss.seam</groupId>
-         <artifactId>jboss-seam-ui</artifactId>
-         <version>${seam.version}</version>
-      </dependency>
-
-      <dependency>
-         <groupId>org.jboss.seam</groupId>
-         <artifactId>jboss-seam-debug</artifactId>
-         <version>${seam.version}</version>
-         <!-- should be pulling this in directly ourselves, not relying
-            jboss-seam-debug to provide it -->
-         <exclusions>
-            <exclusion>
-               <groupId>com.sun.facelets</groupId>
-               <artifactId>jsf-facelets</artifactId>
-            </exclusion>
-         </exclusions>
-         <scope>runtime</scope>
-      </dependency>
-
-      <dependency>
-         <groupId>org.jvnet</groupId>
-         <artifactId>inflector</artifactId>
-         <version>0.7.0</version>
-      </dependency>
-
-      <dependency>
-         <groupId>org.richfaces.framework</groupId>
-         <artifactId>richfaces-api</artifactId>
-         <!-- NOTE: The version is defined in the root POM's dependencyManagement section. -->
-      </dependency>
-
-      <dependency>
-         <groupId>org.richfaces.framework</groupId>
-         <artifactId>richfaces-impl</artifactId>
-         <!-- NOTE: The version is defined in the root POM's dependencyManagement section. -->
-      </dependency>
-
-      <dependency>
-         <groupId>org.richfaces.ui</groupId>
-         <artifactId>richfaces-ui</artifactId>
-         <!-- NOTE: The version is defined in the root POM's dependencyManagement section. -->
-      </dependency>
-
-      <dependency>
-         <groupId>org.snmp4j</groupId>
-         <artifactId>snmp4j</artifactId>
-         <version>1.7.1</version>
-      </dependency>
-
-      <dependency>
-         <groupId>struts</groupId>
-         <artifactId>struts</artifactId>
-         <version>1.2.9</version>
-         <exclusions>
-            <exclusion>
-               <groupId>antlr</groupId>
-               <artifactId>antlr</artifactId>
-               <!-- provided by JBossAS default config -->
-            </exclusion>
-         </exclusions>
-      </dependency>
-
-      <dependency>
-         <groupId>struts</groupId>
-         <artifactId>struts-el</artifactId>
-         <version>1.2.9</version>
-      </dependency>
-
-      <dependency>
-         <groupId>struts-menu</groupId>
-         <artifactId>struts-menu</artifactId>
-         <version>2.3</version>
-      </dependency>
-
-      <dependency>
-         <groupId>taglibs</groupId>
-         <artifactId>standard</artifactId>
-         <version>1.1.2</version>
-      </dependency>
-
-      <!--  new jetty based jsp compiler -->
-      <dependency>
-         <groupId>org.mortbay.jetty</groupId>
-         <artifactId>maven-jetty-jspc-plugin</artifactId>
-         <version>6.1.5</version>
-         <scope>provided</scope>
-      </dependency>
-
-      <dependency>
-         <groupId>xalan</groupId>
-         <artifactId>xalan</artifactId>
-         <version>2.5.1</version>
-         <scope>provided</scope> <!-- by JBossAS -->
-      </dependency>
-
-      <dependency>
-         <groupId>xerces</groupId>
-         <artifactId>xercesImpl</artifactId>
-         <version>2.0.2</version>
-         <scope>provided</scope> <!-- by JBossAS -->
-      </dependency>
-
-   </dependencies>
-
-   <build>
-      <finalName>rhq-portal</finalName>
-      <plugins>
-
-         <plugin>
-            <artifactId>maven-war-plugin</artifactId>
-            <version>2.1-alpha-1</version>
-            <configuration>
-               <webappDirectory>${rhq.containerDir}/jbossas/server/default/deploy/${rhq.earName}/${rhq.deploymentName}</webappDirectory>
-               <archive>
-                  <manifest>
-                     <addDefaultSpecificationEntries>true</addDefaultSpecificationEntries>
-                     <addDefaultImplementationEntries>true</addDefaultImplementationEntries>
-                  </manifest>
-                  <manifestEntries>
-                     <Build-Number>${buildNumber}</Build-Number>
-                  </manifestEntries>
-               </archive>
-               <webResources>
-                  <resource>
-                     <filtering>false</filtering>
-                     <directory>${basedir}/src/main/webapp</directory>
-                  </resource>
-                  <resource>
-                     <filtering>true</filtering>
-                     <directory>${basedir}/src/main/webapp-filtered</directory>
-                  </resource>
-               </webResources>
-            </configuration>
-         </plugin>
-
-         <plugin>
-            <artifactId>maven-antrun-plugin</artifactId>
-            <version>1.1</version>
-            <executions>
-               <execution>
-                  <id>Generate I18N Resource Bundles</id>
-                  <phase>process-classes</phase>
-                  <configuration>
-                     <tasks>
-                        <!-- generate the I18N resource bundles -->
-                        <taskdef name="i18n" classpathref="maven.runtime.classpath" classname="mazz.i18n.ant.I18NAntTask" />
-                        <i18n outputdir="${project.build.outputDirectory}" defaultlocale="en" verbose="false" append="false" verify="true">
-                           <classpath refid="maven.runtime.classpath" />
-                           <classfileset dir="${project.build.outputDirectory}">
-                              <include name="**/*I18NResourceKeys.class" />
-                           </classfileset>
-                        </i18n>
-                     </tasks>
-                  </configuration>
-                  <goals>
-                     <goal>run</goal>
-                  </goals>
-               </execution>
-               <execution>
-                  <id>Maintain an unfiltered copy of i18n properties files</id>
-                  <phase>process-classes</phase>
-                  <configuration>
-                     <tasks>
-                        <copy todir="${project.build.outputDirectory}">
-                           <fileset dir="src/main/webapp-filtered/WEB-INF/classes">
-                              <include name="ApplicationResources.properties" />
-                           </fileset>
-                           <mapper type="glob" from="*" to="*.unfiltered" />
-                        </copy>
-                     </tasks>
-                  </configuration>
-                  <goals>
-                     <goal>run</goal>
-                  </goals>
-               </execution>
-            </executions>
-         </plugin>
-
-      </plugins>
-
-   </build>
-
-   <profiles>
-
-      <profile>
-         <id>dev</id>
-
-         <properties>
-            <rhq.rootDir>../../../..</rhq.rootDir>
-            <rhq.containerDir>${rhq.rootDir}/${rhq.defaultDevContainerPath}</rhq.containerDir>
-            <rhq.deploymentName>${project.build.finalName}.war</rhq.deploymentName>
-            <rhq.deploymentDir>${rhq.containerDir}/jbossas/server/default/deploy/${rhq.earName}/${rhq.deploymentName}</rhq.deploymentDir>
-         </properties>
-
-         <build>
-            <plugins>
-
-               <plugin>
-                 <artifactId>maven-antrun-plugin</artifactId>
-                 <version>1.1</version>
-                 <executions>
-
-                     <execution>
-                        <id>deploy-classes</id>
-                        <phase>compile</phase>
-                        <configuration>
-                          <tasks>
-                            <property name="classes.dir" location="${rhq.deploymentDir}/WEB-INF/classes" />
-                            <echo>*** Copying updated files from target/classes to ${classes.dir}...</echo>
-                            <copy todir="${classes.dir}" verbose="${rhq.verbose}">
-                               <fileset dir="target/classes" />
-                            </copy>
-                            <property name="deployment.dir" location="${rhq.deploymentDir}" />
-                            <echo>*** Copying updated files from src${file.separator}main${file.separator}webapp${file.separator} to ${deployment.dir}${file.separator}...</echo>
-                            <copy todir="${deployment.dir}" verbose="${rhq.verbose}">
-                               <fileset dir="${basedir}/src/main/webapp" />
-                            </copy>
-                            <!-- TODO: Also copy the files from src/main/webapp-filtered/, and then filter them ourselves. -->
-                          </tasks>
-                        </configuration>
-                        <goals>
-                          <goal>run</goal>
-                        </goals>
-                     </execution>
-
-                     <execution>
-                        <id>deploy</id>
-                        <phase>package</phase>
-                        <configuration>
-                          <tasks>
-                            <property name="deployment.dir" location="${rhq.deploymentDir}" />
-                            <echo>*** Copying updated files from target${file.separator}${project.build.finalName}${file.separator} to ${deployment.dir}${file.separator}...</echo>
-                            <copy todir="${deployment.dir}" verbose="${rhq.verbose}">
-                               <fileset dir="${basedir}/target/${project.build.finalName}" />
-                            </copy>
-                          </tasks>
-                        </configuration>
-                        <goals>
-                          <goal>run</goal>
-                        </goals>
-                     </execution>
-
-                     <execution>
-                        <id>undeploy</id>
-                        <phase>clean</phase>
-                        <configuration>
-                          <tasks>
-                            <property name="deployment.dir" location="${rhq.deploymentDir}" />
-                            <echo>*** Deleting ${deployment.dir}${file.separator}...</echo>
-                            <delete dir="${deployment.dir}" />
-                          </tasks>
-                        </configuration>
-                        <goals>
-                          <goal>run</goal>
-                        </goals>
-                     </execution>
-
-                  </executions>
-               </plugin>
-
-            </plugins>
-         </build>
-      </profile>
-
-      <profile>
-         <id>dist</id>
-
-         <build>
-            <plugins>
-
-               <plugin>
-                  <!--  See http://jetty.mortbay.org/jspc-maven-plugin/ -->
-                  <groupId>org.mortbay.jetty</groupId>
-                  <artifactId>maven-jetty-jspc-plugin</artifactId>
-                  <version>6.1.7</version>
-                  <configuration>
-                     <keepSources>false</keepSources>
-                     <validateXml>false</validateXml>  <!--  TODO: set to true -->
-                     <generatedClasses>${project.build.outputDirectory}</generatedClasses>
-                  </configuration>
-                  <executions>
-                     <execution><goals><goal>jspc</goal></goals></execution>
-                  </executions>
-               </plugin>
-
-            </plugins>
-         </build>
-      </profile>
-
-   </profiles>
-
-   <repositories>
-      <repository>
-         <id>java.net-m1-releases</id>
-         <name>Java.net Maven1 Repository - for javax.faces, javax.el, com.sun.el, and com.sun.facelets releases</name>
-         <url>http://download.java.net/maven/1/</url>
-         <layout>legacy</layout>
-      </repository>
-   </repositories>
-
->>>>>>> a1fa9fd7
 </project>