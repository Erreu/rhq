--- conflicted
+++ resolved
@@ -401,11 +401,7 @@
 
    </dependencies>
 
-<<<<<<< HEAD
-    
-=======
-
->>>>>>> 6a31c12f
+
    <build>
       <finalName>rhq-portal</finalName>
       <plugins>
@@ -486,11 +482,7 @@
 
    </build>
 
-<<<<<<< HEAD
-    
-=======
-
->>>>>>> 6a31c12f
+
    <profiles>
 
       <profile>
@@ -600,11 +592,7 @@
 
    </profiles>
 
-<<<<<<< HEAD
-    
-=======
-
->>>>>>> 6a31c12f
+
    <repositories>
 
       <repository>
