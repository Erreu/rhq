/*
 * RHQ Management Platform
 * Copyright (C) 2005-2008 Red Hat, Inc.
 * All rights reserved.
 *
 * This program is free software; you can redistribute it and/or modify
 * it under the terms of the GNU General Public License as published by
 * the Free Software Foundation version 2 of the License.
 *
 * This program is distributed in the hope that it will be useful,
 * but WITHOUT ANY WARRANTY; without even the implied warranty of
 * MERCHANTABILITY or FITNESS FOR A PARTICULAR PURPOSE. See the
 * GNU General Public License for more details.
 *
 * You should have received a copy of the GNU General Public License
 * along with this program; if not, write to the Free Software
 * Foundation, Inc., 675 Mass Ave, Cambridge, MA 02139, USA.
 */
package org.rhq.enterprise.gui.navigation.resource;

import java.io.IOException;

import javax.faces.application.FacesMessage;
import javax.faces.context.FacesContext;
import javax.servlet.http.HttpServletResponse;

import org.richfaces.component.UITree;
import org.richfaces.component.html.HtmlTree;
import org.richfaces.component.state.TreeState;
import org.richfaces.component.state.TreeStateAdvisor;
import org.richfaces.model.TreeRowKey;

import org.rhq.core.domain.auth.Subject;
<<<<<<< HEAD
import org.rhq.core.domain.resource.Resource;
import org.rhq.core.domain.resource.composite.LockedResource;
=======
import org.rhq.core.domain.resource.ResourceCategory;
>>>>>>> b547a54a
import org.rhq.core.domain.resource.composite.ResourceFacets;
import org.rhq.core.domain.resource.flyweight.AutoGroupCompositeFlyweight;
import org.rhq.core.domain.resource.flyweight.ResourceFlyweight;
import org.rhq.core.gui.util.FacesContextUtility;
import org.rhq.enterprise.gui.common.tag.FunctionTagLibrary;
import org.rhq.enterprise.gui.util.EnterpriseFacesContextUtility;
import org.rhq.enterprise.server.resource.ResourceManagerLocal;
import org.rhq.enterprise.server.resource.ResourceTypeManagerLocal;
import org.rhq.enterprise.server.util.LookupUtil;

/**
 * Manages the tree selection and node openess for the left nav resource tree
 *
 * @author Greg Hinkle
 */
public class ResourceTreeStateAdvisor implements TreeStateAdvisor {

    UITree tree;
    TreeState treeState = new TreeState();
    private int selecteAGTypeId;

    private boolean hasMessages = false;

    private ResourceTypeManagerLocal resourceTypeManager = LookupUtil.getResourceTypeManager();
    private ResourceManagerLocal resourceManager = LookupUtil.getResourceManager();

    public TreeState getTreeState() {
        return treeState;
    }

    public void changeExpandListener(org.richfaces.event.NodeExpandedEvent e) {
        HtmlTree tree = (HtmlTree) e.getComponent();
        TreeState state = (TreeState) tree.getComponentState();

        //check if we're collapsing a parent of currently selected node.
        //if we do, change the focus to the parent
        if (state.getSelectedNode() != null) {
            boolean closingParent = false;

            TreeRowKey<?> key = (TreeRowKey<?>) tree.getRowKey();
            ResourceTreeNode node = (ResourceTreeNode) tree.getRowData(key);
            ResourceTreeNode selectedNode = (ResourceTreeNode) tree.getRowData(state.getSelectedNode());

            ResourceTreeNode traverseCheckNode = selectedNode.getParent();
            while (traverseCheckNode != null) {
                if (node.equals(traverseCheckNode)) {
                    closingParent = true;
                    break;
                }
                traverseCheckNode = traverseCheckNode.getParent();
            }

            if (closingParent) {
                if (redirectTo(node)) {
                    state.setSelected(key);
                } else if (!redirectTo(selectedNode)) {
                    FacesContext.getCurrentInstance().addMessage("leftNavTreeForm:leftNavTree", 
                        new FacesMessage(FacesMessage.SEVERITY_WARN, "Failed to re-expand node that shouldn't be collapsed.", null));                    
                }
            } 

        }
    }

    public void nodeSelectListener(org.richfaces.event.NodeSelectedEvent e) {
        HtmlTree tree = (HtmlTree) e.getComponent();
        TreeState state = (TreeState) ((HtmlTree) tree).getComponentState();

        ResourceTreeNode node = (ResourceTreeNode) tree.getRowData(tree.getRowKey());

        if (node != null) {
            if (node.getData() instanceof LockedResource) {
                state.setSelected(e.getOldSelection());

                FacesContext.getCurrentInstance().addMessage(
                    "leftNavTreeForm:leftNavTree",
                    new FacesMessage(FacesMessage.SEVERITY_WARN,
                        "You have not been granted view access to this resource", null));

                return;

<<<<<<< HEAD
            } else if (node.getData() instanceof Resource) {
                if (redirectTo(node) == false) { // upon redirect failure, reselect previous node
                    state.setSelected(e.getOldSelection());
                }
            } else if (node.getData() instanceof AutoGroupComposite) {
                AutoGroupComposite ag = (AutoGroupComposite) node.getData();

                if (ag.getSubcategory() != null) {
                    state.setSelected(e.getOldSelection());
                    // this is a subcategory or subsubcategory, no page to display right now
                    FacesContext.getCurrentInstance().addMessage("leftNavTreeForm:leftNavTree",
                        new FacesMessage(FacesMessage.SEVERITY_WARN, "No subcategory pages exist", null));

                    return;
                } else {
                    if (ag.getMemberCount() != node.getChildren().size()) {
                        // you don't have access to every autogroup resource
=======
                if (node.getData() instanceof ResourceFlyweight) {
                    ResourceFlyweight flyweight = (ResourceFlyweight) node.getData();
                    
                    if (flyweight.isLocked()) {
                        state.setSelected(e.getOldSelection());
    
                        FacesContext.getCurrentInstance().addMessage(
                            "leftNavTreeForm:leftNavTree",
                            new FacesMessage(FacesMessage.SEVERITY_WARN,
                                "You have not been granted view access to this resource", null));
    
                        return;
                    } else {
                        String path = FacesContextUtility.getRequest().getRequestURI();

                        //Resource resource = this.resourceManager.getResourceById(subject, flyweight.getId());
                        ResourceFacets facets = this.resourceTypeManager.getResourceFacets(flyweight.getResourceType()
                            .getId());

                        String fallbackPath = FunctionTagLibrary.getDefaultResourceTabURL();

                        // Switching from a auto group view... default to monitor page
                        if (!path.startsWith("/rhq/resource")) {
                            path = fallbackPath;
                        } else {
                            if ((path.startsWith("/rhq/resource/configuration/") && !facets.isConfiguration())
                                || (path.startsWith("/rhq/resource/content/") && !facets.isContent())
                                || (path.startsWith("/rhq/resource/operation") && !facets.isOperation())
                                || (path.startsWith("/rhq/resource/events") && !facets.isEvent())) {
                                // This resource doesn't support those facets
                                path = fallbackPath;
                            } else if ((path.startsWith("/rhq/resource/configuration/view-map.xhtml") ||
                                path.startsWith("/rhq/resource/configuration/edit-map.xhtml") ||
                                path.startsWith("/rhq/resource/configuration/add-map.xhtml") ||
                                path.startsWith("/rhq/resource/configuration/edit.xhtml") && facets.isConfiguration())) {
                                path = "/rhq/resource/configuration/view.xhtml";

                            } else if (!path.startsWith("/rhq/resource/content/view.xhtml")
                                && path.startsWith("/rhq/resource/content/") && facets.isContent()) {
                                path = "/rhq/resource/content/view.xhtml";
                            } else if (path.startsWith("/rhq/resource/inventory/")
                                && !(path.startsWith("/rhq/resource/inventory/view.xhtml")
                                    || (facets.isPluginConfiguration() && path
                                        .startsWith("/rhq/resource/inventory/view-connection.xhtml")) || path
                                    .startsWith("/rhq/resource/inventory/view-agent.xhtml"))) {
                                path = "/rhq/resource/inventory/view.xhtml";
                            } else if (path.startsWith("/rhq/resource/operation/resourceOperationHistoryDetails.xhtml")) {
                                path = "/rhq/resource/operation/resourceOperationHistory.xhtml";
                            } else if (path.startsWith("/rhq/resource/operation/resourceOperationScheduleDetails.xhtml")) {
                                path = "/rhq/resource/operation/resourceOperationSchedules.xhtml";
                            } else if (path.startsWith("/rhq/resource/monitor/response.xhtml") && !facets.isCallTime()) {
                                path = fallbackPath;
                            }
                        }

                        response.sendRedirect(path + "?id=" + flyweight.getId());
                    }
                } else if (node.getData() instanceof AutoGroupCompositeFlyweight) {
                    AutoGroupCompositeFlyweight ag = (AutoGroupCompositeFlyweight) node.getData();

                    if (ag.getSubcategory() != null) {
>>>>>>> b547a54a
                        state.setSelected(e.getOldSelection());
                        FacesContext.getCurrentInstance().addMessage(
                            "leftNavTreeForm:leftNavTree",
                            new FacesMessage(FacesMessage.SEVERITY_WARN,
                                "You must have view access to all resources in an autogroup to view it", null));

                        return;
                    } else {
                        if (redirectTo(node) == false) { // upon redirect failure, reselect previous node
                            state.setSelected(e.getOldSelection());
                        }
                    }
                }

            }
        }
    }

    public Boolean adviseNodeOpened(UITree tree) {
        TreeRowKey<?> key = (TreeRowKey<?>) tree.getRowKey();
        
        //don't bother continuing if there's nothing to check against...
        if (key == null) {
            return null;
        }

        ResourceTreeNode node = (ResourceTreeNode) tree.getRowData(key);
        
        //always expand root
        if (node.getParent() == null) {
            return true;
        }

        //make sure that the node refered to in the request parameters is visible
        int selectedId = 0;
        String typeId = FacesContextUtility.getOptionalRequestParameter("type");
        this.selecteAGTypeId = ((typeId == null || typeId.length() == 0) ? 0 : Integer.parseInt(typeId));

        if (typeId != null) {
            String id = FacesContextUtility.getOptionalRequestParameter("parent");
            if (id != null && id.length() != 0) {
                selectedId = Integer.parseInt(id);
            }

        } else {
            String id = FacesContextUtility.getOptionalRequestParameter("id");
            if (id != null && id.length() != 0) {
                selectedId = Integer.parseInt(id);
            }
        }

<<<<<<< HEAD
        if (preopen((ResourceTreeNode) tree.getRowData(key), selectedId, this.selecteAGTypeId)) {
            return true;
=======
            if (selectedKey != null && (key.isSubKey(selectedKey)))
                return Boolean.TRUE;

            if (altered) {
                if (state.isExpanded(key))
                    return Boolean.TRUE;
            } else {
                Object data = ((ResourceTreeNode) tree.getRowData(key)).getData();
                if (data instanceof ResourceFlyweight) {
                    if (((ResourceFlyweight) data).getResourceType().getCategory() == ResourceCategory.PLATFORM)
                        return Boolean.TRUE;
                }
            }
>>>>>>> b547a54a
        }
        
        //ok, in this case return whatever the last open state was
        TreeState state = (TreeState) tree.getComponentState();
        return state.isExpanded(key);
    }

    private boolean preopen(ResourceTreeNode resourceTreeNode, int selectedResourceId, int selectedAGTypeId) {
        if (resourceTreeNode.getData() instanceof ResourceFlyweight && selectedAGTypeId == 0) {
            if (((ResourceFlyweight) resourceTreeNode.getData()).getId() == selectedResourceId) {
                return true;
            }
        } else if (resourceTreeNode.getData() instanceof AutoGroupCompositeFlyweight) {
            AutoGroupCompositeFlyweight ag = (AutoGroupCompositeFlyweight) resourceTreeNode.getData();
            if (ag.getParentResource().getId() == selectedResourceId && ag.getResourceType() != null
                && ag.getResourceType().getId() == selectedAGTypeId) {
                return true;
            }
        }

        for (ResourceTreeNode child : resourceTreeNode.getChildren()) {
            if (preopen(child, selectedResourceId, selectedAGTypeId)) {
                return true;
            }
        }

        return false;
    }

    public Boolean adviseNodeSelected(UITree tree) {
        TreeState state = (TreeState) ((HtmlTree) tree).getComponentState();
        String id = FacesContextUtility.getOptionalRequestParameter("id");
        String parent = FacesContextUtility.getOptionalRequestParameter("parent");
        String type = FacesContextUtility.getOptionalRequestParameter("type");
        ResourceTreeNode node = (ResourceTreeNode) tree.getRowData(tree.getRowKey());

        if (this.selecteAGTypeId > 0) {
            if (node.getData() instanceof AutoGroupCompositeFlyweight) {
                AutoGroupCompositeFlyweight ag = (AutoGroupCompositeFlyweight) node.getData();
                if (ag.getParentResource() != null && ag.getResourceType() != null
                    && String.valueOf(ag.getParentResource().getId()).equals(parent)
                    && String.valueOf(ag.getResourceType().getId()).equals(type)) {
                    return true;
                }
            }
        }
        if (node.getData() instanceof ResourceFlyweight) {
            if (String.valueOf(((ResourceFlyweight) node.getData()).getId()).equals(id)) {
                return Boolean.TRUE;
            }
        }

        if (tree.getRowKey().equals(state.getSelectedNode())) {
            return Boolean.TRUE;
        }
        return null;
    }

    public boolean getHasMessages() {
        hasMessages = FacesContext.getCurrentInstance().getMessages("leftNavTreeForm:leftNavTree").hasNext();
        return hasMessages;
    }

    /**
     * @return false if there was an error redirecting to the target location
     */
    private boolean redirectTo(ResourceTreeNode node) {
        HttpServletResponse response = (HttpServletResponse) FacesContextUtility.getFacesContext().getExternalContext()
            .getResponse();
        Subject subject = EnterpriseFacesContextUtility.getSubject();

        String path = "";
        if (node.getData() instanceof Resource) {
            path = FacesContextUtility.getRequest().getRequestURI();

            Resource resource = this.resourceManager.getResourceById(subject, ((Resource) node.getData()).getId());
            ResourceFacets facets = this.resourceTypeManager.getResourceFacets(resource.getResourceType().getId());

            String fallbackPath = FunctionTagLibrary.getDefaultResourceTabURL();

            // Switching from a auto group view... default to monitor page
            if (!path.startsWith("/rhq/resource")) {
                path = fallbackPath;
            } else {
                if ((path.startsWith("/rhq/resource/configuration/") && !facets.isConfiguration())
                    || (path.startsWith("/rhq/resource/content/") && !facets.isContent())
                    || (path.startsWith("/rhq/resource/operation") && !facets.isOperation())
                    || (path.startsWith("/rhq/resource/events") && !facets.isEvent())) {
                    // This resource doesn't support those facets
                    path = fallbackPath;
                } else if ((path.startsWith("/rhq/resource/configuration/view-map.xhtml")
                    || path.startsWith("/rhq/resource/configuration/edit-map.xhtml")
                    || path.startsWith("/rhq/resource/configuration/add-map.xhtml") || path
                    .startsWith("/rhq/resource/configuration/edit.xhtml")
                    && facets.isConfiguration())) {
                    path = "/rhq/resource/configuration/view.xhtml";

                } else if (!path.startsWith("/rhq/resource/content/view.xhtml")
                    && path.startsWith("/rhq/resource/content/") && facets.isContent()) {
                    path = "/rhq/resource/content/view.xhtml";
                } else if (path.startsWith("/rhq/resource/inventory/")
                    && !(path.startsWith("/rhq/resource/inventory/view.xhtml")
                        || (facets.isPluginConfiguration() && path
                            .startsWith("/rhq/resource/inventory/view-connection.xhtml")) || path
                        .startsWith("/rhq/resource/inventory/view-agent.xhtml"))) {
                    path = "/rhq/resource/inventory/view.xhtml";
                } else if (path.startsWith("/rhq/resource/operation/resourceOperationHistoryDetails.xhtml")) {
                    path = "/rhq/resource/operation/resourceOperationHistory.xhtml";
                } else if (path.startsWith("/rhq/resource/operation/resourceOperationScheduleDetails.xhtml")) {
                    path = "/rhq/resource/operation/resourceOperationSchedules.xhtml";
                } else if (path.startsWith("/rhq/resource/monitor/response.xhtml") && !facets.isCallTime()) {
                    path = fallbackPath;
                }
            }

            path += ("?id=" + ((Resource) node.getData()).getId());
        } else if (node.getData() instanceof AutoGroupComposite) {
            AutoGroupComposite ag = (AutoGroupComposite) node.getData();
            if (ag.getResourceType() == null) {
                //XXX this is a temporary measure. The subcategories will get the content page in the end.
                FacesContext.getCurrentInstance().addMessage("leftNavTreeForm:leftNavTree", 
                    new FacesMessage(FacesMessage.SEVERITY_WARN, "No subcategory page exists.", null));
                
                return false;
            } else {
                path = "/rhq/autogroup/monitor/graphs.xhtml?parent=" + ag.getParentResource().getId() + "&type="
                    + ag.getResourceType().getId();
            }
        }

        try {
            response.sendRedirect(path);
            return true; // all is well in the land
        } catch (IOException ioe) {
            FacesContext.getCurrentInstance().addMessage(
                "leftNavTreeForm:leftNavTree",
                new FacesMessage(FacesMessage.SEVERITY_WARN, "Unable to browse to selected resource view: "
                    + ioe.getMessage(), null));
        }
        return false; // IO errors from redirect
    }
}<|MERGE_RESOLUTION|>--- conflicted
+++ resolved
@@ -31,12 +31,7 @@
 import org.richfaces.model.TreeRowKey;
 
 import org.rhq.core.domain.auth.Subject;
-<<<<<<< HEAD
-import org.rhq.core.domain.resource.Resource;
-import org.rhq.core.domain.resource.composite.LockedResource;
-=======
 import org.rhq.core.domain.resource.ResourceCategory;
->>>>>>> b547a54a
 import org.rhq.core.domain.resource.composite.ResourceFacets;
 import org.rhq.core.domain.resource.flyweight.AutoGroupCompositeFlyweight;
 import org.rhq.core.domain.resource.flyweight.ResourceFlyweight;
@@ -107,113 +102,8 @@
 
         ResourceTreeNode node = (ResourceTreeNode) tree.getRowData(tree.getRowKey());
 
-        if (node != null) {
-            if (node.getData() instanceof LockedResource) {
-                state.setSelected(e.getOldSelection());
-
-                FacesContext.getCurrentInstance().addMessage(
-                    "leftNavTreeForm:leftNavTree",
-                    new FacesMessage(FacesMessage.SEVERITY_WARN,
-                        "You have not been granted view access to this resource", null));
-
-                return;
-
-<<<<<<< HEAD
-            } else if (node.getData() instanceof Resource) {
-                if (redirectTo(node) == false) { // upon redirect failure, reselect previous node
-                    state.setSelected(e.getOldSelection());
-                }
-            } else if (node.getData() instanceof AutoGroupComposite) {
-                AutoGroupComposite ag = (AutoGroupComposite) node.getData();
-
-                if (ag.getSubcategory() != null) {
-                    state.setSelected(e.getOldSelection());
-                    // this is a subcategory or subsubcategory, no page to display right now
-                    FacesContext.getCurrentInstance().addMessage("leftNavTreeForm:leftNavTree",
-                        new FacesMessage(FacesMessage.SEVERITY_WARN, "No subcategory pages exist", null));
-
-                    return;
-                } else {
-                    if (ag.getMemberCount() != node.getChildren().size()) {
-                        // you don't have access to every autogroup resource
-=======
-                if (node.getData() instanceof ResourceFlyweight) {
-                    ResourceFlyweight flyweight = (ResourceFlyweight) node.getData();
-                    
-                    if (flyweight.isLocked()) {
-                        state.setSelected(e.getOldSelection());
-    
-                        FacesContext.getCurrentInstance().addMessage(
-                            "leftNavTreeForm:leftNavTree",
-                            new FacesMessage(FacesMessage.SEVERITY_WARN,
-                                "You have not been granted view access to this resource", null));
-    
-                        return;
-                    } else {
-                        String path = FacesContextUtility.getRequest().getRequestURI();
-
-                        //Resource resource = this.resourceManager.getResourceById(subject, flyweight.getId());
-                        ResourceFacets facets = this.resourceTypeManager.getResourceFacets(flyweight.getResourceType()
-                            .getId());
-
-                        String fallbackPath = FunctionTagLibrary.getDefaultResourceTabURL();
-
-                        // Switching from a auto group view... default to monitor page
-                        if (!path.startsWith("/rhq/resource")) {
-                            path = fallbackPath;
-                        } else {
-                            if ((path.startsWith("/rhq/resource/configuration/") && !facets.isConfiguration())
-                                || (path.startsWith("/rhq/resource/content/") && !facets.isContent())
-                                || (path.startsWith("/rhq/resource/operation") && !facets.isOperation())
-                                || (path.startsWith("/rhq/resource/events") && !facets.isEvent())) {
-                                // This resource doesn't support those facets
-                                path = fallbackPath;
-                            } else if ((path.startsWith("/rhq/resource/configuration/view-map.xhtml") ||
-                                path.startsWith("/rhq/resource/configuration/edit-map.xhtml") ||
-                                path.startsWith("/rhq/resource/configuration/add-map.xhtml") ||
-                                path.startsWith("/rhq/resource/configuration/edit.xhtml") && facets.isConfiguration())) {
-                                path = "/rhq/resource/configuration/view.xhtml";
-
-                            } else if (!path.startsWith("/rhq/resource/content/view.xhtml")
-                                && path.startsWith("/rhq/resource/content/") && facets.isContent()) {
-                                path = "/rhq/resource/content/view.xhtml";
-                            } else if (path.startsWith("/rhq/resource/inventory/")
-                                && !(path.startsWith("/rhq/resource/inventory/view.xhtml")
-                                    || (facets.isPluginConfiguration() && path
-                                        .startsWith("/rhq/resource/inventory/view-connection.xhtml")) || path
-                                    .startsWith("/rhq/resource/inventory/view-agent.xhtml"))) {
-                                path = "/rhq/resource/inventory/view.xhtml";
-                            } else if (path.startsWith("/rhq/resource/operation/resourceOperationHistoryDetails.xhtml")) {
-                                path = "/rhq/resource/operation/resourceOperationHistory.xhtml";
-                            } else if (path.startsWith("/rhq/resource/operation/resourceOperationScheduleDetails.xhtml")) {
-                                path = "/rhq/resource/operation/resourceOperationSchedules.xhtml";
-                            } else if (path.startsWith("/rhq/resource/monitor/response.xhtml") && !facets.isCallTime()) {
-                                path = fallbackPath;
-                            }
-                        }
-
-                        response.sendRedirect(path + "?id=" + flyweight.getId());
-                    }
-                } else if (node.getData() instanceof AutoGroupCompositeFlyweight) {
-                    AutoGroupCompositeFlyweight ag = (AutoGroupCompositeFlyweight) node.getData();
-
-                    if (ag.getSubcategory() != null) {
->>>>>>> b547a54a
-                        state.setSelected(e.getOldSelection());
-                        FacesContext.getCurrentInstance().addMessage(
-                            "leftNavTreeForm:leftNavTree",
-                            new FacesMessage(FacesMessage.SEVERITY_WARN,
-                                "You must have view access to all resources in an autogroup to view it", null));
-
-                        return;
-                    } else {
-                        if (redirectTo(node) == false) { // upon redirect failure, reselect previous node
-                            state.setSelected(e.getOldSelection());
-                        }
-                    }
-                }
-
-            }
+        if (node != null && !redirectTo(node)) {
+            state.setSelected(e.getOldSelection());
         }
     }
 
@@ -250,24 +140,8 @@
             }
         }
 
-<<<<<<< HEAD
         if (preopen((ResourceTreeNode) tree.getRowData(key), selectedId, this.selecteAGTypeId)) {
             return true;
-=======
-            if (selectedKey != null && (key.isSubKey(selectedKey)))
-                return Boolean.TRUE;
-
-            if (altered) {
-                if (state.isExpanded(key))
-                    return Boolean.TRUE;
-            } else {
-                Object data = ((ResourceTreeNode) tree.getRowData(key)).getData();
-                if (data instanceof ResourceFlyweight) {
-                    if (((ResourceFlyweight) data).getResourceType().getCategory() == ResourceCategory.PLATFORM)
-                        return Boolean.TRUE;
-                }
-            }
->>>>>>> b547a54a
         }
         
         //ok, in this case return whatever the last open state was
@@ -340,57 +214,77 @@
         Subject subject = EnterpriseFacesContextUtility.getSubject();
 
         String path = "";
-        if (node.getData() instanceof Resource) {
-            path = FacesContextUtility.getRequest().getRequestURI();
-
-            Resource resource = this.resourceManager.getResourceById(subject, ((Resource) node.getData()).getId());
-            ResourceFacets facets = this.resourceTypeManager.getResourceFacets(resource.getResourceType().getId());
-
-            String fallbackPath = FunctionTagLibrary.getDefaultResourceTabURL();
-
-            // Switching from a auto group view... default to monitor page
-            if (!path.startsWith("/rhq/resource")) {
-                path = fallbackPath;
-            } else {
-                if ((path.startsWith("/rhq/resource/configuration/") && !facets.isConfiguration())
-                    || (path.startsWith("/rhq/resource/content/") && !facets.isContent())
-                    || (path.startsWith("/rhq/resource/operation") && !facets.isOperation())
-                    || (path.startsWith("/rhq/resource/events") && !facets.isEvent())) {
-                    // This resource doesn't support those facets
+        if (node.getData() instanceof ResourceFlyweight) {
+            ResourceFlyweight flyweight = (ResourceFlyweight) node.getData();
+            
+            if (flyweight.isLocked()) {
+                FacesContext.getCurrentInstance().addMessage(
+                    "leftNavTreeForm:leftNavTree",
+                    new FacesMessage(FacesMessage.SEVERITY_WARN,
+                        "You have not been granted view access to this resource", null));
+
+                return false;
+            } else {            
+                path = FacesContextUtility.getRequest().getRequestURI();
+
+                //Resource resource = this.resourceManager.getResourceById(subject, ((Resource) node.getData()).getId());
+                ResourceFacets facets = this.resourceTypeManager.getResourceFacets(flyweight.getResourceType()
+                    .getId());
+
+                String fallbackPath = FunctionTagLibrary.getDefaultResourceTabURL();
+
+                // Switching from a auto group view... default to monitor page
+                if (!path.startsWith("/rhq/resource")) {
                     path = fallbackPath;
-                } else if ((path.startsWith("/rhq/resource/configuration/view-map.xhtml")
-                    || path.startsWith("/rhq/resource/configuration/edit-map.xhtml")
-                    || path.startsWith("/rhq/resource/configuration/add-map.xhtml") || path
-                    .startsWith("/rhq/resource/configuration/edit.xhtml")
-                    && facets.isConfiguration())) {
-                    path = "/rhq/resource/configuration/view.xhtml";
-
-                } else if (!path.startsWith("/rhq/resource/content/view.xhtml")
-                    && path.startsWith("/rhq/resource/content/") && facets.isContent()) {
-                    path = "/rhq/resource/content/view.xhtml";
-                } else if (path.startsWith("/rhq/resource/inventory/")
-                    && !(path.startsWith("/rhq/resource/inventory/view.xhtml")
-                        || (facets.isPluginConfiguration() && path
-                            .startsWith("/rhq/resource/inventory/view-connection.xhtml")) || path
-                        .startsWith("/rhq/resource/inventory/view-agent.xhtml"))) {
-                    path = "/rhq/resource/inventory/view.xhtml";
-                } else if (path.startsWith("/rhq/resource/operation/resourceOperationHistoryDetails.xhtml")) {
-                    path = "/rhq/resource/operation/resourceOperationHistory.xhtml";
-                } else if (path.startsWith("/rhq/resource/operation/resourceOperationScheduleDetails.xhtml")) {
-                    path = "/rhq/resource/operation/resourceOperationSchedules.xhtml";
-                } else if (path.startsWith("/rhq/resource/monitor/response.xhtml") && !facets.isCallTime()) {
-                    path = fallbackPath;
+                } else {
+                    if ((path.startsWith("/rhq/resource/configuration/") && !facets.isConfiguration())
+                        || (path.startsWith("/rhq/resource/content/") && !facets.isContent())
+                        || (path.startsWith("/rhq/resource/operation") && !facets.isOperation())
+                        || (path.startsWith("/rhq/resource/events") && !facets.isEvent())) {
+                        // This resource doesn't support those facets
+                        path = fallbackPath;
+                    } else if ((path.startsWith("/rhq/resource/configuration/view-map.xhtml")
+                        || path.startsWith("/rhq/resource/configuration/edit-map.xhtml")
+                        || path.startsWith("/rhq/resource/configuration/add-map.xhtml") || path
+                        .startsWith("/rhq/resource/configuration/edit.xhtml")
+                        && facets.isConfiguration())) {
+                        path = "/rhq/resource/configuration/view.xhtml";
+
+                    } else if (!path.startsWith("/rhq/resource/content/view.xhtml")
+                        && path.startsWith("/rhq/resource/content/") && facets.isContent()) {
+                        path = "/rhq/resource/content/view.xhtml";
+                    } else if (path.startsWith("/rhq/resource/inventory/")
+                        && !(path.startsWith("/rhq/resource/inventory/view.xhtml")
+                            || (facets.isPluginConfiguration() && path
+                                .startsWith("/rhq/resource/inventory/view-connection.xhtml")) || path
+                            .startsWith("/rhq/resource/inventory/view-agent.xhtml"))) {
+                        path = "/rhq/resource/inventory/view.xhtml";
+                    } else if (path.startsWith("/rhq/resource/operation/resourceOperationHistoryDetails.xhtml")) {
+                        path = "/rhq/resource/operation/resourceOperationHistory.xhtml";
+                    } else if (path.startsWith("/rhq/resource/operation/resourceOperationScheduleDetails.xhtml")) {
+                        path = "/rhq/resource/operation/resourceOperationSchedules.xhtml";
+                    } else if (path.startsWith("/rhq/resource/monitor/response.xhtml") && !facets.isCallTime()) {
+                        path = fallbackPath;
+                    }
                 }
-            }
-
-            path += ("?id=" + ((Resource) node.getData()).getId());
-        } else if (node.getData() instanceof AutoGroupComposite) {
-            AutoGroupComposite ag = (AutoGroupComposite) node.getData();
+
+                path += ("?id=" + flyweight.getId());
+            }
+        } else if (node.getData() instanceof AutoGroupCompositeFlyweight) {
+            AutoGroupCompositeFlyweight ag = (AutoGroupCompositeFlyweight) node.getData();
             if (ag.getResourceType() == null) {
                 //XXX this is a temporary measure. The subcategories will get the content page in the end.
                 FacesContext.getCurrentInstance().addMessage("leftNavTreeForm:leftNavTree", 
                     new FacesMessage(FacesMessage.SEVERITY_WARN, "No subcategory page exists.", null));
                 
+                return false;
+            } else if (ag.getMemberCount() != node.getChildren().size()) {
+                // you don't have access to every autogroup resource
+                FacesContext.getCurrentInstance().addMessage(
+                    "leftNavTreeForm:leftNavTree",
+                    new FacesMessage(FacesMessage.SEVERITY_WARN,
+                        "You must have view access to all resources in an autogroup to view it", null));
+
                 return false;
             } else {
                 path = "/rhq/autogroup/monitor/graphs.xhtml?parent=" + ag.getParentResource().getId() + "&type="
