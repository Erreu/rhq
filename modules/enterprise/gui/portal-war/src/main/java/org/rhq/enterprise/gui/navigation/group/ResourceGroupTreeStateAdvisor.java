--- conflicted
+++ resolved
@@ -30,16 +30,10 @@
 import org.richfaces.component.state.TreeStateAdvisor;
 import org.richfaces.model.TreeRowKey;
 
-<<<<<<< HEAD
-=======
-import org.rhq.core.gui.util.FacesContextUtility;
+import org.rhq.core.domain.auth.Subject;
 import org.rhq.core.domain.resource.flyweight.AutoGroupCompositeFlyweight;
 import org.rhq.core.domain.resource.group.composite.AutoGroupComposite;
 import org.rhq.core.domain.resource.group.ResourceGroup;
->>>>>>> b547a54a
-import org.rhq.core.domain.auth.Subject;
-import org.rhq.core.domain.resource.group.ResourceGroup;
-import org.rhq.core.domain.resource.group.composite.AutoGroupComposite;
 import org.rhq.core.gui.util.FacesContextUtility;
 import org.rhq.enterprise.gui.util.EnterpriseFacesContextUtility;
 import org.rhq.enterprise.server.resource.cluster.ClusterKey;
@@ -167,36 +161,8 @@
         TreeRowKey<?> key = (TreeRowKey<?>) tree.getRowKey();
         ResourceGroupTreeNode node = (ResourceGroupTreeNode) tree.getRowData(key);
 
-<<<<<<< HEAD
-        if (node != null) {
-            if (node.getData() instanceof AutoGroupComposite) {
-                state.setSelected(e.getOldSelection());
-            }
-            if (redirectTo(node) == false) { // upon redirect failure, reselect previous node
-                state.setSelected(e.getOldSelection());
-=======
-                if (node.getData() instanceof ClusterKey) {
-
-                    ClusterManagerLocal clusterManager = LookupUtil.getClusterManager();
-                    ResourceGroup group = clusterManager.createAutoClusterBackingGroup(
-                            subject,
-                            (ClusterKey) node.getData(), true);
-
-                    String path = "/rhq/group/inventory/view.xhtml";
-
-                    response.sendRedirect(path + "?groupId=" + group.getId() + "&parentGroupId=" + ((ClusterKey) node.getData()).getClusterGroupId());
-
-                } else if (node.getData() instanceof AutoGroupCompositeFlyweight) {
-                    state.setSelected(e.getOldSelection());
-                    FacesContext.getCurrentInstance().addMessage("leftNavGroupTreeForm:leftNavGroupTree",
-                        new FacesMessage(FacesMessage.SEVERITY_WARN, "No cluster autogroup views available", null));
-
-                } else if (node.getData() instanceof ResourceGroup) {
-                    String path = "/rhq/group/inventory/view.xhtml";
-                    response.sendRedirect(path + "?groupId=" + ((ResourceGroup)node.getData()).getId());
-                }
->>>>>>> b547a54a
-            }
+        if (node != null && !redirectTo(node)) {
+            state.setSelected(e.getOldSelection());
         }
     }
 
@@ -239,10 +205,10 @@
             path += ("?groupId=" + group.getId() + "&parentGroupId=" + ((ClusterKey) node.getData())
                 .getClusterGroupId());
 
-        } else if (node.getData() instanceof AutoGroupComposite) {
+        } else if (node.getData() instanceof AutoGroupCompositeFlyweight) {
             FacesContext.getCurrentInstance().addMessage("leftNavGroupTreeForm:leftNavGroupTree",
                 new FacesMessage(FacesMessage.SEVERITY_WARN, "No cluster autogroup views available", null));
-
+            return false;
         } else if (node.getData() instanceof ResourceGroup) {
             path = "/rhq/group/inventory/view.xhtml";
             path += ("?groupId=" + ((ResourceGroup) node.getData()).getId());
