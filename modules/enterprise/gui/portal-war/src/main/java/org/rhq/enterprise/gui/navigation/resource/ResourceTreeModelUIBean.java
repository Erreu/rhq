/*
 * RHQ Management Platform
 * Copyright (C) 2005-2008 Red Hat, Inc.
 * All rights reserved.
 *
 * This program is free software; you can redistribute it and/or modify
 * it under the terms of the GNU General Public License as published by
 * the Free Software Foundation version 2 of the License.
 *
 * This program is distributed in the hope that it will be useful,
 * but WITHOUT ANY WARRANTY; without even the implied warranty of
 * MERCHANTABILITY or FITNESS FOR A PARTICULAR PURPOSE. See the
 * GNU General Public License for more details.
 *
 * You should have received a copy of the GNU General Public License
 * along with this program; if not, write to the Free Software
 * Foundation, Inc., 675 Mass Ave, Cambridge, MA 02139, USA.
 */
package org.rhq.enterprise.gui.navigation.resource;

import java.util.ArrayList;
import java.util.HashMap;
import java.util.HashSet;
import java.util.List;
import java.util.Map;
import java.util.Set;

import org.apache.commons.logging.Log;
import org.apache.commons.logging.LogFactory;

import org.rhq.core.domain.auth.Subject;
import org.rhq.core.domain.measurement.AvailabilityType;
import org.rhq.core.domain.resource.Agent;
import org.rhq.core.domain.resource.Resource;
import org.rhq.core.domain.resource.flyweight.AutoGroupCompositeFlyweight;
import org.rhq.core.domain.resource.flyweight.ResourceFlyweight;
import org.rhq.core.domain.resource.flyweight.ResourceSubCategoryFlyweight;
import org.rhq.core.domain.resource.flyweight.ResourceTypeFlyweight;
import org.rhq.core.domain.util.PageControl;
import org.rhq.core.gui.util.FacesContextUtility;
import org.rhq.enterprise.gui.util.EnterpriseFacesContextUtility;
import org.rhq.enterprise.server.core.AgentManagerLocal;
import org.rhq.enterprise.server.resource.ResourceManagerLocal;
import org.rhq.enterprise.server.util.HibernatePerformanceMonitor;
import org.rhq.enterprise.server.util.LookupUtil;

/**
 * Backing bean for the left navigation tree for resources
 *
 * @author Greg Hinkle
 */
public class ResourceTreeModelUIBean {
    private static final Log log = LogFactory.getLog(ResourceTreeModelUIBean.class);

    private List<ResourceTreeNode> roots = new ArrayList<ResourceTreeNode>();
    private ResourceTreeNode rootNode = null;

    private ResourceManagerLocal resourceManager = LookupUtil.getResourceManager();
    private AgentManagerLocal agentManager = LookupUtil.getAgentManager();

    private String nodeTitle;

    private void loadTree() {
        int searchId;
        Resource currentResource = EnterpriseFacesContextUtility.getResourceIfExists();
        if (currentResource == null) {
            searchId = Integer.parseInt(FacesContextUtility.getOptionalRequestParameter("parent"));
        } else {
            searchId = currentResource.getId();
        }

        Subject user = EnterpriseFacesContextUtility.getSubject();

        long start = System.currentTimeMillis();
        long monitorId = HibernatePerformanceMonitor.get().start();
        Resource rootResource = resourceManager.getRootResourceForResource(searchId);
        long end = System.currentTimeMillis();
        HibernatePerformanceMonitor.get().stop(monitorId, "ResourceTree root resource");
        log.debug("Found root resource in " + (end - start));

        Agent agent = agentManager.getAgentByResourceId(rootResource.getId());

        start = System.currentTimeMillis();
        monitorId = HibernatePerformanceMonitor.get().start();
        List<ResourceFlyweight> resources = resourceManager.findResourcesByAgent(user, agent.getId(), PageControl
            .getUnlimitedInstance());
        end = System.currentTimeMillis();
        HibernatePerformanceMonitor.get().stop(monitorId, "ResourceTree agent resource");
        log.debug("Loaded " + resources.size() + " raw resources in " + (end - start));

        start = System.currentTimeMillis();
        monitorId = HibernatePerformanceMonitor.get().start();
        rootNode = load(rootResource.getId(), resources, true);
        end = System.currentTimeMillis();
        HibernatePerformanceMonitor.get().stop(monitorId, "ResourceTree tree construction");
        log.debug("Constructed tree in " + (end - start));
    }

    public static ResourceTreeNode load(int rootId, List<ResourceFlyweight> resources, boolean alwaysGroup) {
        ResourceFlyweight found = null;
        for (ResourceFlyweight res : resources) {
            if (res.getId() == rootId) {
                found = res;
            }
        }
        ResourceTreeNode root = new ResourceTreeNode(found);
        long start = System.currentTimeMillis();
        load(root, alwaysGroup);
        return root;
    }

    public static void load(ResourceTreeNode parentNode, boolean alwaysGroup) {

        if (parentNode.getData() instanceof ResourceFlyweight) {
            ResourceFlyweight parentResource = (ResourceFlyweight) parentNode.getData();

            Map<Object, List<ResourceFlyweight>> children = new HashMap<Object, List<ResourceFlyweight>>();
            for (ResourceFlyweight res : parentResource.getChildResources()) {
                if (res.getResourceType().getSubCategory() != null) {
                    // These are children that have subcategories
                    // Split them by if they are a sub-sub category or just a category
                    if (res.getResourceType().getSubCategory().getParentSubCategory() == null) {
                        if (children.containsKey(res.getResourceType().getSubCategory())) {
                            children.get(res.getResourceType().getSubCategory()).add(res);
                        } else {
                            ArrayList<ResourceFlyweight> list = new ArrayList<ResourceFlyweight>();
                            list.add(res);
                            children.put(res.getResourceType().getSubCategory(), list);
                        }
                    } else if (res.getResourceType().getSubCategory().getParentSubCategory() != null) {
                        if (children.containsKey(res.getResourceType().getSubCategory().getParentSubCategory())) {
                            children.get(res.getResourceType().getSubCategory().getParentSubCategory()).add(res);
                        } else {
                            ArrayList<ResourceFlyweight> list = new ArrayList<ResourceFlyweight>();
                            list.add(res);
                            children.put(res.getResourceType().getSubCategory().getParentSubCategory(), list);
                        }
                    }
                } else {
                    // These are children without categories of the parent resource
                    // - Add them into groupings by their resource type
                    if (children.containsKey(res.getResourceType())) {
                        children.get(res.getResourceType()).add(res);
                    } else {
                        ArrayList<ResourceFlyweight> list = new ArrayList<ResourceFlyweight>();
                        list.add(res);
                        children.put(res.getResourceType(), list);
                    }
                }

            }

            Set<String> dupResourceTypeNames = getDuplicateResourceTypeNames(children, alwaysGroup);

            for (Object rsc : children.keySet()) {
                if (rsc != null
                    && (rsc instanceof ResourceSubCategoryFlyweight || children.get(rsc).size() > 1 || (alwaysGroup && children
                        .get(rsc).size() == 1))) {
                    double avail = 0;
                    List<ResourceFlyweight> entries = children.get(rsc);
                    for (ResourceFlyweight res : entries) {
                        avail += res.getCurrentAvailability().getAvailabilityType() == AvailabilityType.UP ? 1 : 0;
                    }
                    avail = avail / entries.size();

                    AutoGroupCompositeFlyweight agc = null;
                    if (rsc instanceof ResourceSubCategoryFlyweight) {
                        agc = new AutoGroupCompositeFlyweight(avail, parentResource, (ResourceSubCategoryFlyweight) rsc, entries.size());
                    } else if (rsc instanceof ResourceTypeFlyweight) {
                        boolean isDupResourceTypeName = dupResourceTypeNames.contains(((ResourceTypeFlyweight) rsc).getName());
                        agc = new AutoGroupCompositeFlyweight(avail, parentResource, (ResourceTypeFlyweight) rsc, entries.size(),
                            isDupResourceTypeName);
                    }
                    ResourceTreeNode node = new ResourceTreeNode(agc, parentNode);
                    load(node, alwaysGroup);

                    if (!recursivelyLocked(node)) {
                        parentNode.getChildren().add(node);
                    }
                } else {
<<<<<<< HEAD
                    List<Resource> entries = children.get(rsc);
                    for (Resource res : entries) {
                        ResourceTreeNode node = new ResourceTreeNode(res, parentNode);
=======
                    List<ResourceFlyweight> entries = children.get(rsc);
                    for (ResourceFlyweight res : entries) {
                        ResourceTreeNode node = new ResourceTreeNode(res);
>>>>>>> b547a54a

                        load(node, alwaysGroup);
                        if (!recursivelyLocked(node)) {
                            parentNode.getChildren().add(node);
                        }
                    }
                }

            }
        } else {
            // #####################################################################################

            AutoGroupCompositeFlyweight compositeParent = (AutoGroupCompositeFlyweight) parentNode.getData();

            Map<Object, List<ResourceFlyweight>> children = new HashMap<Object, List<ResourceFlyweight>>();
            log.debug("composite parent" + compositeParent);
            if (compositeParent != null) {
                for (ResourceFlyweight res : compositeParent.getParentResource().getChildResources()) {
                    if (compositeParent.getSubcategory() != null) {
                        // parent is a sub category
                        if (res.getResourceType().getSubCategory() != null
                            && compositeParent.getSubcategory().equals(
                                res.getResourceType().getSubCategory().getParentSubCategory())
                            && compositeParent.getParentResource().equals(res.getParentResource())) {

                            // A subSubCategory in a subcategory
                            if (children.containsKey(res.getResourceType().getSubCategory())) {
                                children.get(res.getResourceType().getSubCategory()).add(res);
                            } else {
                                ArrayList<ResourceFlyweight> list = new ArrayList<ResourceFlyweight>();
                                list.add(res);
                                children.put(res.getResourceType().getSubCategory(), list);
                            }
                        } else if (compositeParent.getSubcategory().equals(res.getResourceType().getSubCategory())
                            && compositeParent.getParentResource().equals(res.getParentResource())) {
                            // Direct entries in a subcategory... now group them by autogroup (type)
                            if (children.containsKey(res.getResourceType())) {
                                children.get(res.getResourceType()).add(res);
                            } else {
                                ArrayList<ResourceFlyweight> list = new ArrayList<ResourceFlyweight>();
                                list.add(res);
                                children.put(res.getResourceType(), list);
                            }
                        }
                    } else if (compositeParent.getResourceType() != null) {
                        if (compositeParent.getResourceType().equals(res.getResourceType())
                            && compositeParent.getParentResource().getId() == res.getParentResource().getId()) {
                            if (children.containsKey(res.getResourceType())) {
                                children.get(res.getResourceType()).add(res);
                            } else {
                                ArrayList<ResourceFlyweight> list = new ArrayList<ResourceFlyweight>();
                                list.add(res);
                                children.put(res.getResourceType(), list);
                            }
                        }
                    }
                }
            }

            for (Object rsc : children.keySet()) {
                if (rsc != null
                    && (rsc instanceof ResourceSubCategoryFlyweight || ((children.get(rsc).size() > 1 || (alwaysGroup && children
                        .get(rsc).size() == 1)) && ((AutoGroupCompositeFlyweight) parentNode.getData()).getSubcategory() != null))) {
                    double avail = 0;
                    List<ResourceFlyweight> entries = children.get(rsc);
                    for (ResourceFlyweight res : entries) {
                        avail += res.getCurrentAvailability().getAvailabilityType() == AvailabilityType.UP ? 1 : 0;
                    }
                    avail = avail / entries.size();

                    AutoGroupCompositeFlyweight agc = null;
                    if (rsc instanceof ResourceSubCategoryFlyweight) {
                        agc = new AutoGroupCompositeFlyweight(avail, compositeParent.getParentResource(),
                            (ResourceSubCategoryFlyweight) rsc, entries.size());
                    } else if (rsc instanceof ResourceTypeFlyweight) {
                        agc = new AutoGroupCompositeFlyweight(avail, compositeParent.getParentResource(), (ResourceTypeFlyweight) rsc,
                            entries.size(), false);
                    }
                    ResourceTreeNode node = new ResourceTreeNode(agc, parentNode);
                    load(node, alwaysGroup);
                    if (!recursivelyLocked(node)) {
                        parentNode.getChildren().add(node);
                    }
                } else {
<<<<<<< HEAD
                    List<Resource> entries = children.get(rsc);
                    for (Resource res : entries) {
                        ResourceTreeNode node = new ResourceTreeNode(res, parentNode);
=======
                    List<ResourceFlyweight> entries = children.get(rsc);
                    for (ResourceFlyweight res : entries) {
                        ResourceTreeNode node = new ResourceTreeNode(res);
>>>>>>> b547a54a
                        load(node, alwaysGroup);
                        if (!recursivelyLocked(node)) {
                            parentNode.getChildren().add(node);
                        }
                    }
                }
            }
        }
    }

    public static boolean recursivelyLocked(ResourceTreeNode node) {
        if (node.getData() instanceof ResourceFlyweight && !((ResourceFlyweight) node.getData()).isLocked()) {
            return false;
        }
        
        boolean allLocked = true;
        for (ResourceTreeNode child : node.getChildren()) {
            if (!recursivelyLocked(child))
                allLocked = false;
        }
        return allLocked;
    }

    public ResourceTreeNode getTreeNode() {
        if (rootNode == null) {
            long start = System.currentTimeMillis();
            loadTree();
            log.debug("Loaded full tree in " + (System.currentTimeMillis() - start));
        }

        return rootNode;
    }

    public List<ResourceTreeNode> getRoots() {
        if (roots.isEmpty()) {
            roots.add(getTreeNode());
        }
        return roots;
    }

    public String getNodeTitle() {
        return nodeTitle;
    }

    public void setNodeTitle(String nodeTitle) {
        this.nodeTitle = nodeTitle;
    }

    private static Set<String> getDuplicateResourceTypeNames(Map<Object, List<ResourceFlyweight>> children, boolean alwaysGroup) {
        Set<String> resourceTypeNames = new HashSet();
        Set<String> dupResourceTypeNames = new HashSet();
        for (Object rsc : children.keySet()) {
            if (rsc != null
                && (rsc instanceof ResourceTypeFlyweight && (children.get(rsc).size() > 1 || (alwaysGroup && children.get(rsc)
                    .size() == 1)))) {
                String resourceTypeName = ((ResourceTypeFlyweight) rsc).getName();
                if (resourceTypeNames.contains(resourceTypeName)) {
                    dupResourceTypeNames.add(resourceTypeName);
                }
                resourceTypeNames.add(resourceTypeName);
            }
        }
        return dupResourceTypeNames;
    }
}<|MERGE_RESOLUTION|>--- conflicted
+++ resolved
@@ -178,15 +178,9 @@
                         parentNode.getChildren().add(node);
                     }
                 } else {
-<<<<<<< HEAD
-                    List<Resource> entries = children.get(rsc);
-                    for (Resource res : entries) {
-                        ResourceTreeNode node = new ResourceTreeNode(res, parentNode);
-=======
                     List<ResourceFlyweight> entries = children.get(rsc);
                     for (ResourceFlyweight res : entries) {
-                        ResourceTreeNode node = new ResourceTreeNode(res);
->>>>>>> b547a54a
+                        ResourceTreeNode node = new ResourceTreeNode(res, parentNode);
 
                         load(node, alwaysGroup);
                         if (!recursivelyLocked(node)) {
@@ -271,15 +265,9 @@
                         parentNode.getChildren().add(node);
                     }
                 } else {
-<<<<<<< HEAD
-                    List<Resource> entries = children.get(rsc);
-                    for (Resource res : entries) {
-                        ResourceTreeNode node = new ResourceTreeNode(res, parentNode);
-=======
                     List<ResourceFlyweight> entries = children.get(rsc);
                     for (ResourceFlyweight res : entries) {
-                        ResourceTreeNode node = new ResourceTreeNode(res);
->>>>>>> b547a54a
+                        ResourceTreeNode node = new ResourceTreeNode(res, parentNode);
                         load(node, alwaysGroup);
                         if (!recursivelyLocked(node)) {
                             parentNode.getChildren().add(node);
