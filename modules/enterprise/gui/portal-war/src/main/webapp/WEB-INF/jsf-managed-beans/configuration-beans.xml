<?xml version="1.0"?>

<faces-config version="1.2" xmlns="http://java.sun.com/xml/ns/javaee"
              xmlns:xsi="http://www.w3.org/2001/XMLSchema-instance"
              xsi:schemaLocation="http://java.sun.com/xml/ns/javaee http://java.sun.com/xml/ns/javaee/web-facesconfig_1_2.xsd">

   <!-- /rhq/resource/configuration/view.xhtml, /rhq/resource/configuration/view-map.xhtml -->
   <managed-bean>
      <managed-bean-name>ExistingResourceConfigurationViewUIBean</managed-bean-name>
      <managed-bean-class>org.rhq.enterprise.gui.configuration.resource.ExistingResourceConfigurationUIBean</managed-bean-class>
      <managed-bean-scope>request</managed-bean-scope>
   </managed-bean>
   <!-- /rhq/resource/configuration/history.xhtml, /rhq/resource/configuration/edit.xhtml, and
        /rhq/resource/configuration/edit-map.xhtml -->
<<<<<<< HEAD
   <managed-bean>
      <managed-bean-name>ExistingResourceConfigurationUIBean</managed-bean-name>
      <managed-bean-class>org.rhq.enterprise.gui.configuration.resource.ExistingResourceConfigurationUIBean</managed-bean-class>
      <managed-bean-scope>session</managed-bean-scope>
   </managed-bean>

   <!-- /rhq/resource/configuration/add-new-simple.xhtml -->
   <managed-bean>
      <managed-bean-name>AddNewOpenMapMemberPropertyToResourceConfigurationUIBean</managed-bean-name>
      <managed-bean-class>
         org.rhq.enterprise.gui.configuration.resource.ExistingResourceConfigurationAddNewOpenMapMemberPropertyUIBean
      </managed-bean-class>
      <managed-bean-scope>request</managed-bean-scope>
   </managed-bean>

   <!-- /rhq/resource/configuration/history.xhtml -->
   <managed-bean>
      <managed-bean-name>ListConfigurationUpdateUIBean</managed-bean-name>
      <managed-bean-class>org.rhq.enterprise.gui.configuration.history.ListConfigurationUpdateUIBean</managed-bean-class>
      <managed-bean-scope>request</managed-bean-scope>
   </managed-bean>
   <managed-bean>
      <managed-bean-name>GetLatestConfigurationUpdateUIBean</managed-bean-name>
      <managed-bean-class>org.rhq.enterprise.gui.configuration.history.GetLatestConfigurationUpdateUIBean</managed-bean-class>
      <managed-bean-scope>request</managed-bean-scope>
   </managed-bean>
   <managed-bean>
      <managed-bean-name>ViewResourceConfigurationUpdateUIBean</managed-bean-name>
      <managed-bean-class>org.rhq.enterprise.gui.configuration.history.ViewResourceConfigurationUpdateUIBean</managed-bean-class>
      <managed-bean-scope>request</managed-bean-scope>
   </managed-bean>

   <!-- helper bean that's used by the config component -->
   <managed-bean>
      <managed-bean-name>ConfigHelperUIBean</managed-bean-name>
      <managed-bean-class>org.rhq.core.gui.configuration.ConfigHelperUIBean</managed-bean-class>
      <managed-bean-scope>application</managed-bean-scope>
   </managed-bean>

   <!-- helper bean that's used by the config component -->
   <managed-bean>
      <managed-bean-name>ConfigTestUIBean</managed-bean-name>
      <managed-bean-class>org.rhq.enterprise.gui.configuration.test.ConfigTestUIBean</managed-bean-class>
      <managed-bean-scope>request</managed-bean-scope>
   </managed-bean>

   <managed-bean>
      <managed-bean-name>RawConfigCollection</managed-bean-name>
      <managed-bean-class>org.rhq.enterprise.gui.configuration.RawConfigCollection</managed-bean-class>
      <managed-bean-scope>session</managed-bean-scope>
   </managed-bean>


</faces-config>
=======
   <managed-bean>
      <managed-bean-name>ExistingResourceConfigurationUIBean</managed-bean-name>
      <managed-bean-class>org.rhq.enterprise.gui.configuration.resource.ExistingResourceConfigurationUIBean</managed-bean-class>
      <managed-bean-scope>session</managed-bean-scope>
   </managed-bean>

   <!-- /rhq/resource/configuration/add-new-simple.xhtml -->
   <managed-bean>
      <managed-bean-name>AddNewOpenMapMemberPropertyToResourceConfigurationUIBean</managed-bean-name>
      <managed-bean-class>
         org.rhq.enterprise.gui.configuration.resource.ExistingResourceConfigurationAddNewOpenMapMemberPropertyUIBean
      </managed-bean-class>
      <managed-bean-scope>request</managed-bean-scope>
   </managed-bean>

   <!-- /rhq/resource/configuration/history.xhtml -->
   <managed-bean>
      <managed-bean-name>ListConfigurationUpdateUIBean</managed-bean-name>
      <managed-bean-class>org.rhq.enterprise.gui.configuration.history.ListConfigurationUpdateUIBean</managed-bean-class>
      <managed-bean-scope>request</managed-bean-scope>
   </managed-bean>
   <managed-bean>
      <managed-bean-name>GetLatestConfigurationUpdateUIBean</managed-bean-name>
      <managed-bean-class>org.rhq.enterprise.gui.configuration.history.GetLatestConfigurationUpdateUIBean</managed-bean-class>
      <managed-bean-scope>request</managed-bean-scope>
   </managed-bean>
   <managed-bean>
      <managed-bean-name>ViewResourceConfigurationUpdateUIBean</managed-bean-name>
      <managed-bean-class>org.rhq.enterprise.gui.configuration.history.ViewResourceConfigurationUpdateUIBean</managed-bean-class>
      <managed-bean-scope>request</managed-bean-scope>
   </managed-bean>

   <!-- helper bean that's used by the config component -->
   <managed-bean>
      <managed-bean-name>ConfigHelperUIBean</managed-bean-name>
      <managed-bean-class>org.rhq.core.gui.configuration.ConfigHelperUIBean</managed-bean-class>
      <managed-bean-scope>application</managed-bean-scope>
   </managed-bean>

   <!-- helper bean that's used by the config component -->
   <managed-bean>
      <managed-bean-name>ConfigTestUIBean</managed-bean-name>
      <managed-bean-class>org.rhq.enterprise.gui.configuration.test.ConfigTestUIBean</managed-bean-class>
      <managed-bean-scope>request</managed-bean-scope>
   </managed-bean>

</faces-config>
>>>>>>> 1df644e1
      <|MERGE_RESOLUTION|>--- conflicted
+++ resolved
@@ -12,7 +12,6 @@
    </managed-bean>
    <!-- /rhq/resource/configuration/history.xhtml, /rhq/resource/configuration/edit.xhtml, and
         /rhq/resource/configuration/edit-map.xhtml -->
-<<<<<<< HEAD
    <managed-bean>
       <managed-bean-name>ExistingResourceConfigurationUIBean</managed-bean-name>
       <managed-bean-class>org.rhq.enterprise.gui.configuration.resource.ExistingResourceConfigurationUIBean</managed-bean-class>
@@ -67,53 +66,4 @@
 
 
 </faces-config>
-=======
-   <managed-bean>
-      <managed-bean-name>ExistingResourceConfigurationUIBean</managed-bean-name>
-      <managed-bean-class>org.rhq.enterprise.gui.configuration.resource.ExistingResourceConfigurationUIBean</managed-bean-class>
-      <managed-bean-scope>session</managed-bean-scope>
-   </managed-bean>
-
-   <!-- /rhq/resource/configuration/add-new-simple.xhtml -->
-   <managed-bean>
-      <managed-bean-name>AddNewOpenMapMemberPropertyToResourceConfigurationUIBean</managed-bean-name>
-      <managed-bean-class>
-         org.rhq.enterprise.gui.configuration.resource.ExistingResourceConfigurationAddNewOpenMapMemberPropertyUIBean
-      </managed-bean-class>
-      <managed-bean-scope>request</managed-bean-scope>
-   </managed-bean>
-
-   <!-- /rhq/resource/configuration/history.xhtml -->
-   <managed-bean>
-      <managed-bean-name>ListConfigurationUpdateUIBean</managed-bean-name>
-      <managed-bean-class>org.rhq.enterprise.gui.configuration.history.ListConfigurationUpdateUIBean</managed-bean-class>
-      <managed-bean-scope>request</managed-bean-scope>
-   </managed-bean>
-   <managed-bean>
-      <managed-bean-name>GetLatestConfigurationUpdateUIBean</managed-bean-name>
-      <managed-bean-class>org.rhq.enterprise.gui.configuration.history.GetLatestConfigurationUpdateUIBean</managed-bean-class>
-      <managed-bean-scope>request</managed-bean-scope>
-   </managed-bean>
-   <managed-bean>
-      <managed-bean-name>ViewResourceConfigurationUpdateUIBean</managed-bean-name>
-      <managed-bean-class>org.rhq.enterprise.gui.configuration.history.ViewResourceConfigurationUpdateUIBean</managed-bean-class>
-      <managed-bean-scope>request</managed-bean-scope>
-   </managed-bean>
-
-   <!-- helper bean that's used by the config component -->
-   <managed-bean>
-      <managed-bean-name>ConfigHelperUIBean</managed-bean-name>
-      <managed-bean-class>org.rhq.core.gui.configuration.ConfigHelperUIBean</managed-bean-class>
-      <managed-bean-scope>application</managed-bean-scope>
-   </managed-bean>
-
-   <!-- helper bean that's used by the config component -->
-   <managed-bean>
-      <managed-bean-name>ConfigTestUIBean</managed-bean-name>
-      <managed-bean-class>org.rhq.enterprise.gui.configuration.test.ConfigTestUIBean</managed-bean-class>
-      <managed-bean-scope>request</managed-bean-scope>
-   </managed-bean>
-
-</faces-config>
->>>>>>> 1df644e1
       