--- conflicted
+++ resolved
@@ -1,14 +1,13 @@
 <?xml version="1.0" encoding="UTF-8"?>
 <pages xmlns="http://jboss.com/products/seam/pages"
        xmlns:xsi="http://www.w3.org/2001/XMLSchema-instance"
-       xsi:schemaLocation="http://jboss.com/products/seam/pages 
+       xsi:schemaLocation="http://jboss.com/products/seam/pages
                            http://jboss.com/products/seam/pages-2.1.xsd">
 
-<<<<<<< HEAD
     <page view-id="/rhq/resource/alert/viewAlert.xhtml" action="#{alertNotificationStoreSelector.select('alertDefinitionNotificationStore')}" />
 
     <page view-id="/rhq/resource/alert/notif/notificationTemplates.xhtml" action="#{alertNotificationStoreSelector.select('alertNotificationTemplateStore')}" />
-=======
+
   <page view-id="/rhq/resource/configuration/view.xhtml">
     <action execute="#{configurationViewer.initialize}" on-postback="false"/>
 
@@ -63,5 +62,4 @@
     </navigation>
   </page>
 
->>>>>>> 5f217ae0
 </pages>