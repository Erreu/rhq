--- conflicted
+++ resolved
@@ -1,4 +1,3 @@
-<<<<<<< HEAD
 <?xml version="1.0"?>
 
 <!DOCTYPE html
@@ -130,107 +129,4 @@
 
 </ui:composition>
 
-</html>
-=======
-<?xml version="1.0"?>
-
-<!DOCTYPE html
-      PUBLIC "-//W3C//DTD XHTML 1.0 Transitional//EN"
-      "http://www.w3.org/TR/xhtml1/DTD/xhtml1-transitional.dtd">
-
-<html xmlns="http://www.w3.org/1999/xhtml"
-      xmlns:h="http://java.sun.com/jsf/html"
-      xmlns:f="http://java.sun.com/jsf/core"
-      xmlns:ui="http://java.sun.com/jsf/facelets"
-      xmlns:c="http://java.sun.com/jstl/core"
-      xmlns:onc="http://jboss.org/on/component"
-      xmlns:onf="http://jboss.org/on/function"
-      xmlns:s="http://jboss.com/products/seam/taglib"
-      xmlns:a4j="https://ajax4jsf.dev.java.net/ajax"
-      xmlns:rich="http://richfaces.ajax4jsf.org/rich">
-
-<ui:composition template="/rhq/resource/layout/main.xhtml">
-
-<ui:param name="pageTitle" value="#{ResourceUIBean.resourceType.name} '#{ResourceUIBean.name}' - Create New Child of Type #{CreateNewPackageChildResourceUIBean.resourceType.name}"/>
-<ui:param name="selectedTabName" value="Inventory.Overview"/>
-<ui:define name="content">
-
-   <h:form id="uploadForm">
-
-      <input type="hidden" name="id" value="${ResourceUIBean.id}"/>
-      <input type="hidden" name="type" value="#{CreateNewPackageChildResourceUIBean.resourceType.id}"/>
-      <h:inputHidden value="#{CreateNewPackageChildResourceUIBean.packageType}" converter="PackageTypeConverter"/>
-
-      <rich:panel>
-
-         <f:facet name="header"><h:outputText value="Create New Resource"/></f:facet>
-
-         <p><h:outputText value="In order to create a new #{CreateNewPackageChildResourceUIBean.resourceType.name}, a new
-         package must be deployed as the basis for the resource. The following information is required to
-         create the package."/></p>
-
-         <table>
-            <c:if test="#{CreateNewPackageChildResourceUIBean.packageType.supportsArchitecture}">
-               <tr>
-                  <td align="right"><b><h:outputText value="Package Architecture #{CreateNewPackageChildResourceUIBean.packageType.supportsArchitecture}"/> </b></td>
-                  <td align="left">
-                     <h:selectOneMenu value="#{CreateNewPackageChildResourceUIBean.selectedArchitectureId}">
-                        <f:selectItems value="#{CreateNewPackageChildResourceUIBean.architectures}" />
-                     </h:selectOneMenu>
-                  </td>
-               </tr>
-            </c:if>
-         </table>
-
-         <h:panelGrid columns="1" width="100%">
-            <rich:panel>
-               <input type="button"
-                      class="buttonmed"
-                      value="UPLOAD FILE..."
-                      onclick="javascript:open('/rhq/resource/inventory/create-file-upload.xhtml', 'uploadwin', 'titlebar=0,toolbar=0,location=0,menubar=0,directories=0,resizable=0,height=160,width=450')"/>
-               <rich:spacer width="5" />
-               <h:outputText rendered="#{UploadNewChildPackageUIBean.fileUploaded}"
-                             value="File Uploaded: #{UploadNewChildPackageUIBean.fileItem.fileName}"/>
-            </rich:panel>
-         </h:panelGrid>
-
-         <h:outputText rendered="#{!ResourceUIBean.permissions.content}"
-                       value="You do not have permissions to upload content"/>
-
-         <onc:config configurationDefinition="#{CreateNewPackageChildResourceUIBean.configurationDefinition}"
-                     configuration="#{CreateNewPackageChildResourceUIBean.configuration}"
-                     nullConfigurationDefinitionMessage="#{CreateNewPackageChildResourceUIBean.nullConfigurationDefinitionMessage}"
-                     nullConfigurationMessage="#{CreateNewPackageChildResourceUIBean.nullConfigurationMessage}"/>
-
-         <h:panelGrid id="buttonGrid" columns="2" styleClass="buttons-table" columnClasses="button-cell">
-
-            <h:commandButton style="margin-top: 10px;" value="CREATE"
-                             action="#{CreateNewPackageChildResourceUIBean.createResource}"
-                             rendered="#{UploadNewChildPackageUIBean.fileUploaded}"
-                             styleClass="buttonmed">
-               <s:defaultAction />
-            </h:commandButton>
-            <h:commandButton style="margin-top: 10px;" value="CREATE"
-                             action="#{CreateNewPackageChildResourceUIBean.createResource}"
-                             disabled="true"
-                             rendered="#{!UploadNewChildPackageUIBean.fileUploaded}"
-                             styleClass="buttonmed-disabled">
-               <s:defaultAction />
-            </h:commandButton>
-
-            <h:commandButton style="margin-top: 10px;" value="CANCEL"
-                             immediate="true"
-                             action="#{CreateNewPackageChildResourceUIBean.cancel}" styleClass="buttonmed"/>
-
-         </h:panelGrid>
-
-      </rich:panel>
-
-   </h:form>
-
-</ui:define>
-
-</ui:composition>
-
-</html>
->>>>>>> e2f50212
+</html>