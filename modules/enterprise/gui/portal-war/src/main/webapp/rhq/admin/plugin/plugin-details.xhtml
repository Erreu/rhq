<?xml version="1.0" encoding="UTF-8"?>

<html xmlns="http://www.w3.org/1999/xhtml"
      xmlns:h="http://java.sun.com/jsf/html"
      xmlns:f="http://java.sun.com/jsf/core"
      xmlns:ui="http://java.sun.com/jsf/facelets"
      xmlns:c="http://java.sun.com/jstl/core"
      xmlns:onc="http://jboss.org/on/component"
      xmlns:rich="http://richfaces.ajax4jsf.org/rich">

<ui:composition template="/rhq/layout/main.xhtml">
   <ui:param name="pageTitle" value="#{plugin.name}"/>

     <ui:define name="breadcrumbs">
        <h:outputLink value="plugin-list.xhtml" >
           <h:outputText value="Installed Plugins"/>
        </h:outputLink>
        &gt;
        <h:outputLink value="#" >
           <h:outputText value="#{plugin.displayName}"/>
        </h:outputLink>

     </ui:define>

     <ui:define name="body">

     <br/>
     <h:messages showSummary="true"
                 showDetail="true"
                 infoClass="InfoBlock"
                 warnClass="WarnBlock"
                 errorClass="ErrorBlock"
                 fatalClass="FatalBlock"
                 globalOnly="true"
                 layout="table"
                 width="100%"/>

     <h:form id="pluginsForm">

           <rich:panel>
              <f:facet name="header">
                 <h:outputText value="Plugin: #{plugin.displayName} (#{plugin.name})"/>
              </f:facet>

              <h:panelGrid styleClass="BlockContent" columns="4" width="100%">

                 <h:outputLabel styleClass="BlockLabel" value="Version:"/>
                 <h:outputText  styleClass="BlockContent" value="#{plugin.version}"/>

                 <h:outputLabel styleClass="BlockLabel" value="Enabled:"/>
                 <h:outputText value="#{plugin.enabled}"/>

                 <h:outputLabel styleClass="BlockLabel" value="Type:"/>
                 <h:outputText value="#{plugin.deployment}"/>

                 <h:outputLabel styleClass="BlockLabel" value="MD5:"/>
                 <h:outputText value="#{plugin.md5}"/>

                 <h:outputLabel styleClass="BlockLabel" value="Description:"/>
                 <h:outputText value="#{plugin.description}"/>

                 <h:outputLabel styleClass="BlockLabel" value="Path:"/>
                 <h:outputText value="#{plugin.path}"/>
              </h:panelGrid>

<<<<<<< HEAD
=======
             <br />
             <h:outputLink value="/rhq/admin/plugin/plugin-config.xhtml" rendered="#{plugin.deployment eq 'SERVER'}">
                <f:param name="pluginName" value="#{plugin.name}"/>
                <h:outputText value="Configure '#{plugin.displayName}'"/>
             </h:outputLink>
             <br />
             <br />
             
>>>>>>> c146853d
              <rich:panel>
                 <f:facet name="header">
                    <h:outputText value="Plugin Help"/>
                 </f:facet>

<<<<<<< HEAD
                 <h:outputText escape="false"  value="&lt;pre&gt; #{InstalledPluginUIBean.plugin.help} &lt;/pre&gt;"/>

              </rich:panel>

              <ui:insert name="pre-config" />

              <rich:panel rendered="#{InstalledPluginUIBean.pluginConfigurationDefinition != null}">
                 <f:facet name="header">
                    <h:outputText value="Plugin Configuration"/>
                 </f:facet>
                 <onc:config
                    configurationDefinition="#{InstalledPluginUIBean.pluginConfigurationDefinition}"
                    configuration="#{InstalledPluginUIBean.plugin.pluginConfiguration}"
                    readOnly="#{not editMode}" />
              </rich:panel>

              <rich:panel rendered="#{InstalledPluginUIBean.scheduledJobsDefinition != null}">
                 <f:facet name="header">
                    <h:outputText value="Scheduled Jobs"/>
                 </f:facet>
                 <onc:config
                    configurationDefinition="#{InstalledPluginUIBean.scheduledJobsDefinition}"
                    configuration="#{InstalledPluginUIBean.plugin.scheduledJobsConfiguration}"
                    readOnly="#{not editMode}" />
=======
                 <h:outputText escape="false" value="&lt;pre&gt; #{plugin.help} &lt;/pre&gt;"/>

>>>>>>> c146853d
              </rich:panel>

              <ui:insert name="post-config" />
           </rich:panel>
        </h:form>

     </ui:define>

  </ui:composition>

</html><|MERGE_RESOLUTION|>--- conflicted
+++ resolved
@@ -63,8 +63,6 @@
                  <h:outputText value="#{plugin.path}"/>
               </h:panelGrid>
 
-<<<<<<< HEAD
-=======
              <br />
              <h:outputLink value="/rhq/admin/plugin/plugin-config.xhtml" rendered="#{plugin.deployment eq 'SERVER'}">
                 <f:param name="pluginName" value="#{plugin.name}"/>
@@ -72,42 +70,14 @@
              </h:outputLink>
              <br />
              <br />
-             
->>>>>>> c146853d
+
               <rich:panel>
                  <f:facet name="header">
                     <h:outputText value="Plugin Help"/>
                  </f:facet>
 
-<<<<<<< HEAD
-                 <h:outputText escape="false"  value="&lt;pre&gt; #{InstalledPluginUIBean.plugin.help} &lt;/pre&gt;"/>
-
-              </rich:panel>
-
-              <ui:insert name="pre-config" />
-
-              <rich:panel rendered="#{InstalledPluginUIBean.pluginConfigurationDefinition != null}">
-                 <f:facet name="header">
-                    <h:outputText value="Plugin Configuration"/>
-                 </f:facet>
-                 <onc:config
-                    configurationDefinition="#{InstalledPluginUIBean.pluginConfigurationDefinition}"
-                    configuration="#{InstalledPluginUIBean.plugin.pluginConfiguration}"
-                    readOnly="#{not editMode}" />
-              </rich:panel>
-
-              <rich:panel rendered="#{InstalledPluginUIBean.scheduledJobsDefinition != null}">
-                 <f:facet name="header">
-                    <h:outputText value="Scheduled Jobs"/>
-                 </f:facet>
-                 <onc:config
-                    configurationDefinition="#{InstalledPluginUIBean.scheduledJobsDefinition}"
-                    configuration="#{InstalledPluginUIBean.plugin.scheduledJobsConfiguration}"
-                    readOnly="#{not editMode}" />
-=======
                  <h:outputText escape="false" value="&lt;pre&gt; #{plugin.help} &lt;/pre&gt;"/>
 
->>>>>>> c146853d
               </rich:panel>
 
               <ui:insert name="post-config" />
