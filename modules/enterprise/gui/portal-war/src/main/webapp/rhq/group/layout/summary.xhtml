<?xml version="1.0"?>

<!DOCTYPE html
        PUBLIC "-//W3C//DTD XHTML 1.0 Transitional//EN"
        "http://www.w3.org/TR/xhtml1/DTD/xhtml1-transitional.dtd">

<html xmlns="http://www.w3.org/1999/xhtml"
      xmlns:h="http://java.sun.com/jsf/html"
      xmlns:f="http://java.sun.com/jsf/core"
      xmlns:ui="http://java.sun.com/jsf/facelets"
      xmlns:c="http://java.sun.com/jstl/core"
      xmlns:rich="http://richfaces.ajax4jsf.org/rich"
      xmlns:fn="http://java.sun.com/jsp/jstl/functions"
      xmlns:onc="http://jboss.org/on/component"
      xmlns:a4j="https://ajax4jsf.dev.java.net/ajax"
      xmlns:onf="http://jboss.org/on/function">

THIS TEXT WILL BE REMOVED.

The template for the summary section of all Resource Group pages (i.e. the Monitor/Inventory/etc. tabbed pages).
NOTE: This template is leveraged by both Facelets pages and JSP/Tiles pages.

REQUEST PARAMETERS:
groupId - the group id of the Group being accessed

<ui:composition>

    <h:form id="groupHeaderSummaryForm">

        <input type="hidden" name="groupId" value="#{ResourceGroupUIBean.groupId}"/>
        <input type="hidden" name="parentGroupId" value="#{param.parentGroupId}"/>
        <input type="hidden" name="category" value="#{param.category}"/>






<style type="text/css">
    \##{fn:replace(rich:clientId('summary-toggle-panel'),"\\:","\\\\:")}_header {
        background-color: white;
        border: none;
    }

    \##{fn:replace(rich:clientId('summary-toggle-panel'),"\\:","\\\\:")}_header > .dr-stglpanel-marker {
        float: left;
        padding-left: 10px;
    }
</style>


<h:panelGroup layout="block" style="width: 100%; background-color: #E5E5E5;">


    <table width="100%" style="align: center; padding-top: 5px;" cellpadding="0" cellspacing="0">
                <tr>
                    <td>

                        <h:graphicImage value="/images/icons/${ResourceGroupUIBean.compatible ? 'Cluster' : 'Group' }_up_24.png"/>
                        <h:outputText style="font-size: 18px;" value="#{ResourceGroupUIBean.name}"/>

                    </td>
                    <td width="30">
                        <h:graphicImage value="/images/icons/availability_green_24.png" alt="Up" title="Up"
                                        rendered="#{ResourceGroupUIBean.availability == 1}"/>
                        <h:graphicImage value="/images/icons/availability_red_24.png" alt="Down" title="Down"
                                        rendered="#{ResourceGroupUIBean.availability == 0}"/>
                        <h:graphicImage value="/images/icons/availability_yellow_24.png" alt="Mixed" title="Mixed"
                                        rendered="#{ResourceGroupUIBean.availability gt 0 and ResourceGroupUIBean.availability lt 1}"/>
                        <h:graphicImage value="/images/icons/availability_grey_24.png" alt="Unknown" title="Unknown"
                                        rendered="#{ResourceGroupUIBean.availability == null}"/>
                    </td>

                    <td width="30">
                        <a4j:region>
                            <h:graphicImage style="z-index: 10;" id="favoritesStar"
                                            value="#{ResourceGroupUIBean.favorite ? '/images/icons/Favorite_24.png' : '/images/icons/Favorite_grey_24.png'}">
	                           <a4j:support event="onclick"
	                                        action="#{ResourceGroupUIBean.toggleFavorite}" 
	                                        reRender="favoritesStar, groupsMenu"
	                                        ajaxSingle="true"
	                                        status="commonStatus"
	                                        disableDefault="true"/>	
                            </h:graphicImage>                


                            <rich:toolTip for="favoritesStar">
                                <h:outputText value="Add resource to favorites list"
                                              rendered="#{!ResourceGroupUIBean.favorite}"/>
                                <h:outputText value="Remove resource from favorites list"
                                              rendered="#{ResourceGroupUIBean.favorite}"/>
                            </rich:toolTip>
                        </a4j:region>
                    </td>
                </tr>
            </table>



   </h:panelGroup>

        <rich:simpleTogglePanel switchType="ajax" id="summary-toggle-panel" headerClass="summaryHeader"
                                actionListener="#{UserPreferencesUIBean.updateSummaryPanelDisplayState}"
                                value="#{UserPreferencesUIBean.summaryPanelDisplayState}">


            <f:facet name="openMarker"><h:graphicImage value="/images/summaryHidden.png"/> </f:facet>
            <f:facet name="closeMarker"><h:graphicImage value="/images/summaryShown.png"/> </f:facet>

            <f:facet name="header">Summary</f:facet>



            <h:panelGrid columns="2" width="100%" style="padding: 3px;">

                <h:panelGroup layout="block" styleClass="summary-content">

                    <!-- general properties (type, version, etc.) -->
                    <h:panelGrid columns="2" styleClass="summary-props-table" style=""
                                 columnClasses="summary-prop-cell">
                        <h:panelGroup layout="block">
                            <h:outputText value="Type: " styleClass="BoldText"/>
                            <h:outputText value="#{ResourceGroupUIBean.resourceType.name}
               (#{ResourceGroupUIBean.resourceType.category.displayName})"
                                          rendered="#{!empty ResourceGroupUIBean.resourceType}"/>
                            <h:outputText value="Mixed Types" style="font-style: italic"
                                          rendered="#{empty ResourceGroupUIBean.resourceType}"/>
                        </h:panelGroup>

                        <h:panelGroup layout="block">
                            <h:outputText value="Description: " styleClass="BoldText"/>
                            <h:outputText value="#{ResourceGroupUIBean.description}"
                                          rendered="#{!empty ResourceGroupUIBean.description}"/>
                            <h:outputText value="none" style="font-style: italic"
                                          rendered="#{empty ResourceGroupUIBean.description}"/>
                        </h:panelGroup>


                    </h:panelGrid>

                    <!-- spacer -->
                    <h:panelGroup layout="block" style="height: 13px"/>

                </h:panelGroup>


                <ui:remove><!-- the blue box at the top right --></ui:remove>
                <h:panelGroup layout="block">

                    <h:panelGrid columns="1" columnClasses="LinkBoxCell">


                    </h:panelGrid>

                </h:panelGroup>

            </h:panelGrid>

            <ui:param name="resourceGroupMembersDataModel" value="#{ResourceGroupSummaryUIBean.dataModel}"/>

            <rich:dataTable id="resourceGroupMembersDataTable"
                            rows="#{PageControl.MiniResourceGroupMemberList.pageSize}"
                            style="width: 80%; margin-left: 10%; margin-right: 10%;"
                            rendered="#{ResourceGroupUIBean.compatible}"
                            value="#{resourceGroupMembersDataModel}"
                            var="resourceWithAvailability"
                            headerClass="tableRowHeader"
                            footerClass="on-pager-footer">

                <f:facet name="PageControlView">
                    <onc:paginationControl id="MiniResourceGroupMemberList"/>
                </f:facet>


                <rich:column>
                    <f:facet name="header">
                        <onc:sortableColumnHeader sort="res.name">
                            <h:outputText styleClass="headerText" value="Name"/>
                        </onc:sortableColumnHeader>
                    </f:facet>

                    <h:outputLink value="#{onf:getDefaultResourceTabURL()}">
<<<<<<< HEAD
                        <f:param name="id" value="#{resourceWithAvailability.resource.id}"/>
                        <h:outputText value="#{resourceWithAvailability.resource.name}"/>
=======
                        <f:param name="id" value="#{resourceWithAvailability.original.resource.id}"/>
                        <h:outputText value="#{resourceWithAvailability.original.resource.name}"/>
>>>>>>> fb6c1708
                    </h:outputLink>
                </rich:column>

                <rich:column>
                    <f:facet name="header">
<<<<<<< HEAD
                        <onc:sortableColumnHeader sort="parent.name">
                            <h:outputText styleClass="headerText" value="Parent"/>
                        </onc:sortableColumnHeader>
                    </f:facet>

                    <h:outputLink value="#{onf:getDefaultResourceTabURL()}">
                        <f:param name="id" value="#{resourceWithAvailability.parent.id}"/>
                        <h:outputText value="#{resourceWithAvailability.parent.name}"/>
                    </h:outputLink>
=======
                        <h:outputText styleClass="headerText" value="Parent"/>
                    </f:facet>

                    <onc:resourcePartialLineage parents="#{resourceWithAvailability.parents}"/>
>>>>>>> fb6c1708
                </rich:column>


                <rich:column>
                    <f:facet name="header">
                        <onc:sortableColumnHeader sort="a.availabilityType">
                            <h:outputText styleClass="headerText" value="Availability"/>
                        </onc:sortableColumnHeader>
                    </f:facet>

                    <h:graphicImage value="/images/icons/availability_green_16.png" alt="Up" title="Up"
<<<<<<< HEAD
                                    rendered="#{resourceWithAvailability.availability == 'UP'}"/>
                    <h:graphicImage value="/images/icons/availability_red_16.png" alt="Down" title="Down"
                                    rendered="#{resourceWithAvailability.availability == 'DOWN'}"/>
                    <h:graphicImage value="/images/icons/availability_grey_16.png" alt="Unknown" title="Unknown"
                                    rendered="#{resourceWithAvailability.availability == null}"/>
=======
                                    rendered="#{resourceWithAvailability.original.availability == 'UP'}"/>
                    <h:graphicImage value="/images/icons/availability_red_16.png" alt="Down" title="Down"
                                    rendered="#{resourceWithAvailability.original.availability == 'DOWN'}"/>
                    <h:graphicImage value="/images/icons/availability_grey_16.png" alt="Unknown" title="Unknown"
                                    rendered="#{resourceWithAvailability.original.availability == null}"/>
>>>>>>> fb6c1708
                </rich:column>

                <f:facet name="footer">
                    <rich:columnGroup>
                        <rich:column colspan="3" width="100%">

                            <ui:param name="paginationDataTableName" value="resourceGroupMembersDataTable"/>
                            <ui:param name="paginationDataModel" value="#{resourceGroupMembersDataModel}"/>
                            <ui:param name="paginationPageControl" value="#{PageControl.MiniResourceGroupMemberList}"/>
                            <ui:param name="paginationUIBean" value="#{ResourceGroupSummaryUIBean}"/>
                            <ui:include src="/rhq/resource/include/pagination.xhtml"/>

                        </rich:column>
                    </rich:columnGroup>
                </f:facet>

            </rich:dataTable>


        </rich:simpleTogglePanel>

    </h:form>

    <rich:spacer height="10"/>

</ui:composition>

THIS TEXT WILL BE REMOVED AS WELL.

</html><|MERGE_RESOLUTION|>--- conflicted
+++ resolved
@@ -180,34 +180,17 @@
                     </f:facet>
 
                     <h:outputLink value="#{onf:getDefaultResourceTabURL()}">
-<<<<<<< HEAD
-                        <f:param name="id" value="#{resourceWithAvailability.resource.id}"/>
-                        <h:outputText value="#{resourceWithAvailability.resource.name}"/>
-=======
                         <f:param name="id" value="#{resourceWithAvailability.original.resource.id}"/>
                         <h:outputText value="#{resourceWithAvailability.original.resource.name}"/>
->>>>>>> fb6c1708
                     </h:outputLink>
                 </rich:column>
 
                 <rich:column>
                     <f:facet name="header">
-<<<<<<< HEAD
-                        <onc:sortableColumnHeader sort="parent.name">
-                            <h:outputText styleClass="headerText" value="Parent"/>
-                        </onc:sortableColumnHeader>
-                    </f:facet>
-
-                    <h:outputLink value="#{onf:getDefaultResourceTabURL()}">
-                        <f:param name="id" value="#{resourceWithAvailability.parent.id}"/>
-                        <h:outputText value="#{resourceWithAvailability.parent.name}"/>
-                    </h:outputLink>
-=======
                         <h:outputText styleClass="headerText" value="Parent"/>
                     </f:facet>
 
                     <onc:resourcePartialLineage parents="#{resourceWithAvailability.parents}"/>
->>>>>>> fb6c1708
                 </rich:column>
 
 
@@ -219,19 +202,11 @@
                     </f:facet>
 
                     <h:graphicImage value="/images/icons/availability_green_16.png" alt="Up" title="Up"
-<<<<<<< HEAD
-                                    rendered="#{resourceWithAvailability.availability == 'UP'}"/>
-                    <h:graphicImage value="/images/icons/availability_red_16.png" alt="Down" title="Down"
-                                    rendered="#{resourceWithAvailability.availability == 'DOWN'}"/>
-                    <h:graphicImage value="/images/icons/availability_grey_16.png" alt="Unknown" title="Unknown"
-                                    rendered="#{resourceWithAvailability.availability == null}"/>
-=======
                                     rendered="#{resourceWithAvailability.original.availability == 'UP'}"/>
                     <h:graphicImage value="/images/icons/availability_red_16.png" alt="Down" title="Down"
                                     rendered="#{resourceWithAvailability.original.availability == 'DOWN'}"/>
                     <h:graphicImage value="/images/icons/availability_grey_16.png" alt="Unknown" title="Unknown"
                                     rendered="#{resourceWithAvailability.original.availability == null}"/>
->>>>>>> fb6c1708
                 </rich:column>
 
                 <f:facet name="footer">
