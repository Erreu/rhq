<?xml version="1.0"?>

<!DOCTYPE html PUBLIC "-//W3C//DTD XHTML 1.0 Transitional//EN"
        "http://www.w3.org/TR/xhtml1/DTD/xhtml1-transitional.dtd">

<html xmlns="http://www.w3.org/1999/xhtml"
      xmlns:h="http://java.sun.com/jsf/html"
      xmlns:f="http://java.sun.com/jsf/core"
      xmlns:ui="http://java.sun.com/jsf/facelets"
      xmlns:c="http://java.sun.com/jstl/core"
      xmlns:a4j="http://richfaces.org/a4j"
      xmlns:onc="http://jboss.org/on/component"
      xmlns:rich="http://richfaces.ajax4jsf.org/rich">

<head>
    <title>${msg["product.shortName"]} - #{(!empty pageTitle) ? pageTitle : defaultPageTitle}</title>

    <ui:insert name="metaHeaders"></ui:insert>

    <link rel="stylesheet" type="text/css" media="screen" href="/css/win.css"/>
    <link rel="stylesheet" type="text/css" media="screen" href="/css/form-style.css"/>
    <link rel="stylesheet" type="text/css" media="screen" href="/css/menu.css"/>

    <script type="text/javascript" src="/js/functions.js"></script>
    <script type="text/javascript" src="/js/prototype.js"></script>
    <script type="text/javascript" src="/js/window.js"></script>
    <script type="text/javascript" src="/js/effects.js"></script>
    <!--<script type="text/javascript" src="/js/debug.js"></script>-->
    <script type="text/javascript" src="/js/formValues.js"></script>
    <script type="text/javascript" src="/js/rhq.js"></script>
    <script type="text/javascript" src="/js/popup.js"></script>
<<<<<<< HEAD
=======
    <script type="text/javascript" src="/js/iframeSSI.js">
        /***********************************************
        * IFrame SSI script II- © Dynamic Drive DHTML code library (http://www.dynamicdrive.com)
        * Visit DynamicDrive.com for hundreds of original DHTML scripts
        * This notice must stay intact for legal use
        ***********************************************/
    </script>
>>>>>>> e6472fc0

    <link href="/css/theme/default.css" rel="stylesheet" type="text/css"/>
    <link href="/css/theme/alphacube.css" rel="stylesheet" type="text/css"/>
    <link href="/css/theme/debug.css" rel="stylesheet" type="text/css"/>

    <link rel="icon" type="image/png" href="/images/favicon.png"/>
    <link rel="apple-touch-icon" href="/images/favicon.png"/>

    <!-- Trims up the headers of RF toggle panel headers -->
    <style type="text/css">
        .BlockTitle {
            padding-top: 3px;
            padding-bottom: 3px;
        }
        HTML, BODY { overflow: hidden; }
    </style>

    <link rel="stylesheet" type="text/css" media="screen" href="/css/tabular.css"/>
    <link rel="stylesheet" type="text/css" media="screen" href="/css/layout.css"/>

    <script type="text/javascript">
        var imagePath = "/images/";
    </script>

</head>

<body bgcolor="#FFFFFF" style="height: 100%;">

<ui:remove>
    <!-- Set the content type to "text/html" (overriding the default of "application/xhtml+xml") to force
Firefox and other Gecko-based browsers to render the page in "Almost Standards" (i.e. transitional) mode. -->
</ui:remove>
<f:view contentType="text/html">


    <f:loadBundle basename="ApplicationResources" var="msg"/>

    <!-- =================== PAGE HEADER =================== -->

    <script language="javascript" type="text/javascript">
	    //this has to be defined before the resize trackers inside
	    //the PageBody element because they depend on the values
	    //computed inside this tracker function.
	    WindowResizeTracker.addListener(function() {
	        var header = $('PageHeader');
	        var borderHeight = 2; //set in the inline style of div PageHeader
	        
	        if (Prototype.Browser.IE) {
	           header.style.height = WindowResizeTracker.currentSizes.windowHeight + 'px';
	        } else {
	           header.style.height = (WindowResizeTracker.currentSizes.windowHeight - borderHeight) + 'px';
	        }
	        header.style.width = WindowResizeTracker.currentSizes.windowWidth + 'px';
	        
	        var body = $('PageBody');
	        //27 = menu height (and the top position of PageBody)
	        body.style.height = (WindowResizeTracker.currentSizes.windowHeight - 27 - borderHeight) + 'px';
	        body.style.width = header.style.width;

	        document.body.style.height = WindowResizeTracker.currentSizes.windowHeight + 'px'; 
	    });    
    </script>
    <!-- work around for IE and its broken box model. Without the concrete height value, the nav pane will shrink on hover. -->
    <!--[if IE]>
    <div id="PageHeader" style="border-bottom: 2px solid #999; position: absolute; top: 0; bottom: 0; left: 0; right: 0; height: 100%">
    <![endif]-->
    <!--[if !IE]><!-->
    <div id="PageHeader" style="border-bottom: 2px solid #999; position: absolute; top: 0; bottom: 0; left: 0; right: 0;">
    <!--<![endif]-->

        <ui:include src="/rhq/common/menu/menu.xhtml"/>

        <!-- work around for IE and its broken box model. Without the concrete height value, the nav pane will shrink on hover. -->
        <!--[if IE]>
        <div id="PageBody" style="width: 100%; position: absolute; top: 27px; bottom: 0; height: 100%;">
        <![endif]-->
        <!--[if !IE]><!-->
        <div id="PageBody" style="width: 100%; position: absolute; top: 27px; bottom: 0;">
        <!--<![endif]-->
            <ui:insert name="body-area">Default Page Body</ui:insert>
        </div>

    </div>



    <!-- =================== BODY =================== -->


    <div id="about" class="dialog" style="display: none; position: absolute; top: 0; left: 0;">
        <div class="DisplayContent" style="margin: 0;">
            <div style="margin:5px">
                <p class="compact">
                    <span class="DisplaySubhead">${msg['footer.aboutLink']}</span><br/>
                    <span class="DisplayLabel">${msg['footer.version']}: ${msg['product.version']}</span><br/>
                    <span class="DisplayLabel">${msg['footer.buildNumber']}: ${msg['product.buildNumber']}</span>
                </p>

                <p class="compact">
                    <f:verbatim>${msg['footer.copyright']}</f:verbatim> ${msg['about.Copyright.Content']}
                </p>

                <p class="compact">
                    ${msg['about.MoreInfo.Label']}<br/>
                    <a href="mailto:${msg['about.MoreInfo.LinkSales']}">${msg['about.MoreInfo.LinkSales']}</a><br/>
                    <a href="mailto:${msg['about.MoreInfo.LinkSupport']}">${msg['about.MoreInfo.LinkSupport']}</a>
                </p>
            </div>
        </div>
    </div>

    <!-- work-around to enable us to embed richfaces components inside the onc:simpleTrigger;
without this, the page will throw a javascript error "{blah} is not defined" or
"{yadda} is not a constructor", and the pop-up action will not work -->
    <rich:calendar rendered="false"/>
    <rich:inputNumberSpinner rendered="false"/>

</f:view>

<script type="text/javascript">
    addWindowOnLoadEvent(disableConditionalButtons);    
</script>

</body>
</html><|MERGE_RESOLUTION|>--- conflicted
+++ resolved
@@ -29,17 +29,6 @@
     <script type="text/javascript" src="/js/formValues.js"></script>
     <script type="text/javascript" src="/js/rhq.js"></script>
     <script type="text/javascript" src="/js/popup.js"></script>
-<<<<<<< HEAD
-=======
-    <script type="text/javascript" src="/js/iframeSSI.js">
-        /***********************************************
-        * IFrame SSI script II- © Dynamic Drive DHTML code library (http://www.dynamicdrive.com)
-        * Visit DynamicDrive.com for hundreds of original DHTML scripts
-        * This notice must stay intact for legal use
-        ***********************************************/
-    </script>
->>>>>>> e6472fc0
-
     <link href="/css/theme/default.css" rel="stylesheet" type="text/css"/>
     <link href="/css/theme/alphacube.css" rel="stylesheet" type="text/css"/>
     <link href="/css/theme/debug.css" rel="stylesheet" type="text/css"/>
