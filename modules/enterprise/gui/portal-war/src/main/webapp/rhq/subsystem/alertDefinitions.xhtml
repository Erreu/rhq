--- conflicted
+++ resolved
@@ -111,15 +111,7 @@
                      <h:outputText styleClass="headerText" value="Parent" />
                   </f:facet>
 
-<<<<<<< HEAD
                   <onc:resourcePartialLineage parents="#{item.parents}"/>
-=======
-                  <h:outputLink value="#{onf:getDefaultResourceTabURL()}"
-                                rendered="#{not empty item.parentResourceName}">
-                     <f:param name="id" value="#{item.parentResourceId}" />
-                     <h:outputText value="#{item.parentResourceName}" />
-                  </h:outputLink>
->>>>>>> 5c2960aa
                </rich:column>
 
                <rich:column>
@@ -151,40 +143,20 @@
                      </onc:sortableColumnHeader>
                   </f:facet>
 
-<<<<<<< HEAD
-                  <h:outputLink value="/alerts/Config.do" rendered="#{empty item.original.alertDefinition.resourceType and empty item.original.alertDefinition.resourceGroup}">
-                     <f:param name="mode" value="viewRoles" />
+                  <h:outputLink value="/rhq/resource/alert/viewAlert.xhtml" rendered="#{empty item.original.alertDefinition.resourceType and empty item.original.alertDefinition.resourceGroup}">
                      <f:param name="id" value="#{item.original.alertDefinition.resource.id}"  />
                      <f:param name="ad" value="#{item.original.alertDefinition.id}" />
                      <h:outputText value="#{item.original.alertDefinition.name}" />
                   </h:outputLink>
-                  <h:outputLink value="/alerts/Config.do" rendered="#{not empty item.original.alertDefinition.resourceType}">
-                     <f:param name="mode" value="viewRoles" />
+                  <h:outputLink value="/rhq/resource/alert/viewAlert.xhtml" rendered="#{not empty item.original.alertDefinition.resourceType}">
                      <f:param name="type" value="#{item.original.alertDefinition.resourceType.id}" />
                      <f:param name="ad" value="#{item.original.alertDefinition.id}" />
                      <h:outputText value="#{item.original.alertDefinition.name}" />
                   </h:outputLink>
-                  <h:outputLink value="/alerts/Config.do" rendered="#{not empty item.original.alertDefinition.resourceGroup}">
-                     <f:param name="mode" value="viewRoles" />
+                  <h:outputLink value="/rhq/resource/alert/viewAlert.xhtml" rendered="#{not empty item.original.alertDefinition.resourceGroup}">
                      <f:param name="groupId" value="#{item.original.alertDefinition.resourceGroup.id}" />
                      <f:param name="ad" value="#{item.original.alertDefinition.id}" />
                      <h:outputText value="#{item.original.alertDefinition.name}" />
-=======
-                  <h:outputLink value="/rhq/resource/alert/viewAlert.xhtml" rendered="#{empty item.alertDefinition.resourceType and empty item.alertDefinition.resourceGroup}">
-                     <f:param name="id" value="#{item.alertDefinition.resource.id}"  />
-                     <f:param name="ad" value="#{item.alertDefinition.id}" />
-                     <h:outputText value="#{item.alertDefinition.name}" />
-                  </h:outputLink>
-                  <h:outputLink value="/rhq/resource/alert/viewAlert.xhtml" rendered="#{not empty item.alertDefinition.resourceType}">
-                     <f:param name="type" value="#{item.alertDefinition.resourceType.id}" />
-                     <f:param name="ad" value="#{item.alertDefinition.id}" />
-                     <h:outputText value="#{item.alertDefinition.name}" />
-                  </h:outputLink>
-                  <h:outputLink value="/rhq/resource/alert/viewAlert.xhtml" rendered="#{not empty item.alertDefinition.resourceGroup}">
-                     <f:param name="groupId" value="#{item.alertDefinition.resourceGroup.id}" />
-                     <f:param name="ad" value="#{item.alertDefinition.id}" />
-                     <h:outputText value="#{item.alertDefinition.name}" />
->>>>>>> 5c2960aa
                   </h:outputLink>
                </rich:column>
 
@@ -217,28 +189,17 @@
                      <f:param name="ad" value="#{item.original.alertDefinition.parentId}"/>
                      <h:outputText value="View Template" />
                   </h:outputLink>
-<<<<<<< HEAD
                   
                   <h:outputLink value="/alerts/Config.do" rendered="#{not empty item.original.alertDefinition.groupAlertDefinition}">
-=======
-
-                  <h:outputLink value="/alerts/Config.do" rendered="#{not empty item.alertDefinition.groupAlertDefinition}">
->>>>>>> 5c2960aa
                      <f:param name="mode" value="viewRoles"/>
                      <f:param name="groupId" value="#{item.original.alertDefinition.groupAlertDefinition.resourceGroup.id}"/>
                      <f:param name="from" value="#{item.original.alertDefinition.id}"/>
                      <f:param name="ad" value="#{item.original.alertDefinition.groupAlertDefinition.id}"/>
                      <h:outputText value="View Group Definition" />
                   </h:outputLink>
-<<<<<<< HEAD
                   
                   <h:outputText value="N/A" 
                                 rendered="#{item.original.alertDefinition.parentId eq 0 and empty item.original.alertDefinition.groupAlertDefinition}" />
-=======
-
-                  <h:outputText value="N/A"
-                                rendered="#{item.alertDefinition.parentId eq 0 and empty item.alertDefinition.groupAlertDefinition}" />
->>>>>>> 5c2960aa
                </rich:column>
 
                <f:facet name="footer">
