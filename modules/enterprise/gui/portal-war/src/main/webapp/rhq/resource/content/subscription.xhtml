<?xml version="1.0"?>

<!DOCTYPE html
      PUBLIC "-//W3C//DTD XHTML 1.0 Transitional//EN"
      "http://www.w3.org/TR/xhtml1/DTD/xhtml1-transitional.dtd">

<html xmlns="http://www.w3.org/1999/xhtml"
      xmlns:h="http://java.sun.com/jsf/html"
      xmlns:f="http://java.sun.com/jsf/core"
      xmlns:ui="http://java.sun.com/jsf/facelets"
      xmlns:c="http://java.sun.com/jstl/core"
      xmlns:onc="http://jboss.org/on/component"
      xmlns:onf="http://jboss.org/on/function"
      xmlns:a4j="https://ajax4jsf.dev.java.net/ajax"
      xmlns:rich="http://richfaces.ajax4jsf.org/rich">

<ui:composition template="/rhq/resource/layout/main.xhtml">

   <ui:param name="pageTitle" value="View Repo Subscriptions for Resource '#{ResourceUIBean.name}'"/>
   <ui:param name="selectedTabName" value="Content.Subscriptions"/>

   <ui:define name="content">
      
      <!-- CURRENT REPOS -->
      <h:form id="currentRepoForm">
         <input type="hidden" name="id" value="${param.id}"/>
         
         <rich:panel styleClass="BlockContent">
            <f:facet name="header"><h:outputText value="Current Resource Subscriptions"/></f:facet>
             <a4j:keepAlive beanName="ResourceReposUIBean"/>

            <ui:param name="resourceReposDataModel" value="#{ResourceReposUIBean.dataModel}"/>
            <rich:dataTable id="resourceReposDataTable"
                            rows="#{PageControl.ResourceReposList.pageSize}"
                            value="#{resourceReposDataModel}"
                            var="item"
                            width="100%"
                            columnsWidth="1%, 25%, 40%, 5%, 15%, 15%"
                            headerClass="tableRowHeader"
                            footerClass="on-pager-footer"
                            onRowMouseOver="this.style.backgroundColor='#E7E7E7'"
                            onRowMouseOut="this.style.backgroundColor='#{a4jSkin.tableBackgroundColor}'">

               <f:facet name="PageControlView">
                  <onc:paginationControl id="ResourceReposList" />
               </f:facet>
      
               <rich:column>
                  <f:facet name="header">
                     <onc:allSelect target="selectedResourceRepos" />
                  </f:facet>

                  <onc:select name="selectedResourceRepos" value="#{item.repo.id}"/>
               </rich:column>

               <rich:column>
                  <f:facet name="header">
                     <onc:sortableColumnHeader sort="c.name">
                        <h:outputText styleClass="headerText" value="Name" />
                     </onc:sortableColumnHeader>
                  </f:facet>

                  <h:outputLink value="/rhq/content/repo.xhtml">
                     <f:param name="mode" value="view"/>
                     <f:param name="id" value="#{item.repo.id}"/>
                     <h:outputText value="#{item.repo.name}" />
                  </h:outputLink>
               </rich:column>
               
               <rich:column>
                  <f:facet name="header">
                     <h:outputText styleClass="headerText" value="Description" />
                  </f:facet>

                  <h:outputText value="#{item.repo.description}"/>
               </rich:column>
               
               <rich:column>
                  <f:facet name="header">
                     <onc:sortableColumnHeader sort="COUNT(pv)">
                        <h:outputText styleClass="headerText" value="Package Count" />
                     </onc:sortableColumnHeader>
                  </f:facet>

                  <h:outputText value="#{item.packageVersionCount}" />
               </rich:column>

               <rich:column>
                  <f:facet name="header">
                     <onc:sortableColumnHeader sort="c.creationDate">
                        <h:outputText styleClass="headerText" value="Created" />
                     </onc:sortableColumnHeader>
                  </f:facet>

                  <h:outputText value="#{item.repo.creationDate}">
                     <f:convertDateTime pattern="M/d/yy, h:mm:ss aa, zzz" timeZone="#{ServerInfoUIBean.timeZone}"/>
                  </h:outputText>
               </rich:column>
               
               <rich:column>
                  <f:facet name="header">
                     <onc:sortableColumnHeader sort="c.lastModifiedDate">
                        <h:outputText styleClass="headerText" value="Last Modified" />
                     </onc:sortableColumnHeader>
                  </f:facet>

                  <h:outputText value="#{item.repo.lastModifiedDate}">
                     <f:convertDateTime pattern="M/d/yy, h:mm:ss aa, zzz" timeZone="#{ServerInfoUIBean.timeZone}"/>
                  </h:outputText>
               </rich:column>
               
               <f:facet name="footer">
                  <rich:columnGroup>
                     <rich:column colspan="6" width="100%">
                        <onc:selectCommandButton action="#{ResourceReposUIBean.deleteSelectedResourceRepos}"
<<<<<<< HEAD
                                                 value="REMOVE SUBSCRIPTIONS"
=======
                                                 value="UNSUBSCRIBE"
                                                 alt="Unsubscribe"
>>>>>>> ab70b6f2
                                                 target="selectedResourceRepos"
                                                 styleClass="on-pager-button buttonsmall"
                                                 rendered="${GlobalPermissionsUIBean.inventory}"/>

                        <ui:include src="/rhq/resource/include/pagination.xhtml">
                           <ui:param name="paginationDataTableName" value="resourceReposDataTable"/>
                           <ui:param name="paginationDataModel" value="#{resourceReposDataModel}"/>
                           <ui:param name="paginationPageControl" value="#{PageControl.ResourceReposList}"/>
                        </ui:include>
                     </rich:column>
                  </rich:columnGroup>
               </f:facet>

            </rich:dataTable>         

      </rich:panel>
      </h:form>
      
      
      <!--  AVAILABLE REPOS -->
      <h:form id="availableRepoForm"
              rendered="${GlobalPermissionsUIBean.inventory}">
         <input type="hidden" name="id" value="${param.id}"/>
         <rich:panel styleClass="BlockContent">
            <f:facet name="header"><h:outputText value="Available Repositories"/></f:facet>

             <a4j:keepAlive beanName="AvailableResourceReposUIBean"/>

            <ui:param name="availableResourceReposDataModel" value="#{AvailableResourceReposUIBean.dataModel}"/>
            <rich:dataTable id="availableResourceReposDataTable"
                            rows="#{PageControl.AvailableResourceReposList.pageSize}"
                            value="#{availableResourceReposDataModel}"
                            var="item"
                            width="100%"
                            columnsWidth="1%, 25%, 40%, 5%, 15%, 15%"
                            headerClass="tableRowHeader"
                            footerClass="on-pager-footer"
                            onRowMouseOver="this.style.backgroundColor='#E7E7E7'"
                            onRowMouseOut="this.style.backgroundColor='#{a4jSkin.tableBackgroundColor}'">

               <f:facet name="PageControlView">
                  <onc:paginationControl id="AvailableResourceReposList" />
               </f:facet>
      
               <rich:column>
                  <f:facet name="header">
                     <onc:allSelect target="selectedAvailableResourceRepos" />
                  </f:facet>

                  <onc:select name="selectedAvailableResourceRepos" value="#{item.repo.id}"/>
               </rich:column>

               <rich:column>
                  <f:facet name="header">
                     <onc:sortableColumnHeader sort="c.name">
                        <h:outputText styleClass="headerText" value="Name" />
                     </onc:sortableColumnHeader>
                  </f:facet>

                  <h:outputLink value="/rhq/content/repo.xhtml">
                     <f:param name="mode" value="view"/>
                     <f:param name="id" value="#{item.repo.id}"/>
                     <h:outputText value="#{item.repo.name}" />
                  </h:outputLink>
               </rich:column>
               
               <rich:column>
                  <f:facet name="header">
                     <h:outputText styleClass="headerText" value="Description" />
                  </f:facet>

                  <h:outputText value="#{item.repo.description}"/>
               </rich:column>

               <rich:column>
                  <f:facet name="header">
                     <onc:sortableColumnHeader sort="COUNT(pv)">
                        <h:outputText styleClass="headerText" value="Package Count" />
                     </onc:sortableColumnHeader>
                  </f:facet>

                  <h:outputText value="#{item.packageVersionCount}" />
               </rich:column>

               <rich:column>
                  <f:facet name="header">
                     <onc:sortableColumnHeader sort="c.creationDate">
                        <h:outputText styleClass="headerText" value="Created" />
                     </onc:sortableColumnHeader>
                  </f:facet>

                  <h:outputText value="#{item.repo.creationDate}">
                     <f:convertDateTime pattern="M/d/yy, h:mm:ss aa, zzz" timeZone="#{ServerInfoUIBean.timeZone}"/>
                  </h:outputText>
               </rich:column>
               
               <rich:column>
                  <f:facet name="header">
                     <onc:sortableColumnHeader sort="c.lastModifiedDate">
                        <h:outputText styleClass="headerText" value="Last Modified" />
                     </onc:sortableColumnHeader>
                  </f:facet>

                  <h:outputText value="#{item.repo.lastModifiedDate}">
                     <f:convertDateTime pattern="M/d/yy, h:mm:ss aa, zzz" timeZone="#{ServerInfoUIBean.timeZone}"/>
                  </h:outputText>
               </rich:column>
               
               <f:facet name="footer">
                  <rich:columnGroup>
                     <rich:column colspan="6" width="100%">
                        <onc:selectCommandButton action="#{AvailableResourceReposUIBean.subscribeSelectedResourceRepos}"
<<<<<<< HEAD
                                                 value="ADD SUBSCRIPTIONS"
=======
                                                 value="SUBSCRIBE"
                                                 alt="Subscribe"
>>>>>>> ab70b6f2
                                                 target="selectedAvailableResourceRepos"
                                                 styleClass="on-pager-button buttonsmall"
                                                 rendered="${GlobalPermissionsUIBean.inventory}"/>

                        <ui:include src="/rhq/resource/include/pagination.xhtml">
                           <ui:param name="paginationDataTableName" value="availableResourceReposDataTable"/>
                           <ui:param name="paginationDataModel" value="#{availableResourceReposDataModel}"/>
                           <ui:param name="paginationPageControl" value="#{PageControl.AvailableResourceReposList}"/>
                        </ui:include>
                     </rich:column>
                  </rich:columnGroup>
               </f:facet>

            </rich:dataTable>         

      </rich:panel>

      <ui:remove><!-- The package mode isn't returning enough data to differentiate it from the new subtab, so
                      disabling it for now until we decide if this is needed. --></ui:remove>
      <!--
      <p align="center">
         <h:outputLink value="/rhq/resource/content/subscription_packages.xhtml">
            <f:param name="id" value="${param.id}"/>
            <h:outputText value="Switch To Package Mode" />
         </h:outputLink>
      </p>
      -->
      
      </h:form>

   </ui:define>
</ui:composition>

</html><|MERGE_RESOLUTION|>--- conflicted
+++ resolved
@@ -113,12 +113,8 @@
                   <rich:columnGroup>
                      <rich:column colspan="6" width="100%">
                         <onc:selectCommandButton action="#{ResourceReposUIBean.deleteSelectedResourceRepos}"
-<<<<<<< HEAD
-                                                 value="REMOVE SUBSCRIPTIONS"
-=======
                                                  value="UNSUBSCRIBE"
                                                  alt="Unsubscribe"
->>>>>>> ab70b6f2
                                                  target="selectedResourceRepos"
                                                  styleClass="on-pager-button buttonsmall"
                                                  rendered="${GlobalPermissionsUIBean.inventory}"/>
@@ -231,12 +227,8 @@
                   <rich:columnGroup>
                      <rich:column colspan="6" width="100%">
                         <onc:selectCommandButton action="#{AvailableResourceReposUIBean.subscribeSelectedResourceRepos}"
-<<<<<<< HEAD
-                                                 value="ADD SUBSCRIPTIONS"
-=======
                                                  value="SUBSCRIBE"
                                                  alt="Subscribe"
->>>>>>> ab70b6f2
                                                  target="selectedAvailableResourceRepos"
                                                  styleClass="on-pager-button buttonsmall"
                                                  rendered="${GlobalPermissionsUIBean.inventory}"/>
