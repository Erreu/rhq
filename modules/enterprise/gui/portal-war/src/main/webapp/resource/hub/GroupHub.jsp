--- conflicted
+++ resolved
@@ -304,11 +304,7 @@
             <display:column width="15%" property="resourceGroup.resourceType.name" title="${resourceTypeTH}"
                             isLocalizedTitle="false" sortAttr="resourceTypeName" />
             <display:column width="10%" property="resourceGroup.resourceType.plugin" title="${pluginTH}" 
-<<<<<<< HEAD
-                            isLocalizedTitle="false" sortAttr="res.resourceType.plugin" />
-=======
                             isLocalizedTitle="false" sortAttr="resType.plugin" />
->>>>>>> d80bb124
          </c:if>
 
          <display:column width="30%" property="resourceGroup.description"
