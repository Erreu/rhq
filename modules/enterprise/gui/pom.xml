<project xmlns="http://maven.apache.org/POM/4.0.0" xmlns:xsi="http://www.w3.org/2001/XMLSchema-instance" xsi:schemaLocation="http://maven.apache.org/POM/4.0.0 http://maven.apache.org/maven-v4_0_0.xsd">

  <modelVersion>4.0.0</modelVersion>
    <modules>
        <module>rest-war</module>
    </modules>

    <parent>
    <groupId>org.rhq</groupId>
    <artifactId>rhq-parent</artifactId>
    <version>4.6.0-SNAPSHOT</version>
    <relativePath>../../../pom.xml</relativePath>
  </parent>

  <groupId>org.rhq</groupId>
  <artifactId>rhq-enterprise-gui-parent</artifactId>
  <packaging>pom</packaging>

  <name>RHQ Enterprise GUI</name>
  <description>parent POM for modules comprising the RHQ enterprise GUI</description>

  <profiles>

    <profile>
      <id>default</id>
      <activation>
        <activeByDefault>true</activeByDefault>
      </activation>
      <modules>
        <module>portal-war</module>
<<<<<<< HEAD
        <module>installer</module>
=======
        <module>installer-war</module>
        <module>base-perspective-jar</module>
        <module>base-perspective-war</module>
>>>>>>> d41955c0
        <module>content_http-war</module>
        <module>coregui</module>
        <module>rest-war</module>
      </modules>
    </profile>

  </profiles>

</project>
<|MERGE_RESOLUTION|>--- conflicted
+++ resolved
@@ -28,13 +28,7 @@
       </activation>
       <modules>
         <module>portal-war</module>
-<<<<<<< HEAD
         <module>installer</module>
-=======
-        <module>installer-war</module>
-        <module>base-perspective-jar</module>
-        <module>base-perspective-war</module>
->>>>>>> d41955c0
         <module>content_http-war</module>
         <module>coregui</module>
         <module>rest-war</module>
