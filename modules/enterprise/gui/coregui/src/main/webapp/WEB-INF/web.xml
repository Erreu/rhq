<?xml version="1.0" encoding="UTF-8"?>

<web-app xmlns="http://java.sun.com/xml/ns/javaee"
         xmlns:xsi="http://www.w3.org/2001/XMLSchema-instance"
         xsi:schemaLocation="http://java.sun.com/xml/ns/javaee
		  http://java.sun.com/xml/ns/javaee/web-app_2_5.xsd"
         version="2.5">

    <servlet>
        <servlet-name>org.rhq.enterprise.gui.coregui.CoreGUI RoleGWTService</servlet-name>
        <servlet-class>org.rhq.enterprise.gui.coregui.server.gwt.RoleGWTServiceImpl</servlet-class>
    </servlet>
    <servlet>
        <servlet-name>org.rhq.enterprise.gui.coregui.CoreGUI SubjectGWTService</servlet-name>
        <servlet-class>org.rhq.enterprise.gui.coregui.server.gwt.SubjectGWTServiceImpl</servlet-class>
    </servlet>
    <servlet>
        <servlet-name>org.rhq.enterprise.gui.coregui.CoreGUI ResourceGroupGWTService</servlet-name>
        <servlet-class>org.rhq.enterprise.gui.coregui.server.gwt.ResourceGroupGWTServiceImpl</servlet-class>
    </servlet>
    <servlet>
        <servlet-name>org.rhq.enterprise.gui.coregui.CoreGUI ResourceGWTService</servlet-name>
        <servlet-class>org.rhq.enterprise.gui.coregui.server.gwt.ResourceGWTServiceImpl</servlet-class>
    </servlet>
    <servlet>
        <servlet-name>org.rhq.enterprise.gui.coregui.CoreGUI ConfigurationGWTService</servlet-name>
        <servlet-class>org.rhq.enterprise.gui.coregui.server.gwt.ConfigurationGWTServiceImpl</servlet-class>
    </servlet>
    <servlet>
        <servlet-name>org.rhq.enterprise.gui.coregui.CoreGUI ResourceTypeGWTService</servlet-name>
        <servlet-class>org.rhq.enterprise.gui.coregui.server.gwt.ResourceTypeGWTServiceImpl</servlet-class>
    </servlet>
    <servlet>
        <servlet-name>org.rhq.enterprise.gui.coregui.CoreGUI MeasurementDataGWTService</servlet-name>
        <servlet-class>org.rhq.enterprise.gui.coregui.server.gwt.MeasurementDataGWTServiceImpl</servlet-class>
    </servlet>
    <servlet>
        <servlet-name>org.rhq.enterprise.gui.coregui.CoreGUI AlertGWTService</servlet-name>
        <servlet-class>org.rhq.enterprise.gui.coregui.server.gwt.AlertGWTServiceImpl
        </servlet-class>
    </servlet>
    <servlet>
        <servlet-name>org.rhq.enterprise.gui.coregui.CoreGUI OperationGWTService</servlet-name>
        <servlet-class>org.rhq.enterprise.gui.coregui.server.gwt.OperationGWTServiceImpl
        </servlet-class>
    </servlet>
    <servlet>
        <servlet-name>org.rhq.enterprise.gui.coregui.CoreGUI BundleGWTService</servlet-name>
        <servlet-class>org.rhq.enterprise.gui.coregui.server.gwt.BundleGWTServiceImpl</servlet-class>
    </servlet>
    <servlet>
        <servlet-name>org.rhq.enterprise.gui.coregui.CoreGUI FileUploadServlet</servlet-name>
        <servlet-class>org.rhq.enterprise.gui.coregui.server.gwt.FileUploadServlet</servlet-class>
    </servlet>
    <servlet>
        <servlet-name>org.rhq.enterprise.gui.coregui.CoreGUI BundleFileUploadServlet</servlet-name>
        <servlet-class>org.rhq.enterprise.gui.coregui.server.gwt.BundleFileUploadServlet</servlet-class>
    </servlet>
    <servlet>
        <servlet-name>org.rhq.enterprise.gui.coregui.CoreGUI BundleDistributionFileUploadServlet</servlet-name>
        <servlet-class>org.rhq.enterprise.gui.coregui.server.gwt.BundleDistributionFileUploadServlet</servlet-class>
    </servlet>
    <servlet>
        <servlet-name>org.rhq.enterprise.gui.coregui.CoreGUI ResourceBossGWTService</servlet-name>
        <servlet-class>org.rhq.enterprise.gui.coregui.server.gwt.ResourceBossGWTServiceImpl</servlet-class>
    </servlet>
    <servlet>
        <servlet-name>org.rhq.enterprise.gui.coregui.CoreGUI AuthorizationGWTService</servlet-name>
        <servlet-class>org.rhq.enterprise.gui.coregui.server.gwt.AuthorizationGWTServiceImpl</servlet-class>
    </servlet>
    <servlet>
        <servlet-name>org.rhq.enterprise.gui.coregui.CoreGUI AvailabilityGWTService</servlet-name>
        <servlet-class>org.rhq.enterprise.gui.coregui.server.gwt.AvailabilityGWTServiceImpl</servlet-class>
    </servlet>
    <servlet>
<<<<<<< HEAD
        <servlet-name>org.rhq.enterprise.gui.coregui.CoreGUI TagGWTService</servlet-name>
        <servlet-class>org.rhq.enterprise.gui.coregui.server.gwt.TagGWTServiceImpl</servlet-class>
    </servlet>
    <servlet>
        <servlet-name>org.rhq.enterprise.gui.coregui.CoreGUI RemoteInstallGWTService</servlet-name>
        <servlet-class>org.rhq.enterprise.gui.coregui.server.gwt.RemoteInstallGWTServiceImpl</servlet-class>
    </servlet>
    <servlet>
        <servlet-name>org.rhq.enterprise.gui.coregui.CoreGUI RepoGWTService</servlet-name>
        <servlet-class>org.rhq.enterprise.gui.coregui.server.gwt.RepoGWTServiceImpl</servlet-class>
    </servlet>
    <servlet>
        <servlet-name>org.rhq.enterprise.gui.coregui.CoreGUI ContentGWTService</servlet-name>
        <servlet-class>org.rhq.enterprise.gui.coregui.server.gwt.ContentGWTServiceImpl</servlet-class>
=======
        <servlet-name>org.rhq.enterprise.gui.coregui.CoreGUI SearchGWTService</servlet-name>
        <servlet-class>org.rhq.enterprise.gui.coregui.server.gwt.SearchGWTServiceImpl</servlet-class>
    </servlet>
    <servlet>
        <servlet-name>org.rhq.enterprise.gui.coregui.CoreGUI TagGWTService</servlet-name>
        <servlet-class>org.rhq.enterprise.gui.coregui.server.gwt.TagGWTServiceImpl</servlet-class>
    </servlet>
    <servlet>
        <servlet-name>org.rhq.enterprise.gui.coregui.CoreGUI RemoteInstallGWTService</servlet-name>
        <servlet-class>org.rhq.enterprise.gui.coregui.server.gwt.RemoteInstallGWTServiceImpl</servlet-class>
>>>>>>> 6a31c12f
    </servlet>


    <servlet-mapping>
        <servlet-name>org.rhq.enterprise.gui.coregui.CoreGUI RoleGWTService</servlet-name>
        <url-pattern>/org.rhq.enterprise.gui.coregui.CoreGUI/RoleGWTService</url-pattern>
    </servlet-mapping>
    <servlet-mapping>
        <servlet-name>org.rhq.enterprise.gui.coregui.CoreGUI SubjectGWTService</servlet-name>
        <url-pattern>/org.rhq.enterprise.gui.coregui.CoreGUI/SubjectGWTService</url-pattern>
    </servlet-mapping>
    <servlet-mapping>
        <servlet-name>org.rhq.enterprise.gui.coregui.CoreGUI ResourceGroupGWTService</servlet-name>
        <url-pattern>/org.rhq.enterprise.gui.coregui.CoreGUI/ResourceGroupGWTService</url-pattern>
    </servlet-mapping>
    <servlet-mapping>
        <servlet-name>org.rhq.enterprise.gui.coregui.CoreGUI ResourceGWTService</servlet-name>
        <url-pattern>/org.rhq.enterprise.gui.coregui.CoreGUI/ResourceGWTService</url-pattern>
    </servlet-mapping>
    <servlet-mapping>
        <servlet-name>org.rhq.enterprise.gui.coregui.CoreGUI ConfigurationGWTService</servlet-name>
        <url-pattern>/org.rhq.enterprise.gui.coregui.CoreGUI/ConfigurationGWTService</url-pattern>
    </servlet-mapping>
    <servlet-mapping>
        <servlet-name>org.rhq.enterprise.gui.coregui.CoreGUI ResourceTypeGWTService</servlet-name>
        <url-pattern>/org.rhq.enterprise.gui.coregui.CoreGUI/ResourceTypeGWTService</url-pattern>
    </servlet-mapping>
    <servlet-mapping>
        <servlet-name>org.rhq.enterprise.gui.coregui.CoreGUI MeasurementDataGWTService</servlet-name>
        <url-pattern>/org.rhq.enterprise.gui.coregui.CoreGUI/MeasurementDataGWTService</url-pattern>
    </servlet-mapping>
    <servlet-mapping>
        <servlet-name>org.rhq.enterprise.gui.coregui.CoreGUI AlertGWTService</servlet-name>
        <url-pattern>/org.rhq.enterprise.gui.coregui.CoreGUI/AlertGWTService</url-pattern>
    </servlet-mapping>
    <servlet-mapping>
        <servlet-name>org.rhq.enterprise.gui.coregui.CoreGUI OperationGWTService</servlet-name>
        <url-pattern>/org.rhq.enterprise.gui.coregui.CoreGUI/OperationGWTService</url-pattern>
    </servlet-mapping>
    <servlet-mapping>
        <servlet-name>org.rhq.enterprise.gui.coregui.CoreGUI BundleGWTService</servlet-name>
        <url-pattern>/org.rhq.enterprise.gui.coregui.CoreGUI/BundleGWTService</url-pattern>
    </servlet-mapping>
    <servlet-mapping>
        <servlet-name>org.rhq.enterprise.gui.coregui.CoreGUI FileUploadServlet</servlet-name>
        <url-pattern>/org.rhq.enterprise.gui.coregui.CoreGUI/FileUploadServlet</url-pattern>
    </servlet-mapping>
    <servlet-mapping>
        <servlet-name>org.rhq.enterprise.gui.coregui.CoreGUI BundleFileUploadServlet</servlet-name>
        <url-pattern>/org.rhq.enterprise.gui.coregui.CoreGUI/BundleFileUploadServlet</url-pattern>
    </servlet-mapping>
    <servlet-mapping>
        <servlet-name>org.rhq.enterprise.gui.coregui.CoreGUI BundleDistributionFileUploadServlet</servlet-name>
        <url-pattern>/org.rhq.enterprise.gui.coregui.CoreGUI/BundleDistributionFileUploadServlet</url-pattern>
    </servlet-mapping>
    <servlet-mapping>
        <servlet-name>org.rhq.enterprise.gui.coregui.CoreGUI ResourceBossGWTService</servlet-name>
        <url-pattern>/org.rhq.enterprise.gui.coregui.CoreGUI/ResourceBossGWTService</url-pattern>
    </servlet-mapping>
    <servlet-mapping>
        <servlet-name>org.rhq.enterprise.gui.coregui.CoreGUI AuthorizationGWTService</servlet-name>
        <url-pattern>/org.rhq.enterprise.gui.coregui.CoreGUI/AuthorizationGWTService</url-pattern>
    </servlet-mapping>
    <servlet-mapping>
        <servlet-name>org.rhq.enterprise.gui.coregui.CoreGUI AvailabilityGWTService</servlet-name>
        <url-pattern>/org.rhq.enterprise.gui.coregui.CoreGUI/AvailabilityGWTService</url-pattern>
    </servlet-mapping>
    <servlet-mapping>
        <servlet-name>org.rhq.enterprise.gui.coregui.CoreGUI SearchGWTService</servlet-name>
        <url-pattern>/org.rhq.enterprise.gui.coregui.CoreGUI/SearchGWTService</url-pattern>
    </servlet-mapping>
    <servlet-mapping>
        <servlet-name>org.rhq.enterprise.gui.coregui.CoreGUI TagGWTService</servlet-name>
        <url-pattern>/org.rhq.enterprise.gui.coregui.CoreGUI/TagGWTService</url-pattern>
    </servlet-mapping>
    <servlet-mapping>
        <servlet-name>org.rhq.enterprise.gui.coregui.CoreGUI RemoteInstallGWTService</servlet-name>
        <url-pattern>/org.rhq.enterprise.gui.coregui.CoreGUI/RemoteInstallGWTService</url-pattern>
    </servlet-mapping>
    <servlet-mapping>
        <servlet-name>org.rhq.enterprise.gui.coregui.CoreGUI RepoGWTService</servlet-name>
        <url-pattern>/org.rhq.enterprise.gui.coregui.CoreGUI/RepoGWTService</url-pattern>
    </servlet-mapping>
    <servlet-mapping>
        <servlet-name>org.rhq.enterprise.gui.coregui.CoreGUI ContentGWTService</servlet-name>
        <url-pattern>/org.rhq.enterprise.gui.coregui.CoreGUI/ContentGWTService</url-pattern>
    </servlet-mapping>
</web-app><|MERGE_RESOLUTION|>--- conflicted
+++ resolved
@@ -1,10 +1,10 @@
 <?xml version="1.0" encoding="UTF-8"?>
-
+        
 <web-app xmlns="http://java.sun.com/xml/ns/javaee"
-         xmlns:xsi="http://www.w3.org/2001/XMLSchema-instance"
-         xsi:schemaLocation="http://java.sun.com/xml/ns/javaee
+           xmlns:xsi="http://www.w3.org/2001/XMLSchema-instance"
+           xsi:schemaLocation="http://java.sun.com/xml/ns/javaee
 		  http://java.sun.com/xml/ns/javaee/web-app_2_5.xsd"
-         version="2.5">
+           version="2.5">
 
     <servlet>
         <servlet-name>org.rhq.enterprise.gui.coregui.CoreGUI RoleGWTService</servlet-name>
@@ -73,7 +73,6 @@
         <servlet-class>org.rhq.enterprise.gui.coregui.server.gwt.AvailabilityGWTServiceImpl</servlet-class>
     </servlet>
     <servlet>
-<<<<<<< HEAD
         <servlet-name>org.rhq.enterprise.gui.coregui.CoreGUI TagGWTService</servlet-name>
         <servlet-class>org.rhq.enterprise.gui.coregui.server.gwt.TagGWTServiceImpl</servlet-class>
     </servlet>
@@ -82,24 +81,16 @@
         <servlet-class>org.rhq.enterprise.gui.coregui.server.gwt.RemoteInstallGWTServiceImpl</servlet-class>
     </servlet>
     <servlet>
+        <servlet-name>org.rhq.enterprise.gui.coregui.CoreGUI SearchGWTService</servlet-name>
+        <servlet-class>org.rhq.enterprise.gui.coregui.server.gwt.SearchGWTServiceImpl</servlet-class>
+    </servlet>
+    <servlet>
         <servlet-name>org.rhq.enterprise.gui.coregui.CoreGUI RepoGWTService</servlet-name>
         <servlet-class>org.rhq.enterprise.gui.coregui.server.gwt.RepoGWTServiceImpl</servlet-class>
     </servlet>
     <servlet>
         <servlet-name>org.rhq.enterprise.gui.coregui.CoreGUI ContentGWTService</servlet-name>
         <servlet-class>org.rhq.enterprise.gui.coregui.server.gwt.ContentGWTServiceImpl</servlet-class>
-=======
-        <servlet-name>org.rhq.enterprise.gui.coregui.CoreGUI SearchGWTService</servlet-name>
-        <servlet-class>org.rhq.enterprise.gui.coregui.server.gwt.SearchGWTServiceImpl</servlet-class>
-    </servlet>
-    <servlet>
-        <servlet-name>org.rhq.enterprise.gui.coregui.CoreGUI TagGWTService</servlet-name>
-        <servlet-class>org.rhq.enterprise.gui.coregui.server.gwt.TagGWTServiceImpl</servlet-class>
-    </servlet>
-    <servlet>
-        <servlet-name>org.rhq.enterprise.gui.coregui.CoreGUI RemoteInstallGWTService</servlet-name>
-        <servlet-class>org.rhq.enterprise.gui.coregui.server.gwt.RemoteInstallGWTServiceImpl</servlet-class>
->>>>>>> 6a31c12f
     </servlet>
 
 
@@ -168,16 +159,16 @@
         <url-pattern>/org.rhq.enterprise.gui.coregui.CoreGUI/AvailabilityGWTService</url-pattern>
     </servlet-mapping>
     <servlet-mapping>
-        <servlet-name>org.rhq.enterprise.gui.coregui.CoreGUI SearchGWTService</servlet-name>
-        <url-pattern>/org.rhq.enterprise.gui.coregui.CoreGUI/SearchGWTService</url-pattern>
-    </servlet-mapping>
-    <servlet-mapping>
         <servlet-name>org.rhq.enterprise.gui.coregui.CoreGUI TagGWTService</servlet-name>
         <url-pattern>/org.rhq.enterprise.gui.coregui.CoreGUI/TagGWTService</url-pattern>
     </servlet-mapping>
     <servlet-mapping>
         <servlet-name>org.rhq.enterprise.gui.coregui.CoreGUI RemoteInstallGWTService</servlet-name>
         <url-pattern>/org.rhq.enterprise.gui.coregui.CoreGUI/RemoteInstallGWTService</url-pattern>
+    </servlet-mapping>
+    <servlet-mapping>
+        <servlet-name>org.rhq.enterprise.gui.coregui.CoreGUI SearchGWTService</servlet-name>
+        <url-pattern>/org.rhq.enterprise.gui.coregui.CoreGUI/SearchGWTService</url-pattern>
     </servlet-mapping>
     <servlet-mapping>
         <servlet-name>org.rhq.enterprise.gui.coregui.CoreGUI RepoGWTService</servlet-name>
@@ -187,4 +178,8 @@
         <servlet-name>org.rhq.enterprise.gui.coregui.CoreGUI ContentGWTService</servlet-name>
         <url-pattern>/org.rhq.enterprise.gui.coregui.CoreGUI/ContentGWTService</url-pattern>
     </servlet-mapping>
+    <servlet-mapping>
+        <servlet-name>org.rhq.enterprise.gui.coregui.CoreGUI SearchGWTService</servlet-name>
+        <url-pattern>/org.rhq.enterprise.gui.coregui.CoreGUI/SearchGWTService</url-pattern>
+    </servlet-mapping>
 </web-app>