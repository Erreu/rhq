<?xml version="1.0"?>
        
<web-app xmlns="http://java.sun.com/xml/ns/javaee"
         xmlns:xsi="http://www.w3.org/2001/XMLSchema-instance"
         xsi:schemaLocation="http://java.sun.com/xml/ns/javaee http://java.sun.com/xml/ns/javaee/web-app_2_5.xsd"
         version="2.5">

    <display-name>RHQ GUI</display-name>

    <context-param>
        <param-name>resteasy.jndi.resources</param-name>
        <param-value>java:app/rhq-enterprise-server-ejb3/InventorySummaryHandler,java:app/rhq-enterprise-server-ejb3/AlertDefinitionHandler,java:app/rhq-enterprise-server-ejb3/ConfigurationHistoryHandler,java:app/rhq-enterprise-server-ejb3/RecentAlertHandler,java:app/rhq-enterprise-server-ejb3/SuspectMetricHandler,java:app/rhq-enterprise-server-ejb3/DriftComplianceHandler,java:app/rhq-enterprise-server-ejb3/RecentOperationsHandler,java:app/rhq-enterprise-server-ejb3/RecentDriftHandler,java:app/rhq-enterprise-server-ejb3/PlatformUtilizationHandler</param-value>
        <!--<description>List of jndi names of EJBs local interfaces that define REST stuff</description>-->
    </context-param>
    <context-param>
        <param-name>resteasy.providers</param-name>
        <param-value>org.rhq.enterprise.server.rest.CustomExceptionMapper</param-value>
        <!--<description>Maps Exceptions to HTTP response codes</description>-->
    </context-param>
    <context-param>
        <param-name>resteasy.servlet.mapping.prefix</param-name>
        <param-value>/reports</param-value>
        <!--<description>Prefix of the REST api</description>-->
    </context-param>
    <context-param>
        <param-name>resteasy.media.type.mappings</param-name>
        <param-value>html : text/html, json : application/json, xml : application/xml, csv : text/csv, txt: text/plain, yaml: application/yaml</param-value>
    </context-param>

    <filter>
       <filter-name>CacheControlFilter</filter-name>
       <filter-class>org.rhq.enterprise.gui.coregui.server.filter.CacheControlFilter</filter-class>
    </filter>
    <filter-mapping>
       <filter-name>CacheControlFilter</filter-name>
       <url-pattern>/*</url-pattern>
    </filter-mapping>

    <filter>
        <filter-name>RhqRtFilter</filter-name>
        <filter-class>org.rhq.helpers.rtfilter.filter.RtFilter</filter-class>
    </filter>
    <filter-mapping>
        <filter-name>RhqRtFilter</filter-name>
        <url-pattern>/*</url-pattern>
    </filter-mapping>

    <servlet>
        <servlet-name>org.rhq.enterprise.gui.coregui.CoreGUI RoleGWTService</servlet-name>
        <servlet-class>org.rhq.enterprise.gui.coregui.server.gwt.RoleGWTServiceImpl</servlet-class>
    </servlet>
    <servlet>
        <servlet-name>org.rhq.enterprise.gui.coregui.CoreGUI SubjectGWTService</servlet-name>
        <servlet-class>org.rhq.enterprise.gui.coregui.server.gwt.SubjectGWTServiceImpl</servlet-class>
    </servlet>
    <servlet>
        <servlet-name>org.rhq.enterprise.gui.coregui.CoreGUI SystemGWTService</servlet-name>
        <servlet-class>org.rhq.enterprise.gui.coregui.server.gwt.SystemGWTServiceImpl</servlet-class>
    </servlet>
    <servlet>
        <servlet-name>org.rhq.enterprise.gui.coregui.CoreGUI ResourceGroupGWTService</servlet-name>
        <servlet-class>org.rhq.enterprise.gui.coregui.server.gwt.ResourceGroupGWTServiceImpl</servlet-class>
    </servlet>
    <servlet>
        <servlet-name>org.rhq.enterprise.gui.coregui.CoreGUI ResourceGWTService</servlet-name>
        <servlet-class>org.rhq.enterprise.gui.coregui.server.gwt.ResourceGWTServiceImpl</servlet-class>
    </servlet>
    <servlet>
        <servlet-name>org.rhq.enterprise.gui.coregui.CoreGUI ConfigurationGWTService</servlet-name>
        <servlet-class>org.rhq.enterprise.gui.coregui.server.gwt.ConfigurationGWTServiceImpl</servlet-class>
    </servlet>
    <servlet>
        <servlet-name>org.rhq.enterprise.gui.coregui.CoreGUI ResourceTypeGWTService</servlet-name>
        <servlet-class>org.rhq.enterprise.gui.coregui.server.gwt.ResourceTypeGWTServiceImpl</servlet-class>
    </servlet>
    <servlet>
        <servlet-name>org.rhq.enterprise.gui.coregui.CoreGUI MeasurementDataGWTService</servlet-name>
        <servlet-class>org.rhq.enterprise.gui.coregui.server.gwt.MeasurementDataGWTServiceImpl</servlet-class>
    </servlet>
    <servlet>
        <servlet-name>org.rhq.enterprise.gui.coregui.CoreGUI MeasurementChartsGWTService</servlet-name>
        <servlet-class>org.rhq.enterprise.gui.coregui.server.gwt.MeasurementChartsGWTServiceImpl</servlet-class>
    </servlet>
    <servlet>
        <servlet-name>org.rhq.enterprise.gui.coregui.CoreGUI MeasurementScheduleGWTService</servlet-name>
        <servlet-class>org.rhq.enterprise.gui.coregui.server.gwt.MeasurementScheduleGWTServiceImpl</servlet-class>
    </servlet>
    <servlet>
        <servlet-name>org.rhq.enterprise.gui.coregui.CoreGUI AlertGWTService</servlet-name>
        <servlet-class>org.rhq.enterprise.gui.coregui.server.gwt.AlertGWTServiceImpl</servlet-class>
    </servlet>
    <servlet>
        <servlet-name>org.rhq.enterprise.gui.coregui.CoreGUI AlertDefinitionGWTService</servlet-name>
        <servlet-class>org.rhq.enterprise.gui.coregui.server.gwt.AlertDefinitionGWTServiceImpl</servlet-class>
    </servlet>
    <servlet>
        <servlet-name>org.rhq.enterprise.gui.coregui.CoreGUI AlertTemplateGWTService</servlet-name>
        <servlet-class>org.rhq.enterprise.gui.coregui.server.gwt.AlertTemplateGWTServiceImpl</servlet-class>
    </servlet>
    <servlet>
        <servlet-name>org.rhq.enterprise.gui.coregui.CoreGUI GroupAlertDefinitionGWTService</servlet-name>
        <servlet-class>org.rhq.enterprise.gui.coregui.server.gwt.GroupAlertDefinitionGWTServiceImpl</servlet-class>
    </servlet>
    <servlet>
        <servlet-name>org.rhq.enterprise.gui.coregui.CoreGUI GroupDefinitionExpressionBuilderGWTService</servlet-name>
        <servlet-class>org.rhq.enterprise.gui.coregui.server.gwt.GroupDefinitionExpressionBuilderGWTServiceImpl</servlet-class>
    </servlet>
    <servlet>
        <servlet-name>org.rhq.enterprise.gui.coregui.CoreGUI OperationGWTService</servlet-name>
        <servlet-class>org.rhq.enterprise.gui.coregui.server.gwt.OperationGWTServiceImpl</servlet-class>
    </servlet>
    <servlet>
        <servlet-name>org.rhq.enterprise.gui.coregui.CoreGUI BundleGWTService</servlet-name>
        <servlet-class>org.rhq.enterprise.gui.coregui.server.gwt.BundleGWTServiceImpl</servlet-class>
    </servlet>
    <servlet>
        <servlet-name>org.rhq.enterprise.gui.coregui.CoreGUI FileUploadServlet</servlet-name>
        <servlet-class>org.rhq.enterprise.gui.coregui.server.gwt.FileUploadServlet</servlet-class>
    </servlet>
    <servlet>
        <servlet-name>org.rhq.enterprise.gui.coregui.CoreGUI BundleFileUploadServlet</servlet-name>
        <servlet-class>org.rhq.enterprise.gui.coregui.server.gwt.BundleFileUploadServlet</servlet-class>
    </servlet>
    <servlet>
        <servlet-name>org.rhq.enterprise.gui.coregui.CoreGUI BundleDistributionFileUploadServlet</servlet-name>
        <servlet-class>org.rhq.enterprise.gui.coregui.server.gwt.BundleDistributionFileUploadServlet</servlet-class>
    </servlet>
    <servlet>
        <servlet-name>org.rhq.enterprise.gui.coregui.CoreGUI PluginFileUploadServlet</servlet-name>
        <servlet-class>org.rhq.enterprise.gui.coregui.server.gwt.PluginFileUploadServlet</servlet-class>
    </servlet>
    <servlet>
        <servlet-name>org.rhq.enterprise.gui.coregui.CoreGUI PackageVersionFileUploadServlet</servlet-name>
        <servlet-class>org.rhq.enterprise.gui.coregui.server.gwt.PackageVersionFileUploadServlet</servlet-class>
    </servlet>
    <servlet>
        <servlet-name>org.rhq.enterprise.gui.coregui.CoreGUI ResourceBossGWTService</servlet-name>
        <servlet-class>org.rhq.enterprise.gui.coregui.server.gwt.ResourceBossGWTServiceImpl</servlet-class>
    </servlet>
    <servlet>
        <servlet-name>org.rhq.enterprise.gui.coregui.CoreGUI AuthorizationGWTService</servlet-name>
        <servlet-class>org.rhq.enterprise.gui.coregui.server.gwt.AuthorizationGWTServiceImpl</servlet-class>
    </servlet>
    <servlet>
        <servlet-name>org.rhq.enterprise.gui.coregui.CoreGUI AvailabilityGWTService</servlet-name>
        <servlet-class>org.rhq.enterprise.gui.coregui.server.gwt.AvailabilityGWTServiceImpl</servlet-class>
    </servlet>
    <servlet>
        <servlet-name>org.rhq.enterprise.gui.coregui.CoreGUI TagGWTService</servlet-name>
        <servlet-class>org.rhq.enterprise.gui.coregui.server.gwt.TagGWTServiceImpl</servlet-class>
    </servlet>
    <servlet>
        <servlet-name>org.rhq.enterprise.gui.coregui.CoreGUI RemoteInstallGWTService</servlet-name>
        <servlet-class>org.rhq.enterprise.gui.coregui.server.gwt.RemoteInstallGWTServiceImpl</servlet-class>
    </servlet>
    <servlet>
        <servlet-name>org.rhq.enterprise.gui.coregui.CoreGUI SearchGWTService</servlet-name>
        <servlet-class>org.rhq.enterprise.gui.coregui.server.gwt.SearchGWTServiceImpl</servlet-class>
    </servlet>
    <servlet>
        <servlet-name>org.rhq.enterprise.gui.coregui.CoreGUI RepoGWTService</servlet-name>
        <servlet-class>org.rhq.enterprise.gui.coregui.server.gwt.RepoGWTServiceImpl</servlet-class>
    </servlet>
    <servlet>
        <servlet-name>org.rhq.enterprise.gui.coregui.CoreGUI ContentGWTService</servlet-name>
        <servlet-class>org.rhq.enterprise.gui.coregui.server.gwt.ContentGWTServiceImpl</servlet-class>
    </servlet>
    <servlet>
        <servlet-name>org.rhq.enterprise.gui.coregui.CoreGUI DashboardGWTService</servlet-name>
        <servlet-class>org.rhq.enterprise.gui.coregui.server.gwt.DashboardGWTServiceImpl</servlet-class>
    </servlet>
    <servlet>
        <servlet-name>org.rhq.enterprise.gui.coregui.CoreGUI EventGWTService</servlet-name>
        <servlet-class>org.rhq.enterprise.gui.coregui.server.gwt.EventGWTServiceImpl</servlet-class>
    </servlet>
    <servlet>
        <servlet-name>org.rhq.enterprise.gui.coregui.CoreGUI ClusterGWTService</servlet-name>
        <servlet-class>org.rhq.enterprise.gui.coregui.server.gwt.ClusterGWTServiceImpl</servlet-class>
    </servlet>
    <servlet>
        <servlet-name>org.rhq.enterprise.gui.coregui.CoreGUI LdapGWTService</servlet-name>
        <servlet-class>org.rhq.enterprise.gui.coregui.server.gwt.LdapGWTServiceImpl</servlet-class>
    </servlet>
    <servlet>
        <servlet-name>org.rhq.enterprise.gui.coregui.CoreGUI AgentGWTService</servlet-name>
        <servlet-class>org.rhq.enterprise.gui.coregui.server.gwt.AgentGWTServiceImpl</servlet-class>
    </servlet>
    <servlet>
        <servlet-name>org.rhq.enterprise.gui.coregui.CoreGUI PluginGWTService</servlet-name>
        <servlet-class>org.rhq.enterprise.gui.coregui.server.gwt.PluginGWTServiceImpl</servlet-class>
    </servlet>
    <servlet>
        <servlet-name>org.rhq.enterprise.gui.coregui.CoreGUI DriftGWTService</servlet-name>
        <servlet-class>org.rhq.enterprise.gui.coregui.server.gwt.DriftGWTServiceImpl</servlet-class>
    </servlet>    
    <servlet>
        <servlet-name>org.rhq.enterprise.gui.coregui.CoreGUI PlatformUtilizationGWTService</servlet-name>
        <servlet-class>org.rhq.enterprise.gui.coregui.server.gwt.PlatformUtilizationGWTServiceImpl</servlet-class>
    </servlet>
    <servlet>
<<<<<<< HEAD
        <servlet-name>ReportExporter</servlet-name>
        <servlet-class>org.rhq.enterprise.gui.coregui.server.reports.ReportExportServlet</servlet-class>
    </servlet>
    <servlet>
        <servlet-name>BatikSvgServlet</servlet-name>
        <servlet-class>org.rhq.enterprise.gui.coregui.server.gwt.BatikSvgServlet</servlet-class>
=======
        <servlet-name>org.rhq.enterprise.gui.coregui.CoreGUI TopologyGWTService</servlet-name>
        <servlet-class>org.rhq.enterprise.gui.coregui.server.gwt.TopologyGWTServiceImpl</servlet-class>
>>>>>>> 43893d0b
    </servlet>

    <servlet>
        <servlet-name>Resteasy</servlet-name>
        <servlet-class>
            org.jboss.resteasy.plugins.server.servlet.HttpServletDispatcher
        </servlet-class>

        <init-param>
            <param-name>resteasy.scan</param-name>
            <param-value>true</param-value>
        </init-param>

        <!--<init-param>-->
            <!--<param-name>javax.ws.rs.Application</param-name>-->
            <!--<param-value>org.rhq.enterprise.gui.coregui.server.reports.ReportsApplication</param-value>-->
        <!--</init-param>-->
    </servlet>


    <servlet-mapping>
        <servlet-name>org.rhq.enterprise.gui.coregui.CoreGUI RoleGWTService</servlet-name>
        <url-pattern>/org.rhq.enterprise.gui.coregui.CoreGUI/RoleGWTService</url-pattern>
    </servlet-mapping>
    <servlet-mapping>
        <servlet-name>org.rhq.enterprise.gui.coregui.CoreGUI SubjectGWTService</servlet-name>
        <url-pattern>/org.rhq.enterprise.gui.coregui.CoreGUI/SubjectGWTService</url-pattern>
    </servlet-mapping>
    <servlet-mapping>
        <servlet-name>org.rhq.enterprise.gui.coregui.CoreGUI SystemGWTService</servlet-name>
        <url-pattern>/org.rhq.enterprise.gui.coregui.CoreGUI/SystemGWTService</url-pattern>
    </servlet-mapping>
    <servlet-mapping>
        <servlet-name>org.rhq.enterprise.gui.coregui.CoreGUI ResourceGroupGWTService</servlet-name>
        <url-pattern>/org.rhq.enterprise.gui.coregui.CoreGUI/ResourceGroupGWTService</url-pattern>
    </servlet-mapping>
    <servlet-mapping>
        <servlet-name>org.rhq.enterprise.gui.coregui.CoreGUI ResourceGWTService</servlet-name>
        <url-pattern>/org.rhq.enterprise.gui.coregui.CoreGUI/ResourceGWTService</url-pattern>
    </servlet-mapping>
    <servlet-mapping>
        <servlet-name>org.rhq.enterprise.gui.coregui.CoreGUI ConfigurationGWTService</servlet-name>
        <url-pattern>/org.rhq.enterprise.gui.coregui.CoreGUI/ConfigurationGWTService</url-pattern>
    </servlet-mapping>
    <servlet-mapping>
        <servlet-name>org.rhq.enterprise.gui.coregui.CoreGUI ResourceTypeGWTService</servlet-name>
        <url-pattern>/org.rhq.enterprise.gui.coregui.CoreGUI/ResourceTypeGWTService</url-pattern>
    </servlet-mapping>
    <servlet-mapping>
        <servlet-name>org.rhq.enterprise.gui.coregui.CoreGUI MeasurementDataGWTService</servlet-name>
        <url-pattern>/org.rhq.enterprise.gui.coregui.CoreGUI/MeasurementDataGWTService</url-pattern>
    </servlet-mapping>
    <servlet-mapping>
        <servlet-name>org.rhq.enterprise.gui.coregui.CoreGUI MeasurementChartsGWTService</servlet-name>
        <url-pattern>/org.rhq.enterprise.gui.coregui.CoreGUI/MeasurementChartsGWTService</url-pattern>
    </servlet-mapping>
    <servlet-mapping>
        <servlet-name>org.rhq.enterprise.gui.coregui.CoreGUI MeasurementScheduleGWTService</servlet-name>
        <url-pattern>/org.rhq.enterprise.gui.coregui.CoreGUI/MeasurementScheduleGWTService</url-pattern>
    </servlet-mapping>
    <servlet-mapping>
        <servlet-name>org.rhq.enterprise.gui.coregui.CoreGUI AlertGWTService</servlet-name>
        <url-pattern>/org.rhq.enterprise.gui.coregui.CoreGUI/AlertGWTService</url-pattern>
    </servlet-mapping>
    <servlet-mapping>
        <servlet-name>org.rhq.enterprise.gui.coregui.CoreGUI AlertDefinitionGWTService</servlet-name>
        <url-pattern>/org.rhq.enterprise.gui.coregui.CoreGUI/AlertDefinitionGWTService</url-pattern>
    </servlet-mapping>
    <servlet-mapping>
        <servlet-name>org.rhq.enterprise.gui.coregui.CoreGUI AlertTemplateGWTService</servlet-name>
        <url-pattern>/org.rhq.enterprise.gui.coregui.CoreGUI/AlertTemplateGWTService</url-pattern>
    </servlet-mapping>
    <servlet-mapping>
        <servlet-name>org.rhq.enterprise.gui.coregui.CoreGUI GroupAlertDefinitionGWTService</servlet-name>
        <url-pattern>/org.rhq.enterprise.gui.coregui.CoreGUI/GroupAlertDefinitionGWTService</url-pattern>
    </servlet-mapping>
    <servlet-mapping>
        <servlet-name>org.rhq.enterprise.gui.coregui.CoreGUI GroupDefinitionExpressionBuilderGWTService</servlet-name>
        <url-pattern>/org.rhq.enterprise.gui.coregui.CoreGUI/GroupDefinitionExpressionBuilderGWTService</url-pattern>
    </servlet-mapping>
    <servlet-mapping>
        <servlet-name>org.rhq.enterprise.gui.coregui.CoreGUI OperationGWTService</servlet-name>
        <url-pattern>/org.rhq.enterprise.gui.coregui.CoreGUI/OperationGWTService</url-pattern>
    </servlet-mapping>
    <servlet-mapping>
        <servlet-name>org.rhq.enterprise.gui.coregui.CoreGUI BundleGWTService</servlet-name>
        <url-pattern>/org.rhq.enterprise.gui.coregui.CoreGUI/BundleGWTService</url-pattern>
    </servlet-mapping>
    <servlet-mapping>
        <servlet-name>org.rhq.enterprise.gui.coregui.CoreGUI FileUploadServlet</servlet-name>
        <url-pattern>/org.rhq.enterprise.gui.coregui.CoreGUI/FileUploadServlet</url-pattern>
    </servlet-mapping>
    <servlet-mapping>
        <servlet-name>org.rhq.enterprise.gui.coregui.CoreGUI BundleFileUploadServlet</servlet-name>
        <url-pattern>/org.rhq.enterprise.gui.coregui.CoreGUI/BundleFileUploadServlet</url-pattern>
    </servlet-mapping>
    <servlet-mapping>
        <servlet-name>org.rhq.enterprise.gui.coregui.CoreGUI BundleDistributionFileUploadServlet</servlet-name>
        <url-pattern>/org.rhq.enterprise.gui.coregui.CoreGUI/BundleDistributionFileUploadServlet</url-pattern>
    </servlet-mapping>
    <servlet-mapping>
        <servlet-name>org.rhq.enterprise.gui.coregui.CoreGUI PluginFileUploadServlet</servlet-name>
        <url-pattern>/org.rhq.enterprise.gui.coregui.CoreGUI/PluginFileUploadServlet</url-pattern>
    </servlet-mapping>
    <servlet-mapping>
        <servlet-name>org.rhq.enterprise.gui.coregui.CoreGUI PackageVersionFileUploadServlet</servlet-name>
        <url-pattern>/org.rhq.enterprise.gui.coregui.CoreGUI/PackageVersionFileUploadServlet</url-pattern>
    </servlet-mapping>
    <servlet-mapping>
        <servlet-name>org.rhq.enterprise.gui.coregui.CoreGUI ResourceBossGWTService</servlet-name>
        <url-pattern>/org.rhq.enterprise.gui.coregui.CoreGUI/ResourceBossGWTService</url-pattern>
    </servlet-mapping>
    <servlet-mapping>
        <servlet-name>org.rhq.enterprise.gui.coregui.CoreGUI AuthorizationGWTService</servlet-name>
        <url-pattern>/org.rhq.enterprise.gui.coregui.CoreGUI/AuthorizationGWTService</url-pattern>
    </servlet-mapping>
    <servlet-mapping>
        <servlet-name>org.rhq.enterprise.gui.coregui.CoreGUI AvailabilityGWTService</servlet-name>
        <url-pattern>/org.rhq.enterprise.gui.coregui.CoreGUI/AvailabilityGWTService</url-pattern>
    </servlet-mapping>
    <servlet-mapping>
        <servlet-name>org.rhq.enterprise.gui.coregui.CoreGUI TagGWTService</servlet-name>
        <url-pattern>/org.rhq.enterprise.gui.coregui.CoreGUI/TagGWTService</url-pattern>
    </servlet-mapping>
    <servlet-mapping>
        <servlet-name>org.rhq.enterprise.gui.coregui.CoreGUI RemoteInstallGWTService</servlet-name>
        <url-pattern>/org.rhq.enterprise.gui.coregui.CoreGUI/RemoteInstallGWTService</url-pattern>
    </servlet-mapping>
    <servlet-mapping>
        <servlet-name>org.rhq.enterprise.gui.coregui.CoreGUI SearchGWTService</servlet-name>
        <url-pattern>/org.rhq.enterprise.gui.coregui.CoreGUI/SearchGWTService</url-pattern>
    </servlet-mapping>
    <servlet-mapping>
        <servlet-name>org.rhq.enterprise.gui.coregui.CoreGUI RepoGWTService</servlet-name>
        <url-pattern>/org.rhq.enterprise.gui.coregui.CoreGUI/RepoGWTService</url-pattern>
    </servlet-mapping>
    <servlet-mapping>
        <servlet-name>org.rhq.enterprise.gui.coregui.CoreGUI ContentGWTService</servlet-name>
        <url-pattern>/org.rhq.enterprise.gui.coregui.CoreGUI/ContentGWTService</url-pattern>
    </servlet-mapping>

    <servlet-mapping>
        <servlet-name>org.rhq.enterprise.gui.coregui.CoreGUI DashboardGWTService</servlet-name>
        <url-pattern>/org.rhq.enterprise.gui.coregui.CoreGUI/DashboardGWTService</url-pattern>
    </servlet-mapping>
    <servlet-mapping>
        <servlet-name>org.rhq.enterprise.gui.coregui.CoreGUI EventGWTService</servlet-name>
        <url-pattern>/org.rhq.enterprise.gui.coregui.CoreGUI/EventGWTService</url-pattern>
    </servlet-mapping>
    <servlet-mapping>
        <servlet-name>org.rhq.enterprise.gui.coregui.CoreGUI ClusterGWTService</servlet-name>
        <url-pattern>/org.rhq.enterprise.gui.coregui.CoreGUI/ClusterGWTService</url-pattern>
    </servlet-mapping>
    <servlet-mapping>
        <servlet-name>org.rhq.enterprise.gui.coregui.CoreGUI LdapGWTService</servlet-name>
        <url-pattern>/org.rhq.enterprise.gui.coregui.CoreGUI/LdapGWTService</url-pattern>
    </servlet-mapping>
    <servlet-mapping>
        <servlet-name>org.rhq.enterprise.gui.coregui.CoreGUI AgentGWTService</servlet-name>
        <url-pattern>/org.rhq.enterprise.gui.coregui.CoreGUI/AgentGWTService</url-pattern>
    </servlet-mapping>
    <servlet-mapping>
        <servlet-name>org.rhq.enterprise.gui.coregui.CoreGUI PluginGWTService</servlet-name>
        <url-pattern>/org.rhq.enterprise.gui.coregui.CoreGUI/PluginGWTService</url-pattern>
    </servlet-mapping>
    <servlet-mapping>
        <servlet-name>org.rhq.enterprise.gui.coregui.CoreGUI DriftGWTService</servlet-name>
        <url-pattern>/org.rhq.enterprise.gui.coregui.CoreGUI/DriftGWTService</url-pattern>
    </servlet-mapping>    
    <servlet-mapping>
        <servlet-name>org.rhq.enterprise.gui.coregui.CoreGUI PlatformUtilizationGWTService</servlet-name>
        <url-pattern>/org.rhq.enterprise.gui.coregui.CoreGUI/PlatformUtilizationGWTService</url-pattern>
    </servlet-mapping>
    <servlet-mapping>
<<<<<<< HEAD
        <servlet-name>ReportExporter</servlet-name>
        <url-pattern>/ReportExporter</url-pattern>
    </servlet-mapping>
    <servlet-mapping>
        <servlet-name>BatikSvgServlet</servlet-name>
        <url-pattern>/BatikSvgServlet</url-pattern>
=======
        <servlet-name>org.rhq.enterprise.gui.coregui.CoreGUI TopologyGWTService</servlet-name>
        <url-pattern>/org.rhq.enterprise.gui.coregui.CoreGUI/TopologyGWTService</url-pattern>
>>>>>>> 43893d0b
    </servlet-mapping>

    <servlet-mapping>
        <servlet-name>Resteasy</servlet-name>
        <url-pattern>/reports/*</url-pattern>
    </servlet-mapping>


    <welcome-file-list>
        <welcome-file>CoreGUI.html</welcome-file>
    </welcome-file-list>


    <!-- Uncomment the below to automatically redirect all HTTP requests to the 
         corresponding HTTPS URLs. -->
    <!--
    <security-constraint>
        <display-name>Redirect HTTP to HTTPS</display-name>
        <web-resource-collection>
            <web-resource-name>Entire Application</web-resource-name>
            <url-pattern>/*</url-pattern>
        </web-resource-collection>
        <user-data-constraint>
            <transport-guarantee>CONFIDENTIAL</transport-guarantee>
        </user-data-constraint>
    </security-constraint>
    -->

</web-app><|MERGE_RESOLUTION|>--- conflicted
+++ resolved
@@ -198,17 +198,8 @@
         <servlet-class>org.rhq.enterprise.gui.coregui.server.gwt.PlatformUtilizationGWTServiceImpl</servlet-class>
     </servlet>
     <servlet>
-<<<<<<< HEAD
-        <servlet-name>ReportExporter</servlet-name>
-        <servlet-class>org.rhq.enterprise.gui.coregui.server.reports.ReportExportServlet</servlet-class>
-    </servlet>
-    <servlet>
-        <servlet-name>BatikSvgServlet</servlet-name>
-        <servlet-class>org.rhq.enterprise.gui.coregui.server.gwt.BatikSvgServlet</servlet-class>
-=======
         <servlet-name>org.rhq.enterprise.gui.coregui.CoreGUI TopologyGWTService</servlet-name>
         <servlet-class>org.rhq.enterprise.gui.coregui.server.gwt.TopologyGWTServiceImpl</servlet-class>
->>>>>>> 43893d0b
     </servlet>
 
     <servlet>
@@ -383,17 +374,8 @@
         <url-pattern>/org.rhq.enterprise.gui.coregui.CoreGUI/PlatformUtilizationGWTService</url-pattern>
     </servlet-mapping>
     <servlet-mapping>
-<<<<<<< HEAD
-        <servlet-name>ReportExporter</servlet-name>
-        <url-pattern>/ReportExporter</url-pattern>
-    </servlet-mapping>
-    <servlet-mapping>
-        <servlet-name>BatikSvgServlet</servlet-name>
-        <url-pattern>/BatikSvgServlet</url-pattern>
-=======
         <servlet-name>org.rhq.enterprise.gui.coregui.CoreGUI TopologyGWTService</servlet-name>
         <url-pattern>/org.rhq.enterprise.gui.coregui.CoreGUI/TopologyGWTService</url-pattern>
->>>>>>> 43893d0b
     </servlet-mapping>
 
     <servlet-mapping>
