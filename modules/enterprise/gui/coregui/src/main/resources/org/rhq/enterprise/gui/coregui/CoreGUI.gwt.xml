<!DOCTYPE module PUBLIC "-//Google Inc.//DTD Google Web Toolkit 2.5.0//EN"
    "http://google-web-toolkit.googlecode.com/svn/tags/2.5.0/distro-source/core/src/gwt-module.dtd">

<module>

    <inherits name='com.google.gwt.user.User'/>
    <inherits name='com.google.gwt.i18n.I18N'/>
    <inherits name="com.google.gwt.logging.Logging"/>
    <inherits name='org.rhq.core.RHQDomain'/>

    <inherits name='com.smartgwt.SmartGwt' />
    <inherits name="com.smartgwt.tools.SmartGwtTools"/>

    <!-- ============================ gwt logging ============================= -->
    <set-property name="gwt.logging.enabled" value="TRUE"/>
    <!-- FINE ~= DEBUG in gwt-log -->
    <set-property name="gwt.logging.logLevel" value="FINE"/>
    <set-property name="gwt.logging.consoleHandler" value="ENABLED" />
    <set-property name="gwt.logging.developmentModeHandler" value="ENABLED" />
    <set-property name="gwt.logging.firebugHandler" value="ENABLED" />
    <set-property name="gwt.logging.hasWidgetsHandler" value="DISABLED" />
    <set-property name="gwt.logging.popupHandler" value="DISABLED" />
    <set-property name="gwt.logging.systemHandler" value="ENABLED" />
    <set-property name="gwt.logging.simpleRemoteHandler" value="DISABLED" />

    <replace-with class="org.rhq.enterprise.gui.coregui.client.components.upload.DynamicCallbackFormImpl">
        <when-type-is class="org.rhq.enterprise.gui.coregui.client.components.upload.DynamicCallbackFormImpl"/>
    </replace-with>

    <!-- Special case for IE8 where upload onsubmit handlers need special registration code from other browsers -->
    <replace-with class="org.rhq.enterprise.gui.coregui.client.components.upload.DynamicCallbackFormImplIE8">
        <when-type-is class="org.rhq.enterprise.gui.coregui.client.components.upload.DynamicCallbackFormImpl"/>
        <any>
            <when-property-is name="user.agent" value="ie8"/>
            <when-property-is name="user.agent" value="ie9"/>
        </any>
    </replace-with>

    <replace-with class="org.rhq.enterprise.gui.coregui.client.inventory.common.charttype.StackedBarMetricGraphIE8Impl">
        <when-type-is class="org.rhq.enterprise.gui.coregui.client.inventory.common.charttype.StackedBarMetricGraphImpl"/>
            <when-property-is name="user.agent" value="ie8"/>
    </replace-with>


    <generate-with class="org.rhq.enterprise.gui.coregui.user.rebind.rpc.TrackingServiceInterfaceProxyGenerator">
        <when-type-assignable class="com.google.gwt.user.client.rpc.RemoteService"/>
    </generate-with>

    <!-- External javascript libraries -->
    <!-- jquery.sparkline requires jquery. We don't explicitly provide jquery here because it is already
         embedded in the GFlot JAR (the charting lib used for GraphPortlet).  Furthermore, GFlot 2.4.2 requires
         the version of jquery (1.7.2).
    -->
    <script src="/coregui/js/jquery-1.7.2.min.js"/>
<<<<<<< HEAD
    <script src="/coregui/js/jquery.sparkline-2.1.min.js"/>
    <script src="/coregui/js/d3.v3.js"/>
    <script src="/coregui/js/nv.d3.js"/>
    <script src="/coregui/js/jquery.tipsy.js"/>
=======

>>>>>>> c923c9a9


    <!--
         Limit compilation to your preferred browser(s) to speed up compile time.
         As of GWT 2.5.0 the recognized agents (defined in
         gwt-user.jar:com/google/gwt/user/UserAgent.gwt.xml) are as follows:

           ie8: IE8
           ie9: IE9 (new support for IE9 with GWT 2.3.0+)
           gecko1_8: FF2 and later
           safari: Safari/Chrome

         Multiple agents can be specified as a comma-delimited list.

         The gwt.userAgent property is substituted by the Maven resources plugin
         during the resources phase. The default value (defined in coregui/pom.xml)
         is "ie8,ie9,gecko1_8,safari,opera"
         To override this value, specify the gwt.userAgent property on the mvn
         command line (e.g. -Dgwt.userAgent=gecko1_8) or in your ~/.m2/settings.xml.
    -->
    <set-property name="user.agent" value="${gwt.userAgent}"/>

    <!--
         A comma-separated list of the supported locales.

         Each of the locales, aside from the default locale (en) must have a message
         bundle properties file suffixed with _<locale>.properties in the same package
         in which the corresponding GWT i18n interface class resides.

         The gwt.locale property is substituted by the Maven resources plugin
         during the resources phase. The default value for gwt.locale, defined in
         coregui/pom.xml, includes all of the locales for which we currently have
         message bundles. To override this value, specify the gwt.locale property on the
         mvn command line (e.g. -Dgwt.locale=default) or in your ~/.m2/settings.xml.
    -->

    <extend-property name="locale" values="${gwt.locale}" />
    <!-- we want meta to override useragent so that we can set the <meta name="gwt:property" content="locale=en">
        queryparam is still first priority so that ?locale=de overrides everything else.
    -->
    <set-configuration-property name="locale.usemeta" value="Y"/>
    <set-configuration-property name="locale.useragent" value="Y"/>
    <set-configuration-property name="locale.searchorder" value="queryparam,meta,useragent,cookie"/>

    <!-- If the locale specified by the user, via the "locale" query string parameter, is not supported, fallback to
         "en", rather than the "default" locale. -->
    <!-- NOTE (ips, 11/09/11): Though the set-property-fallback element is not defined by gwt-module.dtd, it is
                               an element that GWT 2.x supports. -->
    <set-property-fallback name="locale" value="${gwt.fallback.locale}"/>

    <entry-point class='org.rhq.enterprise.gui.coregui.client.CoreGUI'/>

</module><|MERGE_RESOLUTION|>--- conflicted
+++ resolved
@@ -52,14 +52,7 @@
          the version of jquery (1.7.2).
     -->
     <script src="/coregui/js/jquery-1.7.2.min.js"/>
-<<<<<<< HEAD
-    <script src="/coregui/js/jquery.sparkline-2.1.min.js"/>
-    <script src="/coregui/js/d3.v3.js"/>
-    <script src="/coregui/js/nv.d3.js"/>
-    <script src="/coregui/js/jquery.tipsy.js"/>
-=======
 
->>>>>>> c923c9a9
 
 
     <!--
