--- conflicted
+++ resolved
@@ -71,21 +71,14 @@
         }
     }
 
-<<<<<<< HEAD
     public void setAssignedResources(int groupId, int[] resourceIds, boolean setType) {
         try {
             groupManager.setAssignedResources(getSessionSubject(), groupId, resourceIds, setType);
-=======
-    public void setMembership(int groupId, int[] resourceIds, boolean setType) {
-        try {
-            groupManager.setMembership(getSessionSubject(), groupId, resourceIds, setType);
->>>>>>> fe4cc406
         } catch (Throwable t) {
             throw new RuntimeException(ThrowableUtil.getAllMessages(t));
         }
     }
 
-<<<<<<< HEAD
     public void setAssignedResourceGroupsForResource(int resourceId, int[] resourceGroupIds, boolean setType) {
         try {
             groupManager.setAssignedResources(getSessionSubject(), resourceId, resourceGroupIds, setType);
@@ -94,17 +87,11 @@
         }
     }
 
-=======
->>>>>>> fe4cc406
     public ResourceGroup createResourceGroup(ResourceGroup group, int[] resourceIds) {
         try {
             Subject user = getSessionSubject();
             group = groupManager.createResourceGroup(user, group);
-<<<<<<< HEAD
             groupManager.setAssignedResources(user, group.getId(), resourceIds, true);
-=======
-            groupManager.setMembership(user, group.getId(), resourceIds, true);
->>>>>>> fe4cc406
             return SerialUtility.prepare(group, "ResourceGroupService.createResourceGroup");
         } catch (Throwable t) {
             throw new RuntimeException(ThrowableUtil.getAllMessages(t));
