--- conflicted
+++ resolved
@@ -36,27 +36,19 @@
  */
 public class BundleVersionListView extends Table {
 
-<<<<<<< HEAD
     public BundleVersionListView(String locatorId) {
-        super(locatorId);
+        this(locatorId, null);
     }
 
     public BundleVersionListView(String locatorId, Criteria criteria) {
         super(locatorId, "Bundle Versions", criteria);
-=======
-
-    public BundleVersionListView(Criteria criteria) {
-        super("Bundle Versions", criteria);
->>>>>>> 6221a8a5
         setHeaderIcon("subsystems/bundle/BundleVersion_24.png");
         BundleVersionDataSource bundleVersionsDataSource = new BundleVersionDataSource();
         setDataSource(bundleVersionsDataSource);
     }
 
-
     @Override
     protected void configureTable() {
-
 
         getListGrid().getField("id").setWidth("60");
         getListGrid().getField("name").setWidth("25%");
