/*
 * RHQ Management Platform
 * Copyright (C) 2005-2010 Red Hat, Inc.
 * All rights reserved.
 *
 * This program is free software; you can redistribute it and/or modify
 * it under the terms of the GNU General Public License, version 2, as
 * published by the Free Software Foundation, and/or the GNU Lesser
 * General Public License, version 2.1, also as published by the Free
 * Software Foundation.
 *
 * This program is distributed in the hope that it will be useful,
 * but WITHOUT ANY WARRANTY; without even the implied warranty of
 * MERCHANTABILITY or FITNESS FOR A PARTICULAR PURPOSE. See the
 * GNU General Public License and the GNU Lesser General Public License
 * for more details.
 *
 * You should have received a copy of the GNU General Public License
 * and the GNU Lesser General Public License along with this program;
 * if not, write to the Free Software Foundation, Inc.,
 * 51 Franklin Street, Fifth Floor, Boston, MA 02110-1301, USA.
 */
package org.rhq.enterprise.gui.coregui.server.gwt;

import java.util.List;

import org.rhq.core.domain.content.Architecture;
import org.rhq.core.domain.content.InstalledPackageHistory;
import org.rhq.core.domain.content.Package;
import org.rhq.core.domain.content.PackageType;
import org.rhq.core.domain.content.PackageVersion;
<<<<<<< HEAD
import org.rhq.core.domain.content.PackageVersionFormatDescription;
import org.rhq.core.domain.content.composite.PackageAndLatestVersionComposite;
import org.rhq.core.domain.content.composite.PackageTypeAndVersionFormatComposite;
import org.rhq.core.domain.criteria.PackageCriteria;
=======
import org.rhq.core.domain.criteria.InstalledPackageHistoryCriteria;
>>>>>>> 239280ba
import org.rhq.core.domain.criteria.PackageVersionCriteria;
import org.rhq.core.domain.util.PageControl;
import org.rhq.core.domain.util.PageList;
import org.rhq.core.util.exception.ThrowableUtil;
import org.rhq.enterprise.gui.coregui.client.gwt.ContentGWTService;
import org.rhq.enterprise.gui.coregui.server.util.SerialUtility;
import org.rhq.enterprise.server.content.ContentManagerLocal;
import org.rhq.enterprise.server.content.ContentUIManagerLocal;
import org.rhq.enterprise.server.util.LookupUtil;

/**
 * @author Simeon Pinder
 * @author Greg Hinkle
 */
public class ContentGWTServiceImpl extends AbstractGWTServiceImpl implements ContentGWTService {

    private static final long serialVersionUID = 1L;

    private ContentManagerLocal contentManager = LookupUtil.getContentManager();

    //TODO: spinder. should the become it's own GWTService?
    private ContentUIManagerLocal contentUiManager = LookupUtil.getContentUIManager();

    public void deletePackageVersion(int packageVersionId) throws RuntimeException {
        try {
            contentManager.deletePackageVersion(getSessionSubject(), packageVersionId);
        } catch (Throwable t) {
            throw new RuntimeException(ThrowableUtil.getAllMessages(t));
        }
    }

    public PageList<PackageVersion> findPackageVersionsByCriteria(PackageVersionCriteria criteria)
        throws RuntimeException {
        try {
            return SerialUtility.prepare(contentManager.findPackageVersionsByCriteria(getSessionSubject(), criteria),
                "ContentService.findPackageVersionsByCriteria");
        } catch (Throwable t) {
            throw new RuntimeException(ThrowableUtil.getAllMessages(t));
        }
    }

<<<<<<< HEAD
    public PageList<Package> findPackagesByCriteria(PackageCriteria criteria) {
        try {
            return SerialUtility.prepare(contentManager.findPackagesByCriteria(getSessionSubject(), criteria),
                "ContentService.findPackagesByCriteria");
=======
    public PageList<InstalledPackageHistory> findInstalledPackageHistoryByCriteria(
        InstalledPackageHistoryCriteria criteria) throws RuntimeException {
        try {
            PageList<InstalledPackageHistory> results = SerialUtility.prepare(contentUiManager
                .findInstalledPackageHistoryByCriteria(getSessionSubject(), criteria),
                "ContentService.findInstalledPackageHistoryByCriteria");
            return results;
>>>>>>> 239280ba
        } catch (Throwable t) {
            throw new RuntimeException(ThrowableUtil.getAllMessages(t));
        }
    }
<<<<<<< HEAD
    
    public PageList<PackageAndLatestVersionComposite> findPackagesWithLatestVersion(PackageCriteria criteria) {
        try {
            return SerialUtility.prepare(contentManager.findPackagesWithLatestVersion(getSessionSubject(), criteria),
                "ContentService.findPackagesByCriteria");
        } catch (Throwable t) {
            throw new RuntimeException(ThrowableUtil.getAllMessages(t));
        }
    }
    
=======

>>>>>>> 239280ba
    public PageList<InstalledPackageHistory> getInstalledPackageHistoryForResource(int resourceId, int count)
        throws RuntimeException {
        try {
            PageControl pc = new PageControl(0, count);
            return SerialUtility.prepare(contentUiManager.getInstalledPackageHistoryForResource(resourceId, pc),
                "ContentService.getInstalledPackageHistoryForResource");
        } catch (Throwable t) {
            throw new RuntimeException(ThrowableUtil.getAllMessages(t));
        }
    }

    public List<Architecture> getArchitectures() throws RuntimeException {
        try {
            return SerialUtility.prepare(contentManager.findArchitectures(getSessionSubject()),
                "ContentService.getArchitectures");
        } catch (Throwable t) {
            throw new RuntimeException(ThrowableUtil.getAllMessages(t));
        }
    }

    public PackageType getResourceCreationPackageType(int resourceTypeId) throws RuntimeException {
        try {
            return SerialUtility.prepare(contentManager.getResourceCreationPackageType(resourceTypeId),
                "ContentService.getResourceCreationPackageType");
        } catch (Throwable t) {
            throw new RuntimeException(ThrowableUtil.getAllMessages(t));
        }
    }
    
    @Override
    public PackageTypeAndVersionFormatComposite findPackageType(Integer resourceTypeId, String packageTypeName) throws RuntimeException {
        try {
            return SerialUtility.prepare(contentManager.findPackageTypeWithVersionFormat(getSessionSubject(), resourceTypeId, packageTypeName),
                "ContentService.findPackageType");
        } catch (Throwable t) {
            throw new RuntimeException(ThrowableUtil.getAllMessages(t));
        }
    }
}<|MERGE_RESOLUTION|>--- conflicted
+++ resolved
@@ -29,14 +29,10 @@
 import org.rhq.core.domain.content.Package;
 import org.rhq.core.domain.content.PackageType;
 import org.rhq.core.domain.content.PackageVersion;
-<<<<<<< HEAD
-import org.rhq.core.domain.content.PackageVersionFormatDescription;
 import org.rhq.core.domain.content.composite.PackageAndLatestVersionComposite;
 import org.rhq.core.domain.content.composite.PackageTypeAndVersionFormatComposite;
+import org.rhq.core.domain.criteria.InstalledPackageHistoryCriteria;
 import org.rhq.core.domain.criteria.PackageCriteria;
-=======
-import org.rhq.core.domain.criteria.InstalledPackageHistoryCriteria;
->>>>>>> 239280ba
 import org.rhq.core.domain.criteria.PackageVersionCriteria;
 import org.rhq.core.domain.util.PageControl;
 import org.rhq.core.domain.util.PageList;
@@ -78,12 +74,15 @@
         }
     }
 
-<<<<<<< HEAD
     public PageList<Package> findPackagesByCriteria(PackageCriteria criteria) {
         try {
             return SerialUtility.prepare(contentManager.findPackagesByCriteria(getSessionSubject(), criteria),
                 "ContentService.findPackagesByCriteria");
-=======
+        } catch (Throwable t) {
+            throw new RuntimeException(ThrowableUtil.getAllMessages(t));
+        }
+    }
+
     public PageList<InstalledPackageHistory> findInstalledPackageHistoryByCriteria(
         InstalledPackageHistoryCriteria criteria) throws RuntimeException {
         try {
@@ -91,12 +90,10 @@
                 .findInstalledPackageHistoryByCriteria(getSessionSubject(), criteria),
                 "ContentService.findInstalledPackageHistoryByCriteria");
             return results;
->>>>>>> 239280ba
         } catch (Throwable t) {
             throw new RuntimeException(ThrowableUtil.getAllMessages(t));
         }
     }
-<<<<<<< HEAD
     
     public PageList<PackageAndLatestVersionComposite> findPackagesWithLatestVersion(PackageCriteria criteria) {
         try {
@@ -106,10 +103,6 @@
             throw new RuntimeException(ThrowableUtil.getAllMessages(t));
         }
     }
-    
-=======
-
->>>>>>> 239280ba
     public PageList<InstalledPackageHistory> getInstalledPackageHistoryForResource(int resourceId, int count)
         throws RuntimeException {
         try {
