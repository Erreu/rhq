/*
 * RHQ Management Platform
 * Copyright (C) 2011 Red Hat, Inc.
 * All rights reserved.
 *
 * This program is free software; you can redistribute it and/or modify
 * it under the terms of the GNU General Public License as published by
 * the Free Software Foundation version 2 of the License.
 *
 * This program is distributed in the hope that it will be useful,
 * but WITHOUT ANY WARRANTY; without even the implied warranty of
 * MERCHANTABILITY or FITNESS FOR A PARTICULAR PURPOSE. See the
 * GNU General Public License for more details.
 *
 * You should have received a copy of the GNU General Public License
 * along with this program; if not, write to the Free Software
 * Foundation, Inc., 675 Mass Ave, Cambridge, MA 02139, USA.
 */
package org.rhq.enterprise.gui.coregui.server.gwt;

import org.rhq.core.domain.auth.Subject;
import org.rhq.core.domain.common.EntityContext;
import org.rhq.core.domain.criteria.DriftChangeSetCriteria;
import org.rhq.core.domain.criteria.DriftChangeSetJPACriteria;
import org.rhq.core.domain.criteria.DriftCriteria;
import org.rhq.core.domain.drift.Drift;
import org.rhq.core.domain.drift.DriftChangeSet;
import org.rhq.core.domain.drift.DriftComposite;
import org.rhq.core.domain.drift.DriftConfiguration;
import org.rhq.core.domain.drift.Snapshot;
import org.rhq.core.domain.util.PageList;
import org.rhq.enterprise.gui.coregui.client.gwt.DriftGWTService;
import org.rhq.enterprise.gui.coregui.server.util.SerialUtility;
import org.rhq.enterprise.server.drift.DriftManagerLocal;
import org.rhq.enterprise.server.drift.DriftServerLocal;
import org.rhq.enterprise.server.util.LookupUtil;

/**
 * @author Jay Shaughnessy
 */
public class DriftGWTServiceImpl extends AbstractGWTServiceImpl implements DriftGWTService {
    private static final long serialVersionUID = 1L;

    private DriftManagerLocal driftManager = LookupUtil.getDriftManager();

    private DriftServerLocal driftServer = LookupUtil.getDriftServer();

    @Override
    public int deleteDrifts(String[] driftIds) throws RuntimeException {
        try {
            return this.driftManager.deleteDrifts(getSessionSubject(), driftIds);
        } catch (Throwable t) {
            throw getExceptionToThrowToClient(t);
        }
    }

    @Override
    public int deleteDriftsByContext(EntityContext entityContext) throws RuntimeException {
        try {
            return this.driftManager.deleteDriftsByContext(getSessionSubject(), entityContext);
        } catch (Throwable t) {
            throw getExceptionToThrowToClient(t);
        }
    }

    @Override
    public int deleteDriftConfigurations(int[] driftConfigIds) throws RuntimeException {
        try {
            // TODO
            //return this.driftManager.deleteDriftConfigurations(getSessionSubject(), driftConfigIds);
            return 0;
        } catch (Throwable t) {
            throw getExceptionToThrowToClient(t);
        }
    }

    @Override
    public int deleteDriftConfigurationsByContext(EntityContext entityContext) throws RuntimeException {
        try {
            // TODO
            //return this.driftManager.deleteDriftConfigurationsByContext(getSessionSubject(), entityContext);
            return 0;
        } catch (Throwable t) {
            throw getExceptionToThrowToClient(t);
        }
    }

    @Override
    public void detectDrift(EntityContext entityContext, DriftConfiguration driftConfig) {
        try {
            this.driftServer.detectDrift(getSessionSubject(), entityContext, driftConfig);
        } catch (Throwable t) {
            throw getExceptionToThrowToClient(t);
        }
    }

    @Override
    public PageList<DriftChangeSet> findDriftChangeSetsByCriteria(DriftChangeSetCriteria criteria) {
        try {
            PageList<DriftChangeSet> results = driftServer.findDriftChangeSetsByCriteria(getSessionSubject(), criteria);
            return SerialUtility.prepare(results, "DriftService.findDriftChangeSetsByCriteria");
        } catch (Throwable t) {
            throw getExceptionToThrowToClient(t);
        }
    }

    @Override
    public PageList<Drift> findDriftsByCriteria(DriftCriteria criteria) throws RuntimeException {
        try {
            PageList<Drift> results = driftServer.findDriftsByCriteria(getSessionSubject(), criteria);
            return SerialUtility.prepare(results, "DriftService.findDriftsByCriteria");
<<<<<<< HEAD
=======
        } catch (Throwable t) {
            throw getExceptionToThrowToClient(t);
        }
    }

    @Override
    public PageList<DriftComposite> findDriftCompositesByCriteria(DriftCriteria criteria) {
        try {
            PageList<DriftComposite> results = driftServer.findDriftCompositesByCriteria(getSessionSubject(), criteria);
            return SerialUtility.prepare(results, "DriftService.findDriftCompositesByCriteria");
        } catch (Throwable t) {
            throw getExceptionToThrowToClient(t);
        }
    }

    @Override
    public Snapshot createSnapshot(Subject subject, DriftChangeSetJPACriteria criteria) {
        try {
            return driftServer.createSnapshot(subject, criteria);
>>>>>>> 3b0c7347
        } catch (Throwable t) {
            throw getExceptionToThrowToClient(t);
        }
    }

    @Override
    public DriftConfiguration getDriftConfiguration(EntityContext entityContext, int driftConfigId)
        throws RuntimeException {
        try {
            DriftConfiguration driftConfig = driftServer.getDriftConfiguration(getSessionSubject(), entityContext,
                driftConfigId);
            return SerialUtility.prepare(driftConfig, "DriftService.getDriftConfiguration");
        } catch (Throwable t) {
            throw getExceptionToThrowToClient(t);
        }
    }

    @Override
    public void updateDriftConfiguration(EntityContext entityContext, DriftConfiguration driftConfig) {
        try {
            this.driftServer.updateDriftConfiguration(getSessionSubject(), entityContext, driftConfig);
        } catch (Throwable t) {
            throw getExceptionToThrowToClient(t);
        }
    }
}<|MERGE_RESOLUTION|>--- conflicted
+++ resolved
@@ -109,8 +109,6 @@
         try {
             PageList<Drift> results = driftServer.findDriftsByCriteria(getSessionSubject(), criteria);
             return SerialUtility.prepare(results, "DriftService.findDriftsByCriteria");
-<<<<<<< HEAD
-=======
         } catch (Throwable t) {
             throw getExceptionToThrowToClient(t);
         }
@@ -130,7 +128,6 @@
     public Snapshot createSnapshot(Subject subject, DriftChangeSetJPACriteria criteria) {
         try {
             return driftServer.createSnapshot(subject, criteria);
->>>>>>> 3b0c7347
         } catch (Throwable t) {
             throw getExceptionToThrowToClient(t);
         }
