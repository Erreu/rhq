/*
 * RHQ Management Platform
 * Copyright (C) 2005-2010 Red Hat, Inc.
 * All rights reserved.
 *
 * This program is free software; you can redistribute it and/or modify
 * it under the terms of the GNU General Public License as published by
 * the Free Software Foundation version 2 of the License.
 *
 * This program is distributed in the hope that it will be useful,
 * but WITHOUT ANY WARRANTY; without even the implied warranty of
 * MERCHANTABILITY or FITNESS FOR A PARTICULAR PURPOSE. See the
 * GNU General Public License for more details.
 *
 * You should have received a copy of the GNU General Public License
 * along with this program; if not, write to the Free Software
 * Foundation, Inc., 675 Mass Ave, Cambridge, MA 02139, USA.
 */
package org.rhq.enterprise.gui.coregui.client.inventory.resource.detail;

import com.smartgwt.client.widgets.Canvas;

import org.rhq.enterprise.gui.coregui.client.BookmarkableView;
import org.rhq.enterprise.gui.coregui.client.ViewId;
import org.rhq.enterprise.gui.coregui.client.ViewPath;
import org.rhq.enterprise.gui.coregui.client.gwt.GWTServiceLookup;
import org.rhq.enterprise.gui.coregui.client.gwt.ResourceGWTServiceAsync;
import org.rhq.enterprise.gui.coregui.client.util.selenium.LocatableHLayout;

/**
 * @author Greg Hinkle
 */
public class ResourceTopView extends LocatableHLayout implements BookmarkableView {

    private Canvas contentCanvas;

    private ResourceTreeView treeView;
    private ResourceDetailView detailView = new ResourceDetailView(extendLocatorId("Detail"));

    private ResourceGWTServiceAsync resourceService = GWTServiceLookup.getResourceService();

    public ResourceTopView(String locatorId) {
        super(locatorId);

        setWidth100();
        setHeight100();

<<<<<<< HEAD
        treeView = new ResourceTreeView(extendLocatorId("Tree"));
=======

        treeView = new ResourceTreeView(getLocatorId());
>>>>>>> d9c6f5bd
        addMember(treeView);

        contentCanvas = new Canvas();
        addMember(contentCanvas);

        setContent(detailView);
    }

    public void setContent(Canvas newContent) {
        if (contentCanvas.getChildren().length > 0)
            contentCanvas.getChildren()[0].destroy();
        contentCanvas.addChild(newContent);
        contentCanvas.markForRedraw();
    }

    public void renderView(ViewPath viewPath) {
        if (viewPath.isEnd()) {
            // default detail view
            viewPath.getViewPath().add(new ViewId("Summary"));
            viewPath.getViewPath().add(new ViewId("Overview"));
        }

        this.treeView.renderView(viewPath);

        this.detailView.renderView(viewPath);
    }

}<|MERGE_RESOLUTION|>--- conflicted
+++ resolved
@@ -45,12 +45,7 @@
         setWidth100();
         setHeight100();
 
-<<<<<<< HEAD
-        treeView = new ResourceTreeView(extendLocatorId("Tree"));
-=======
-
         treeView = new ResourceTreeView(getLocatorId());
->>>>>>> d9c6f5bd
         addMember(treeView);
 
         contentCanvas = new Canvas();
