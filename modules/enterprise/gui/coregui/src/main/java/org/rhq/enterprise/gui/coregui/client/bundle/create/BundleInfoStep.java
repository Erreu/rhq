--- conflicted
+++ resolved
@@ -43,22 +43,14 @@
 public class BundleInfoStep implements WizardStep {
 
     private DynamicForm form;
-<<<<<<< HEAD
-    private final AbstractBundleWizard wizard;
-=======
-    private final BundleCreateWizard wizard;
->>>>>>> 68dc7f64
+    private final AbstractBundleCreateWizard wizard;
 
     private final BundleGWTServiceAsync bundleServer = GWTServiceLookup.getBundleService();
     private TextItem nameTextItem;
     private TextItem versionTextItem;
     private TextAreaItem descriptionTextAreaItem;
 
-<<<<<<< HEAD
-    public BundleInfoStep(AbstractBundleWizard bundleCreationWizard) {
-=======
-    public BundleInfoStep(BundleCreateWizard bundleCreationWizard) {
->>>>>>> 68dc7f64
+    public BundleInfoStep(AbstractBundleCreateWizard bundleCreationWizard) {
         this.wizard = bundleCreationWizard;
     }
 
