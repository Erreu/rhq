/*
 * RHQ Management Platform
 * Copyright (C) 2005-2012 Red Hat, Inc.
 * All rights reserved.
 *
 * This program is free software; you can redistribute it and/or modify
 * it under the terms of the GNU General Public License as published by
 * the Free Software Foundation version 2 of the License.
 *
 * This program is distributed in the hope that it will be useful,
 * but WITHOUT ANY WARRANTY; without even the implied warranty of
 * MERCHANTABILITY or FITNESS FOR A PARTICULAR PURPOSE. See the
 * GNU General Public License for more details.
 *
 * You should have received a copy of the GNU General Public License
 * along with this program; if not, write to the Free Software
 * Foundation, Inc., 675 Mass Ave, Cambridge, MA 02139, USA.
 */
package org.rhq.enterprise.gui.coregui.client.inventory.groups.detail.monitoring.table;

import java.util.ArrayList;
import java.util.EnumSet;
import java.util.List;
import java.util.Set;

import com.google.gwt.user.client.Timer;
import com.google.gwt.user.client.rpc.AsyncCallback;
import com.smartgwt.client.widgets.HTMLFlow;
import com.smartgwt.client.widgets.layout.HLayout;

import org.rhq.core.domain.criteria.ResourceGroupCriteria;
import org.rhq.core.domain.measurement.MeasurementDefinition;
import org.rhq.core.domain.measurement.MeasurementUnits;
import org.rhq.core.domain.measurement.composite.MeasurementDataNumericHighLowComposite;
import org.rhq.core.domain.measurement.composite.MeasurementNumericValueAndUnits;
import org.rhq.core.domain.resource.Resource;
import org.rhq.core.domain.resource.ResourceType;
import org.rhq.core.domain.resource.group.ResourceGroup;
import org.rhq.core.domain.resource.group.composite.ResourceGroupComposite;
import org.rhq.core.domain.util.PageList;
import org.rhq.enterprise.gui.coregui.client.CoreGUI;
import org.rhq.enterprise.gui.coregui.client.JsonMetricProducer;
import org.rhq.enterprise.gui.coregui.client.Messages;
import org.rhq.enterprise.gui.coregui.client.UserSessionManager;
import org.rhq.enterprise.gui.coregui.client.gwt.GWTServiceLookup;
import org.rhq.enterprise.gui.coregui.client.gwt.ResourceGroupGWTServiceAsync;
import org.rhq.enterprise.gui.coregui.client.inventory.common.graph.ButtonBarDateTimeRangeEditor;
import org.rhq.enterprise.gui.coregui.client.inventory.common.graph.RedrawGraphs;
import org.rhq.enterprise.gui.coregui.client.inventory.resource.type.ResourceTypeRepository;
import org.rhq.enterprise.gui.coregui.client.util.Log;
import org.rhq.enterprise.gui.coregui.client.util.MeasurementConverterClient;
import org.rhq.enterprise.gui.coregui.client.util.async.Command;
import org.rhq.enterprise.gui.coregui.client.util.async.CountDownLatch;
import org.rhq.enterprise.gui.coregui.client.util.enhanced.EnhancedHLayout;
import org.rhq.enterprise.gui.coregui.client.util.enhanced.EnhancedVLayout;
import org.rhq.enterprise.gui.coregui.client.util.preferences.MeasurementUserPreferences;

/**
 * This composite graph view has different graph types and data structures for
 * graphing multiple individual resources of the composite resource as
 * multi-line graph. Single Metric Multiple Resource graph.
 *
 * @author  Mike Thompson
 */
public abstract class CompositeGroupD3GraphListView extends EnhancedVLayout implements JsonMetricProducer, RedrawGraphs {

    static protected final Messages MSG = CoreGUI.getMessages();
    // string labels
    private final String chartTitleMinLabel = MSG.chart_title_min_label();
    private final String chartTitleAvgLabel = MSG.chart_title_avg_label();
    private final String chartTitlePeakLabel = MSG.chart_title_peak_label();
    private final String chartDateLabel = MSG.chart_date_label();
    private final String chartTimeLabel = MSG.chart_time_label();
    private final String chartHoverTimeFormat = MSG.chart_hover_time_format();
    private final String chartHoverDateFormat = MSG.chart_hover_date_format();
    private int groupId;
    private int definitionId;
    private boolean isAutoGroup;
    private MeasurementDefinition definition;
    private MeasurementUserPreferences measurementUserPreferences;
    private ButtonBarDateTimeRangeEditor buttonBarDateTimeRangeEditor;
    private String adjustedMeasurementUnits;
    /**
     * measurementForEachResource is a list of a list of single Measurement data for multiple resources.
     */
    private List<MultiLineGraphData> measurementForEachResource;
    private HLayout titleHLayout;
    private HTMLFlow graph;
    private String chartTitle;
    private Integer chartHeight;

    public CompositeGroupD3GraphListView(int groupId, int defId, boolean isAutoGroup) {
        super();
        this.groupId = groupId;
        this.isAutoGroup = isAutoGroup;
        setDefinitionId(defId);
        measurementForEachResource = new ArrayList<MultiLineGraphData>();
        measurementUserPreferences = new MeasurementUserPreferences(UserSessionManager.getUserPreferences());
        buttonBarDateTimeRangeEditor = new ButtonBarDateTimeRangeEditor(measurementUserPreferences, this);
        setHeight100();
        setWidth100();
        setPadding(10);
    }

    public void populateData() {
        ResourceGroupGWTServiceAsync groupService = GWTServiceLookup.getResourceGroupService();

        ResourceGroupCriteria criteria = new ResourceGroupCriteria();
        criteria.addFilterId(groupId);
        criteria.fetchResourceType(true);
        criteria.addFilterVisible(!isAutoGroup);
        criteria.fetchExplicitResources(true);

        measurementForEachResource.clear();
        groupService.findResourceGroupCompositesByCriteria(criteria,
            new AsyncCallback<PageList<ResourceGroupComposite>>() {
                @Override
                public void onFailure(Throwable caught) {
                    CoreGUI.getErrorHandler().handleError(MSG.view_resource_monitor_graphs_lookupFailed(), caught);
                }

                @Override
                public void onSuccess(PageList<ResourceGroupComposite> result) {
                    if (result.isEmpty()) {
                        return;
                    }

                    final ResourceGroup parentGroup = result.get(0).getResourceGroup();
                    chartTitle = parentGroup.getName();
                    Log.debug("group name: " + parentGroup.getName());
                    // setting up a deferred Command to execute after all resource queries have completed (successfully or unsuccessfully)
                    final CountDownLatch countDownLatch = CountDownLatch.create(parentGroup.getExplicitResources()
                        .size(), new Command() {
                        @Override
                        /**
                         * Do this only after ALL of the metric queries for each resource
                         */
                        public void execute() {
                            if (parentGroup.getExplicitResources().size() != measurementForEachResource.size()) {
                                Log.warn("Number of graphs doesn't match number of resources");
                                Log.warn("# of child resources: " + parentGroup.getExplicitResources().size());
                                Log.warn("# of charted graphs: " + measurementForEachResource.size());
                            }
                            drawGraph();
                        }
                    });

                    final Set<Resource> childResources = parentGroup.getExplicitResources();
                    if (!childResources.isEmpty()) {

                        // resourceType will be the same for all autogroup children so get first
                        Resource childResource = childResources.iterator().next();

                        ResourceTypeRepository.Cache.getInstance().getResourceTypes(
                            childResource.getResourceType().getId(),
                            EnumSet.of(ResourceTypeRepository.MetadataType.measurements),
                            new ResourceTypeRepository.TypeLoadedCallback() {
                                @Override
                                public void onTypesLoaded(final ResourceType type) {

                                    for (MeasurementDefinition def : type.getMetricDefinitions()) {
                                        // only need the one selected measurement
                                        if (def.getId() == getDefinitionId()) {
                                            setDefinition(def);
                                        }
                                    }

                                    for (final Resource childResource : childResources) {
                                        Log.debug("Adding child composite: " + childResource.getName()
                                            + childResource.getId());

                                        GWTServiceLookup.getMeasurementDataService().findDataForResource(
                                            childResource.getId(), new int[] { getDefinitionId() },
                                            buttonBarDateTimeRangeEditor.getStartTime(),
                                            buttonBarDateTimeRangeEditor.getEndTime(), 60,
                                            new AsyncCallback<List<List<MeasurementDataNumericHighLowComposite>>>() {
                                                @Override
                                                public void onFailure(Throwable caught) {
                                                    CoreGUI.getErrorHandler().handleError(
                                                        MSG.view_resource_monitor_graphs_loadFailed(), caught);
                                                    countDownLatch.countDown();
                                                }

                                                @Override
                                                public void onSuccess(
                                                    List<List<MeasurementDataNumericHighLowComposite>> measurements) {
                                                    addMeasurementForEachResource(childResource.getName(),
                                                            childResource.getId(), measurements.get(0));
                                                    countDownLatch.countDown();
                                                }
                                            });
                                    }
                                }
                            });
                    }
                }

            });

    }

    /**
     * Adding is done asynchronously, so we must synchronize the add.
     * @param resourceMeasurementList
     */
    public synchronized void addMeasurementForEachResource(String resourceName, int resourceId,
        List<MeasurementDataNumericHighLowComposite> resourceMeasurementList) {

        measurementForEachResource.add(new MultiLineGraphData(resourceName, resourceId, resourceMeasurementList));
    }

    @Override
    protected void onDraw() {
        super.onDraw();
        drawGraph();
    }

    @Override
    public void parentResized() {
        super.parentResized();
        removeMembers(getMembers());
        drawGraph();
    }

    public int getDefinitionId() {
        return definitionId;
    }

    public void setDefinitionId(int definitionId) {
        this.definitionId = definitionId;
        this.definition = null;
    }

    public String getChartId() {
        return  String.valueOf(definition.getId());
    }


    public void setDefinition(MeasurementDefinition definition) {
        this.definition = definition;
    }

    private void removeMembers() {

        removeMember(buttonBarDateTimeRangeEditor);
        if (null != titleHLayout)
            removeMember(titleHLayout);
        if (null != graph)
            removeMember(graph);
    }

    @Override
    public void redrawGraphs() {
        populateData();
        drawGraph();
    }

    private void drawGraph() {
        Log.debug("drawGraph in CompositeGroupD3GraphListView for: " + definition + " (" + definitionId+")");

        if (null != titleHLayout) {
            removeMembers();
        }

        addMember(buttonBarDateTimeRangeEditor);

        titleHLayout = new EnhancedHLayout();

        if (definition != null) {
            titleHLayout.setAutoHeight();
            titleHLayout.setWidth100();

            addMember(titleHLayout);

            graph = new HTMLFlow("<div id=\"mChart-" + getChartId()
                + "\" ><svg xmlns=\"http://www.w3.org/2000/svg\" version=\"1.1\" style=\"height:95%;\"></svg></div>");
            graph.setWidth100();
            graph.setHeight100();
            addMember(graph);

            new Timer(){

                @Override
                public void run() {
                    drawJsniChart();
                }
            }.schedule(200);

        }

    }

    public String getYAxisTitle() {
        return definition.getName();
    }



    public String getXAxisTitle() {
        return MSG.view_charts_time_axis_label();
    }

    public String getChartTitleMinLabel() {
        return chartTitleMinLabel;
    }

    public String getChartTitleAvgLabel() {
        return chartTitleAvgLabel;
    }

    public String getChartTitlePeakLabel() {
        return chartTitlePeakLabel;
    }

    public String getChartDateLabel() {
        return chartDateLabel;
    }

    public String getChartTimeLabel() {
        return chartTimeLabel;
    }

    public String getChartHoverTimeFormat() {
        return chartHoverTimeFormat;
    }

    public String getChartHoverDateFormat() {
        return chartHoverDateFormat;
    }

    public String getButtonBarDateTimeFormat() {
        return MSG.common_buttonbar_datetime_format_moment_js();
    }

    public String getChartTitle() {
        return chartTitle;
    }

    public int getChartHeight() {
        return chartHeight != null ? chartHeight : 300;
    }

    public void setChartHeight(Integer chartHeight) {
        this.chartHeight = chartHeight;
    }

    /**
     * Takes a measurementList for each resource and turn it into an array.
     * @return String
     */
    private String produceInnerValuesArray(List<MeasurementDataNumericHighLowComposite> measurementList) {
        StringBuilder sb = new StringBuilder("[");
        for (MeasurementDataNumericHighLowComposite measurement : measurementList) {
            if (!Double.isNaN(measurement.getValue())) {
                sb.append("{ \"x\":" + measurement.getTimestamp() + ",");
                MeasurementNumericValueAndUnits dataValue = normalizeUnitsAndValues(measurement.getValue(),
                        definition.getUnits());
                //sb.append(" \"y\":" + MeasurementUnits.scaleUp(measurement.getValue(), definition.getUnits()) + "},");
                sb.append(" \"y\":" + dataValue.getValue() + "},");
                adjustedMeasurementUnits = dataValue.getUnits().toString();
            }
        }
        sb.setLength(sb.length() - 1); // delete the last ','
        sb.append("]");
        return sb.toString();
    }

    @Override
    public String getJsonMetrics() {
        StringBuilder sb = new StringBuilder();
        if (null != measurementForEachResource && !measurementForEachResource.isEmpty()) {
            sb = new StringBuilder("[");
            for (MultiLineGraphData multiLineGraphData : measurementForEachResource) {
                sb.append("{ \"key\": \"");
                sb.append(multiLineGraphData.getResourceName());
                sb.append("\",\"value\" : ");
                sb.append(produceInnerValuesArray(multiLineGraphData.getMeasurementData()));
                sb.append("},");
            }
            sb.setLength(sb.length() - 1); // delete the last ','
            sb.append("]");
        }
        Log.debug("Multi-resource Graph json: " + sb.toString());
        return sb.toString();
    }

<<<<<<< HEAD
=======
    protected MeasurementNumericValueAndUnits normalizeUnitsAndValues(double value, MeasurementUnits measurementUnits) {
        MeasurementNumericValueAndUnits newValue = MeasurementConverterClient.fit(value, measurementUnits);
        MeasurementNumericValueAndUnits returnValue;

        // adjust for percentage numbers
        if (measurementUnits.equals(MeasurementUnits.PERCENTAGE)) {
            returnValue = new MeasurementNumericValueAndUnits(newValue.getValue() * 100, newValue.getUnits());
        } else {
            returnValue = new MeasurementNumericValueAndUnits(newValue.getValue(), newValue.getUnits());
        }

        return returnValue;
    }

    public String getYAxisUnits() {
        if (adjustedMeasurementUnits == null) {
            Log.warn("ResourceMetricD3GraphView.adjustedMeasurementUnits is populated by getJsonMetrics. Make sure it is called first.");
            return "";
        } else {
            return adjustedMeasurementUnits;
        }
    }

    protected String getXAxisTimeFormatHoursMinutes() {
        return MSG.chart_xaxis_time_format_hours_minutes();
    }

    protected String getXAxisTimeFormatHours() {
        return MSG.chart_xaxis_time_format_hours();
    }
>>>>>>> fd4316e6

    /**
     * Client can choose which graph types to render.
     */
    public abstract void drawJsniChart();

    /**
     * Immutable data for each graph line.
     */
    private final class MultiLineGraphData {
        private String resourceName;
        private int resourceId;
        private List<MeasurementDataNumericHighLowComposite> measurementData;

        private MultiLineGraphData(String resourceName, int resourceId,
            List<MeasurementDataNumericHighLowComposite> measurmentData) {
            this.resourceName = resourceName;
            this.resourceId = resourceId;
            this.measurementData = measurmentData;
        }

        public String getResourceName() {
            return resourceName;
        }

        public int getResourceId() {
            return resourceId;
        }

        public List<MeasurementDataNumericHighLowComposite> getMeasurementData() {
            return measurementData;
        }
    }

}<|MERGE_RESOLUTION|>--- conflicted
+++ resolved
@@ -384,8 +384,6 @@
         return sb.toString();
     }
 
-<<<<<<< HEAD
-=======
     protected MeasurementNumericValueAndUnits normalizeUnitsAndValues(double value, MeasurementUnits measurementUnits) {
         MeasurementNumericValueAndUnits newValue = MeasurementConverterClient.fit(value, measurementUnits);
         MeasurementNumericValueAndUnits returnValue;
@@ -416,7 +414,6 @@
     protected String getXAxisTimeFormatHours() {
         return MSG.chart_xaxis_time_format_hours();
     }
->>>>>>> fd4316e6
 
     /**
      * Client can choose which graph types to render.
