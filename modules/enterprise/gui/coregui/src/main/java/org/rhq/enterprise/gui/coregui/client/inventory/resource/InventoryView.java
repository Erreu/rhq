--- conflicted
+++ resolved
@@ -33,11 +33,6 @@
 import com.smartgwt.client.widgets.tree.TreeGrid;
 import com.smartgwt.client.widgets.tree.TreeNode;
 
-<<<<<<< HEAD
-import org.rhq.core.domain.resource.Resource;
-=======
-import org.rhq.core.domain.measurement.AvailabilityType;
->>>>>>> 7677e9f4
 import org.rhq.core.domain.resource.ResourceCategory;
 import org.rhq.core.domain.resource.composite.ResourceComposite;
 import org.rhq.enterprise.gui.coregui.client.BookmarkableView;
@@ -55,7 +50,6 @@
 
     public static final String VIEW_PATH = "Inventory";
 
-<<<<<<< HEAD
     private static final String SECTION_GROUPS = "Groups";
     private static final String SECTION_RESOURCES = "Resources";
 
@@ -73,8 +67,6 @@
     private static final String PAGE_SERVERS = "Servers";
     private static final String PAGE_SERVICES = "Services";
 
-=======
->>>>>>> 7677e9f4
     private ViewId currentSectionViewId;
     private ViewId currentPageViewId;
 
@@ -83,7 +75,6 @@
     private LinkedHashMap<String, TreeGrid> treeGrids = new LinkedHashMap<String, TreeGrid>();
 
     private SectionStack sectionStack;
-
 
     @Override
     protected void onInit() {
