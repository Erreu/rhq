--- conflicted
+++ resolved
@@ -18,7 +18,6 @@
  */
 package org.rhq.enterprise.gui.coregui.client.menu;
 
-import com.google.gwt.dom.client.Document;
 import com.google.gwt.event.logical.shared.ValueChangeEvent;
 import com.google.gwt.event.logical.shared.ValueChangeHandler;
 import com.google.gwt.user.client.History;
@@ -26,16 +25,11 @@
 import com.google.gwt.user.client.ui.Hyperlink;
 import com.smartgwt.client.types.ContentsType;
 import com.smartgwt.client.types.VerticalAlignment;
-import com.smartgwt.client.util.SC;
 import com.smartgwt.client.widgets.HTMLFlow;
 import com.smartgwt.client.widgets.Img;
 import com.smartgwt.client.widgets.Label;
 import com.smartgwt.client.widgets.events.ClickEvent;
 import com.smartgwt.client.widgets.events.ClickHandler;
-import com.smartgwt.client.widgets.events.DrawEvent;
-import com.smartgwt.client.widgets.events.DrawHandler;
-import com.smartgwt.client.widgets.events.ShowContextMenuEvent;
-import com.smartgwt.client.widgets.events.ShowContextMenuHandler;
 import com.smartgwt.client.widgets.layout.HLayout;
 import com.smartgwt.client.widgets.layout.LayoutSpacer;
 import com.smartgwt.client.widgets.layout.VLayout;
@@ -57,7 +51,7 @@
 
     private AboutModalWindow aboutModalWindow;
 
-    public static final String[] SECTIONS = {"Dashboard", "Demo", "Inventory", "Bundles", "Administration"};
+    public static final String[] SECTIONS = { "Dashboard", "Demo", "Inventory", "Bundles", "Administration" };
 
     private String selected = "Dashboard";
 
@@ -68,26 +62,19 @@
         setHeight(50);
         setWidth100();
 
-
-    }
-
+    }
 
     protected void onDraw() {
         super.onDraw();
 
         this.aboutModalWindow = new AboutModalWindow();
 
-<<<<<<< HEAD
-=======
-
->>>>>>> 4b8e7d15
         HLayout topBar = new HLayout();
         topBar.setHeight(28);
         topBar.setStyleName("topMenuBar");
-//        url("./images/cssButton/button_stretch.png") repeat-x scroll 0 0 #DDDDDD
-//        topBar.setBackgroundImage("[SKIN]/cssButton/button_stretch.png");
-//        topBar.setBackgroundRepeat(BkgndRepeat.REPEAT_X);
-
+        //        url("./images/cssButton/button_stretch.png") repeat-x scroll 0 0 #DDDDDD
+        //        topBar.setBackgroundImage("[SKIN]/cssButton/button_stretch.png");
+        //        topBar.setBackgroundRepeat(BkgndRepeat.REPEAT_X);
 
         Img logo = new Img("header/rhq_logo_28px.png", 80, 28);
         logo.addClickHandler(new com.smartgwt.client.widgets.events.ClickHandler() {
@@ -96,36 +83,36 @@
             }
         });
 
-
         topBar.addMember(logo);
-
 
         // Create a menu bar
         final MenuBar menu = new MenuBar();
         menu.setHeight(28);
 
-
-
         Menu subsystemsMenu = new Menu();
 
         subsystemsMenu.setTitle("Subsystems");
-        subsystemsMenu.addItem(new EMenuItem("Configuration Changes", LinkManager.getSubsystemConfigurationLink(), "subsystems/configure/Configure_16.png"));//, new LinkCommand("#config"));
-        subsystemsMenu.addItem(new EMenuItem("Suspect Metrics", LinkManager.getSubsystemSuspectMetricsLink(), "subsystems/monitor/Monitor_failed_16.png"));//, new LinkCommand("#config"));
-        subsystemsMenu.addItem(new EMenuItem("Operations", LinkManager.getSubsystemOperationHistoryLink(), "subsystems/control/Operation_16.png"));//, new LinkCommand("#config"));
-        subsystemsMenu.addItem(new EMenuItem("Alerts", LinkManager.getSubsystemAlertHistoryLink(), "subsystems/alert/Alert_HIGH_16.png"));//, new LinkCommand("#config"));
-        subsystemsMenu.addItem(new EMenuItem("Alert Definitions", LinkManager.getSubsystemAlertDefsLink(), "subsystems/alert/Alerts_16.png"));//, new LinkCommand("#config"));
-
+        subsystemsMenu.addItem(new EMenuItem("Configuration Changes", LinkManager.getSubsystemConfigurationLink(),
+            "subsystems/configure/Configure_16.png"));//, new LinkCommand("#config"));
+        subsystemsMenu.addItem(new EMenuItem("Suspect Metrics", LinkManager.getSubsystemSuspectMetricsLink(),
+            "subsystems/monitor/Monitor_failed_16.png"));//, new LinkCommand("#config"));
+        subsystemsMenu.addItem(new EMenuItem("Operations", LinkManager.getSubsystemOperationHistoryLink(),
+            "subsystems/control/Operation_16.png"));//, new LinkCommand("#config"));
+        subsystemsMenu.addItem(new EMenuItem("Alerts", LinkManager.getSubsystemAlertHistoryLink(),
+            "subsystems/alert/Alert_HIGH_16.png"));//, new LinkCommand("#config"));
+        subsystemsMenu.addItem(new EMenuItem("Alert Definitions", LinkManager.getSubsystemAlertDefsLink(),
+            "subsystems/alert/Alerts_16.png"));//, new LinkCommand("#config"));
 
         final Menu overviewMenu = new Menu();
         overviewMenu.setTitle("Overview");
         overviewMenu.setStyleName("SimpleMenuBarButton");
         overviewMenu.setBorder("none");
-        com.smartgwt.client.widgets.menu.MenuItem subsystemsSubMenuItem = new com.smartgwt.client.widgets.menu.MenuItem("Subsystems");
+        com.smartgwt.client.widgets.menu.MenuItem subsystemsSubMenuItem = new com.smartgwt.client.widgets.menu.MenuItem(
+            "Subsystems");
         subsystemsSubMenuItem.setSubmenu(subsystemsMenu);
         overviewMenu.addItem(subsystemsSubMenuItem);
-        overviewMenu.addItem(new EMenuItem("AutoDiscovery Queue",LinkManager.getAutodiscoveryQueueLink()));//,new LinkCommand("#cofng"));
-        overviewMenu.addItem(new EMenuItem("Dashboard",LinkManager.getDashboardLink()));//,new LinkCommand("#cofng"));
-
+        overviewMenu.addItem(new EMenuItem("AutoDiscovery Queue", LinkManager.getAutodiscoveryQueueLink()));//,new LinkCommand("#cofng"));
+        overviewMenu.addItem(new EMenuItem("Dashboard", LinkManager.getDashboardLink()));//,new LinkCommand("#cofng"));
 
         Menu resourcesMenu = new Menu();
         resourcesMenu.setTitle("Resources");
@@ -133,7 +120,8 @@
         resourcesMenu.setBorder("none");
         resourcesMenu.setStyleName("menuBarMenuButton");
         resourcesMenu.addItem(new EMenuItem("All Resources", LinkManager.getHubAllResourcesLink()));//, new LinkCommand("#fsdf"));
-        resourcesMenu.addItem(new EMenuItem("Platforms", LinkManager.getHubPlatformsLink(),"types/Platform_up_16.png"));//, new LinkCommand("#fsdf"));
+        resourcesMenu
+            .addItem(new EMenuItem("Platforms", LinkManager.getHubPlatformsLink(), "types/Platform_up_16.png"));//, new LinkCommand("#fsdf"));
         resourcesMenu.addItem(new EMenuItem("Servers", LinkManager.getHubServerssLink(), "types/Server_up_16.png"));//, new LinkCommand("#fsdf"));
         resourcesMenu.addItem(new EMenuItem("Services", LinkManager.getHubServicesLink(), "types/Service_up_16.png"));//, new LinkCommand("#fsdf"));
         resourcesMenu.addItem(new MenuItemSeparator());
@@ -158,51 +146,45 @@
         groupsMenu.addItem(new EMenuItem("New Group", LinkManager.getHubNewGroupLink())); //, new LinkCommand("#sf"));
         groupsMenu.addItem(new EMenuItem("New Group Definition", LinkManager.getHubNewGroupDefLink())); //, new LinkCommand("#sf"));
         groupsMenu.addItem(new MenuItemSeparator());
-//        groupsMenu.addItem(new MenuItem("Favorites")); //, new LinkCommand("#sf"));
-
+        //        groupsMenu.addItem(new MenuItem("Favorites")); //, new LinkCommand("#sf"));
 
         Menu securityMenu = new Menu();
         securityMenu.setTitle("Security");
-        securityMenu.addItem(new EMenuItem("Users",LinkManager.getAdminUsersLink()));
-        securityMenu.addItem(new EMenuItem("Roles",LinkManager.getAdminRolesLink()));
+        securityMenu.addItem(new EMenuItem("Users", LinkManager.getAdminUsersLink()));
+        securityMenu.addItem(new EMenuItem("Roles", LinkManager.getAdminRolesLink()));
         MenuItem securitySubMenuItem = new MenuItem("Security");
         securitySubMenuItem.setSubmenu(securityMenu);
 
-
         Menu sysConfigMenu = new Menu();
         sysConfigMenu.setTitle("System Configuration");
-        sysConfigMenu.addItem(new EMenuItem("Settings",LinkManager.getAdminSysConfigLink()));
-        sysConfigMenu.addItem(new EMenuItem("Plugins",LinkManager.getAdminPluginsLink()));
-        sysConfigMenu.addItem(new EMenuItem("Templates",LinkManager.getAdminTemplatesLink()));
+        sysConfigMenu.addItem(new EMenuItem("Settings", LinkManager.getAdminSysConfigLink()));
+        sysConfigMenu.addItem(new EMenuItem("Plugins", LinkManager.getAdminPluginsLink()));
+        sysConfigMenu.addItem(new EMenuItem("Templates", LinkManager.getAdminTemplatesLink()));
         MenuItem sysConfigSubMenuItem = new MenuItem("System Configuration");
         sysConfigSubMenuItem.setSubmenu(sysConfigMenu);
 
-
         Menu contentMenu = new Menu();
         contentMenu.setTitle("Content");
-        contentMenu.addItem(new EMenuItem("Bundles","#Bundles"));
-        contentMenu.addItem(new EMenuItem("Content Providers",LinkManager.getAdminContentProvidersLink()));
-        contentMenu.addItem(new EMenuItem("Content Repositories",LinkManager.getAdminContentReposLink()));
+        contentMenu.addItem(new EMenuItem("Bundles", "#Bundles"));
+        contentMenu.addItem(new EMenuItem("Content Providers", LinkManager.getAdminContentProvidersLink()));
+        contentMenu.addItem(new EMenuItem("Content Repositories", LinkManager.getAdminContentReposLink()));
         MenuItem contentSubMenuItem = new MenuItem("Content");
         contentSubMenuItem.setSubmenu(contentMenu);
 
-
         Menu haMenu = new Menu();
         haMenu.setTitle("High Availability");
-        haMenu.addItem(new EMenuItem("Servers",LinkManager.getHAServersLink()));
-        haMenu.addItem(new EMenuItem("Agents",LinkManager.getHAAgentsLink()));
-        haMenu.addItem(new EMenuItem("Affinity Groups",LinkManager.getHAAffinityGroupsLink()));
-        haMenu.addItem(new EMenuItem("Partition Events",LinkManager.getHAEventsLink()));
+        haMenu.addItem(new EMenuItem("Servers", LinkManager.getHAServersLink()));
+        haMenu.addItem(new EMenuItem("Agents", LinkManager.getHAAgentsLink()));
+        haMenu.addItem(new EMenuItem("Affinity Groups", LinkManager.getHAAffinityGroupsLink()));
+        haMenu.addItem(new EMenuItem("Partition Events", LinkManager.getHAEventsLink()));
         MenuItem haSubMentItem = new MenuItem("High Availability");
         haSubMentItem.setSubmenu(haMenu);
-
 
         Menu reportsMenu = new Menu();
         reportsMenu.setTitle("Reports");
         reportsMenu.addItem(new EMenuItem("Resource Version Inventory Report", LinkManager.getReportsInventoryLink()));
         MenuItem reportsSubMenuItem = new MenuItem("Reports");
         reportsSubMenuItem.setSubmenu(reportsMenu);
-
 
         Menu adminMenu = new Menu();
         adminMenu.setTitle("Administration");
@@ -214,22 +196,16 @@
         adminMenu.addItem(new EMenuItem("Downloads", LinkManager.getAdminDownloadsLink()));
         adminMenu.addItem(new EMenuItem("License", LinkManager.getAdminLicenseLink()));
 
-
-
-
-
         Menu helpMenu = new Menu();
         helpMenu.setStyleName("menuBarMenuButton");
         helpMenu.setTitle("Help");
         helpMenu.addItem(new EMenuItem("Online Documentation", "http://www.rhq-project.org")); //, new LinkCommand("#sdfs"));
         helpMenu.addItem(new EMenuItem("Open a support case", "http://www.rhq-project.org")); //, new LinkCommand("#sdfs"));
-//        helpMenu.addItem(new MenuItem("About")); //, new LinkCommand("#sdfs"));
+        //        helpMenu.addItem(new MenuItem("About")); //, new LinkCommand("#sdfs"));
 
         menu.setMenus(overviewMenu, resourcesMenu, groupsMenu, adminMenu, helpMenu);
 
-
         topBar.addMember(menu);
-
 
         addMember(topBar);
         addMember(new SearchBarPane());
@@ -245,7 +221,6 @@
         addMember(menu);
     }
 
-
     //    @Override
 
     protected void onDraw3() {
@@ -264,7 +239,6 @@
                 linksPane.markForRedraw();
             }
         });
-
 
         ToolStrip topStrip = new ToolStrip();
         topStrip.setHeight(34);
@@ -332,7 +306,7 @@
 
     private String setupLinks() {
         StringBuilder headerString = new StringBuilder(
-                "<table style=\"height: 34px;\" cellpadding=\"0\" cellspacing=\"0\"><tr>");
+            "<table style=\"height: 34px;\" cellpadding=\"0\" cellspacing=\"0\"><tr>");
 
         boolean first = true;
         for (String section : SECTIONS) {
@@ -357,7 +331,6 @@
 
         return headerString.toString();
     }
-
 
     public static class EMenuItem extends com.smartgwt.client.widgets.menu.MenuItem {
 
