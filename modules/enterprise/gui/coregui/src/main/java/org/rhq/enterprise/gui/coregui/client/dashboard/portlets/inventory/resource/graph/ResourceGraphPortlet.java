--- conflicted
+++ resolved
@@ -18,12 +18,6 @@
  */
 package org.rhq.enterprise.gui.coregui.client.dashboard.portlets.inventory.resource.graph;
 
-import java.util.EnumSet;
-import java.util.HashSet;
-import java.util.List;
-import java.util.Map;
-
-import com.google.gwt.user.client.rpc.AsyncCallback;
 import com.smartgwt.client.data.Criteria;
 import com.smartgwt.client.types.Overflow;
 import com.smartgwt.client.widgets.Canvas;
@@ -37,68 +31,40 @@
 
 import org.rhq.core.domain.common.EntityContext;
 import org.rhq.core.domain.configuration.PropertySimple;
-import org.rhq.core.domain.criteria.AvailabilityCriteria;
-import org.rhq.core.domain.criteria.ResourceCriteria;
 import org.rhq.core.domain.dashboard.DashboardPortlet;
-import org.rhq.core.domain.measurement.Availability;
-import org.rhq.core.domain.measurement.AvailabilityType;
-import org.rhq.core.domain.measurement.MeasurementDefinition;
-import org.rhq.core.domain.measurement.composite.MeasurementDataNumericHighLowComposite;
-import org.rhq.core.domain.resource.Resource;
-import org.rhq.core.domain.resource.ResourceType;
-import org.rhq.core.domain.util.PageList;
-import org.rhq.core.domain.util.PageOrdering;
-import org.rhq.enterprise.gui.coregui.client.CoreGUI;
 import org.rhq.enterprise.gui.coregui.client.components.lookup.ResourceLookupComboBoxItem;
 import org.rhq.enterprise.gui.coregui.client.dashboard.CustomSettingsPortlet;
 import org.rhq.enterprise.gui.coregui.client.dashboard.Portlet;
 import org.rhq.enterprise.gui.coregui.client.dashboard.PortletViewFactory;
 import org.rhq.enterprise.gui.coregui.client.dashboard.PortletWindow;
-import org.rhq.enterprise.gui.coregui.client.gwt.GWTServiceLookup;
-import org.rhq.enterprise.gui.coregui.client.gwt.ResourceGWTServiceAsync;
-import org.rhq.enterprise.gui.coregui.client.inventory.common.charttype.MetricGraphData;
-import org.rhq.enterprise.gui.coregui.client.inventory.common.charttype.MetricStackedBarGraph;
-import org.rhq.enterprise.gui.coregui.client.inventory.resource.AncestryUtil;
-import org.rhq.enterprise.gui.coregui.client.inventory.resource.detail.monitoring.ResourceMetricD3Graph;
+import org.rhq.enterprise.gui.coregui.client.inventory.resource.detail.monitoring.ResourceMetricGraphView;
 import org.rhq.enterprise.gui.coregui.client.inventory.resource.detail.monitoring.ResourceScheduledMetricDatasource;
-import org.rhq.enterprise.gui.coregui.client.inventory.resource.type.ResourceTypeRepository;
-import org.rhq.enterprise.gui.coregui.client.util.Log;
-import org.rhq.enterprise.gui.coregui.client.util.async.Command;
-import org.rhq.enterprise.gui.coregui.client.util.async.CountDownLatch;
-import org.rhq.enterprise.server.measurement.util.MeasurementUtils;
 
 /**
  * @author Greg Hinkle
  * @author Jay Shaughnessy
  * @deprecated see ResourceD3GraphPortlet
  */
-<<<<<<< HEAD
-public class ResourceGraphPortlet extends ResourceMetricD3Graph implements CustomSettingsPortlet {
-=======
 @Deprecated
 public class ResourceGraphPortlet extends ResourceMetricGraphView implements CustomSettingsPortlet {
->>>>>>> 8eb40978
 
     // A non-displayed, persisted identifier for the portlet
     public static final String KEY = "ResourceMetric";
     // A default displayed, persisted name for the portlet
     public static final String NAME = MSG.view_portlet_defaultName_resourceMetric();
+
+    // set on initial configuration, the window for this portlet view.
+    private PortletWindow portletWindow;
+
     public static final String CFG_RESOURCE_ID = "resourceId";
     public static final String CFG_DEFINITION_ID = "definitionId";
-    // set on initial configuration, the window for this portlet view.
-    private PortletWindow portletWindow;
 
     public ResourceGraphPortlet() {
         super();
-        isPortalGraph = true;
-        //setChartHeight("100%");
         setOverflow(Overflow.HIDDEN);
-        setGraph(new MetricStackedBarGraph(new MetricGraphData()));
-    }
-
-    @Override
+    }
+
     public void configure(PortletWindow portletWindow, DashboardPortlet storedPortlet) {
-        Log.debug("\n\n\nPortlet Configure !!");
 
         if (null == this.portletWindow && null != portletWindow) {
             this.portletWindow = portletWindow;
@@ -109,154 +75,22 @@
         }
 
         if (storedPortlet.getConfiguration().getSimple(CFG_RESOURCE_ID) != null) {
-            PropertySimple resourceIdProperty = storedPortlet.getConfiguration().getSimple(CFG_RESOURCE_ID);
-            PropertySimple measurementDefIdProperty = storedPortlet.getConfiguration().getSimple(CFG_DEFINITION_ID);
-            if (resourceIdProperty != null && measurementDefIdProperty != null) {
-                final Integer entityId = resourceIdProperty.getIntegerValue();
-                final Integer measurementDefId = measurementDefIdProperty.getIntegerValue();
-                graph.setDefinitionId(measurementDefId);
-                graph.setEntityId(entityId);
-                if (Log.isDebugEnabled()) {
-                    Log.debug("Metric Graph Data: " + graph.getMetricGraphData());
-                }
-
-                if (entityId != null && measurementDefId != null) {
-
-                    queryResource(entityId, measurementDefId);
-                }
-            }
-        }
-    }
-
-    private void queryResource(Integer entityId, final Integer measurementDefId) {
-        //final long startTime = System.currentTimeMillis();
-
-        ResourceGWTServiceAsync resourceService = GWTServiceLookup.getResourceService();
-
-        ResourceCriteria resourceCriteria = new ResourceCriteria();
-        resourceCriteria.addFilterId(entityId);
-        resourceService.findResourcesByCriteria(resourceCriteria, new AsyncCallback<PageList<Resource>>() {
-            @Override
-            public void onFailure(Throwable caught) {
-                CoreGUI.getErrorHandler().handleError(MSG.view_resource_monitor_graphs_lookupFailed(), caught);
-            }
-
-            @Override
-            public void onSuccess(PageList<Resource> result) {
-                if (result.isEmpty()) {
-                    return;
-                }
-                // only concerned with first resource since this is a query by id
-                final Resource resource = result.get(0);
-                HashSet<Integer> typesSet = new HashSet<Integer>();
-                typesSet.add(resource.getResourceType().getId());
-                HashSet<String> ancestries = new HashSet<String>();
-                ancestries.add(resource.getAncestry());
-                // In addition to the types of the result resources, get the types of their ancestry
-                typesSet.addAll(AncestryUtil.getAncestryTypeIds(ancestries));
-
-                ResourceTypeRepository.Cache.getInstance().getResourceTypes(
-                    typesSet.toArray(new Integer[typesSet.size()]),
-                    EnumSet.of(ResourceTypeRepository.MetadataType.measurements),
-                    new ResourceTypeRepository.TypesLoadedCallback() {
-
-                        @Override
-                        public void onTypesLoaded(Map<Integer, ResourceType> types) {
-                            ResourceType type = types.get(resource.getResourceType().getId());
-                            for (final MeasurementDefinition def : type.getMetricDefinitions()) {
-                                if (def.getId() == measurementDefId) {
-                                    Log.debug("Found portlet measurement definition !" + def);
-
-                                    getJsniChart().setEntityId(resource.getId());
-                                    getJsniChart().setDefinition(def);
-                                    queryMetricsDataForDashboardGraphs(resource.getId(), def);
-                                    break;
-                                }
-                            }
-                        }
-                    });
-            }
-        });
-    }
-
-    private void queryMetricsDataForDashboardGraphs(final Integer entityId, final MeasurementDefinition def) {
-        final long startTime = System.currentTimeMillis();
-
-        // setting up a deferred Command to execute after all resource queries have completed (successfully or unsuccessfully)
-        // we know there are exactly 2 resources
-        final CountDownLatch countDownLatch = CountDownLatch.create(2, new Command() {
-            @Override
-            /**
-             * Satisfied only after ALL of the metric queries AND availability have completed
-             */
-            public void execute() {
-                Log.debug("Dashboard chart query total time for entity: " + entityId + ", MeasurementDef: "
-                    + def.getId() + " in " + (System.currentTimeMillis() - startTime) + " ms");
-                drawGraph();
-            }
-        });
-
-        queryMeasurementsAndMetricData(entityId, def.getId(), countDownLatch);
-        queryAvailability(entityId, countDownLatch);
-        // now the countDown latch will run sometime asynchronously after BOTH the previous 2 queries have executed
-    }
-
-    private void queryAvailability(final Integer entityId, final CountDownLatch countDownLatch) {
-
-        final long startTime = System.currentTimeMillis();
-
-        // now return the availability
-        AvailabilityCriteria c = new AvailabilityCriteria();
-        c.addFilterResourceId(entityId);
-        c.addFilterInitialAvailability(false);
-        c.addSortStartTime(PageOrdering.ASC);
-        GWTServiceLookup.getAvailabilityService().findAvailabilityByCriteria(c,
-            new AsyncCallback<PageList<Availability>>() {
-                @Override
-                public void onFailure(Throwable caught) {
-                    CoreGUI.getErrorHandler().handleError(MSG.view_resource_monitor_availability_loadFailed(), caught);
-                    countDownLatch.countDown();
-                }
-
-                @Override
-                public void onSuccess(PageList<Availability> availList) {
-                    Log.debug("Dashboard chart availability query for: " + entityId + ", in: "
-                        + (System.currentTimeMillis() - startTime) + " ms.");
-                    PageList<Availability> availabilityList = new PageList<Availability>();
-                    for (Availability availability : availList) {
-                        if (!availability.getAvailabilityType().equals(AvailabilityType.UP)) {
-                            availabilityList.add(availability);
-                        }
-                    }
-                    graph.getMetricGraphData().setAvailabilityList(availabilityList);
-                    countDownLatch.countDown();
-                }
-            });
-    }
-
-    private void queryMeasurementsAndMetricData(final Integer entityId, final Integer definitionId,
-        final CountDownLatch countDownLatch) {
-        final long startTime = System.currentTimeMillis();
-        //
-        GWTServiceLookup.getMeasurementDataService().findDataForResourceForLast(entityId, new int[] { definitionId },
-            8, MeasurementUtils.UNIT_HOURS, 60,
-            new AsyncCallback<List<List<MeasurementDataNumericHighLowComposite>>>() {
-                @Override
-                public void onFailure(Throwable caught) {
-                    CoreGUI.getErrorHandler().handleError(MSG.view_resource_monitor_graphs_loadFailed(), caught);
-                    countDownLatch.countDown();
-                }
-
-                @Override
-                public void onSuccess(final List<List<MeasurementDataNumericHighLowComposite>> measurementData) {
-                    Log.debug("Dashboard Metric data in: " + (System.currentTimeMillis() - startTime) + " ms.");
-                    graph.getMetricGraphData().setMetricData(measurementData.get(0));
-                    countDownLatch.countDown();
-                }
-            });
-    }
-
-    @Override
+            PropertySimple propertySimple = storedPortlet.getConfiguration().getSimple(CFG_RESOURCE_ID);
+            if (propertySimple != null) {
+                Integer integerValue = propertySimple.getIntegerValue();
+                if (integerValue != null)
+                    setEntityId(integerValue);
+            }
+            propertySimple = storedPortlet.getConfiguration().getSimple(CFG_DEFINITION_ID);
+            if (propertySimple != null) {
+
+                Integer integerValue = propertySimple.getIntegerValue();
+                if (integerValue != null)
+                    setDefinitionId(integerValue);
+            }
+        }
+    }
+
     public Canvas getHelpCanvas() {
         return new HTMLFlow(MSG.view_portlet_help_graph());
     }
@@ -274,12 +108,11 @@
         }
     }
 
-    @Override
     public DynamicForm getCustomSettingsForm() {
         final DynamicForm form = new DynamicForm();
 
         final ResourceLookupComboBoxItem resourceLookupComboBoxItem = new ResourceLookupComboBoxItem(CFG_RESOURCE_ID,
-                MSG.common_title_resource());
+            MSG.common_title_resource());
         resourceLookupComboBoxItem.setWidth(300);
 
         final SelectItem metric = new SelectItem(CFG_DEFINITION_ID, MSG.common_title_metric()) {
@@ -303,15 +136,15 @@
         metric.setOptionDataSource(new ResourceScheduledMetricDatasource());
 
         resourceLookupComboBoxItem
-                .addChangedHandler(new com.smartgwt.client.widgets.form.fields.events.ChangedHandler() {
-                    public void onChanged(ChangedEvent event) {
-
-                        if (form.getValue(CFG_RESOURCE_ID) instanceof Integer) {
-                            metric.fetchData();
-                            form.clearValue(CFG_DEFINITION_ID);
-                        }
+            .addChangedHandler(new com.smartgwt.client.widgets.form.fields.events.ChangedHandler() {
+                public void onChanged(ChangedEvent event) {
+
+                    if (form.getValue(CFG_RESOURCE_ID) instanceof Integer) {
+                        metric.fetchData();
+                        form.clearValue(CFG_DEFINITION_ID);
                     }
-                });
+                }
+            });
 
         if (storedPortlet.getConfiguration().getSimple(CFG_RESOURCE_ID) != null) {
             Integer integerValue = storedPortlet.getConfiguration().getSimple(CFG_RESOURCE_ID).getIntegerValue();
@@ -330,9 +163,9 @@
         form.addSubmitValuesHandler(new SubmitValuesHandler() {
             public void onSubmitValues(SubmitValuesEvent submitValuesEvent) {
                 storedPortlet.getConfiguration().put(
-                        new PropertySimple(CFG_RESOURCE_ID, form.getValue(CFG_RESOURCE_ID)));
+                    new PropertySimple(CFG_RESOURCE_ID, form.getValue(CFG_RESOURCE_ID)));
                 storedPortlet.getConfiguration().put(
-                        new PropertySimple(CFG_DEFINITION_ID, form.getValue(CFG_DEFINITION_ID)));
+                    new PropertySimple(CFG_DEFINITION_ID, form.getValue(CFG_DEFINITION_ID)));
 
                 configure(portletWindow, storedPortlet);
 
@@ -345,23 +178,16 @@
 
     @Override
     public void redraw() {
-        Log.debug(" *** Redraw Portlet and set data");
         super.redraw();
 
         removeMembers(getMembers());
 
         DashboardPortlet storedPortlet = portletWindow.getStoredPortlet();
         PropertySimple simple = storedPortlet.getConfiguration().getSimple(CFG_RESOURCE_ID);
-
         if (simple == null || simple.getIntegerValue() == null) {
             addMember(new Label("<i>" + MSG.view_portlet_configure_needed() + "</i>"));
         } else {
-            graph.getMetricGraphData().setEntityId(simple.getIntegerValue());
-            PropertySimple simpleDefId = storedPortlet.getConfiguration().getSimple(CFG_DEFINITION_ID);
-            Log.debug("EntityId from portal config: " + simple.getIntegerValue());
-            Log.debug("DefintionId from portal config: " + simpleDefId.getIntegerValue());
-            graph.getMetricGraphData().setDefinitionId(simpleDefId.getIntegerValue());
-            drawGraph();
+            renderGraph();
         }
     }
 
