/*
 * RHQ Management Platform
 * Copyright (C) 2005-2010 Red Hat, Inc.
 * All rights reserved.
 *
 * This program is free software; you can redistribute it and/or modify
 * it under the terms of the GNU General Public License as published by
 * the Free Software Foundation version 2 of the License.
 *
 * This program is distributed in the hope that it will be useful,
 * but WITHOUT ANY WARRANTY; without even the implied warranty of
 * MERCHANTABILITY or FITNESS FOR A PARTICULAR PURPOSE. See the
 * GNU General Public License for more details.
 *
 * You should have received a copy of the GNU General Public License
 * along with this program; if not, write to the Free Software
 * Foundation, Inc., 675 Mass Ave, Cambridge, MA 02139, USA.
 */
package org.rhq.enterprise.gui.coregui.client.inventory.resource.factory;

import java.util.TreeSet;

import com.google.gwt.user.client.rpc.AsyncCallback;
import com.smartgwt.client.widgets.Canvas;
import com.smartgwt.client.widgets.form.DynamicForm;

import org.rhq.core.domain.common.ProductInfo;
import org.rhq.core.domain.configuration.Configuration;
import org.rhq.core.domain.configuration.definition.ConfigurationDefinition;
import org.rhq.enterprise.gui.coregui.client.CoreGUI;
import org.rhq.enterprise.gui.coregui.client.components.configuration.ConfigurationEditor;
import org.rhq.enterprise.gui.coregui.client.components.configuration.PropertyValueChangeEvent;
import org.rhq.enterprise.gui.coregui.client.components.configuration.PropertyValueChangeListener;
import org.rhq.enterprise.gui.coregui.client.components.form.DurationItem;
import org.rhq.enterprise.gui.coregui.client.components.form.TimeUnit;
import org.rhq.enterprise.gui.coregui.client.components.wizard.AbstractWizardStep;
import org.rhq.enterprise.gui.coregui.client.gwt.ConfigurationGWTServiceAsync;
import org.rhq.enterprise.gui.coregui.client.gwt.GWTServiceLookup;
import org.rhq.enterprise.gui.coregui.client.inventory.common.detail.operation.schedule.AbstractOperationScheduleDataSource;
import org.rhq.enterprise.gui.coregui.client.util.selenium.Locatable;
import org.rhq.enterprise.gui.coregui.client.util.selenium.LocatableVLayout;

/**
 * This step displays a config editor for the user to enter the new Resource's initial Resource or plugin configuration.
 *
 * @author Jay Shaughnessy
 * @author Greg Hinkle
 */
public class ResourceFactoryConfigurationStep extends AbstractWizardStep implements PropertyValueChangeListener {

    private LocatableVLayout vLayout;
    private ConfigurationEditor editor;
    private Configuration startingConfig;
    private DurationItem timeoutItem;
    private AbstractResourceFactoryWizard wizard;

    public ResourceFactoryConfigurationStep(AbstractResourceFactoryWizard wizard) {
        this.wizard = wizard;
    }

    public Canvas getCanvas(Locatable parent) {
        boolean newCanvas = this.vLayout == null;

        if (newCanvas) {
            String locatorId = (null == parent) ? "ResourceFactoryConfig" : parent
                .extendLocatorId("ResourceFactoryConfig");
            this.vLayout = new LocatableVLayout(locatorId);

            // only create the timeout member 1 time, even if we end up recreating the config editor
            TreeSet<TimeUnit> supportedUnits = new TreeSet<TimeUnit>();
            supportedUnits.add(TimeUnit.SECONDS);
            supportedUnits.add(TimeUnit.MINUTES);
            timeoutItem = new DurationItem(AbstractOperationScheduleDataSource.Field.TIMEOUT,
                MSG.view_operationScheduleDetails_field_timeout(), TimeUnit.MILLISECONDS, supportedUnits, false, false,
                vLayout);
            ProductInfo productInfo = CoreGUI.get().getProductInfo();
            timeoutItem.setContextualHelp(MSG.widget_resourceFactoryWizard_timeoutHelp(productInfo.getShortName()));

            DynamicForm timeoutForm = new DynamicForm();
            timeoutForm.setFields(timeoutItem);
            timeoutForm.setMargin(10);
            vLayout.addMember(timeoutForm);
        }

        // if this is a newCanvas, or if the starting config has changed, create a new config editor. The starting
        // config (i.e. template) may have changed if the user, via the previous button, backed up and changed the
        // selected template. 
        if (newCanvas || this.startingConfig != wizard.getNewResourceStartingConfiguration()) {

            final ConfigurationDefinition def = wizard.getNewResourceConfigurationDefinition();
            if (def != null) {

                this.startingConfig = wizard.getNewResourceStartingConfiguration();

                if (!newCanvas) {
                    Canvas doomedConfigEditor = this.vLayout.getMember(0);
                    this.vLayout.removeMember(doomedConfigEditor);
                    doomedConfigEditor.destroy();
                }

                this.startingConfig = wizard.getNewResourceStartingConfiguration();

                ConfigurationGWTServiceAsync configurationService = GWTServiceLookup.getConfigurationService();
                configurationService.getOptionValuesForConfigDefinition(def,
                    new AsyncCallback<ConfigurationDefinition>() {
                        public void onSuccess(ConfigurationDefinition result) {
                            createAndAddConfigurationEditor(result);
                        }

                        public void onFailure(Throwable throwable) {
                            createAndAddConfigurationEditor(def);
                        }

                        private void createAndAddConfigurationEditor(ConfigurationDefinition def) {
                            editor = new ConfigurationEditor(vLayout.extendLocatorId("Editor"), def, startingConfig);
                            editor.setAllPropertiesWritable(true);
                            editor.addPropertyValueChangeListener(ResourceFactoryConfigurationStep.this);
                            wizard.getView().updateButtonEnablement();
                            vLayout.addMember(editor, 0);
                        }
                    });
            }
        }

        return vLayout;
    }

    @Override
    public boolean isNextButtonEnabled() {
<<<<<<< HEAD
        return (editor == null) || ((editor != null) && editor.isValid());
=======
        return (editor == null) || editor.isValid();
>>>>>>> e77ecb55
    }

    public boolean nextPage() {
        // Finish.
        if ((editor == null) || editor.isValid()) {
            wizard.setNewResourceConfiguration(editor == null ? new Configuration() : editor.getConfiguration());
            wizard.setNewResourceCreateTimeout(timeoutItem.getValueAsInteger());
            wizard.execute();
            return true;
        }

        return false;
    }

    public String getName() {
        return MSG.widget_resourceFactoryWizard_editConfigStepName();
    }

    @Override
    public void propertyValueChanged(PropertyValueChangeEvent event) {
        wizard.getView().updateButtonEnablement();
    }

}<|MERGE_RESOLUTION|>--- conflicted
+++ resolved
@@ -127,11 +127,7 @@
 
     @Override
     public boolean isNextButtonEnabled() {
-<<<<<<< HEAD
-        return (editor == null) || ((editor != null) && editor.isValid());
-=======
         return (editor == null) || editor.isValid();
->>>>>>> e77ecb55
     }
 
     public boolean nextPage() {
