--- conflicted
+++ resolved
@@ -32,12 +32,8 @@
  * @deprecated  Should be replaced now with GWT graphs and not portal war JSF graphs.
  * @author Lukas Krejci
  */
-<<<<<<< HEAD
+
 public class IFrameWithMeasurementRangeEditorView extends EnhancedVLayout implements RefreshableView {
-=======
-@Deprecated
-public class IFrameWithMeasurementRangeEditorView extends LocatableVLayout implements RefreshableView {
->>>>>>> 546ca74d
 
     UserPreferencesMeasurementRangeEditor editor;
     HTMLPane iframe;
