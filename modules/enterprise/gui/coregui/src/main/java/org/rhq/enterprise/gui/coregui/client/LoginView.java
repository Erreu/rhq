/*
 * RHQ Management Platform
 * Copyright (C) 2005-2010 Red Hat, Inc.
 * All rights reserved.
 *
 * This program is free software; you can redistribute it and/or modify
 * it under the terms of the GNU General Public License, version 2, as
 * published by the Free Software Foundation, and/or the GNU Lesser
 * General Public License, version 2.1, also as published by the Free
 * Software Foundation.
 *
 * This program is distributed in the hope that it will be useful,
 * but WITHOUT ANY WARRANTY; without even the implied warranty of
 * MERCHANTABILITY or FITNESS FOR A PARTICULAR PURPOSE. See the
 * GNU General Public License and the GNU Lesser General Public License
 * for more details.
 *
 * You should have received a copy of the GNU General Public License
 * and the GNU Lesser General Public License along with this program;
 * if not, write to the Free Software Foundation, Inc.,
 * 51 Franklin Street, Fifth Floor, Boston, MA 02110-1301, USA.
 */
package org.rhq.enterprise.gui.coregui.client;

import java.util.EnumSet;
import java.util.Map;

import com.allen_sauer.gwt.log.client.Log;
import com.google.gwt.event.dom.client.KeyCodes;
import com.google.gwt.http.client.Request;
import com.google.gwt.http.client.RequestBuilder;
import com.google.gwt.http.client.RequestCallback;
import com.google.gwt.http.client.Response;
import com.google.gwt.user.client.rpc.AsyncCallback;
import com.smartgwt.client.types.Alignment;
import com.smartgwt.client.types.FormErrorOrientation;
import com.smartgwt.client.types.VerticalAlignment;
import com.smartgwt.client.widgets.HTMLFlow;
import com.smartgwt.client.widgets.IButton;
import com.smartgwt.client.widgets.Img;
import com.smartgwt.client.widgets.Label;
import com.smartgwt.client.widgets.Window;
import com.smartgwt.client.widgets.events.ClickEvent;
import com.smartgwt.client.widgets.events.ClickHandler;
import com.smartgwt.client.widgets.form.DynamicForm;
import com.smartgwt.client.widgets.form.ValuesManager;
import com.smartgwt.client.widgets.form.events.SubmitValuesEvent;
import com.smartgwt.client.widgets.form.events.SubmitValuesHandler;
import com.smartgwt.client.widgets.form.fields.CanvasItem;
import com.smartgwt.client.widgets.form.fields.FormItem;
import com.smartgwt.client.widgets.form.fields.HeaderItem;
import com.smartgwt.client.widgets.form.fields.PasswordItem;
import com.smartgwt.client.widgets.form.fields.RowSpacerItem;
import com.smartgwt.client.widgets.form.fields.SpacerItem;
import com.smartgwt.client.widgets.form.fields.SubmitItem;
import com.smartgwt.client.widgets.form.fields.TextItem;
import com.smartgwt.client.widgets.form.fields.events.KeyPressEvent;
import com.smartgwt.client.widgets.form.fields.events.KeyPressHandler;
import com.smartgwt.client.widgets.form.validator.LengthRangeValidator;
import com.smartgwt.client.widgets.form.validator.RegExpValidator;
import com.smartgwt.client.widgets.layout.HStack;
import com.smartgwt.client.widgets.layout.VLayout;

import org.rhq.core.domain.auth.Subject;
import org.rhq.core.domain.resource.ResourceType;
import org.rhq.enterprise.gui.coregui.client.gwt.GWTServiceLookup;
import org.rhq.enterprise.gui.coregui.client.inventory.resource.type.ResourceTypeRepository;
import org.rhq.enterprise.gui.coregui.client.util.BrowserUtility;
import org.rhq.enterprise.gui.coregui.client.util.message.Message;
import org.rhq.enterprise.gui.coregui.client.util.selenium.LocatableCanvas;
import org.rhq.enterprise.gui.coregui.client.util.selenium.LocatableDynamicForm;
import org.rhq.enterprise.gui.coregui.client.util.selenium.LocatableIButton;

/**
 * @author Greg Hinkle
 * @author Joseph Marques
 */
public class LoginView extends LocatableCanvas {

    private static boolean loginShowing = false;

    private Window window;
    private DynamicForm form;

    private SubmitItem loginButton;
    private ValuesManager valuesManager = new ValuesManager();

    public LoginView(String locatorId) {
        super(locatorId);
    }

    //registration fields
    private TextItem first;
    private TextItem last;
    private TextItem email;
    private TextItem phone;
    private TextItem department;
    private static final String FIRST = "first";
    private static final String LAST = "last";
    static final String USERNAME = "ldap.username";
    private static final String EMAIL = "email";
    private static final String PHONE = "phone";
    private static final String DEPARTMENT = "department";
    private static final String SESSIONID = "ldap.sessionid";
    static final String PASSWORD = "ldap.password";

    public void showLoginDialog(String message) {
        showLoginDialog();
        form.setErrorsPreamble(message);
    }

    public void showLoginDialog() {
        if (!loginShowing) {
            loginShowing = true;
            UserSessionManager.logout();

            form = new LocatableDynamicForm("LoginView");
            form.setMargin(25);
            form.setAutoFocus(true);
            form.setShowErrorText(true);
            form.setErrorOrientation(FormErrorOrientation.BOTTOM);

            CanvasItem logo = new CanvasItem();
            logo.setCanvas(new Img("header/rhq_logo_28px.png", 80, 28));
            logo.setShowTitle(false);

            HeaderItem header = new HeaderItem();
            header.setValue(MSG.view_login_prompt());

            TextItem user = new TextItem("user", MSG.common_title_user());
            user.setRequired(true);
            user.setAttribute("autoComplete", "native");

            final PasswordItem password = new PasswordItem("password", MSG.dataSource_users_field_password());
            password.setRequired(true);
            password.setAttribute("autoComplete", "native");

            loginButton = new SubmitItem("login", MSG.view_login_login());
            loginButton.setAlign(Alignment.CENTER);
            loginButton.setColSpan(2);

            user.addKeyPressHandler(new KeyPressHandler() {
                public void onKeyPress(KeyPressEvent event) {
                    if ((event.getCharacterValue() != null)
                        && (((event.getCharacterValue() == KeyCodes.KEY_ENTER)) || (event.getCharacterValue() == KeyCodes.KEY_TAB))) {
                        password.focusInItem(); // Work around the form not getting auto-fill values until the field is focused
                    }
                }
            });

            password.addKeyPressHandler(new KeyPressHandler() {
                public void onKeyPress(KeyPressEvent event) {
                    if ((event.getCharacterValue() != null) && (event.getCharacterValue() == KeyCodes.KEY_ENTER)) {
                        form.submit();
                    }
                }
            });

            form.setFields(logo, header, new RowSpacerItem(), user, password, loginButton);

            window = new Window();
            window.setWidth(400);
            window.setHeight(275);
            window.setTitle("Welcome");

            // forced focused, static size, can't close / dismiss
            window.setIsModal(true);
            window.setShowModalMask(true);
            window.setCanDragResize(false);
            window.setCanDragReposition(false);
            window.setShowCloseButton(false);
            window.setShowMinimizeButton(false);
            window.setAutoCenter(true);

            window.addItem(form);
            window.show();

            form.addSubmitValuesHandler(new SubmitValuesHandler() {
                public void onSubmitValues(SubmitValuesEvent submitValuesEvent) {
                    if (form.validate()) {
                        login(form.getValueAsString("user"), form.getValueAsString("password"));
                    }
                }
            });
        }
    }

    /** Duplicate modal Login mechanism to now show last registration screen before launching 
     *  core gui.
     * 
     * @param user prepopulate username field for LDAP registration
     * @param sessionId pass in valid session id for LDAP registration steps.
     * @param callback pass in callback reference to indicate success and launch of coreGUI
     */
    public void showRegistrationDialog(final String user, final String sessionId, final String password,
        final AsyncCallback<Subject> callback) {
        if (!loginShowing) {
            loginShowing = true;

            form = new DynamicForm();
            form.setMargin(25);
            form.setAutoFocus(true);
            form.setShowErrorText(true);
            form.setErrorOrientation(FormErrorOrientation.BOTTOM);
            int fieldWidth = 120;

            VLayout column = new VLayout();
            HeaderItem header = new HeaderItem();
            header.setValue(MSG.view_login_welcome());
            //build ui elements for registration screen
            first = new TextItem(FIRST, MSG.dataSource_users_field_firstName());
            {
                first.setRequired(true);
                first.setWrapTitle(false);
                first.setWidth(fieldWidth);
            }
            last = new TextItem(LAST, MSG.dataSource_users_field_lastName());
            {
                last.setWrapTitle(false);
                last.setWidth(fieldWidth);
                last.setRequired(true);
            }
            final TextItem username = new TextItem(USERNAME, MSG.dataSource_users_field_name());
            {
                username.setValue(user);

                username.setDisabled(true);
                username.setWidth(fieldWidth);
            }
            email = new TextItem(EMAIL, MSG.dataSource_users_field_emailAddress());
            email.setRequired(true);
            email.setWidth(fieldWidth);
            phone = new TextItem(PHONE, MSG.dataSource_users_field_phoneNumber());
            phone.setWidth(fieldWidth);
            department = new TextItem(DEPARTMENT, MSG.dataSource_users_field_department());
            department.setWidth(fieldWidth);
            SpacerItem space = new SpacerItem();
            space.setColSpan(1);
            DynamicForm inputFields = new DynamicForm();
            inputFields.setNumCols(6);
            inputFields.setFields(header, first, last, username, email, phone, department);
            inputFields.setValuesManager(valuesManager);
            loadValidators(inputFields);
            column.addMember(inputFields);

            HTMLFlow hr = new HTMLFlow("<br/><hr/><br/><br/>");
            hr.setWidth(750);
            hr.setAlign(Alignment.CENTER);
            column.addMember(hr);

            HStack row = new HStack();
            row.setMembersMargin(5);
            row.setAlign(VerticalAlignment.CENTER);
            IButton okButton = new IButton("OK");
            okButton.addClickHandler(new ClickHandler() {
                public void onClick(ClickEvent event) {
                    //F5 refresh check? If they've reloaded the form for some reason then bail.
                    boolean credentialsEmpty = ((user == null) || (user.trim().isEmpty()) || (password == null) || (password
                        .trim().isEmpty()));
                    //check for session timeout
                    if (UserSessionManager.isLoggedOut() || (credentialsEmpty)) {
                        resetLogin(LoginView.this.extendLocatorId("Register"));
                        return;
                    }

                    //validation
                    if (valuesManager.validate()) {
                        Log.trace("Successfully validated all data for user registration.");
                        //populate form
                        form.setValue(FIRST, String.valueOf(first.getValue()));
                        form.setValue(LAST, String.valueOf(last.getValue()));
                        form.setValue(USERNAME, String.valueOf(username.getValue()));
                        form.setValue(EMAIL, String.valueOf(email.getValue()));
                        form.setValue(PHONE, String.valueOf(phone.getValue()));
                        form.setValue(DEPARTMENT, String.valueOf(department.getValue()));
                        form.setValue(SESSIONID, sessionId);
                        form.setValue(PASSWORD, password);
                        registerLdapUser(LoginView.this.extendLocatorId("RegisterLdap"), form, callback);
                    }
                }

            });
            row.addMember(okButton);
            //send request to LDAP server to grab user details for this user. Already sure ldap user exists
            GWTServiceLookup.getLdapService().getLdapDetailsFor(user, new AsyncCallback<Map<String, String>>() {
                public void onSuccess(final Map<String, String> ldapUserDetails) {
                    //now prepopulate UI fields if they exist
                    for (String key : ldapUserDetails.keySet()) {
                        String value;
                        if (key.equalsIgnoreCase("givenName")) {//aka first name
                            value = ldapUserDetails.get(key);
                            first.setValue(value);
                        } else if (key.equalsIgnoreCase("sn")) {//aka Surname
                            value = ldapUserDetails.get(key);
                            if ((value != null) && (!value.isEmpty())) {
                                last.setValue(value);
                            }
                        } else if (key.equalsIgnoreCase("telephoneNumber")) {
                            value = ldapUserDetails.get(key);
                            if ((value != null) && (!value.isEmpty())) {
                                phone.setValue(value);
                            }
                        } else if (key.equalsIgnoreCase("mail")) {
                            value = ldapUserDetails.get(key);
                            if ((value != null) && (!value.isEmpty())) {
                                email.setValue(value);
                            }
                        }
                    }
                }

                public void onFailure(Throwable caught) {
<<<<<<< HEAD
                    form.setFieldErrors(FIRST,
                        "Note: Optional retrieval of ldap details unsuccessful. Manual entry required.", true);
=======
                    form.setFieldErrors(FIRST, MSG.view_login_noLdap(), true);
>>>>>>> 27cf8cf1
                    Log
                        .debug("Optional LDAP detail retrieval did not succeed. Registration prepopulation will not occur.");
                }
            });

            IButton resetButton = new LocatableIButton(MSG.common_button_reset());
            resetButton.addClickHandler(new ClickHandler() {
                public void onClick(ClickEvent event) {
                    //F5 refresh check? If they've reloaded the form for some reason then bail.
                    boolean credentialsEmpty = ((user == null) || (user.trim().isEmpty()) || (password == null) || (password
                        .trim().isEmpty()));
                    if (UserSessionManager.isLoggedOut() || credentialsEmpty) {
                        resetLogin(LoginView.this.extendLocatorId("Reset"));
                        return;
                    }

                    //clear out all validation messages.
                    {
                        String empty = "                  ";
                        first.setValue(empty);
                        last.setValue(empty);
                        email.setValue("test@test.com");
                        valuesManager.validate();
                    }
                    first.clearValue();
                    last.clearValue();
                    email.clearValue();
                    phone.clearValue();
                    department.clearValue();
                }
            });
            row.addMember(resetButton);

            IButton logout = new LocatableIButton(MSG.view_login_logout());
            logout.addClickHandler(new ClickHandler() {
                public void onClick(ClickEvent event) {
                    UserSessionManager.logout();
                    resetLogin(LoginView.this.extendLocatorId("Reset"));
                    return;
                }
            });
            row.addMember(logout);
            Label logoutLabel = new Label(MSG.view_login_registerLater());
            logoutLabel.setWrap(false);
            row.addMember(logoutLabel);
            column.addMember(row);
            form.addChild(column);

            window = new Window();
            window.setWidth(800);
            window.setHeight(300);
            window.setTitle(MSG.view_login_registerUser());

            // forced focused, static size, can't close / dismiss
            window.setIsModal(true);
            window.setShowModalMask(true);
            window.setCanDragResize(false);
            window.setCanDragReposition(false);
            window.setShowCloseButton(false);
            window.setShowMinimizeButton(false);
            window.setAutoCenter(true);

            window.addItem(form);
            window.show();
        }
    }

    /** Go through steps of invalidating this login and piping them back to CoreGUI Login.
     */
    private void resetLogin(String locatorId) {
        window.destroy();
        loginShowing = false;
        UserSessionManager.logout();
        new LoginView(locatorId).showLoginDialog();
    }

    /**Uses the information from the populated form to create the Subject for the new LDAP user.
     * 
     * @param populatedForm - validated data
     * @param callback
     */
    protected void registerLdapUser(final String locatorId, DynamicForm populatedForm,
        final AsyncCallback<Subject> callback) {

        final Subject newSubject = new Subject();
        newSubject.setId(0);//enforce registration element for LDAP processing

        //insert some required data checking
        boolean proceed = true;
        String retrieved = populatedForm.getValueAsString(USERNAME);
        if ((retrieved == null) || retrieved.isEmpty() || retrieved.equalsIgnoreCase("null")) {
            proceed = false;
        }
        retrieved = populatedForm.getValueAsString(SESSIONID);
        if ((retrieved == null) || retrieved.isEmpty() || retrieved.equalsIgnoreCase("null")) {
            proceed = false;
        }
        retrieved = populatedForm.getValueAsString(PASSWORD);
        if ((retrieved == null) || retrieved.isEmpty() || retrieved.equalsIgnoreCase("null")) {
            proceed = false;
        }

        newSubject.setName(populatedForm.getValueAsString(USERNAME));
        newSubject.setSessionId(Integer.valueOf(populatedForm.getValueAsString(SESSIONID)));
        String password = populatedForm.getValueAsString(PASSWORD);

        //don't load null values not set or returned from ldap server
        retrieved = populatedForm.getValueAsString(FIRST);
        if ((retrieved != null) && (!retrieved.equalsIgnoreCase("null")))
            newSubject.setFirstName(populatedForm.getValueAsString(FIRST));
        retrieved = populatedForm.getValueAsString(LAST);
        if ((retrieved != null) && (!retrieved.equalsIgnoreCase("null")))
            newSubject.setLastName(populatedForm.getValueAsString(LAST));

        retrieved = populatedForm.getValueAsString(DEPARTMENT);
        if ((retrieved != null) && (!retrieved.equalsIgnoreCase("null")))
            newSubject.setDepartment(populatedForm.getValueAsString(DEPARTMENT));

        retrieved = populatedForm.getValueAsString(EMAIL);
        if ((retrieved != null) && (!retrieved.equalsIgnoreCase("null")))
            newSubject.setEmailAddress(populatedForm.getValueAsString(EMAIL));

        retrieved = populatedForm.getValueAsString(PHONE);
        if ((retrieved != null) && (!retrieved.equalsIgnoreCase("null")))
            newSubject.setPhoneNumber(populatedForm.getValueAsString(PHONE));

        //        newSubject.setSmsAddress(populatedForm.getValueAsString("sms"));
        newSubject.setFactive(true);
        newSubject.setFsystem(false);

        if (proceed) {
            Log.trace("New LDAP user registration details valid for user '" + newSubject.getName() + "'.");
            //proceed with LDAP processing request.
            GWTServiceLookup.getSubjectService().processSubjectForLdap(newSubject, password,
                new AsyncCallback<Subject>() {
                    public void onFailure(Throwable caught) {
                        Log.debug("Failed to register LDAP subject '" + newSubject.getName() + "' "
                            + caught.getMessage());
                        //TODO: pass in warning message to Login Dialog.
                        new LoginView(locatorId).showLoginDialog();
                    }

                    public void onSuccess(Subject checked) {
                        Log.trace("Successfully registered LDAP subject '" + checked + "'.");

                        CoreGUI.getMessageCenter().notify(
                            new Message(MSG.view_login_registerLdapSuccess(), Message.Severity.Info));
                        Log.trace("Succesfully registered the new ldap Subject.");
                        window.destroy();
                        loginShowing = false;
                        callback.onSuccess(checked);
                    }
                });

        } else {//log them out then reload LoginView
            Log.warn("Failed to locate required components to create LDAP subject.");
            UserSessionManager.logout();
            window.destroy();
            loginShowing = false;
            //TODO: pass informative message to login.
            new LoginView(locatorId).showLoginDialog();
        }
    }

    /**Build and loads the validators for each of the formItems
     * 
     * @param form
     */
    private void loadValidators(DynamicForm form) {
        if (form != null) {
            for (FormItem item : form.getFields()) {
                String name = item.getName();
                if ((name != null) && (!name.isEmpty())) {
                    if (name.equals(USERNAME)) {
                        LengthRangeValidator validator = new LengthRangeValidator();
                        validator.setMin(6);
                        item.setValidators(validator);
                    }
                    if (name.equals(FIRST)) {
                        LengthRangeValidator validator = new LengthRangeValidator();
                        validator.setMin(1);
                        item.setValidators(validator);
                    }
                    if (name.equals(EMAIL)) {
                        RegExpValidator emailValidator = new RegExpValidator();
                        emailValidator.setErrorMessage(MSG.view_login_invalidEmail());
                        emailValidator.setExpression("^([a-zA-Z0-9_.\\-+])+@(([a-zA-Z0-9\\-])+\\.)+[a-zA-Z0-9]{2,4}$");
                        item.setValidators(emailValidator);
                    }
                }
            }
        }
    }

    private void login(final String user, final String password) {
        BrowserUtility.forceIe6Hacks();

        loginButton.setDisabled(true);

        try {
            RequestBuilder b = new RequestBuilder(RequestBuilder.GET, "/j_security_check.do?j_username=" + user
                + "&j_password=" + password);
            b.setCallback(new RequestCallback() {
                public void onResponseReceived(Request request, Response response) {
                    int statusCode = response.getStatusCode();
                    if (statusCode == 200) {
                        window.destroy();
                        loginShowing = false;
                        UserSessionManager.login(user, password);
                    } else {
                        handleError(statusCode);
                    }
                }

                public void onError(Request request, Throwable exception) {
                    handleError(0);
                }
            });
            b.send();
        } catch (Exception e) {
            handleError(0);
        } finally {
            BrowserUtility.unforceIe6Hacks();
        }
    }

    @SuppressWarnings("unused")
    private void preloadAllTypeMetadata() {
        ResourceTypeRepository.Cache.getInstance().getResourceTypes((Integer[]) null,
            EnumSet.allOf(ResourceTypeRepository.MetadataType.class), new ResourceTypeRepository.TypesLoadedCallback() {
                public void onTypesLoaded(Map<Integer, ResourceType> types) {
                    Log.info("Preloaded [" + types.size() + "] resource types");
                }
            });
    }

    private void handleError(int statusCode) {
        if (statusCode == 401) {
            form.setFieldErrors("login", MSG.view_login_noUser(), true);
        } else {
            form.setFieldErrors("login", MSG.view_login_noBackend(), true);
        }
        loginButton.setDisabled(false);
    }

}<|MERGE_RESOLUTION|>--- conflicted
+++ resolved
@@ -161,7 +161,7 @@
             window = new Window();
             window.setWidth(400);
             window.setHeight(275);
-            window.setTitle("Welcome");
+            window.setTitle(MSG.common_title_welcome());
 
             // forced focused, static size, can't close / dismiss
             window.setIsModal(true);
@@ -251,7 +251,7 @@
             HStack row = new HStack();
             row.setMembersMargin(5);
             row.setAlign(VerticalAlignment.CENTER);
-            IButton okButton = new IButton("OK");
+            IButton okButton = new IButton(MSG.common_button_ok());
             okButton.addClickHandler(new ClickHandler() {
                 public void onClick(ClickEvent event) {
                     //F5 refresh check? If they've reloaded the form for some reason then bail.
@@ -310,12 +310,7 @@
                 }
 
                 public void onFailure(Throwable caught) {
-<<<<<<< HEAD
-                    form.setFieldErrors(FIRST,
-                        "Note: Optional retrieval of ldap details unsuccessful. Manual entry required.", true);
-=======
                     form.setFieldErrors(FIRST, MSG.view_login_noLdap(), true);
->>>>>>> 27cf8cf1
                     Log
                         .debug("Optional LDAP detail retrieval did not succeed. Registration prepopulation will not occur.");
                 }
