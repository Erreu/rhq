--- conflicted
+++ resolved
@@ -75,15 +75,12 @@
         tagManager.updateBundleDeploymentTags(getSessionSubject(), bundleDeploymentId, tags);
     }
 
-<<<<<<< HEAD
     public void updateBundleDestinationTags(int bundleDestinationId, Set<Tag> tags) {
         tagManager.updateBundleDestinationTags(getSessionSubject(), bundleDestinationId, tags);
     }
 
-=======
     public PageList<TagReportComposite> findTagReportCompositesByCriteria(TagCriteria tagCriteria) {
         return SerialUtility.prepare(tagManager.findTagReportCompositesByCriteria(getSessionSubject(), tagCriteria),
                 "TagService.findTagReportCompositesByCriteria");
     }
->>>>>>> 9f5fb1af
 }