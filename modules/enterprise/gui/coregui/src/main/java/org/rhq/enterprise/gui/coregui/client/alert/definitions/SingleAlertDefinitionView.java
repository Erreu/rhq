/*
 * RHQ Management Platform
 * Copyright (C) 2005-2010 Red Hat, Inc.
 * All rights reserved.
 *
 * This program is free software; you can redistribute it and/or modify
 * it under the terms of the GNU General Public License, version 2, as
 * published by the Free Software Foundation, and/or the GNU Lesser
 * General Public License, version 2.1, also as published by the Free
 * Software Foundation.
 *
 * This program is distributed in the hope that it will be useful,
 * but WITHOUT ANY WARRANTY; without even the implied warranty of
 * MERCHANTABILITY or FITNESS FOR A PARTICULAR PURPOSE. See the
 * GNU General Public License and the GNU Lesser General Public License
 * for more details.
 *
 * You should have received a copy of the GNU General Public License
 * and the GNU Lesser General Public License along with this program;
 * if not, write to the Free Software Foundation, Inc.,
 * 51 Franklin Street, Fifth Floor, Boston, MA 02110-1301, USA.
 */

package org.rhq.enterprise.gui.coregui.client.alert.definitions;

import com.google.gwt.event.shared.HandlerRegistration;
import com.google.gwt.user.client.rpc.AsyncCallback;
import com.smartgwt.client.util.BooleanCallback;
import com.smartgwt.client.util.SC;
import com.smartgwt.client.widgets.Button;
import com.smartgwt.client.widgets.events.ClickEvent;
import com.smartgwt.client.widgets.events.ClickHandler;
import com.smartgwt.client.widgets.events.VisibilityChangedEvent;
import com.smartgwt.client.widgets.events.VisibilityChangedHandler;
import com.smartgwt.client.widgets.layout.HLayout;
import com.smartgwt.client.widgets.tab.Tab;
import com.smartgwt.client.widgets.tab.TabSet;
import com.smartgwt.client.widgets.tab.events.TabDeselectedEvent;
import com.smartgwt.client.widgets.tab.events.TabDeselectedHandler;

import org.rhq.core.domain.alert.AlertDefinition;
import org.rhq.enterprise.gui.coregui.client.util.enhanced.EnhancedVLayout;

/**
 * @author John Mazzitelli
 * @author Jirka Kremser
 */
public class SingleAlertDefinitionView extends EnhancedVLayout {

    private AlertDefinition alertDefinition;
    private AbstractAlertDefinitionsView alertDefView;

    private GeneralPropertiesAlertDefinitionForm generalProperties;
    private ConditionsAlertDefinitionForm conditions;
    private NotificationsAlertDefinitionForm notifications;
    private RecoveryAlertDefinitionForm recovery;
    private DampeningAlertDefinitionForm dampening;

    private Button editButton;
    private Button saveButton;
    private Button cancelButton;
    
    private LocatableTabSet tabSet;
    private Tab generalPropertiesTab;
    private HandlerRegistration handlerRegistration;

    private boolean isAuthorizedToModifyAlertDefinitions;

    public SingleAlertDefinitionView(AbstractAlertDefinitionsView alertDefView) {
        this(alertDefView, null);
    }

    public SingleAlertDefinitionView(final AbstractAlertDefinitionsView alertDefView, AlertDefinition alertDefinition) {
        super();

        this.alertDefinition = alertDefinition;
        this.isAuthorizedToModifyAlertDefinitions = alertDefView.isAuthorizedToModifyAlertDefinitions();
        this.alertDefView = alertDefView;

<<<<<<< HEAD
        final TabSet tabSet = new TabSet();
        tabSet.setHeight100();

        final Tab generalPropertiesTab = new Tab(MSG.view_alert_common_tab_general());
        generalProperties = new GeneralPropertiesAlertDefinitionForm(alertDefinition);
=======
        tabSet = new LocatableTabSet(this.getLocatorId());
        tabSet.setHeight100();

        generalPropertiesTab = new LocatableTab(tabSet.extendLocatorId("General"),
            MSG.view_alert_common_tab_general());
        generalProperties = new GeneralPropertiesAlertDefinitionForm(this.getLocatorId(), alertDefinition);
>>>>>>> 38f333ca
        generalPropertiesTab.setPane(generalProperties);
        generalPropertiesTab.addTabDeselectedHandler(new TabDeselectedHandler() {

            @Override
            public void onTabDeselected(TabDeselectedEvent event) {
                if (!generalProperties.validate()) {
                    event.cancel();
                }
            }
        });

        Tab conditionsTab = new Tab(MSG.view_alert_common_tab_conditions());
        conditions = new ConditionsAlertDefinitionForm(alertDefView.getResourceType(), alertDefinition);
        conditionsTab.setPane(conditions);

        Tab notificationsTab = new Tab(MSG.view_alert_common_tab_notifications());
        notifications = new NotificationsAlertDefinitionForm(alertDefinition);
        notificationsTab.setPane(notifications);

        Tab recoveryTab = new Tab(MSG.view_alert_common_tab_recovery());
        recovery = new RecoveryAlertDefinitionForm(alertDefView.getAlertDefinitionDataSource(), alertDefinition);
        recoveryTab.setPane(recovery);

        Tab dampeningTab = new Tab(MSG.view_alert_common_tab_dampening());
        dampening = new DampeningAlertDefinitionForm(alertDefinition);
        dampeningTab.setPane(dampening);

        tabSet.setTabs(generalPropertiesTab, conditionsTab, notificationsTab, recoveryTab, dampeningTab);

        final HLayout buttons = new HLayout();
        buttons.setMembersMargin(20);

        editButton = new Button(MSG.common_button_edit());
        saveButton = new Button(MSG.common_button_save());
        cancelButton = new Button(MSG.common_button_cancel());

        editButton.show();
        saveButton.hide();
        cancelButton.hide();

        buttons.addMember(editButton);
        buttons.addMember(saveButton);
        buttons.addMember(cancelButton);

        editButton.setDisabled(!isAuthorizedToModifyAlertDefinitions);

        editButton.addClickHandler(new ClickHandler() {
            @Override
            public void onClick(ClickEvent event) {
                makeEditable();
            }
        });

        saveButton.addClickHandler(new ClickHandler() {
            @Override
            public void onClick(ClickEvent event) {
<<<<<<< HEAD
                if (generalProperties.validate()) {
                    boolean resetMatching = isResetMatching();
                    saveAlertDefinition();
                    setAlertDefinition(getAlertDefinition()); // loads data into static fields
                    makeViewOnly();

                    alertDefView.commitAlertDefinition(getAlertDefinition(), resetMatching,
                        new AsyncCallback<AlertDefinition>() {
                            @Override
                            public void onSuccess(AlertDefinition result) {
                                setAlertDefinition(result);
                            }

                            @Override
                            public void onFailure(Throwable caught) {
                            }
                        });
                } else {
                    tabSet.selectTab(generalPropertiesTab);
                }
=======
                save();
>>>>>>> 38f333ca
            }
        });

        cancelButton.addClickHandler(new ClickHandler() {
            @Override
            public void onClick(ClickEvent event) {
                handlerRegistration.removeHandler();
                setAlertDefinition(getAlertDefinition()); // reverts data back to original
                makeViewOnly();
            }
        });

        setMembersMargin(10);
        addMember(tabSet);
        addMember(buttons);
    }

    public AlertDefinition getAlertDefinition() {
        return alertDefinition;
    }

    public boolean isResetMatching() {
        return conditions.isResetMatching() || dampening.isResetMatching();
    }

    public void setAlertDefinition(AlertDefinition alertDef) {
        alertDefinition = alertDef;

        generalProperties.setAlertDefinition(alertDef);
        conditions.setAlertDefinition(alertDef);
        notifications.setAlertDefinition(alertDef);
        recovery.setAlertDefinition(alertDef);
        dampening.setAlertDefinition(alertDef);

        makeViewOnly();
    }

    public void makeEditable() {
        // if (!this.allowedToModifyAlertDefinitions) {
        // this is just a safety measure - we should never get here if we don't have perms, but just in case,
        // don't do anything to allow the def to be editable. Should we notify the message center?
        //   return;
        // }

        saveButton.show();
        cancelButton.show();
        editButton.hide();

        generalProperties.makeEditable();
        conditions.makeEditable();
        notifications.makeEditable();
        recovery.makeEditable();
        dampening.makeEditable();

        handlerRegistration = addVisibilityChangedHandler(new VisibilityChangedHandler() {
            public void onVisibilityChanged(VisibilityChangedEvent event) {
                if (!event.getIsVisible()) {
                    SC.ask(MSG.view_alert_definitions_leaveUnsaved(), new BooleanCallback() {
                        public void execute(Boolean value) {
                            if (value) {
                                save();
                            }
                            handlerRegistration.removeHandler();
                        }
                    });
                }
            }
        });
    }

    public void makeViewOnly() {
        saveButton.hide();
        cancelButton.hide();
        editButton.show();

        generalProperties.makeViewOnly();
        conditions.makeViewOnly();
        notifications.makeViewOnly();
        recovery.makeViewOnly();
        dampening.makeViewOnly();
    }

    public void saveAlertDefinition() {
        generalProperties.saveAlertDefinition();
        conditions.saveAlertDefinition();
        notifications.saveAlertDefinition();
        recovery.saveAlertDefinition();
        dampening.saveAlertDefinition();
    }

    private void save() {
        if (generalProperties.validate()) {
            boolean resetMatching = isResetMatching();
            saveAlertDefinition();
            setAlertDefinition(getAlertDefinition()); // loads data into static fields
            makeViewOnly();

            alertDefView.commitAlertDefinition(getAlertDefinition(), resetMatching,
                new AsyncCallback<AlertDefinition>() {
                    @Override
                    public void onSuccess(final AlertDefinition alertDef) {
                        handlerRegistration.removeHandler();
                        setAlertDefinition(alertDef);
                    }

                    @Override
                    public void onFailure(Throwable caught) {
                        // nothing, the notification is done in the subclasses of AbstractAlertDefinitionsView
                    }
                });
        } else {
            tabSet.selectTab(generalPropertiesTab);
        }
    }
}<|MERGE_RESOLUTION|>--- conflicted
+++ resolved
@@ -59,8 +59,8 @@
     private Button editButton;
     private Button saveButton;
     private Button cancelButton;
-    
-    private LocatableTabSet tabSet;
+
+    private TabSet tabSet;
     private Tab generalPropertiesTab;
     private HandlerRegistration handlerRegistration;
 
@@ -77,20 +77,11 @@
         this.isAuthorizedToModifyAlertDefinitions = alertDefView.isAuthorizedToModifyAlertDefinitions();
         this.alertDefView = alertDefView;
 
-<<<<<<< HEAD
-        final TabSet tabSet = new TabSet();
+        tabSet = new TabSet();
         tabSet.setHeight100();
 
-        final Tab generalPropertiesTab = new Tab(MSG.view_alert_common_tab_general());
+        generalPropertiesTab = new Tab(MSG.view_alert_common_tab_general());
         generalProperties = new GeneralPropertiesAlertDefinitionForm(alertDefinition);
-=======
-        tabSet = new LocatableTabSet(this.getLocatorId());
-        tabSet.setHeight100();
-
-        generalPropertiesTab = new LocatableTab(tabSet.extendLocatorId("General"),
-            MSG.view_alert_common_tab_general());
-        generalProperties = new GeneralPropertiesAlertDefinitionForm(this.getLocatorId(), alertDefinition);
->>>>>>> 38f333ca
         generalPropertiesTab.setPane(generalProperties);
         generalPropertiesTab.addTabDeselectedHandler(new TabDeselectedHandler() {
 
@@ -147,30 +138,7 @@
         saveButton.addClickHandler(new ClickHandler() {
             @Override
             public void onClick(ClickEvent event) {
-<<<<<<< HEAD
-                if (generalProperties.validate()) {
-                    boolean resetMatching = isResetMatching();
-                    saveAlertDefinition();
-                    setAlertDefinition(getAlertDefinition()); // loads data into static fields
-                    makeViewOnly();
-
-                    alertDefView.commitAlertDefinition(getAlertDefinition(), resetMatching,
-                        new AsyncCallback<AlertDefinition>() {
-                            @Override
-                            public void onSuccess(AlertDefinition result) {
-                                setAlertDefinition(result);
-                            }
-
-                            @Override
-                            public void onFailure(Throwable caught) {
-                            }
-                        });
-                } else {
-                    tabSet.selectTab(generalPropertiesTab);
-                }
-=======
                 save();
->>>>>>> 38f333ca
             }
         });
 
