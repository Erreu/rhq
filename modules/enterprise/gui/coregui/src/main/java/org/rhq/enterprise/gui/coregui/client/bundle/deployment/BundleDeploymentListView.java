/*
 * RHQ Management Platform
 * Copyright (C) 2005-2010 Red Hat, Inc.
 * All rights reserved.
 *
 * This program is free software; you can redistribute it and/or modify
 * it under the terms of the GNU General Public License, version 2, as
 * published by the Free Software Foundation, and/or the GNU Lesser
 * General Public License, version 2.1, also as published by the Free
 * Software Foundation.
 *
 * This program is distributed in the hope that it will be useful,
 * but WITHOUT ANY WARRANTY; without even the implied warranty of
 * MERCHANTABILITY or FITNESS FOR A PARTICULAR PURPOSE. See the
 * GNU General Public License and the GNU Lesser General Public License
 * for more details.
 *
 * You should have received a copy of the GNU General Public License
 * and the GNU Lesser General Public License along with this program;
 * if not, write to the Free Software Foundation, Inc.,
 * 51 Franklin Street, Fifth Floor, Boston, MA 02110-1301, USA.
 */
package org.rhq.enterprise.gui.coregui.client.bundle.deployment;

import java.util.HashMap;

import com.smartgwt.client.data.Criteria;
import com.smartgwt.client.widgets.grid.CellFormatter;
import com.smartgwt.client.widgets.grid.ListGridField;
import com.smartgwt.client.widgets.grid.ListGridRecord;

import org.rhq.core.domain.bundle.BundleDeploymentStatus;
import org.rhq.enterprise.gui.coregui.client.components.table.Table;

/**
 * @author Greg Hinkle
 */
public class BundleDeploymentListView extends Table {

<<<<<<< HEAD
    public BundleDeploymentListView(String locatorId, Criteria criteria) {
        super(locatorId, "Bundle Deployments", criteria);
    }

    @Override
    protected void onInit() {
        super.onInit();
        setHeaderIcon("subsystems/bundle/BundleDeployment_24.png");
=======
    public BundleDeploymentListView(Criteria criteria) {
        super("Bundle Deployments", criteria);
        setDataSource(new BundleDeploymentDataSource());
        setHeaderIcon("subsystems/bundle/BundleDeployment_24.png");
    }


>>>>>>> 6221a8a5

    @Override
    protected void configureTable() {

        getListGrid().getField("id").setWidth("60");
        getListGrid().getField("name").setWidth("25%");
        getListGrid().getField("name").setCellFormatter(new CellFormatter() {
            public String format(Object o, ListGridRecord record, int i, int i1) {
                return "<a href=\"#Bundles/Bundle/" + record.getAttribute("bundleId") + "/deployments/"
                    + record.getAttribute("id") + "\">" + String.valueOf(o) + "</a>";
            }
        });

        getListGrid().getField("bundleVersionVersion").setWidth("80");
        getListGrid().getField("bundleVersionVersion").setCellFormatter(new CellFormatter() {
            public String format(Object o, ListGridRecord listGridRecord, int i, int i1) {
                return "<a href=\"#Bundles/Bundle/" + listGridRecord.getAttribute("bundleId") + "/versions/"
                    + listGridRecord.getAttribute("bundleVersionId") + "\">" + o + "</a>";
            }
        });

        getListGrid().getField("description").setWidth("25%");
        getListGrid().getField("deploymentTime").setWidth("20%");
        getListGrid().getField("status").setWidth("25%");
        ListGridField status = getListGrid().getField("status");
        HashMap<String, String> statusIcons = new HashMap<String, String>();
        statusIcons.put(BundleDeploymentStatus.IN_PROGRESS.name(), "subsystems/bundle/install-loader.gif");
        statusIcons.put(BundleDeploymentStatus.FAILURE.name(), "subsystems/bundle/Warning_11.png");
        statusIcons.put(BundleDeploymentStatus.MIXED.name(), "subsystems/bundle/Warning_11.png");
        statusIcons.put(BundleDeploymentStatus.WARN.name(), "subsystems/bundle/Warning_11.png");
        statusIcons.put(BundleDeploymentStatus.SUCCESS.name(), "subsystems/bundle/Ok_11.png");
        status.setValueIcons(statusIcons);
        status.setValueIconHeight(11);
        status.setWidth(80);

    }
}<|MERGE_RESOLUTION|>--- conflicted
+++ resolved
@@ -37,24 +37,11 @@
  */
 public class BundleDeploymentListView extends Table {
 
-<<<<<<< HEAD
     public BundleDeploymentListView(String locatorId, Criteria criteria) {
         super(locatorId, "Bundle Deployments", criteria);
-    }
-
-    @Override
-    protected void onInit() {
-        super.onInit();
-        setHeaderIcon("subsystems/bundle/BundleDeployment_24.png");
-=======
-    public BundleDeploymentListView(Criteria criteria) {
-        super("Bundle Deployments", criteria);
         setDataSource(new BundleDeploymentDataSource());
         setHeaderIcon("subsystems/bundle/BundleDeployment_24.png");
     }
-
-
->>>>>>> 6221a8a5
 
     @Override
     protected void configureTable() {
