--- conflicted
+++ resolved
@@ -26,40 +26,22 @@
 import com.smartgwt.client.widgets.grid.ListGridRecord;
 
 import org.rhq.enterprise.gui.coregui.client.components.table.Table;
-import org.rhq.enterprise.gui.coregui.client.util.selenium.LocatableVLayout;
 
 /**
  * @author Greg Hinkle
  */
-<<<<<<< HEAD
-public class GroupDefinitionListView extends LocatableVLayout {
+public class GroupDefinitionListView extends Table {
 
     public GroupDefinitionListView(String locatorId) {
-        super(locatorId);
-
-        setWidth100();
-        setHeight100();
-=======
-public class GroupDefinitionListView extends Table {
-
-    public GroupDefinitionListView() {
-        super("Group Definitions");
->>>>>>> 6221a8a5
+        super(locatorId, "Group Definitions");
 
         final GroupDefinitionDataSource datasource = new GroupDefinitionDataSource();
         setDataSource(datasource);
-
-
     }
 
-<<<<<<< HEAD
-        Table table = new Table(getLocatorId(), "Group Definitions");
-        table.setDataSource(datasource);
-=======
     @Override
     protected void configureTable() {
         super.configureTable();
->>>>>>> 6221a8a5
 
         getListGrid().setSelectionType(SelectionStyle.SIMPLE);
         getListGrid().setSelectionAppearance(SelectionAppearance.CHECKBOX);
