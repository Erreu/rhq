--- conflicted
+++ resolved
@@ -18,6 +18,15 @@
  */
 package org.rhq.enterprise.gui.coregui.client.inventory.resource;
 
+import static org.rhq.enterprise.gui.coregui.client.inventory.resource.ResourceDataSourceField.AVAILABILITY;
+import static org.rhq.enterprise.gui.coregui.client.inventory.resource.ResourceDataSourceField.CATEGORY;
+import static org.rhq.enterprise.gui.coregui.client.inventory.resource.ResourceDataSourceField.DESCRIPTION;
+import static org.rhq.enterprise.gui.coregui.client.inventory.resource.ResourceDataSourceField.NAME;
+import static org.rhq.enterprise.gui.coregui.client.inventory.resource.ResourceDataSourceField.PLUGIN;
+import static org.rhq.enterprise.gui.coregui.client.inventory.resource.ResourceDataSourceField.TYPE;
+
+import java.util.List;
+
 import com.google.gwt.core.client.JavaScriptObject;
 import com.google.gwt.user.client.rpc.AsyncCallback;
 import com.smartgwt.client.data.DSRequest;
@@ -28,6 +37,7 @@
 import com.smartgwt.client.data.fields.DataSourceTextField;
 import com.smartgwt.client.rpc.RPCResponse;
 import com.smartgwt.client.widgets.grid.ListGridRecord;
+
 import org.rhq.core.domain.criteria.ResourceCriteria;
 import org.rhq.core.domain.measurement.AvailabilityType;
 import org.rhq.core.domain.resource.Resource;
@@ -40,15 +50,6 @@
 import org.rhq.enterprise.gui.coregui.client.util.RPCDataSource;
 import org.rhq.enterprise.gui.coregui.client.util.message.Message;
 
-import java.util.List;
-
-import static org.rhq.enterprise.gui.coregui.client.inventory.resource.ResourceDataSourceField.AVAILABILITY;
-import static org.rhq.enterprise.gui.coregui.client.inventory.resource.ResourceDataSourceField.CATEGORY;
-import static org.rhq.enterprise.gui.coregui.client.inventory.resource.ResourceDataSourceField.DESCRIPTION;
-import static org.rhq.enterprise.gui.coregui.client.inventory.resource.ResourceDataSourceField.NAME;
-import static org.rhq.enterprise.gui.coregui.client.inventory.resource.ResourceDataSourceField.PLUGIN;
-import static org.rhq.enterprise.gui.coregui.client.inventory.resource.ResourceDataSourceField.TYPE;
-
 /**
  * @author Greg Hinkle
  */
@@ -70,16 +71,16 @@
         DataSourceTextField nameDataField = new DataSourceTextField(NAME.propertyName(), NAME.title(), 200);
         nameDataField.setCanEdit(false);
 
-        DataSourceTextField descriptionDataField = new DataSourceTextField(DESCRIPTION.propertyName(),
-            DESCRIPTION.title());
+        DataSourceTextField descriptionDataField = new DataSourceTextField(DESCRIPTION.propertyName(), DESCRIPTION
+            .title());
         descriptionDataField.setCanEdit(false);
 
         DataSourceTextField typeNameDataField = new DataSourceTextField(TYPE.propertyName(), TYPE.title());
         DataSourceTextField pluginNameDataField = new DataSourceTextField(PLUGIN.propertyName(), PLUGIN.title());
         DataSourceTextField categoryDataField = new DataSourceTextField(CATEGORY.propertyName(), CATEGORY.title());
 
-        DataSourceImageField availabilityDataField = new DataSourceImageField(AVAILABILITY.propertyName(),
-            AVAILABILITY.title(), 20);
+        DataSourceImageField availabilityDataField = new DataSourceImageField(AVAILABILITY.propertyName(), AVAILABILITY
+            .title(), 20);
 
         availabilityDataField.setCanEdit(false);
 
@@ -105,13 +106,12 @@
                 "parentId")));
         }
 
-<<<<<<< HEAD
         if (request.getCriteria().getValues().get("id") != null) {
             criteria.addFilterId(request.getCriteria().getAttributeAsInt("id"));
         }
 
         if (request.getCriteria().getValues().get("resourceIds") != null) {
-            int[] ids = request.getCriteria().getAttributeAsIntArray("resourceIds");            
+            int[] ids = request.getCriteria().getAttributeAsIntArray("resourceIds");
             Integer[] oids = new Integer[ids.length];
             for (int i = 0; i < ids.length; i++) {
                 oids[i] = ids[i++];
@@ -119,12 +119,8 @@
             criteria.addFilterIds(oids);
         }
 
-        if (request.getCriteria().getValues().get("name") != null) {
-            criteria.addFilterName((String) request.getCriteria().getValues().get("name"));
-=======
         if (request.getCriteria().getValues().get(NAME.propertyName()) != null) {
             criteria.addFilterName((String) request.getCriteria().getValues().get(NAME.propertyName()));
->>>>>>> 726f1fff
         }
 
         if (request.getCriteria().getValues().get(CATEGORY.propertyName()) != null) {
@@ -138,9 +134,8 @@
         }
 
         if (request.getCriteria().getValues().get(TYPE.propertyName()) != null) {
-            criteria
-                .addFilterResourceTypeId(Integer.parseInt(((String) request.getCriteria().getValues().get(
-                    TYPE.propertyName()))));
+            criteria.addFilterResourceTypeId(Integer.parseInt(((String) request.getCriteria().getValues().get(
+                TYPE.propertyName()))));
         }
 
         if (request.getCriteria().getValues().get(PLUGIN.propertyName()) != null) {
