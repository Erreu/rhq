--- conflicted
+++ resolved
@@ -75,13 +75,8 @@
         this.destination = bundleDestination;
         this.bundle = bundleDestination.getBundle();
 
-<<<<<<< HEAD
-        addMember(new HeaderLabel("<img src=\"" + Canvas.getImgURL("subsystems/bundle/BundleDeployment_24.png")
+        addMember(new HeaderLabel("<img src=\"" + Canvas.getImgURL("subsystems/bundle/BundleDestination_24.png")
             + "\"/> " + destination.getName()));
-=======
-        addMember(new HeaderLabel("<img src=\"" + Canvas.getImgURL("subsystems/bundle/BundleDestination_24.png")
-                + "\"/> " + destination.getName()));
->>>>>>> b9ba2deb
 
         DynamicForm form = new DynamicForm();
         form.setNumCols(4);
