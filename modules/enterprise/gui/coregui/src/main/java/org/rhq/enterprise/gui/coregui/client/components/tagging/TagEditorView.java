/*
 * RHQ Management Platform
 * Copyright (C) 2005-2010 Red Hat, Inc.
 * All rights reserved.
 *
 * This program is free software; you can redistribute it and/or modify
 * it under the terms of the GNU General Public License, version 2, as
 * published by the Free Software Foundation, and/or the GNU Lesser
 * General Public License, version 2.1, also as published by the Free
 * Software Foundation.
 *
 * This program is distributed in the hope that it will be useful,
 * but WITHOUT ANY WARRANTY; without even the implied warranty of
 * MERCHANTABILITY or FITNESS FOR A PARTICULAR PURPOSE. See the
 * GNU General Public License and the GNU Lesser General Public License
 * for more details.
 *
 * You should have received a copy of the GNU General Public License
 * and the GNU Lesser General Public License along with this program;
 * if not, write to the Free Software Foundation, Inc.,
 * 51 Franklin Street, Fifth Floor, Boston, MA 02110-1301, USA.
 */
package org.rhq.enterprise.gui.coregui.client.components.tagging;

import java.util.HashMap;
import java.util.LinkedHashSet;
import java.util.Map;
import java.util.Set;

import com.google.gwt.event.dom.client.KeyCodes;
import com.google.gwt.user.client.rpc.AsyncCallback;
import com.smartgwt.client.types.TextMatchStyle;
import com.smartgwt.client.widgets.Canvas;
import com.smartgwt.client.widgets.HTMLFlow;
import com.smartgwt.client.widgets.Img;
import com.smartgwt.client.widgets.events.ClickEvent;
import com.smartgwt.client.widgets.events.ClickHandler;
import com.smartgwt.client.widgets.events.MouseOutEvent;
import com.smartgwt.client.widgets.events.MouseOutHandler;
import com.smartgwt.client.widgets.events.MouseOverEvent;
import com.smartgwt.client.widgets.events.MouseOverHandler;
import com.smartgwt.client.widgets.form.fields.ComboBoxItem;
import com.smartgwt.client.widgets.form.fields.events.KeyPressEvent;
import com.smartgwt.client.widgets.form.fields.events.KeyPressHandler;
import com.smartgwt.client.widgets.layout.Layout;
import com.smartgwt.client.widgets.layout.LayoutSpacer;

import org.rhq.core.domain.criteria.TagCriteria;
import org.rhq.core.domain.tagging.Tag;
import org.rhq.core.domain.util.PageList;
import org.rhq.core.domain.util.PageOrdering;
import org.rhq.enterprise.gui.coregui.client.CoreGUI;
import org.rhq.enterprise.gui.coregui.client.LinkManager;
import org.rhq.enterprise.gui.coregui.client.gwt.GWTServiceLookup;
import org.rhq.enterprise.gui.coregui.client.util.selenium.Locatable;
import org.rhq.enterprise.gui.coregui.client.util.selenium.LocatableDialog;
import org.rhq.enterprise.gui.coregui.client.util.selenium.LocatableDynamicForm;
import org.rhq.enterprise.gui.coregui.client.util.selenium.LocatableHLayout;
import org.rhq.enterprise.gui.coregui.client.util.selenium.LocatableImg;
import org.rhq.enterprise.gui.coregui.client.util.selenium.LocatableLayout;
import org.rhq.enterprise.gui.coregui.client.util.selenium.LocatableVLayout;

/**
 * @author Greg Hinkle
 */
public class TagEditorView extends LocatableLayout {

    private LinkedHashSet<Tag> tags = new LinkedHashSet<Tag>();

    private boolean editing = false;
    private boolean readOnly;
    private TagsChangedCallback callback;

    private boolean vertical = false;
    private boolean alwaysEdit = false;

    public TagEditorView(String locatorId, Set<Tag> tags, boolean readOnly, TagsChangedCallback callback) {
        super(locatorId);

        if (tags != null) {
            this.tags.addAll(tags);
        }
        this.readOnly = readOnly;
        this.callback = callback;
    }

    public LinkedHashSet<Tag> getTags() {
        return tags;
    }

    public void setTags(LinkedHashSet<Tag> tags) {
        this.tags = tags;
        setup();
    }

    public void setVertical(boolean vertical) {
        this.vertical = vertical;
    }

    public void setAlwaysEdit(boolean alwaysEdit) {
        this.alwaysEdit = alwaysEdit;
        this.editing = true;
    }

    @Override
    protected void onDraw() {
        super.onDraw();

        setup();
    }

    private void setup() {
        for (Canvas child : getMembers()) {
            child.destroy();
        }

        Layout layout = vertical ? new LocatableVLayout(getLocatorId()) : new LocatableHLayout(getLocatorId());
        if (!vertical)
            layout.setMembersMargin(8);

        HTMLFlow title = new HTMLFlow("<b>Tags:</b>");
        title.setAutoWidth();
        layout.addMember(title);

        for (final Tag tag : tags) {
            LocatableHLayout tagLayout = new LocatableHLayout(((Locatable) layout).extendLocatorId(tag.getName()));
            tagLayout.setHeight(18);
            //tagLayout.set

<<<<<<< HEAD
            HTMLFlow tagString = new HTMLFlow("<a href=\"#Tag/" + tag.toString() + "\">" + tag.toString() + "</a>");
=======
            HTMLFlow tagString = new HTMLFlow(
                    "<a href=\"" + LinkManager.getTagLink(tag.toString()) + "\">" +
                            tag.toString() + "</a>");
>>>>>>> 6221a8a5
            tagString.setAutoWidth();

            tagLayout.addMember(tagString);

            if (!readOnly) {
                final LayoutSpacer spacer = new LayoutSpacer();
                spacer.setHeight(16);
                spacer.setWidth(16);

                final Img remove = new LocatableImg(tagLayout.getLocatorId(), "[skin]/images/actions/remove.png", 16,
                    16);
                remove.setTooltip("Click to remove this tag");
                remove.addClickHandler(new ClickHandler() {
                    public void onClick(ClickEvent clickEvent) {
                        tags.remove(tag);
                        save();
                    }
                });
                tagLayout.addMember(remove);
                tagLayout.addMember(spacer);
                remove.hide();

                tagLayout.addMouseOverHandler(new MouseOverHandler() {
                    public void onMouseOver(MouseOverEvent mouseOverEvent) {
                        remove.show();
                        spacer.hide();
                    }
                });
                tagLayout.addMouseOutHandler(new MouseOutHandler() {
                    public void onMouseOut(MouseOutEvent mouseOutEvent) {
                        spacer.show();
                        remove.hide();
                    }
                });
            }

            tagLayout.setHeight(16);
            layout.addMember(tagLayout);
        }

        if (!readOnly) {
            final Img modeImg = new LocatableImg(((Locatable) layout).getLocatorId(), "[skin]/images/actions/add.png",
                16, 16);

            modeImg.setTooltip("Click to edit tags");
            modeImg.addClickHandler(new ClickHandler() {
                public void onClick(ClickEvent clickEvent) {

                    showTagInput(modeImg.getAbsoluteLeft(), modeImg.getAbsoluteTop());
                }
            });
            layout.addMember(modeImg);
        }

        layout.setAutoWidth();
        addMember(layout);

        markForRedraw();
    }

    private void showTagInput(int left, int top) {
        final LocatableDialog dialog = new LocatableDialog(getLocatorId());
        final LocatableDynamicForm form = new LocatableDynamicForm(dialog.getLocatorId());
        final ComboBoxItem tagInput = new ComboBoxItem("tag");

        tagInput.setShowTitle(false);
        tagInput.setHideEmptyPickList(true);
        //            tagInput.setOptionDataSource(new TaggingDataSource());
        TagCriteria criteria = new TagCriteria();
        criteria.addSortNamespace(PageOrdering.ASC);
        criteria.addSortSemantic(PageOrdering.ASC);
        criteria.addSortName(PageOrdering.ASC);
        GWTServiceLookup.getTagService().findTagsByCriteria(criteria, new AsyncCallback<PageList<Tag>>() {
            public void onFailure(Throwable caught) {
                CoreGUI.getErrorHandler().handleError("Failed to load tags", caught);
            }

            public void onSuccess(PageList<Tag> result) {
                String[] values = new String[result.size()];
                int i = 0;
                for (Tag tag : result) {
                    values[i++] = tag.toString();
                }
                tagInput.setValueMap(values);
            }
        });

        tagInput.setValueField("tag");
        tagInput.setDisplayField("tag");
        tagInput.setType("comboBox");
        tagInput.setTextMatchStyle(TextMatchStyle.SUBSTRING);
        tagInput
            .setTooltip("Enter a tag in the format \"(namespace:)(semantic=)tagname\" (e.g. it:env=QA, or owner=John)");
        /*tagInput.addBlurHandler(new BlurHandler() {
            public void onBlur(BlurEvent blurEvent) {
                String tag = form.getValueAsString("tag");
                if (tag != null) {
                    Tag newTag = new Tag(tag);
                    tags.add(newTag);
                    save();
        //                        TagEditorView.this.setup();
                }
            }
        });*/
        tagInput.addKeyPressHandler(new KeyPressHandler() {
            public void onKeyPress(KeyPressEvent event) {
                if ((event.getCharacterValue() != null) && (event.getCharacterValue() == KeyCodes.KEY_ENTER)) {
                    String tag = form.getValueAsString("tag");
                    if (tag != null) {
                        Tag newTag = new Tag(tag);
                        tags.add(newTag);
                        save();
                        dialog.destroy();
                        //                            TagEditorView.this.setup();
                    }
                }
            }
        });

        form.setFields(tagInput);

        dialog.setIsModal(true);
        dialog.setShowHeader(false);
        dialog.setShowEdges(false);
        dialog.setEdgeSize(10);
        dialog.setWidth(200);
        dialog.setHeight(30);

        dialog.setShowToolbar(false);

        Map bodyDefaults = new HashMap();
        bodyDefaults.put("layoutLeftMargin", 5);
        bodyDefaults.put("membersMargin", 10);
        dialog.setBodyDefaults(bodyDefaults);

        dialog.addItem(form);

        dialog.setDismissOnEscape(true);
        dialog.setDismissOnOutsideClick(true);

        dialog.show();
        dialog.moveTo(left - 8, top - 4);
        tagInput.focusInItem();
    }

    private void save() {
        this.callback.tagsChanged(tags);
        TagEditorView.this.setup();
    }
}<|MERGE_RESOLUTION|>--- conflicted
+++ resolved
@@ -127,13 +127,8 @@
             tagLayout.setHeight(18);
             //tagLayout.set
 
-<<<<<<< HEAD
-            HTMLFlow tagString = new HTMLFlow("<a href=\"#Tag/" + tag.toString() + "\">" + tag.toString() + "</a>");
-=======
-            HTMLFlow tagString = new HTMLFlow(
-                    "<a href=\"" + LinkManager.getTagLink(tag.toString()) + "\">" +
-                            tag.toString() + "</a>");
->>>>>>> 6221a8a5
+            HTMLFlow tagString = new HTMLFlow("<a href=\"" + LinkManager.getTagLink(tag.toString()) + "\">"
+                + tag.toString() + "</a>");
             tagString.setAutoWidth();
 
             tagLayout.addMember(tagString);
