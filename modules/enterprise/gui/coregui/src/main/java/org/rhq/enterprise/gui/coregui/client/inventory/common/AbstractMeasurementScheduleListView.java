--- conflicted
+++ resolved
@@ -69,12 +69,8 @@
         intervalField.setCellFormatter(new MillisecondsCellFormatter());
         intervalField.setWidth("25%");
 
-<<<<<<< HEAD
+        // Add action buttons and widgets.
         addTableAction(extendLocatorId("Enable"), "Enable", Table.SelectionEnablement.ANY, null, new TableAction() {
-=======
-        // Add action buttons and widgets.
-        addTableAction("Enable", Table.SelectionEnablement.ANY, null, new TableAction() {
->>>>>>> cb6fd0c4
             public void executeAction(ListGridRecord[] selection) {
                 getDataSource().enableSchedules(AbstractMeasurementScheduleListView.this);
             }
