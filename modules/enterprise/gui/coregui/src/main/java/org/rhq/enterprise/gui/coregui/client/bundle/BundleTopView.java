/*
 * RHQ Management Platform
 * Copyright (C) 2005-2010 Red Hat, Inc.
 * All rights reserved.
 *
 * This program is free software; you can redistribute it and/or modify
 * it under the terms of the GNU General Public License as published by
 * the Free Software Foundation version 2 of the License.
 *
 * This program is distributed in the hope that it will be useful,
 * but WITHOUT ANY WARRANTY; without even the implied warranty of
 * MERCHANTABILITY or FITNESS FOR A PARTICULAR PURPOSE. See the
 * GNU General Public License for more details.
 *
 * You should have received a copy of the GNU General Public License
 * along with this program; if not, write to the Free Software
 * Foundation, Inc., 675 Mass Ave, Cambridge, MA 02139, USA.
 */
package org.rhq.enterprise.gui.coregui.client.bundle;

import com.smartgwt.client.types.VisibilityMode;
import com.smartgwt.client.widgets.IButton;
import com.smartgwt.client.widgets.events.ClickEvent;
import com.smartgwt.client.widgets.events.ClickHandler;
import com.smartgwt.client.widgets.layout.HLayout;
import com.smartgwt.client.widgets.layout.SectionStack;
import com.smartgwt.client.widgets.layout.SectionStackSection;

<<<<<<< HEAD
import org.rhq.enterprise.gui.coregui.client.bundle.deploy.BundleDeployWizard;
=======
import org.rhq.enterprise.gui.coregui.client.bundle.create.BundleCreationWizard;
import org.rhq.enterprise.gui.coregui.client.bundle.list.BundlesListView;
>>>>>>> fc2db3fb

/**
 * @author Greg Hinkle
 */
public class BundleTopView extends HLayout {


    public BundleTopView() {
        setWidth100();
        setHeight100();
    }

    @Override
    protected void onDraw() {
        super.onDraw();

<<<<<<< HEAD
        IButton addBundleButton = new IButton("New Bundle");
        addBundleButton.addClickHandler(new ClickHandler() {
            public void onClick(ClickEvent clickEvent) {
                new BundleDeployWizard().startBundleWizard();
            }
        });

        IButton addDeploymentButton = new IButton("New Deployment");
        addDeploymentButton.addClickHandler(new ClickHandler() {
            public void onClick(ClickEvent clickEvent) {
                new BundleDeployWizard().startBundleWizard();
            }
        });

        addMember(addBundleButton);
        addMember(addDeploymentButton);
=======
        SectionStack sectionStack = new SectionStack();
        sectionStack.setShowResizeBar(true);
        sectionStack.setVisibilityMode(VisibilityMode.MULTIPLE);
        sectionStack.setWidth(250);
        sectionStack.setHeight100();

        sectionStack.addSection(new SectionStackSection("Bundles"));

        addMember(sectionStack);

        addMember(new BundlesListView());
>>>>>>> fc2db3fb
    }
}<|MERGE_RESOLUTION|>--- conflicted
+++ resolved
@@ -26,12 +26,8 @@
 import com.smartgwt.client.widgets.layout.SectionStack;
 import com.smartgwt.client.widgets.layout.SectionStackSection;
 
-<<<<<<< HEAD
-import org.rhq.enterprise.gui.coregui.client.bundle.deploy.BundleDeployWizard;
-=======
 import org.rhq.enterprise.gui.coregui.client.bundle.create.BundleCreationWizard;
 import org.rhq.enterprise.gui.coregui.client.bundle.list.BundlesListView;
->>>>>>> fc2db3fb
 
 /**
  * @author Greg Hinkle
@@ -48,24 +44,6 @@
     protected void onDraw() {
         super.onDraw();
 
-<<<<<<< HEAD
-        IButton addBundleButton = new IButton("New Bundle");
-        addBundleButton.addClickHandler(new ClickHandler() {
-            public void onClick(ClickEvent clickEvent) {
-                new BundleDeployWizard().startBundleWizard();
-            }
-        });
-
-        IButton addDeploymentButton = new IButton("New Deployment");
-        addDeploymentButton.addClickHandler(new ClickHandler() {
-            public void onClick(ClickEvent clickEvent) {
-                new BundleDeployWizard().startBundleWizard();
-            }
-        });
-
-        addMember(addBundleButton);
-        addMember(addDeploymentButton);
-=======
         SectionStack sectionStack = new SectionStack();
         sectionStack.setShowResizeBar(true);
         sectionStack.setVisibilityMode(VisibilityMode.MULTIPLE);
@@ -77,6 +55,5 @@
         addMember(sectionStack);
 
         addMember(new BundlesListView());
->>>>>>> fc2db3fb
     }
 }