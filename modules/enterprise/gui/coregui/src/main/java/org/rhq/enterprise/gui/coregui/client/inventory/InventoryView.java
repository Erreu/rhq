--- conflicted
+++ resolved
@@ -18,9 +18,15 @@
  */
 package org.rhq.enterprise.gui.coregui.client.inventory;
 
+import java.util.ArrayList;
+import java.util.EnumSet;
+import java.util.List;
+import java.util.Set;
+
 import com.smartgwt.client.data.Criteria;
 import com.smartgwt.client.widgets.Canvas;
 import com.smartgwt.client.widgets.Label;
+
 import org.rhq.core.domain.authz.Permission;
 import org.rhq.core.domain.measurement.AvailabilityType;
 import org.rhq.core.domain.resource.ResourceCategory;
@@ -30,7 +36,11 @@
 import org.rhq.enterprise.gui.coregui.client.PermissionsLoadedListener;
 import org.rhq.enterprise.gui.coregui.client.PermissionsLoader;
 import org.rhq.enterprise.gui.coregui.client.components.TitleBar;
-import org.rhq.enterprise.gui.coregui.client.components.view.*;
+import org.rhq.enterprise.gui.coregui.client.components.view.AbstractSectionedLeftNavigationView;
+import org.rhq.enterprise.gui.coregui.client.components.view.NavigationItem;
+import org.rhq.enterprise.gui.coregui.client.components.view.NavigationSection;
+import org.rhq.enterprise.gui.coregui.client.components.view.ViewFactory;
+import org.rhq.enterprise.gui.coregui.client.components.view.ViewName;
 import org.rhq.enterprise.gui.coregui.client.inventory.groups.ResourceGroupDataSourceField;
 import org.rhq.enterprise.gui.coregui.client.inventory.groups.ResourceGroupListView;
 import org.rhq.enterprise.gui.coregui.client.inventory.groups.definitions.GroupDefinitionListView;
@@ -39,11 +49,6 @@
 import org.rhq.enterprise.gui.coregui.client.inventory.resource.discovery.ResourceAutodiscoveryView;
 import org.rhq.enterprise.gui.coregui.client.util.selenium.LocatableVLayout;
 
-import java.util.ArrayList;
-import java.util.EnumSet;
-import java.util.List;
-import java.util.Set;
-
 /**
  * The Inventory top-level view.
  *
@@ -57,49 +62,29 @@
     // view IDs for Resources section
     private static final ViewName RESOURCES_SECTION_VIEW_ID = new ViewName("Resources", MSG.common_title_resources());
 
-<<<<<<< HEAD
-    private static final ViewName PAGE_AUTODISCOVERY_QUEUE = new ViewName("AutodiscoveryQueue",
-        MSG.view_inventory_adq());
-    private static final ViewName PAGE_ALL_RESOURCES = new ViewName("AllResources", MSG.view_inventory_allResources());
-    private static final ViewName PAGE_PLATFORMS = new ViewName("Platforms", MSG.view_inventory_platforms());
-    private static final ViewName PAGE_SERVERS = new ViewName("Servers", MSG.view_inventory_servers());
-    private static final ViewName PAGE_SERVICES = new ViewName("Services", MSG.view_inventory_services());
+    private static final ViewName PAGE_ALL_RESOURCES = new ViewName("AllResources", MSG.view_inventory_allResources(),
+        IconEnum.ALL_RESOURCES);
+    private static final ViewName PAGE_PLATFORMS = new ViewName("Platforms", MSG.view_inventory_platforms(),
+        IconEnum.PLATFORMS);
+    private static final ViewName PAGE_SERVERS = new ViewName("Servers", MSG.view_inventory_servers(), IconEnum.SERVERS);
+    private static final ViewName PAGE_SERVICES = new ViewName("Services", MSG.view_inventory_services(),
+        IconEnum.SERVICES);
     private static final ViewName PAGE_UNAVAIL_SERVERS = new ViewName("UnavailableServers",
-        MSG.view_inventory_unavailableServers());
-=======
-
-    private static final ViewName PAGE_ALL_RESOURCES = new ViewName("AllResources", MSG.view_inventory_allResources(),
-            IconEnum.ALL_RESOURCES);
-    private static final ViewName PAGE_PLATFORMS = new ViewName("Platforms", MSG.view_inventory_platforms(), IconEnum.PLATFORMS);
-    private static final ViewName PAGE_SERVERS = new ViewName("Servers", MSG.view_inventory_servers(), IconEnum.SERVERS);
-    private static final ViewName PAGE_SERVICES = new ViewName("Services", MSG.view_inventory_services(), IconEnum.SERVICES);
-    private static final ViewName PAGE_UNAVAIL_SERVERS = new ViewName("UnavailableServers", MSG
-        .view_inventory_unavailableServers(), IconEnum.UNAVAILABLE_SERVERS);
->>>>>>> 09104656
+        MSG.view_inventory_unavailableServers(), IconEnum.UNAVAILABLE_SERVERS);
 
     // view IDs for Groups section
     private static final ViewName GROUPS_SECTION_VIEW_ID = new ViewName("Groups", MSG.view_inventory_groups());
 
-<<<<<<< HEAD
     private static final ViewName PAGE_DYNAGROUP_DEFINITIONS = new ViewName("DynagroupDefinitions",
-        MSG.view_inventory_dynagroupDefs());
-    private static final ViewName PAGE_ALL_GROUPS = new ViewName("AllGroups", MSG.view_inventory_allGroups());
+        MSG.view_inventory_dynagroupDefs(), IconEnum.DYNAGROUPS);
+    private static final ViewName PAGE_ALL_GROUPS = new ViewName("AllGroups", MSG.view_inventory_allGroups(),
+        IconEnum.ALL_GROUPS);
     private static final ViewName PAGE_COMPATIBLE_GROUPS = new ViewName("CompatibleGroups",
-        MSG.common_title_compatibleGroups());
-    private static final ViewName PAGE_MIXED_GROUPS = new ViewName("MixedGroups", MSG.common_title_mixedGroups());
+        MSG.common_title_compatibleGroups(), IconEnum.COMPATIBLE_GROUPS);
+    private static final ViewName PAGE_MIXED_GROUPS = new ViewName("MixedGroups", MSG.common_title_mixedGroups(),
+        IconEnum.MIXED_GROUPS);
     private static final ViewName PAGE_PROBLEM_GROUPS = new ViewName("ProblemGroups",
-        MSG.view_inventory_problemGroups());
-=======
-    private static final ViewName PAGE_DYNAGROUP_DEFINITIONS = new ViewName("DynagroupDefinitions", MSG
-        .view_inventory_dynagroupDefs(), IconEnum.DYNAGROUPS);
-    private static final ViewName PAGE_ALL_GROUPS = new ViewName("AllGroups", MSG.view_inventory_allGroups(), IconEnum.ALL_GROUPS);
-    private static final ViewName PAGE_COMPATIBLE_GROUPS = new ViewName("CompatibleGroups", MSG.common_title_compatibleGroups(),
-            IconEnum.COMPATIBLE_GROUPS);
-    private static final ViewName PAGE_MIXED_GROUPS = new ViewName("MixedGroups", MSG.common_title_mixedGroups(),
-            IconEnum.MIXED_GROUPS);
-    private static final ViewName PAGE_PROBLEM_GROUPS = new ViewName("ProblemGroups", MSG.view_inventory_problemGroups(),
-            IconEnum.PROBLEM_GROUPS);
->>>>>>> 09104656
+        MSG.view_inventory_problemGroups(), IconEnum.PROBLEM_GROUPS);
 
     private Set<Permission> globalPermissions;
 
@@ -147,141 +132,67 @@
         return sections;
     }
 
-
-    private ResourceSearchView createResourceSearchView(ViewName viewName, Criteria initialCriteria){
-        return new ResourceSearchView(extendLocatorId(viewName.getName()),
-                initialCriteria, viewName.getTitle(),
-                viewName.getIcon().getIcon24x24Path());
-    }
-
+    private ResourceSearchView createResourceSearchView(ViewName viewName, Criteria initialCriteria) {
+        return new ResourceSearchView(extendLocatorId(viewName.getName()), initialCriteria, viewName.getTitle(),
+            viewName.getIcon().getIcon24x24Path());
+    }
 
     private NavigationSection buildResourcesSection() {
         NavigationItem autodiscoveryQueueItem = new NavigationItem(ResourceAutodiscoveryView.VIEW_ID,
-             new ViewFactory() {
+            new ViewFactory() {
                 public Canvas createView() {
-                    return decorateWithTitleBar(ResourceAutodiscoveryView.VIEW_ID,
-                        new ResourceAutodiscoveryView(extendLocatorId(ResourceAutodiscoveryView.VIEW_ID.getName())));
+                    return decorateWithTitleBar(ResourceAutodiscoveryView.VIEW_ID, new ResourceAutodiscoveryView(
+                        extendLocatorId(ResourceAutodiscoveryView.VIEW_ID.getName())));
                 }
             }, this.globalPermissions.contains(Permission.MANAGE_INVENTORY));
         autodiscoveryQueueItem.setRefreshRequired(true);
-<<<<<<< HEAD
-
-        NavigationItem allResourcesItem = new NavigationItem(PAGE_ALL_RESOURCES, "resources/all_resources.png",
-            new ViewFactory() {
-                public Canvas createView() {
-                    return new ResourceSearchView(extendLocatorId(PAGE_ALL_RESOURCES.getName()), null,
-                        PAGE_ALL_RESOURCES.getTitle(), ImageManager.getResourceLargeIcon(ResourceCategory.PLATFORM,
-                            AvailabilityType.UP), ImageManager.getResourceLargeIcon(ResourceCategory.SERVER,
-                            AvailabilityType.UP), ImageManager.getResourceLargeIcon(ResourceCategory.SERVICE,
-                            AvailabilityType.UP));
-                }
-            });
-
-        NavigationItem platformsItem = new NavigationItem(PAGE_PLATFORMS, ImageManager.getResourceIcon(
-            ResourceCategory.PLATFORM, AvailabilityType.UP), new ViewFactory() {
+
+        NavigationItem allResourcesItem = new NavigationItem(PAGE_ALL_RESOURCES, new ViewFactory() {
+            public Canvas createView() {
+                return decorateWithTitleBar(
+                    PAGE_ALL_RESOURCES,
+                    new ResourceSearchView(extendLocatorId(PAGE_ALL_RESOURCES.getName()), null, PAGE_ALL_RESOURCES
+                        .getTitle(), ImageManager.getResourceLargeIcon(ResourceCategory.PLATFORM), ImageManager
+                        .getResourceLargeIcon(ResourceCategory.SERVER), ImageManager
+                        .getResourceLargeIcon(ResourceCategory.SERVICE)));
+            }
+        });
+
+        NavigationItem platformsItem = new NavigationItem(PAGE_PLATFORMS, new ViewFactory() {
             public Canvas createView() {
                 Criteria initialCriteria = new Criteria(ResourceDataSourceField.CATEGORY.propertyName(),
                     ResourceCategory.PLATFORM.name());
-                ResourceSearchView view = new ResourceSearchView(extendLocatorId(PAGE_PLATFORMS.getName()),
-                    initialCriteria, PAGE_PLATFORMS.getTitle(), ImageManager.getResourceLargeIcon(
-                        ResourceCategory.PLATFORM, AvailabilityType.UP));
-                //view.setInitialSearchBarSearchText("category=" + ResourceCategory.PLATFORM.name().toLowerCase());
-                return view;
-            }
-        });
-
-        NavigationItem serversItem = new NavigationItem(PAGE_SERVERS, ImageManager.getResourceIcon(
-            ResourceCategory.SERVER, AvailabilityType.UP), new ViewFactory() {
+                return decorateWithTitleBar(PAGE_PLATFORMS, createResourceSearchView(PAGE_PLATFORMS, initialCriteria));
+
+            }
+        });
+
+        NavigationItem serversItem = new NavigationItem(PAGE_SERVERS, new ViewFactory() {
             public Canvas createView() {
                 Criteria initialCriteria = new Criteria(ResourceDataSourceField.CATEGORY.propertyName(),
-                    ResourceCategory.SERVER.name());
-                ResourceSearchView view = new ResourceSearchView(extendLocatorId(PAGE_SERVERS.getName()),
-                    initialCriteria, PAGE_SERVERS.getTitle(), ImageManager.getResourceLargeIcon(
-                        ResourceCategory.SERVER, AvailabilityType.UP));
-                //view.setInitialSearchBarSearchText("category=" + ResourceCategory.SERVER.name().toLowerCase());
-                return view;
-            }
-        });
-
-        NavigationItem servicesItem = new NavigationItem(PAGE_SERVICES, ImageManager.getResourceIcon(
-            ResourceCategory.SERVICE, AvailabilityType.UP), new ViewFactory() {
-            public Canvas createView() {
+                    ResourceCategory.PLATFORM.name());
+                return decorateWithTitleBar(PAGE_SERVERS, createResourceSearchView(PAGE_SERVERS, initialCriteria));
+            }
+        });
+
+        NavigationItem servicesItem = new NavigationItem(PAGE_SERVICES, new ViewFactory() {
+            public Canvas createView() {
+
                 Criteria initialCriteria = new Criteria(ResourceDataSourceField.CATEGORY.propertyName(),
                     ResourceCategory.SERVICE.name());
-                ResourceSearchView view = new ResourceSearchView(extendLocatorId(PAGE_SERVICES.getName()),
-                    initialCriteria, PAGE_SERVICES.getTitle(), ImageManager.getResourceLargeIcon(
-                        ResourceCategory.SERVICE, AvailabilityType.UP));
-                //view.setInitialSearchBarSearchText("category=" + ResourceCategory.SERVICE.name().toLowerCase());
-                return view;
-            }
-        });
-
-        NavigationItem downServersItem = new NavigationItem(PAGE_UNAVAIL_SERVERS, ImageManager.getResourceIcon(
-            ResourceCategory.SERVER, AvailabilityType.DOWN), new ViewFactory() {
+                return decorateWithTitleBar(PAGE_SERVICES, createResourceSearchView(PAGE_SERVICES, initialCriteria));
+            }
+        });
+
+        NavigationItem downServersItem = new NavigationItem(PAGE_UNAVAIL_SERVERS, new ViewFactory() {
             public Canvas createView() {
                 Criteria initialCriteria = new Criteria(ResourceDataSourceField.AVAILABILITY.propertyName(),
                     AvailabilityType.DOWN.name());
                 initialCriteria.addCriteria(ResourceDataSourceField.CATEGORY.propertyName(),
                     ResourceCategory.SERVER.name());
-                ResourceSearchView view = new ResourceSearchView(extendLocatorId(PAGE_UNAVAIL_SERVERS.getName()),
-                    initialCriteria, MSG.view_inventory_unavailableServers(), ImageManager.getResourceLargeIcon(
-                        ResourceCategory.SERVER, AvailabilityType.DOWN));
-                //view.setInitialSearchBarSearchText("category=" + ResourceCategory.SERVER.name().toLowerCase()
-                //    + " availability=" + AvailabilityType.DOWN.name().toLowerCase());
-                return view;
-=======
-        
-        
-       
-        NavigationItem allResourcesItem = new NavigationItem(PAGE_ALL_RESOURCES,  new ViewFactory() {
-            public Canvas createView() {
-                return decorateWithTitleBar(PAGE_ALL_RESOURCES,
-                new ResourceSearchView(extendLocatorId(PAGE_ALL_RESOURCES.getName()), null,
-                        PAGE_ALL_RESOURCES.getTitle(),
-                        ImageManager.getResourceLargeIcon(ResourceCategory.PLATFORM, Boolean.TRUE),
-                        ImageManager.getResourceLargeIcon(ResourceCategory.SERVER, Boolean.TRUE),
-                        ImageManager.getResourceLargeIcon(ResourceCategory.SERVICE, Boolean.TRUE)));
-            }
-        });
-        
-
-        NavigationItem platformsItem = new NavigationItem(PAGE_PLATFORMS,
-             new ViewFactory() {
-            public Canvas createView() {
-                Criteria initialCriteria = new Criteria( ResourceDataSourceField.CATEGORY.propertyName(),
-                        ResourceCategory.PLATFORM.name());
-                return decorateWithTitleBar(PAGE_PLATFORMS, createResourceSearchView(PAGE_PLATFORMS, initialCriteria));
-
-            }
-        });
-
-        NavigationItem serversItem = new NavigationItem(PAGE_SERVERS,  new ViewFactory() {
-            public Canvas createView() {
-                Criteria initialCriteria = new Criteria( ResourceDataSourceField.CATEGORY.propertyName(),
-                        ResourceCategory.PLATFORM.name());
-                return decorateWithTitleBar(PAGE_SERVERS, createResourceSearchView(PAGE_SERVERS, initialCriteria));
-            }
-        });
-
-        NavigationItem servicesItem = new NavigationItem(PAGE_SERVICES,  new ViewFactory() {
-            public Canvas createView() {
-
-                Criteria initialCriteria = new Criteria( ResourceDataSourceField.CATEGORY.propertyName(), 
-                        ResourceCategory.SERVICE.name());
-                return decorateWithTitleBar(PAGE_SERVICES,  createResourceSearchView(PAGE_SERVICES, initialCriteria));
-            }
-        });
-
-        NavigationItem downServersItem = new NavigationItem(PAGE_UNAVAIL_SERVERS,
-        new ViewFactory() {
-            public Canvas createView() {
-                Criteria initialCriteria = new Criteria(ResourceDataSourceField.AVAILABILITY.propertyName(),
-                    AvailabilityType.DOWN.name());
-                initialCriteria.addCriteria(ResourceDataSourceField.CATEGORY.propertyName(), ResourceCategory.SERVER.name());
 
                 return decorateWithTitleBar(PAGE_UNAVAIL_SERVERS,
-                        createResourceSearchView(PAGE_UNAVAIL_SERVERS, initialCriteria));
->>>>>>> 09104656
+                    createResourceSearchView(PAGE_UNAVAIL_SERVERS, initialCriteria));
             }
         });
 
@@ -290,56 +201,21 @@
     }
 
     private NavigationSection buildGroupsSection() {
-        NavigationItem dynagroupDefinitionsItem = new NavigationItem(PAGE_DYNAGROUP_DEFINITIONS,
-             new ViewFactory() {
-                public Canvas createView() {
-                    return decorateWithTitleBar(PAGE_DYNAGROUP_DEFINITIONS,
-                        new GroupDefinitionListView(extendLocatorId(PAGE_DYNAGROUP_DEFINITIONS.getName())));
-                }
-            }, this.globalPermissions.contains(Permission.MANAGE_INVENTORY));
-
-<<<<<<< HEAD
-        NavigationItem allGroupsItem = new NavigationItem(PAGE_ALL_GROUPS,
-            ImageManager.getGroupIcon(GroupCategory.MIXED), new ViewFactory() {
-                public Canvas createView() {
-                    return new ResourceGroupListView(extendLocatorId(PAGE_ALL_GROUPS.getName()), null,
-                        PAGE_ALL_GROUPS.getTitle(), ImageManager.getGroupLargeIcon(GroupCategory.COMPATIBLE),
-                        ImageManager.getGroupLargeIcon(GroupCategory.MIXED));
-                }
-            });
-
-        NavigationItem compatibleGroupsItem = new NavigationItem(PAGE_COMPATIBLE_GROUPS,
-            ImageManager.getGroupIcon(GroupCategory.COMPATIBLE), new ViewFactory() {
-                public Canvas createView() {
-                    ResourceGroupListView view = new ResourceGroupListView(
-                        extendLocatorId(PAGE_COMPATIBLE_GROUPS.getName()), new Criteria(
-                            ResourceGroupDataSourceField.CATEGORY.propertyName(), GroupCategory.COMPATIBLE.name()),
-                        PAGE_COMPATIBLE_GROUPS.getTitle(), ImageManager.getGroupLargeIcon(GroupCategory.COMPATIBLE));
-                    //view.setInitialSearchBarSearchText("groupCategory=compatible");
-                    return view;
-                }
-            });
-
-        NavigationItem mixedGroupsItem = new NavigationItem(PAGE_MIXED_GROUPS,
-            ImageManager.getGroupIcon(GroupCategory.MIXED), new ViewFactory() {
-                public Canvas createView() {
-                    ResourceGroupListView view = new ResourceGroupListView(
-                        extendLocatorId(PAGE_MIXED_GROUPS.getName()), new Criteria(
-                            ResourceGroupDataSourceField.CATEGORY.propertyName(), GroupCategory.MIXED.name()),
-                        PAGE_MIXED_GROUPS.getTitle(), ImageManager.getGroupLargeIcon(GroupCategory.MIXED));
-                    //view.setInitialSearchBarSearchText("groupCategory=mixed");
-                    return view;
-                }
-            });
-=======
-        NavigationItem allGroupsItem = new NavigationItem(PAGE_ALL_GROUPS,  new ViewFactory() {
+        NavigationItem dynagroupDefinitionsItem = new NavigationItem(PAGE_DYNAGROUP_DEFINITIONS, new ViewFactory() {
+            public Canvas createView() {
+                return decorateWithTitleBar(PAGE_DYNAGROUP_DEFINITIONS, new GroupDefinitionListView(
+                    extendLocatorId(PAGE_DYNAGROUP_DEFINITIONS.getName())));
+            }
+        }, this.globalPermissions.contains(Permission.MANAGE_INVENTORY));
+
+        NavigationItem allGroupsItem = new NavigationItem(PAGE_ALL_GROUPS, new ViewFactory() {
             public Canvas createView() {
                 return decorateWithTitleBar(PAGE_ALL_GROUPS,
-                new ResourceGroupListView(extendLocatorId(PAGE_ALL_GROUPS.getName())));
-            }
-        });
-
-        NavigationItem compatibleGroupsItem = new NavigationItem(PAGE_COMPATIBLE_GROUPS,  new ViewFactory() {
+                    new ResourceGroupListView(extendLocatorId(PAGE_ALL_GROUPS.getName())));
+            }
+        });
+
+        NavigationItem compatibleGroupsItem = new NavigationItem(PAGE_COMPATIBLE_GROUPS, new ViewFactory() {
             public Canvas createView() {
                 ResourceGroupListView view = new ResourceGroupListView(
                     extendLocatorId(PAGE_COMPATIBLE_GROUPS.getName()), new Criteria(
@@ -349,7 +225,7 @@
             }
         });
 
-        NavigationItem mixedGroupsItem = new NavigationItem(PAGE_MIXED_GROUPS,  new ViewFactory() {
+        NavigationItem mixedGroupsItem = new NavigationItem(PAGE_MIXED_GROUPS, new ViewFactory() {
             public Canvas createView() {
                 ResourceGroupListView view = new ResourceGroupListView(extendLocatorId(PAGE_MIXED_GROUPS.getName()),
                     new Criteria(ResourceGroupDataSourceField.CATEGORY.propertyName(), GroupCategory.MIXED.name()));
@@ -357,17 +233,11 @@
                 return decorateWithTitleBar(PAGE_MIXED_GROUPS, view);
             }
         });
->>>>>>> 09104656
-
-        NavigationItem problemGroupsItem = new NavigationItem(PAGE_PROBLEM_GROUPS,  new ViewFactory() {
+
+        NavigationItem problemGroupsItem = new NavigationItem(PAGE_PROBLEM_GROUPS, new ViewFactory() {
             public Canvas createView() {
                 ResourceGroupListView view = new ResourceGroupListView(extendLocatorId(PAGE_PROBLEM_GROUPS.getName()),
-<<<<<<< HEAD
-                    new Criteria("downMemberCount", "1"), PAGE_PROBLEM_GROUPS.getTitle(),
-                    ImageManager.getGroupLargeIcon(GroupCategory.MIXED, 0.0d));
-=======
                     new Criteria("downMemberCount", "1"));
->>>>>>> 09104656
                 //view.setInitialSearchBarSearchText("availability=down"); I don't think this matches exactly what the criteria returns
                 view.setShowNewButton(false);
                 return decorateWithTitleBar(PAGE_PROBLEM_GROUPS, view);
