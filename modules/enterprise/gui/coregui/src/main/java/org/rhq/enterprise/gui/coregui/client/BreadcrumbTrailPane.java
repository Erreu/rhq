--- conflicted
+++ resolved
@@ -34,7 +34,6 @@
  */
 public class BreadcrumbTrailPane extends ToolStrip {
 
-
     public BreadcrumbTrailPane() {
         super();
         setHeight(28);
@@ -45,7 +44,6 @@
         setOverflow(Overflow.CLIP_V);
 
     }
-
 
     public void refresh(ViewPath viewPath) {
         try {
@@ -61,7 +59,6 @@
 
             for (ViewId viewId : viewPath.getViewPath()) {
 
-
                 if (!first && !viewId.getBreadcrumbs().isEmpty()) {
                     addMember(getSpacer());
                 }
@@ -72,16 +69,11 @@
                     first = false;
                 }
 
-
                 boolean firstBC = true;
                 for (Breadcrumb breadcrumb : viewId.getBreadcrumbs()) {
 
                     if (!firstBC) {
-<<<<<<< HEAD
-                        content.append("<img src=\"images/header/breadcrumb_space.png\" style=\"vertical-align: middle;\" width=\"28\" height=\"28\"/>");
-=======
                         addMember(getSpacer());
->>>>>>> f37dc284
                     } else {
                         firstBC = false;
                     }
@@ -97,14 +89,16 @@
             }
 
             addMember(new LayoutSpacer());
-            
+
         } catch (Throwable t) {
             System.err.println("Failed to refresh bread crumb HTML - cause: " + t);
         }
 
         String title = "RHQ";
         if (!viewPath.getViewPath().isEmpty()) {
-            title += ": " + viewPath.getViewPath().get(viewPath.getViewPath().size()-1).getBreadcrumbs().get(0).getDisplayName();
+            title += ": "
+                + viewPath.getViewPath().get(viewPath.getViewPath().size() - 1).getBreadcrumbs().get(0)
+                    .getDisplayName();
 
         }
         Window.setTitle(title);
@@ -119,6 +113,7 @@
         l.setAutoWidth();
         return l;
     }
+
     private Label getCrumb(String text) {
         Label l = new Label(text);
         l.setValign(VerticalAlignment.CENTER);
@@ -128,6 +123,6 @@
     }
 
     private Img getSpacer() {
-        return new Img("header/breadcrumb_space.png",28,28);
+        return new Img("header/breadcrumb_space.png", 28, 28);
     }
 }