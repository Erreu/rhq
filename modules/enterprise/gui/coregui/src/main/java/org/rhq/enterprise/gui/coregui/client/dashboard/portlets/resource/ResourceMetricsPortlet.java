/*
 * RHQ Management Platform
 * Copyright (C) 2005-2010 Red Hat, Inc.
 * All rights reserved.
 *
 * This program is free software; you can redistribute it and/or modify
 * it under the terms of the GNU General Public License as published by
 * the Free Software Foundation version 2 of the License.
 *
 * This program is distributed in the hope that it will be useful,
 * but WITHOUT ANY WARRANTY; without even the implied warranty of
 * MERCHANTABILITY or FITNESS FOR A PARTICULAR PURPOSE. See the
 * GNU General Public License for more details.
 *
 * You should have received a copy of the GNU General Public License
 * along with this program; if not, write to the Free Software
 * Foundation, Inc., 675 Mass Ave, Cambridge, MA 02139, USA.
 */
package org.rhq.enterprise.gui.coregui.client.dashboard.portlets.resource;

import java.util.Arrays;
import java.util.EnumSet;
import java.util.HashMap;
import java.util.List;
import java.util.Set;

import com.google.gwt.user.client.rpc.AsyncCallback;
import com.smartgwt.client.types.Alignment;
import com.smartgwt.client.types.ContentsType;
import com.smartgwt.client.types.Overflow;
import com.smartgwt.client.types.VerticalAlignment;
import com.smartgwt.client.widgets.Canvas;
import com.smartgwt.client.widgets.HTMLFlow;
import com.smartgwt.client.widgets.form.DynamicForm;
import com.smartgwt.client.widgets.form.fields.CanvasItem;
import com.smartgwt.client.widgets.form.fields.LinkItem;
import com.smartgwt.client.widgets.form.fields.StaticTextItem;
import com.smartgwt.client.widgets.form.fields.events.ClickEvent;
import com.smartgwt.client.widgets.form.fields.events.ClickHandler;
import com.smartgwt.client.widgets.layout.VLayout;

import org.rhq.core.domain.common.EntityContext;
import org.rhq.core.domain.configuration.Configuration;
import org.rhq.core.domain.configuration.PropertySimple;
import org.rhq.core.domain.criteria.ResourceCriteria;
import org.rhq.core.domain.dashboard.DashboardPortlet;
import org.rhq.core.domain.measurement.MeasurementDefinition;
import org.rhq.core.domain.measurement.composite.MeasurementDataNumericHighLowComposite;
import org.rhq.core.domain.resource.Resource;
import org.rhq.core.domain.resource.ResourceType;
import org.rhq.core.domain.resource.composite.ResourceComposite;
import org.rhq.core.domain.util.PageList;
import org.rhq.enterprise.gui.coregui.client.LinkManager;
import org.rhq.enterprise.gui.coregui.client.components.FullHTMLPane;
import org.rhq.enterprise.gui.coregui.client.dashboard.Portlet;
import org.rhq.enterprise.gui.coregui.client.dashboard.PortletViewFactory;
import org.rhq.enterprise.gui.coregui.client.dashboard.portlets.PortletConfigurationEditorComponent.Constant;
import org.rhq.enterprise.gui.coregui.client.dashboard.portlets.groups.GroupMetricsPortlet;
import org.rhq.enterprise.gui.coregui.client.gwt.GWTServiceLookup;
import org.rhq.enterprise.gui.coregui.client.inventory.common.detail.summary.AbstractActivityView;
import org.rhq.enterprise.gui.coregui.client.inventory.common.detail.summary.AbstractActivityView.ChartViewWindow;
import org.rhq.enterprise.gui.coregui.client.inventory.resource.detail.monitoring.D3GraphListView;
import org.rhq.enterprise.gui.coregui.client.inventory.resource.type.ResourceTypeRepository;
import org.rhq.enterprise.gui.coregui.client.util.BrowserUtility;
import org.rhq.enterprise.gui.coregui.client.util.Log;
import org.rhq.enterprise.gui.coregui.client.util.MeasurementUtility;

/**This portlet allows the end user to customize the metric display
 *
 * @author Simeon Pinder
 */
public class ResourceMetricsPortlet extends GroupMetricsPortlet {

    // A non-displayed, persisted identifier for the portlet
    public static final String KEY = "ResourceMetrics";
    // A default displayed, persisted name for the portlet
    public static final String NAME = MSG.view_portlet_defaultName_resource_metrics();

    private int resourceId = -1;

    private ChartViewWindow window;
    private D3GraphListView graphView;

    public ResourceMetricsPortlet(int resourceId) {
        super(EntityContext.forResource(-1));
        this.resourceId = resourceId;
    }

    public static final class Factory implements PortletViewFactory {
        public static PortletViewFactory INSTANCE = new Factory();

        public final Portlet getInstance(EntityContext context) {

            if (EntityContext.Type.Resource != context.getType()) {
                throw new IllegalArgumentException("Context [" + context + "] not supported by portlet");
            }

            return new ResourceMetricsPortlet(context.getResourceId());
        }
    }

    /** Fetches recent metric information and updates the DynamicForm instance with i)sparkline information,
     * ii) link to recent metric graph for more details and iii) last metric value formatted to show significant
     * digits.
     */
    @Override
    protected void getRecentMetrics() {
        final DashboardPortlet storedPortlet = this.portletWindow.getStoredPortlet();
        final Configuration portletConfig = storedPortlet.getConfiguration();
        //display container
        final VLayout column = new VLayout();
        column.setHeight(10);//pack
        column.setWidth100();

        //initialize to defaults
        end = -1;
        start = -1;
        lastN = -1;
        units = -1;

        //result timeframe if enabled
        PropertySimple property = portletConfig.getSimple(Constant.METRIC_RANGE_ENABLE);
        if (null != property && Boolean.valueOf(property.getBooleanValue())) {//then proceed setting

            boolean isAdvanced = Boolean.valueOf(portletConfig.getSimpleValue(Constant.METRIC_RANGE_BEGIN_END_FLAG,
                Constant.METRIC_RANGE_BEGIN_END_FLAG_DEFAULT));
            if (isAdvanced) {
                //Advanced time settings
                String currentSetting = portletConfig.getSimpleValue(Constant.METRIC_RANGE,
                    Constant.METRIC_RANGE_DEFAULT);
                String[] range = currentSetting.split(",");
                if (range.length == 2) {
                    start = Long.valueOf(range[0]);
                    end = Long.valueOf(range[1]);
                }
            } else {
                //Simple time settings
                property = portletConfig.getSimple(Constant.METRIC_RANGE_LASTN);
                if (property != null) {
                    lastN = Integer.valueOf(portletConfig.getSimpleValue(Constant.METRIC_RANGE_LASTN,
                        Constant.METRIC_RANGE_LASTN_DEFAULT));
                    units = Integer.valueOf(portletConfig.getSimpleValue(Constant.METRIC_RANGE_UNIT,
                        Constant.METRIC_RANGE_UNIT_DEFAULT));
                }
            }
        }

        //locate resource reference
        ResourceCriteria criteria = new ResourceCriteria();
        criteria.addFilterId(this.resourceId);

        //locate the resource
        GWTServiceLookup.getResourceService().findResourceCompositesByCriteria(criteria,
            new AsyncCallback<PageList<ResourceComposite>>() {
                @Override
                public void onFailure(Throwable caught) {
                    Log.debug("Error retrieving resource resource composite for resource [" + resourceId + "]:"
                        + caught.getMessage());
                    setRefreshing(false);
                }

                @Override
                public void onSuccess(PageList<ResourceComposite> results) {
                    if (!results.isEmpty()) {
                        final ResourceComposite resourceComposite = results.get(0);
                        final Resource resource = resourceComposite.getResource();
                        // Load the fully fetched ResourceType.
                        ResourceType resourceType = resource.getResourceType();
                        ResourceTypeRepository.Cache.getInstance().getResourceTypes(
                            resourceType.getId(),
                            EnumSet.of(ResourceTypeRepository.MetadataType.content,
                                ResourceTypeRepository.MetadataType.operations,
                                ResourceTypeRepository.MetadataType.measurements,
                                ResourceTypeRepository.MetadataType.events,
                                ResourceTypeRepository.MetadataType.resourceConfigurationDefinition),
                            new ResourceTypeRepository.TypeLoadedCallback() {
                                public void onTypesLoaded(ResourceType type) {
                                    resource.setResourceType(type);
                                    //metric definitions
                                    Set<MeasurementDefinition> definitions = type.getMetricDefinitions();

                                    //build id mapping for measurementDefinition instances Ex. Free Memory -> MeasurementDefinition[100071]
                                    final HashMap<String, MeasurementDefinition> measurementDefMap = new HashMap<String, MeasurementDefinition>();
                                    for (MeasurementDefinition definition : definitions) {
                                        measurementDefMap.put(definition.getDisplayName(), definition);
                                    }
                                    //bundle definition ids for asynch call.
                                    int[] definitionArrayIds = new int[definitions.size()];
                                    final String[] displayOrder = new String[definitions.size()];
                                    measurementDefMap.keySet().toArray(displayOrder);
                                    //sort the charting data ex. Free Memory, Free Swap Space,..System Load
                                    Arrays.sort(displayOrder);

                                    //organize definitionArrayIds for ordered request on server.
                                    int index = 0;
                                    for (String definitionToDisplay : displayOrder) {
                                        definitionArrayIds[index++] = measurementDefMap.get(definitionToDisplay)
                                            .getId();
                                    }

                                    AsyncCallback<List<List<MeasurementDataNumericHighLowComposite>>> callback = new AsyncCallback<List<List<MeasurementDataNumericHighLowComposite>>>() {
                                        @Override
                                        public void onFailure(Throwable caught) {
                                            Log.debug("Error retrieving recent metrics charting data for resource ["
                                                + resourceId + "]:" + caught.getMessage());
                                            setRefreshing(false);
                                        }

                                        @Override
                                        public void onSuccess(List<List<MeasurementDataNumericHighLowComposite>> results) {
                                            if (!results.isEmpty()) {
                                                boolean someChartedData = false;
                                                //iterate over the retrieved charting data
                                                for (int index = 0; index < displayOrder.length; index++) {
                                                    //retrieve the correct measurement definition
                                                    final MeasurementDefinition md = measurementDefMap
                                                        .get(displayOrder[index]);

                                                    //load the data results for the given metric definition
                                                    List<MeasurementDataNumericHighLowComposite> data = results
                                                        .get(index);

                                                    //locate last and minimum values.
                                                    double lastValue = -1;
                                                    double minValue = Double.MAX_VALUE;//
                                                    for (MeasurementDataNumericHighLowComposite d : data) {
                                                        if ((!Double.isNaN(d.getValue()))
                                                            && (!String.valueOf(d.getValue()).contains("NaN"))) {
                                                            if (d.getValue() < minValue) {
                                                                minValue = d.getValue();
                                                            }
                                                            lastValue = d.getValue();
                                                        }
                                                    }

                                                    //collapse the data into comma delimited list for consumption by third party javascript library(jquery.sparkline)
                                                    String commaDelimitedList = "";

                                                    for (MeasurementDataNumericHighLowComposite d : data) {
                                                        if ((!Double.isNaN(d.getValue()))
                                                            && (!String.valueOf(d.getValue()).contains("NaN"))) {
                                                            commaDelimitedList += d.getValue() + ",";
                                                        }
                                                    }
                                                    DynamicForm row = new DynamicForm();
                                                    row.setNumCols(3);
                                                    row.setColWidths(65, "*", 100);
                                                    row.setWidth100();
                                                    row.setAutoHeight();
                                                    row.setOverflow(Overflow.VISIBLE);
                                                    HTMLFlow sparklineGraph = new HTMLFlow();
                                                    String contents = "<span id='sparkline_" + index
                                                        + "' class='dynamicsparkline' width='0' " + "values='"
                                                        + commaDelimitedList + "'>...</span>";
                                                    sparklineGraph.setContents(contents);
                                                    sparklineGraph.setContentsType(ContentsType.PAGE);
                                                    //disable scrollbars on span
                                                    sparklineGraph.setScrollbarSize(0);

                                                    CanvasItem sparklineContainer = new CanvasItem();
                                                    sparklineContainer.setShowTitle(false);
                                                    sparklineContainer.setHeight(16);
                                                    sparklineContainer.setWidth(60);
                                                    sparklineContainer.setCanvas(sparklineGraph);

                                                    //Link/title element
                                                    final String title = md.getDisplayName();
                                                    LinkItem link = AbstractActivityView.newLinkItem(title, null);
                                                    link.setTooltip(title);
                                                    link.setTitleVAlign(VerticalAlignment.TOP);
                                                    link.setAlign(Alignment.LEFT);
                                                    link.setClipValue(true);
                                                    link.setWrap(true);
                                                    link.setHeight(26);
                                                    link.setWidth("100%");
<<<<<<< HEAD
                                                    link.addClickHandler(new ClickHandler() {
                                                        @Override
                                                        public void onClick(ClickEvent event) {
                                                            window = new ChartViewWindow(title);

                                                            graphView = D3GraphListView
                                                                .createSingleGraph(resourceComposite.getResource(),
                                                                    md.getId(), true);
                                                            graphView.addSetButtonClickHandler(new ClickHandler() {
                                                                @Override
                                                                public void onClick(ClickEvent event) {
                                                                    graphView.redrawGraphs();
                                                                }
                                                            });

                                                            window.addItem(graphView);
                                                            window.show();
                                                        }
                                                    });

                                                    //@todo: this goes away once we have validated charts
                                                    final String chartTitle = md.getDisplayName();
                                                    final String destination = "/resource/common/monitor/Visibility.do?mode=chartSingleMetricSingleResource&id="
                                                        + resourceId + "&m=" + md.getId();

                                                    //have link launch modal window on click
                                                    LinkItem oldLink = AbstractActivityView.newLinkItem("*",
                                                        destination);
                                                    oldLink.setTooltip("Link to test Old Chart");
                                                    oldLink.setTitleVAlign(VerticalAlignment.TOP);
                                                    oldLink.setAlign(Alignment.LEFT);
                                                    oldLink.setClipValue(true);
                                                    oldLink.setWrap(true);
                                                    oldLink.setHeight(26);
                                                    oldLink.setWidth("100%");
                                                    oldLink.addClickHandler(new ClickHandler() {
                                                        @Override
                                                        public void onClick(ClickEvent event) {
                                                            ChartViewWindow window = new ChartViewWindow(chartTitle);
                                                            //generate and include iframed content
                                                            FullHTMLPane iframe = new FullHTMLPane(destination);
                                                            window.addItem(iframe);
                                                            window.show();
                                                        }
                                                    });
=======
                                                    if(!BrowserUtility.isBrowserPreIE9()){
                                                        link.addClickHandler(new ClickHandler() {
                                                            @Override
                                                            public void onClick(ClickEvent event) {
                                                                window = new ChartViewWindow(title);

                                                                graphView = D3GraphListView
                                                                    .createSingleGraph(resourceComposite.getResource(),
                                                                        md.getId(), true);
                                                                graphView.addSetButtonClickHandler(new ClickHandler() {
                                                                    @Override
                                                                    public void onClick(ClickEvent event) {
                                                                        graphView.redrawGraphs();
                                                                    }
                                                                });

                                                                window.addItem(graphView);
                                                                window.show();
                                                            }
                                                        });
                                                    }else{
                                                        link.disable();
                                                    }

>>>>>>> c923c9a9

                                                    //Value
                                                    String convertedValue;
                                                    convertedValue = AbstractActivityView.convertLastValueForDisplay(
                                                        lastValue, md);
                                                    StaticTextItem value = AbstractActivityView
                                                        .newTextItem(convertedValue);
                                                    value.setVAlign(VerticalAlignment.TOP);
                                                    value.setAlign(Alignment.RIGHT);

                                                    row.setItems(sparklineContainer, link, value);
                                                    row.setWidth100();

                                                    //if graph content returned
                                                    if ((!md.getName().trim().contains("Trait.")) && (lastValue != -1)) {
                                                        column.addMember(row);
                                                        someChartedData = true;
                                                    }
                                                }
                                                if (!someChartedData) {// when there are results but no chartable entries.
                                                    DynamicForm row = AbstractActivityView.createEmptyDisplayRow(

                                                    AbstractActivityView.RECENT_MEASUREMENTS_NONE);
                                                    column.addMember(row);
                                                } else {
                                                    //insert see more link
                                                    DynamicForm row = new DynamicForm();
                                                    String link = LinkManager
                                                        .getResourceMonitoringGraphsLink(resourceId);
                                                    AbstractActivityView.addSeeMoreLink(row, link, column);
                                                }
                                                //call out to 3rd party javascript lib
                                                BrowserUtility.graphSparkLines();
                                            } else {
                                                DynamicForm row = AbstractActivityView
                                                    .createEmptyDisplayRow(AbstractActivityView.RECENT_MEASUREMENTS_NONE);
                                                column.addMember(row);
                                            }
                                            setRefreshing(false);
                                        }
                                    };

                                    //make the asynchronous call for all the measurement data
                                    if (end != -1 && start != -1) {
                                        GWTServiceLookup.getMeasurementDataService().findDataForResource(resourceId,
                                            definitionArrayIds, start, end, 60, callback);
                                    } else if (lastN != -1 && units != -1) {
                                        GWTServiceLookup.getMeasurementDataService().findDataForResourceForLast(
                                            resourceId, definitionArrayIds, lastN, units, 60, callback);
                                    } else {
                                        GWTServiceLookup.getMeasurementDataService().findDataForResourceForLast(
                                            resourceId, definitionArrayIds, 8, MeasurementUtility.UNIT_HOURS, 60,
                                            callback);
                                    }
                                }
                            });
                    }
                }
            });

        //cleanup
        for (Canvas child : recentMeasurementsContent.getChildren()) {
            child.destroy();
        }
        recentMeasurementsContent.addChild(column);
        recentMeasurementsContent.markForRedraw();
    }
}<|MERGE_RESOLUTION|>--- conflicted
+++ resolved
@@ -273,53 +273,6 @@
                                                     link.setWrap(true);
                                                     link.setHeight(26);
                                                     link.setWidth("100%");
-<<<<<<< HEAD
-                                                    link.addClickHandler(new ClickHandler() {
-                                                        @Override
-                                                        public void onClick(ClickEvent event) {
-                                                            window = new ChartViewWindow(title);
-
-                                                            graphView = D3GraphListView
-                                                                .createSingleGraph(resourceComposite.getResource(),
-                                                                    md.getId(), true);
-                                                            graphView.addSetButtonClickHandler(new ClickHandler() {
-                                                                @Override
-                                                                public void onClick(ClickEvent event) {
-                                                                    graphView.redrawGraphs();
-                                                                }
-                                                            });
-
-                                                            window.addItem(graphView);
-                                                            window.show();
-                                                        }
-                                                    });
-
-                                                    //@todo: this goes away once we have validated charts
-                                                    final String chartTitle = md.getDisplayName();
-                                                    final String destination = "/resource/common/monitor/Visibility.do?mode=chartSingleMetricSingleResource&id="
-                                                        + resourceId + "&m=" + md.getId();
-
-                                                    //have link launch modal window on click
-                                                    LinkItem oldLink = AbstractActivityView.newLinkItem("*",
-                                                        destination);
-                                                    oldLink.setTooltip("Link to test Old Chart");
-                                                    oldLink.setTitleVAlign(VerticalAlignment.TOP);
-                                                    oldLink.setAlign(Alignment.LEFT);
-                                                    oldLink.setClipValue(true);
-                                                    oldLink.setWrap(true);
-                                                    oldLink.setHeight(26);
-                                                    oldLink.setWidth("100%");
-                                                    oldLink.addClickHandler(new ClickHandler() {
-                                                        @Override
-                                                        public void onClick(ClickEvent event) {
-                                                            ChartViewWindow window = new ChartViewWindow(chartTitle);
-                                                            //generate and include iframed content
-                                                            FullHTMLPane iframe = new FullHTMLPane(destination);
-                                                            window.addItem(iframe);
-                                                            window.show();
-                                                        }
-                                                    });
-=======
                                                     if(!BrowserUtility.isBrowserPreIE9()){
                                                         link.addClickHandler(new ClickHandler() {
                                                             @Override
@@ -344,7 +297,6 @@
                                                         link.disable();
                                                     }
 
->>>>>>> c923c9a9
 
                                                     //Value
                                                     String convertedValue;
