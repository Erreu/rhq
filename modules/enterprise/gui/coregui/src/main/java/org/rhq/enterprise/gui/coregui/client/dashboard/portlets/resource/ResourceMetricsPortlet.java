/*
 * RHQ Management Platform
 * Copyright (C) 2005-2010 Red Hat, Inc.
 * All rights reserved.
 *
 * This program is free software; you can redistribute it and/or modify
 * it under the terms of the GNU General Public License as published by
 * the Free Software Foundation version 2 of the License.
 *
 * This program is distributed in the hope that it will be useful,
 * but WITHOUT ANY WARRANTY; without even the implied warranty of
 * MERCHANTABILITY or FITNESS FOR A PARTICULAR PURPOSE. See the
 * GNU General Public License for more details.
 *
 * You should have received a copy of the GNU General Public License
 * along with this program; if not, write to the Free Software
 * Foundation, Inc., 675 Mass Ave, Cambridge, MA 02139, USA.
 */
package org.rhq.enterprise.gui.coregui.client.dashboard.portlets.resource;

import java.util.Arrays;
import java.util.EnumSet;
import java.util.HashMap;
import java.util.List;
import java.util.Set;

import com.google.gwt.user.client.rpc.AsyncCallback;
import com.smartgwt.client.types.Alignment;
import com.smartgwt.client.types.ContentsType;
import com.smartgwt.client.types.Overflow;
import com.smartgwt.client.types.VerticalAlignment;
import com.smartgwt.client.widgets.Canvas;
import com.smartgwt.client.widgets.HTMLFlow;
import com.smartgwt.client.widgets.form.DynamicForm;
import com.smartgwt.client.widgets.form.fields.CanvasItem;
import com.smartgwt.client.widgets.form.fields.LinkItem;
import com.smartgwt.client.widgets.form.fields.StaticTextItem;
import com.smartgwt.client.widgets.form.fields.events.ClickEvent;
import com.smartgwt.client.widgets.form.fields.events.ClickHandler;
import com.smartgwt.client.widgets.layout.VLayout;

import org.rhq.core.domain.common.EntityContext;
import org.rhq.core.domain.configuration.Configuration;
import org.rhq.core.domain.configuration.PropertySimple;
import org.rhq.core.domain.criteria.ResourceCriteria;
import org.rhq.core.domain.dashboard.DashboardPortlet;
import org.rhq.core.domain.measurement.MeasurementDefinition;
import org.rhq.core.domain.measurement.composite.MeasurementDataNumericHighLowComposite;
import org.rhq.core.domain.resource.Resource;
import org.rhq.core.domain.resource.ResourceType;
import org.rhq.core.domain.resource.composite.ResourceComposite;
import org.rhq.core.domain.util.PageList;
import org.rhq.enterprise.gui.coregui.client.LinkManager;
import org.rhq.enterprise.gui.coregui.client.dashboard.Portlet;
import org.rhq.enterprise.gui.coregui.client.dashboard.PortletViewFactory;
import org.rhq.enterprise.gui.coregui.client.dashboard.portlets.PortletConfigurationEditorComponent.Constant;
import org.rhq.enterprise.gui.coregui.client.dashboard.portlets.groups.GroupMetricsPortlet;
import org.rhq.enterprise.gui.coregui.client.gwt.GWTServiceLookup;
import org.rhq.enterprise.gui.coregui.client.inventory.common.detail.summary.AbstractActivityView;
import org.rhq.enterprise.gui.coregui.client.inventory.common.detail.summary.AbstractActivityView.ChartViewWindow;
import org.rhq.enterprise.gui.coregui.client.inventory.resource.detail.monitoring.D3GraphListView;
import org.rhq.enterprise.gui.coregui.client.inventory.resource.type.ResourceTypeRepository;
import org.rhq.enterprise.gui.coregui.client.util.BrowserUtility;
import org.rhq.enterprise.gui.coregui.client.util.Log;
import org.rhq.enterprise.gui.coregui.client.util.MeasurementUtility;

/**This portlet allows the end user to customize the metric display
 *
 * @author Simeon Pinder
 */
public class ResourceMetricsPortlet extends GroupMetricsPortlet {

    // A non-displayed, persisted identifier for the portlet
    public static final String KEY = "ResourceMetrics";
    // A default displayed, persisted name for the portlet
    public static final String NAME = MSG.view_portlet_defaultName_resource_metrics();

    private int resourceId = -1;

    public ResourceMetricsPortlet(int resourceId) {
        super(EntityContext.forResource(-1));
        this.resourceId = resourceId;
    }

    public static final class Factory implements PortletViewFactory {
        public static PortletViewFactory INSTANCE = new Factory();

        public final Portlet getInstance(EntityContext context) {

            if (EntityContext.Type.Resource != context.getType()) {
                throw new IllegalArgumentException("Context [" + context + "] not supported by portlet");
            }

            return new ResourceMetricsPortlet(context.getResourceId());
        }
    }

    /** Fetches recent metric information and updates the DynamicForm instance with i)sparkline information,
     * ii) link to recent metric graph for more details and iii) last metric value formatted to show significant
     * digits.
     */
    @Override
    protected void getRecentMetrics() {
        final DashboardPortlet storedPortlet = this.portletWindow.getStoredPortlet();
        final Configuration portletConfig = storedPortlet.getConfiguration();
        //display container
        final VLayout column = new VLayout();
        column.setHeight(10);//pack
        column.setWidth100();

        //initialize to defaults
        end = -1;
        start = -1;
        lastN = -1;
        units = -1;

        //result timeframe if enabled
        PropertySimple property = portletConfig.getSimple(Constant.METRIC_RANGE_ENABLE);
        if (null != property && Boolean.valueOf(property.getBooleanValue())) {//then proceed setting

            boolean isAdvanced = Boolean.valueOf(portletConfig.getSimpleValue(Constant.METRIC_RANGE_BEGIN_END_FLAG,
                Constant.METRIC_RANGE_BEGIN_END_FLAG_DEFAULT));
            if (isAdvanced) {
                //Advanced time settings
                String currentSetting = portletConfig.getSimpleValue(Constant.METRIC_RANGE,
                    Constant.METRIC_RANGE_DEFAULT);
                String[] range = currentSetting.split(",");
                if (range.length == 2) {
                    start = Long.valueOf(range[0]);
                    end = Long.valueOf(range[1]);
                }
            } else {
                //Simple time settings
                property = portletConfig.getSimple(Constant.METRIC_RANGE_LASTN);
                if (property != null) {
                    lastN = Integer.valueOf(portletConfig.getSimpleValue(Constant.METRIC_RANGE_LASTN,
                        Constant.METRIC_RANGE_LASTN_DEFAULT));
                    units = Integer.valueOf(portletConfig.getSimpleValue(Constant.METRIC_RANGE_UNIT,
                        Constant.METRIC_RANGE_UNIT_DEFAULT));
                }
            }
        }

        //locate resource reference
        ResourceCriteria criteria = new ResourceCriteria();
        criteria.addFilterId(this.resourceId);

        //locate the resource
        GWTServiceLookup.getResourceService().findResourceCompositesByCriteria(criteria,
            new AsyncCallback<PageList<ResourceComposite>>() {
                @Override
                public void onFailure(Throwable caught) {
                    Log.debug("Error retrieving resource resource composite for resource [" + resourceId + "]:"
                        + caught.getMessage());
                    setRefreshing(false);
                }

                @Override
                public void onSuccess(PageList<ResourceComposite> results) {
                    if (!results.isEmpty()) {
                        final ResourceComposite resourceComposite = results.get(0);
                        final Resource resource = resourceComposite.getResource();
                        // Load the fully fetched ResourceType.
                        ResourceType resourceType = resource.getResourceType();
                        ResourceTypeRepository.Cache.getInstance().getResourceTypes(
                            resourceType.getId(),
                            EnumSet.of(ResourceTypeRepository.MetadataType.content,
                                ResourceTypeRepository.MetadataType.operations,
                                ResourceTypeRepository.MetadataType.measurements,
                                ResourceTypeRepository.MetadataType.events,
                                ResourceTypeRepository.MetadataType.resourceConfigurationDefinition),
                            new ResourceTypeRepository.TypeLoadedCallback() {
                                public void onTypesLoaded(ResourceType type) {
                                    resource.setResourceType(type);
                                    //metric definitions
                                    Set<MeasurementDefinition> definitions = type.getMetricDefinitions();

                                    //build id mapping for measurementDefinition instances Ex. Free Memory -> MeasurementDefinition[100071]
                                    final HashMap<String, MeasurementDefinition> measurementDefMap = new HashMap<String, MeasurementDefinition>();
                                    for (MeasurementDefinition definition : definitions) {
                                        measurementDefMap.put(definition.getDisplayName(), definition);
                                    }
                                    //bundle definition ids for asynch call.
                                    int[] definitionArrayIds = new int[definitions.size()];
                                    final String[] displayOrder = new String[definitions.size()];
                                    measurementDefMap.keySet().toArray(displayOrder);
                                    //sort the charting data ex. Free Memory, Free Swap Space,..System Load
                                    Arrays.sort(displayOrder);

                                    //organize definitionArrayIds for ordered request on server.
                                    int index = 0;
                                    for (String definitionToDisplay : displayOrder) {
                                        definitionArrayIds[index++] = measurementDefMap.get(definitionToDisplay)
                                            .getId();
                                    }

                                    AsyncCallback<List<List<MeasurementDataNumericHighLowComposite>>> callback = new AsyncCallback<List<List<MeasurementDataNumericHighLowComposite>>>() {
                                        @Override
                                        public void onFailure(Throwable caught) {
                                            Log.debug("Error retrieving recent metrics charting data for resource ["
                                                + resourceId + "]:" + caught.getMessage());
                                            setRefreshing(false);
                                        }

                                        @Override
                                        public void onSuccess(List<List<MeasurementDataNumericHighLowComposite>> results) {
                                            if (!results.isEmpty()) {
                                                boolean someChartedData = false;
                                                //iterate over the retrieved charting data
                                                for (int index = 0; index < displayOrder.length; index++) {
                                                    //retrieve the correct measurement definition
                                                    final MeasurementDefinition md = measurementDefMap
                                                        .get(displayOrder[index]);

                                                    //load the data results for the given metric definition
                                                    List<MeasurementDataNumericHighLowComposite> data = results
                                                        .get(index);

                                                    //locate last and minimum values.
                                                    double lastValue = -1;
                                                    double minValue = Double.MAX_VALUE;//
                                                    for (MeasurementDataNumericHighLowComposite d : data) {
                                                        if ((!Double.isNaN(d.getValue()))
                                                            && (!String.valueOf(d.getValue()).contains("NaN"))) {
                                                            if (d.getValue() < minValue) {
                                                                minValue = d.getValue();
                                                            }
                                                            lastValue = d.getValue();
                                                        }
                                                    }

                                                    //collapse the data into comma delimited list for consumption by third party javascript library(jquery.sparkline)
                                                    String commaDelimitedList = "";

                                                    for (MeasurementDataNumericHighLowComposite d : data) {
                                                        if ((!Double.isNaN(d.getValue()))
                                                            && (!String.valueOf(d.getValue()).contains("NaN"))) {
                                                            commaDelimitedList += d.getValue() + ",";
                                                        }
                                                    }
                                                    DynamicForm row = new DynamicForm();
                                                    row.setNumCols(3);
                                                    row.setColWidths(65, "*", 100);
                                                    row.setWidth100();
                                                    row.setAutoHeight();
                                                    row.setOverflow(Overflow.VISIBLE);
                                                    HTMLFlow sparklineGraph = new HTMLFlow();
                                                    String contents = "<span id='sparkline_" + index
                                                        + "' class='dynamicsparkline' width='0' " + "values='"
                                                        + commaDelimitedList + "'>...</span>";
                                                    sparklineGraph.setContents(contents);
                                                    sparklineGraph.setContentsType(ContentsType.PAGE);
                                                    //disable scrollbars on span
                                                    sparklineGraph.setScrollbarSize(0);

                                                    CanvasItem sparklineContainer = new CanvasItem();
                                                    sparklineContainer.setShowTitle(false);
                                                    sparklineContainer.setHeight(16);
                                                    sparklineContainer.setWidth(60);
                                                    sparklineContainer.setCanvas(sparklineGraph);

                                                    //Link/title element
                                                    final String title = md.getDisplayName();
<<<<<<< HEAD
                                                    final String destination = "/resource/common/monitor/Visibility.do?mode=chartSingleMetricSingleResource&id="
                                                        + resourceId + "&m=" + md.getId();

                                                    //have link launch modal window on click
                                                    LinkItem link = AbstractActivityView
                                                        .newLinkItem(title, destination);
=======
                                                    LinkItem link = AbstractActivityView.newLinkItem(title,null);
>>>>>>> 546ca74d
                                                    link.setTooltip(title);
                                                    link.setTitleVAlign(VerticalAlignment.TOP);
                                                    link.setAlign(Alignment.LEFT);
                                                    link.setClipValue(true);
                                                    link.setWrap(true);
                                                    link.setHeight(26);
                                                    link.setWidth("100%");
                                                    link.addClickHandler(new ClickHandler() {
                                                        @Override
                                                        public void onClick(ClickEvent event) {
<<<<<<< HEAD
                                                            ChartViewWindow window = new ChartViewWindow(title);
                                                            //generate and include iframed content
                                                            FullHTMLPane iframe = new FullHTMLPane(

                                                            destination);
                                                            window.addItem(iframe);
=======
                                                            ChartViewWindow window = new ChartViewWindow(
                                                                recentMeasurementsContent
                                                                    .extendLocatorId("ChartWindow"), title);
                                                            final D3GraphListView graphView = D3GraphListView.createSingleGraph(extendLocatorId("D3Graphs"),
                                                                    resourceComposite.getResource(), md.getId());
                                                            graphView.addSetButtonClickHandler(new ClickHandler()
                                                            {
                                                                @Override
                                                                public void onClick(ClickEvent event)
                                                                {
                                                                    graphView.redrawGraphs();

                                                                }
                                                            });
                                                            window.addItem(graphView);
>>>>>>> 546ca74d
                                                            window.show();
                                                            markForRedraw();
                                                        }
                                                    });

                                                    //Value
                                                    String convertedValue;
                                                    convertedValue = AbstractActivityView.convertLastValueForDisplay(
                                                        lastValue, md);
                                                    StaticTextItem value = AbstractActivityView
                                                        .newTextItem(convertedValue);
                                                    value.setVAlign(VerticalAlignment.TOP);
                                                    value.setAlign(Alignment.RIGHT);

                                                    row.setItems(sparklineContainer, link, value);
                                                    row.setWidth100();

                                                    //if graph content returned
                                                    if ((!md.getName().trim().contains("Trait."))
                                                        && (lastValue != -1)) {
                                                        column.addMember(row);
                                                        someChartedData = true;
                                                    }
                                                }
                                                if (!someChartedData) {// when there are results but no chartable entries.
                                                    DynamicForm row = AbstractActivityView.createEmptyDisplayRow(

                                                    AbstractActivityView.RECENT_MEASUREMENTS_NONE);
                                                    column.addMember(row);
                                                } else {
                                                    //insert see more link
                                                    DynamicForm row = new DynamicForm();
                                                    String link = LinkManager
                                                        .getResourceMonitoringGraphsLink(resourceId);
                                                    AbstractActivityView.addSeeMoreLink(row, link, column);
                                                }
                                                //call out to 3rd party javascript lib
                                                BrowserUtility.graphSparkLines();
                                            } else {
                                                DynamicForm row = AbstractActivityView
                                                    .createEmptyDisplayRow(AbstractActivityView.RECENT_MEASUREMENTS_NONE);
                                                column.addMember(row);
                                            }
                                            setRefreshing(false);
                                        }
                                    };

                                    //make the asynchronous call for all the measurement data
                                    if (end != -1 && start != -1) {
                                        GWTServiceLookup.getMeasurementDataService().findDataForResource(resourceId,
                                            definitionArrayIds, start, end, 60, callback);
                                    } else if (lastN != -1 && units != -1) {
                                        GWTServiceLookup.getMeasurementDataService().findDataForResourceForLast(
                                            resourceId, definitionArrayIds, lastN, units, 60, callback);
                                    } else {
                                        GWTServiceLookup.getMeasurementDataService().findDataForResourceForLast(
                                            resourceId, definitionArrayIds, 8, MeasurementUtility.UNIT_HOURS, 60,
                                            callback);
                                    }
                                }
                            });
                    }
                }
            });

        //cleanup
        for (Canvas child : recentMeasurementsContent.getChildren()) {
            child.destroy();
        }
        recentMeasurementsContent.addChild(column);
        recentMeasurementsContent.markForRedraw();
    }
}<|MERGE_RESOLUTION|>--- conflicted
+++ resolved
@@ -261,16 +261,7 @@
 
                                                     //Link/title element
                                                     final String title = md.getDisplayName();
-<<<<<<< HEAD
-                                                    final String destination = "/resource/common/monitor/Visibility.do?mode=chartSingleMetricSingleResource&id="
-                                                        + resourceId + "&m=" + md.getId();
-
-                                                    //have link launch modal window on click
-                                                    LinkItem link = AbstractActivityView
-                                                        .newLinkItem(title, destination);
-=======
-                                                    LinkItem link = AbstractActivityView.newLinkItem(title,null);
->>>>>>> 546ca74d
+                                                    LinkItem link = AbstractActivityView.newLinkItem(title, null);
                                                     link.setTooltip(title);
                                                     link.setTitleVAlign(VerticalAlignment.TOP);
                                                     link.setAlign(Alignment.LEFT);
@@ -281,30 +272,18 @@
                                                     link.addClickHandler(new ClickHandler() {
                                                         @Override
                                                         public void onClick(ClickEvent event) {
-<<<<<<< HEAD
                                                             ChartViewWindow window = new ChartViewWindow(title);
-                                                            //generate and include iframed content
-                                                            FullHTMLPane iframe = new FullHTMLPane(
-
-                                                            destination);
-                                                            window.addItem(iframe);
-=======
-                                                            ChartViewWindow window = new ChartViewWindow(
-                                                                recentMeasurementsContent
-                                                                    .extendLocatorId("ChartWindow"), title);
-                                                            final D3GraphListView graphView = D3GraphListView.createSingleGraph(extendLocatorId("D3Graphs"),
-                                                                    resourceComposite.getResource(), md.getId());
-                                                            graphView.addSetButtonClickHandler(new ClickHandler()
-                                                            {
+                                                            final D3GraphListView graphView = D3GraphListView
+                                                                .createSingleGraph(resourceComposite.getResource(),
+                                                                    md.getId());
+                                                            graphView.addSetButtonClickHandler(new ClickHandler() {
                                                                 @Override
-                                                                public void onClick(ClickEvent event)
-                                                                {
+                                                                public void onClick(ClickEvent event) {
                                                                     graphView.redrawGraphs();
 
                                                                 }
                                                             });
                                                             window.addItem(graphView);
->>>>>>> 546ca74d
                                                             window.show();
                                                             markForRedraw();
                                                         }
@@ -323,8 +302,7 @@
                                                     row.setWidth100();
 
                                                     //if graph content returned
-                                                    if ((!md.getName().trim().contains("Trait."))
-                                                        && (lastValue != -1)) {
+                                                    if ((!md.getName().trim().contains("Trait.")) && (lastValue != -1)) {
                                                         column.addMember(row);
                                                         someChartedData = true;
                                                     }
