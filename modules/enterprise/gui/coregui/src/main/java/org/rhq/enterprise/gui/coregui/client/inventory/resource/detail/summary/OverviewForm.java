--- conflicted
+++ resolved
@@ -26,7 +26,6 @@
 import java.util.List;
 
 import com.google.gwt.user.client.rpc.AsyncCallback;
-import com.smartgwt.client.util.SC;
 import com.smartgwt.client.widgets.form.fields.FormItem;
 import com.smartgwt.client.widgets.form.fields.HeaderItem;
 import com.smartgwt.client.widgets.form.fields.SpacerItem;
@@ -48,15 +47,6 @@
 import org.rhq.enterprise.gui.coregui.client.inventory.resource.type.ResourceTypeRepository;
 import org.rhq.enterprise.gui.coregui.client.util.message.Message;
 
-<<<<<<< HEAD
-=======
-import com.google.gwt.user.client.rpc.AsyncCallback;
-import com.smartgwt.client.widgets.form.fields.FormItem;
-import com.smartgwt.client.widgets.form.fields.HeaderItem;
-import com.smartgwt.client.widgets.form.fields.SpacerItem;
-import com.smartgwt.client.widgets.form.fields.StaticTextItem;
-
->>>>>>> 27cf8cf1
 /**
  * The Resource Summary>Overview tab - Resource general properties + summary traits.
  *
@@ -110,23 +100,12 @@
 
     private void loadTraitValues() {
         final Resource resource = resourceComposite.getResource();
-<<<<<<< HEAD
         GWTServiceLookup.getMeasurementDataService().findCurrentTraitsForResource(resource.getId(),
             DisplayType.SUMMARY, new AsyncCallback<List<MeasurementDataTrait>>() {
                 public void onFailure(Throwable caught) {
-                    CoreGUI.getErrorHandler().handleError("Failed to load traits for " + resource + ".", caught);
-                }
-=======
-        GWTServiceLookup.getMeasurementDataService().findCurrentTraitsForResource(
-                resource.getId(),
-                DisplayType.SUMMARY,
-                new AsyncCallback<List<MeasurementDataTrait>>() {
-                    public void onFailure(Throwable caught) {
-                        CoreGUI.getErrorHandler().handleError(
-                            MSG.view_summaryOverviewForm_error_traitsLoadFailure(resource.toString()),
-                                caught);
-                    }
->>>>>>> 27cf8cf1
+                    CoreGUI.getErrorHandler().handleError(
+                        MSG.view_summaryOverviewForm_error_traitsLoadFailure(resource.toString()), caught);
+                }
 
                 public void onSuccess(List<MeasurementDataTrait> result) {
                     // TODO: Implement this method.
@@ -140,12 +119,7 @@
                     }
                     markForRedraw();
                 }
-<<<<<<< HEAD
-            });
-
-=======
-        );
->>>>>>> 27cf8cf1
+            });
     }
 
     private void buildForm(ResourceType type) {
@@ -165,17 +139,11 @@
 
         List<FormItem> formItems = new ArrayList<FormItem>();
 
-<<<<<<< HEAD
         if (isHeaderEnabled()) {//conditionally display header
-            HeaderItem headerItem = new HeaderItem("header", "Summary");
-            headerItem.setValue("Summary");
+            HeaderItem headerItem = new HeaderItem("header", MSG.view_summaryOverviewForm_header_summary());
+            headerItem.setValue(MSG.view_summaryOverviewForm_header_summary());
             formItems.add(headerItem);
         }
-=======
-        HeaderItem headerItem = new HeaderItem("header", MSG.view_summaryOverviewForm_header_summary());
-        headerItem.setValue(MSG.view_summaryOverviewForm_header_summary());
-        formItems.add(headerItem);
->>>>>>> 27cf8cf1
 
         StaticTextItem typeItem = new StaticTextItem("type", MSG.view_summaryOverviewForm_field_type());
         typeItem.setTooltip(MSG.view_summaryOverviewForm_label_plugin() + type.getPlugin() + "\n<br>"
@@ -201,15 +169,9 @@
                     resource.setName(newName);
                     OverviewForm.this.resourceService.updateResource(resource, new AsyncCallback<Void>() {
                         public void onFailure(Throwable caught) {
-<<<<<<< HEAD
                             CoreGUI.getErrorHandler().handleError(
-                                "Failed to change name of Resource with id " + resource.getId() + " from \"" + oldName
-                                    + "\" to \"" + newName + "\".", caught);
-=======
-                            CoreGUI.getErrorHandler().handleError(MSG.view_summaryOverviewForm_error_nameChangeFailure(
-                                                String.valueOf(resource.getId()),
-                                                oldName, newName), caught);
->>>>>>> 27cf8cf1
+                                MSG.view_summaryOverviewForm_error_nameChangeFailure(String.valueOf(resource.getId()),
+                                    oldName, newName), caught);
                             // We failed to update it on the Server, so change back the Resource and the form item to
                             // the original value.
                             resource.setName(oldName);
@@ -217,16 +179,9 @@
                         }
 
                         public void onSuccess(Void result) {
-<<<<<<< HEAD
                             CoreGUI.getMessageCenter().notify(
-                                new Message("Name of Resource with id " + resource.getId() + " was changed from \""
-                                    + oldName + "\" to \"" + newName + "\".", Message.Severity.Info));
-=======
-                            CoreGUI.getMessageCenter().notify(new Message(MSG.view_summaryOverviewForm_message_nameChangeSuccess(
-                                                String.valueOf(resource.getId()),
-                                                oldName, newName)
-                                                , Message.Severity.Info));
->>>>>>> 27cf8cf1
+                                new Message(MSG.view_summaryOverviewForm_message_nameChangeSuccess(String
+                                    .valueOf(resource.getId()), oldName, newName), Message.Severity.Info));
                         }
                     });
                 }
@@ -249,15 +204,9 @@
                     resource.setDescription(newDescription);
                     OverviewForm.this.resourceService.updateResource(resource, new AsyncCallback<Void>() {
                         public void onFailure(Throwable caught) {
-<<<<<<< HEAD
                             CoreGUI.getErrorHandler().handleError(
-                                "Failed to change description of Resource with id " + resource.getId() + " from \""
-                                    + oldDescription + "\" to \"" + newDescription + "\".", caught);
-=======
-                            CoreGUI.getErrorHandler().handleError(MSG.view_summaryOverviewForm_error_descriptionChangeFailure(
-                                                String.valueOf(resource.getId()),
-                                                oldDescription, newDescription), caught);
->>>>>>> 27cf8cf1
+                                MSG.view_summaryOverviewForm_error_descriptionChangeFailure(String.valueOf(resource
+                                    .getId()), oldDescription, newDescription), caught);
                             // We failed to update it on the Server, so change back the Resource and the form item to
                             // the original value.
                             resource.setDescription(oldDescription);
@@ -265,16 +214,11 @@
                         }
 
                         public void onSuccess(Void result) {
-<<<<<<< HEAD
-                            CoreGUI.getMessageCenter().notify(
-                                new Message("Description of Resource with id " + resource.getId()
-                                    + " was changed from \"" + oldDescription + "\" to \"" + newDescription + "\".",
-                                    Message.Severity.Info));
-=======
-                            CoreGUI.getMessageCenter().notify(new Message(MSG.view_summaryOverviewForm_message_nameChangeSuccess(
-                                                String.valueOf(resource.getId()),
-                                                oldDescription, newDescription), Message.Severity.Info));
->>>>>>> 27cf8cf1
+                            CoreGUI.getMessageCenter()
+                                .notify(
+                                    new Message(MSG.view_summaryOverviewForm_message_nameChangeSuccess(String
+                                        .valueOf(resource.getId()), oldDescription, newDescription),
+                                        Message.Severity.Info));
                         }
                     });
                 }
@@ -297,15 +241,9 @@
                     resource.setLocation(newLocation);
                     OverviewForm.this.resourceService.updateResource(resource, new AsyncCallback<Void>() {
                         public void onFailure(Throwable caught) {
-<<<<<<< HEAD
                             CoreGUI.getErrorHandler().handleError(
-                                "Failed to change location of Resource with id " + resource.getId() + " from \""
-                                    + oldLocation + "\" to \"" + newLocation + "\".", caught);
-=======
-                            CoreGUI.getErrorHandler().handleError(MSG.view_summaryOverviewForm_error_locationChangeFailure(
-                                                String.valueOf(resource.getId()),
-                                                oldLocation, newLocation), caught);
->>>>>>> 27cf8cf1
+                                MSG.view_summaryOverviewForm_error_locationChangeFailure(String.valueOf(resource
+                                    .getId()), oldLocation, newLocation), caught);
                             // We failed to update it on the Server, so change back the Resource and the form item to
                             // the original value.
                             resource.setLocation(oldLocation);
@@ -313,15 +251,9 @@
                         }
 
                         public void onSuccess(Void result) {
-<<<<<<< HEAD
                             CoreGUI.getMessageCenter().notify(
-                                new Message("Location of Resource with id " + resource.getId() + " was changed from \""
-                                    + oldLocation + "\" to \"" + newLocation + "\".", Message.Severity.Info));
-=======
-                            CoreGUI.getMessageCenter().notify(new Message(MSG.view_summaryOverviewForm_message_nameChangeSuccess(
-                                                String.valueOf(resource.getId()),
-                                                oldLocation, newLocation), Message.Severity.Info));
->>>>>>> 27cf8cf1
+                                new Message(MSG.view_summaryOverviewForm_message_nameChangeSuccess(String
+                                    .valueOf(resource.getId()), oldLocation, newLocation), Message.Severity.Info));
                         }
                     });
                 }
@@ -329,12 +261,7 @@
         }
         formItems.add(locationItem);
 
-<<<<<<< HEAD
-        StaticTextItem versionItem = new StaticTextItem("version", "Version");
-=======
-
         StaticTextItem versionItem = new StaticTextItem("version", MSG.view_summaryOverviewForm_field_version());
->>>>>>> 27cf8cf1
         formItems.add(versionItem);
 
         StaticTextItem parentItem = new StaticTextItem("parent", MSG.view_summaryOverviewForm_field_parent());
@@ -365,9 +292,9 @@
         setValue("name", resource.getName());
         setValue("description", resource.getDescription());
         setValue("location", resource.getLocation());
-        setValue("version", (resource.getVersion() != null) ? resource.getVersion() : "<i>" + MSG.common_label_none() + "</i>");
+        setValue("version", (resource.getVersion() != null) ? resource.getVersion() : "<i>" + MSG.common_label_none()
+            + "</i>");
         Resource parentResource = resource.getParentResource();
-<<<<<<< HEAD
         setValue("parent", parentResource != null ? ("<a href=\"#Resource/" + parentResource.getId() + "\">"
             + parentResource.getName() + "</a>") : "<i>none</i>");
     }
@@ -386,11 +313,6 @@
 
     public void setDisplayCondensed(boolean displayCondensed) {
         this.displayCondensed = displayCondensed;
-=======
-        setValue("parent", parentResource != null ?
-                ("<a href=\"#Resource/" + parentResource.getId() + "\">" +
-                        parentResource.getName() + "</a>") : "<i>" + MSG.common_label_none() + "</i>");
->>>>>>> 27cf8cf1
-    }
-    
+    }
+
 }