--- conflicted
+++ resolved
@@ -21,6 +21,7 @@
 import org.rhq.core.domain.resource.Resource;
 import org.rhq.core.domain.resource.composite.ResourceComposite;
 import org.rhq.enterprise.gui.coregui.client.components.table.Table;
+import org.rhq.enterprise.gui.coregui.client.util.selenium.LocatableVLayout;
 
 import com.smartgwt.client.types.Alignment;
 import com.smartgwt.client.widgets.HTMLPane;
@@ -31,23 +32,18 @@
 import com.smartgwt.client.widgets.grid.ListGridRecord;
 import com.smartgwt.client.widgets.grid.events.CellClickEvent;
 import com.smartgwt.client.widgets.grid.events.CellClickHandler;
-import com.smartgwt.client.widgets.layout.VLayout;
 
 /**
  * The Resource Summary>Overview tab.
  *
  * @author Lukas Krejci
  */
-public class OverviewView extends VLayout {
+public class OverviewView extends LocatableVLayout {
 
     private ResourceComposite resourceComposite;
 
-<<<<<<< HEAD
-    public OverviewView(ResourceComposite resourceComposite) {
-=======
     public OverviewView(String locatorId, ResourceComposite resourceComposite) {
         super(locatorId);
->>>>>>> 24ba9978
         this.resourceComposite = resourceComposite;
     }
 
@@ -64,35 +60,13 @@
     }
 
     public void onResourceSelected(ResourceComposite resourceComposite) {
-<<<<<<< HEAD
-        addMember(new OverviewForm(resourceComposite));
+        addMember(new OverviewForm(extendLocatorId("form"), resourceComposite));
         buildErrorListGrid(resourceComposite);
-=======
-
-        this.resourceComposite = resourceComposite;
-        Resource resource = resourceComposite.getResource();
-
-        // Load metric defs.
-        ResourceTypeRepository.Cache.getInstance().getResourceTypes(resource.getResourceType().getId(),
-            EnumSet.of(ResourceTypeRepository.MetadataType.measurements),
-            new ResourceTypeRepository.TypeLoadedCallback() {
-                public void onTypesLoaded(ResourceType type) {
-                    try {
-                        buildForm(type);
-                        loadTraitValues();
-                    } catch (Exception e) {
-                        SC.say("Form load failure");
-                        e.printStackTrace();
-                    }
-                }
-            });
->>>>>>> 24ba9978
     }
 
     private void buildErrorListGrid(ResourceComposite resourceComposite) {
         final Resource resource = resourceComposite.getResource();
-<<<<<<< HEAD
-        Table errorsGrid = new Table("Errors");
+        final Table errorsGrid = new Table(extendLocatorId("errors"));
         
         errorsGrid.setShowFooter(false);
 //        errorsGrid.getListGrid().setGroupByField(ResourceErrorsDataSource.ERROR_TYPE_ID);
@@ -117,7 +91,7 @@
                 w.centerInPage();
                 w.setCanDragResize(true);
                 
-                VLayout layout = new VLayout(10);
+                LocatableVLayout layout = new LocatableVLayout(errorsGrid.extendLocatorId("dialogLayout"), 10);
                 layout.setDefaultLayoutAlign(Alignment.CENTER);
                 layout.setLayoutMargin(10);
                 
@@ -141,198 +115,5 @@
         });
         
         addMember(errorsGrid);
-=======
-        GWTServiceLookup.getMeasurementDataService().findCurrentTraitsForResource(resource.getId(),
-            DisplayType.SUMMARY, new AsyncCallback<List<MeasurementDataTrait>>() {
-                public void onFailure(Throwable caught) {
-                    CoreGUI.getErrorHandler().handleError("Failed to load traits for " + resource + ".", caught);
-                }
-
-                public void onSuccess(List<MeasurementDataTrait> result) {
-                    // TODO: Implement this method.
-                    for (MeasurementDataTrait trait : result) {
-                        String formId = trait.getName().replaceAll("\\.", "_").replaceAll(" ", "__");
-                        FormItem item = getItem(formId);
-
-                        if (item != null) {
-                            setValue(formId, trait.getValue());
-                        }
-                    }
-                    markForRedraw();
-                }
-            });
-
-    }
-
-    private void buildForm(ResourceType type) {
-        List<MeasurementDefinition> traits = new ArrayList<MeasurementDefinition>();
-
-        for (MeasurementDefinition measurement : type.getMetricDefinitions()) {
-            if (measurement.getDataType() == DataType.TRAIT && measurement.getDisplayType() == DisplayType.SUMMARY) {
-                traits.add(measurement);
-            }
-        }
-
-        Collections.sort(traits, new Comparator<MeasurementDefinition>() {
-            public int compare(MeasurementDefinition o1, MeasurementDefinition o2) {
-                return new Integer(o1.getDisplayOrder()).compareTo(o2.getDisplayOrder());
-            }
-        });
-
-        List<FormItem> formItems = new ArrayList<FormItem>();
-
-        HeaderItem headerItem = new HeaderItem("header", "Summary");
-        headerItem.setValue("Summary");
-        formItems.add(headerItem);
-
-        StaticTextItem typeItem = new StaticTextItem("type", "Type");
-        typeItem.setTooltip("Plugin: " + type.getPlugin() + "\n<br>" + "Type: " + type.getName());
-        typeItem.setValue(type.getName() + " (" + type.getPlugin() + ")");
-        formItems.add(typeItem);
-
-        final Resource resource = this.resourceComposite.getResource();
-        boolean modifiable = this.resourceComposite.getResourcePermission().isInventory();
-
-        final FormItem nameItem = (modifiable) ? new TogglableTextItem() : new StaticTextItem();
-        nameItem.setName("name");
-        nameItem.setTitle("Name");
-        nameItem.setValue(resource.getName());
-        if (nameItem instanceof TogglableTextItem) {
-            TogglableTextItem togglableNameItem = (TogglableTextItem) nameItem;
-            togglableNameItem.addValueUpdatedHandler(new ValueUpdatedHandler() {
-                public void onValueUpdated(final String newName) {
-                    final String oldName = resource.getName();
-                    if (newName.equals(oldName)) {
-                        return;
-                    }
-                    resource.setName(newName);
-                    OverviewView.this.resourceService.updateResource(resource, new AsyncCallback<Void>() {
-                        public void onFailure(Throwable caught) {
-                            CoreGUI.getErrorHandler().handleError(
-                                "Failed to change name of Resource with id " + resource.getId() + " from \"" + oldName
-                                    + "\" to \"" + newName + "\".", caught);
-                            // We failed to update it on the Server, so change back the Resource and the form item to
-                            // the original value.
-                            resource.setName(oldName);
-                            nameItem.setValue(oldName);
-                        }
-
-                        public void onSuccess(Void result) {
-                            CoreGUI.getMessageCenter().notify(
-                                new Message("Name of Resource with id " + resource.getId() + " was changed from \""
-                                    + oldName + "\" to \"" + newName + "\".", Message.Severity.Info));
-                        }
-                    });
-                }
-            });
-        }
-        formItems.add(nameItem);
-
-        final FormItem descriptionItem = (modifiable) ? new TogglableTextItem() : new StaticTextItem();
-        descriptionItem.setName("description");
-        descriptionItem.setTitle("Description");
-        descriptionItem.setValue(resource.getDescription());
-        if (descriptionItem instanceof TogglableTextItem) {
-            TogglableTextItem togglableDescriptionItem = (TogglableTextItem) descriptionItem;
-            togglableDescriptionItem.addValueUpdatedHandler(new ValueUpdatedHandler() {
-                public void onValueUpdated(final String newDescription) {
-                    final String oldDescription = resource.getDescription();
-                    if (newDescription.equals(oldDescription)) {
-                        return;
-                    }
-                    resource.setDescription(newDescription);
-                    OverviewView.this.resourceService.updateResource(resource, new AsyncCallback<Void>() {
-                        public void onFailure(Throwable caught) {
-                            CoreGUI.getErrorHandler().handleError(
-                                "Failed to change description of Resource with id " + resource.getId() + " from \""
-                                    + oldDescription + "\" to \"" + newDescription + "\".", caught);
-                            // We failed to update it on the Server, so change back the Resource and the form item to
-                            // the original value.
-                            resource.setDescription(oldDescription);
-                            descriptionItem.setValue(oldDescription);
-                        }
-
-                        public void onSuccess(Void result) {
-                            CoreGUI.getMessageCenter().notify(
-                                new Message("Description of Resource with id " + resource.getId()
-                                    + " was changed from \"" + oldDescription + "\" to \"" + newDescription + "\".",
-                                    Message.Severity.Info));
-                        }
-                    });
-                }
-            });
-        }
-        formItems.add(descriptionItem);
-
-        final FormItem locationItem = (modifiable) ? new TogglableTextItem() : new StaticTextItem();
-        locationItem.setName("location");
-        locationItem.setTitle("Location");
-        locationItem.setValue(resource.getLocation());
-        if (locationItem instanceof TogglableTextItem) {
-            TogglableTextItem togglableNameItem = (TogglableTextItem) locationItem;
-            togglableNameItem.addValueUpdatedHandler(new ValueUpdatedHandler() {
-                public void onValueUpdated(final String newLocation) {
-                    final String oldLocation = resource.getLocation();
-                    if (newLocation.equals(oldLocation)) {
-                        return;
-                    }
-                    resource.setLocation(newLocation);
-                    OverviewView.this.resourceService.updateResource(resource, new AsyncCallback<Void>() {
-                        public void onFailure(Throwable caught) {
-                            CoreGUI.getErrorHandler().handleError(
-                                "Failed to change location of Resource with id " + resource.getId() + " from \""
-                                    + oldLocation + "\" to \"" + newLocation + "\".", caught);
-                            // We failed to update it on the Server, so change back the Resource and the form item to
-                            // the original value.
-                            resource.setLocation(oldLocation);
-                            locationItem.setValue(oldLocation);
-                        }
-
-                        public void onSuccess(Void result) {
-                            CoreGUI.getMessageCenter().notify(
-                                new Message("Location of Resource with id " + resource.getId() + " was changed from \""
-                                    + oldLocation + "\" to \"" + newLocation + "\".", Message.Severity.Info));
-                        }
-                    });
-                }
-            });
-        }
-        formItems.add(locationItem);
-
-        StaticTextItem versionItem = new StaticTextItem("version", "Version");
-        formItems.add(versionItem);
-
-        StaticTextItem parentItem = new StaticTextItem("parent", "Parent");
-        formItems.add(parentItem);
-
-        for (MeasurementDefinition trait : traits) {
-            String id = trait.getDisplayName().replaceAll("\\.", "_").replaceAll(" ", "__");
-
-            StaticTextItem item = new StaticTextItem(id, trait.getDisplayName());
-            item.setTooltip(trait.getDescription());
-            formItems.add(item);
-            //            item.setValue("?");
-        }
-
-        //        SectionItem section = new SectionItem("Summary", "Summary");
-        //        section.setTitle("Summary");
-        //        section.setDefaultValue("Summary");
-        //        section.setCanCollapse(true);
-        //        section.setCellStyle("HidablePlainSectionHeader");
-        //        section.setItemIds(itemIds.toArray(new String[itemIds.size()]));
-        //        formItems.add(0, section);
-
-        formItems.add(new SpacerItem());
-        setItems(formItems.toArray(new FormItem[formItems.size()]));
-
-        setValue("type", type.getName() + " (" + type.getPlugin() + ")");
-        setValue("name", resource.getName());
-        setValue("description", resource.getDescription());
-        setValue("location", resource.getLocation());
-        setValue("version", (resource.getVersion() != null) ? resource.getVersion() : "<i>none</i>");
-        Resource parentResource = resource.getParentResource();
-        setValue("parent", parentResource != null ? ("<a href=\"#Resource/" + parentResource.getId() + "\">"
-            + parentResource.getName() + "</a>") : "<i>none</i>");
->>>>>>> 24ba9978
     }
 }