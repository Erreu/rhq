--- conflicted
+++ resolved
@@ -58,18 +58,11 @@
 
     public OverviewView(String locatorId, ResourceComposite resourceComposite) {
         super(locatorId);
-<<<<<<< HEAD
-        form = new OverviewForm(extendLocatorId("form"), resourceComposite);
+        OverviewForm form = new OverviewForm(extendLocatorId("form"), resourceComposite);
         LocatableDynamicForm currentAgentInfo = new LocatableDynamicForm(extendLocatorId("Agent_Info"));
         populateAgentInfo(resourceComposite.getResource().getId(), currentAgentInfo);
-
-        errorsGrid = new Table(extendLocatorId("errors"), "Detected errors", null, null,
-            new String[] { ResourceErrorsDataSource.DETAIL_ID });
-=======
-        OverviewForm form = new OverviewForm(extendLocatorId("form"), resourceComposite);
-        errorsGrid = new Table(extendLocatorId("errors"), MSG.view_summaryOverview_header_detectedErrors(), null, null, new String[]
-            { ResourceErrorsDataSource.Field.DETAIL });
->>>>>>> 27cf8cf1
+        errorsGrid = new Table(extendLocatorId("errors"), MSG.view_summaryOverview_header_detectedErrors(), null, null,
+            new String[] { ResourceErrorsDataSource.Field.DETAIL });
 
         Resource resource = resourceComposite.getResource();
         ResourceErrorsDataSource errors = new ResourceErrorsDataSource(resource.getId());
@@ -84,8 +77,6 @@
         addMember(form);
         addMember(currentAgentInfo);
         addMember(errorsGrid);
-<<<<<<< HEAD
-
     }
 
     private void populateAgentInfo(final int id, final LocatableDynamicForm currentAgentInfo) {
@@ -143,8 +134,6 @@
             //final form population 
             currentAgentInfo.setItems(formItems.toArray(new FormItem[formItems.size()]));
         }
-=======
->>>>>>> 27cf8cf1
     }
 
     @Override
@@ -152,15 +141,9 @@
         super.onInit();
         initErrorsGrid();
     }
-<<<<<<< HEAD
 
     private void initErrorsGrid() {
-        errorsGrid.setTooltip("Click on the rows to see the error details.");
-=======
-    
-    private void initErrorsGrid() {        
         errorsGrid.setTooltip(MSG.view_summaryOverview_tooltip_detectedErrors());
->>>>>>> 27cf8cf1
         errorsGrid.getListGrid().addCellClickHandler(new CellClickHandler() {
             public void onCellClick(CellClickEvent event) {
                 ListGridRecord record = event.getRecord();
@@ -179,21 +162,12 @@
                 layout.setLayoutMargin(10);
 
                 w.addItem(layout);
-<<<<<<< HEAD
 
                 HTMLPane details = new HTMLPane();
-                details.setContents("<pre>" + record.getAttribute(ResourceErrorsDataSource.DETAIL_ID) + "</pre>");
+                details.setContents("<pre>" + record.getAttribute(ResourceErrorsDataSource.Field.DETAIL) + "</pre>");
                 layout.addMember(details);
 
-                IButton ok = new IButton("Ok");
-=======
-                
-                HTMLPane details = new HTMLPane();                
-                details.setContents("<pre>" + record.getAttribute(ResourceErrorsDataSource.Field.DETAIL) + "</pre>");
-                layout.addMember(details);
-                
                 IButton ok = new IButton(MSG.common_button_ok());
->>>>>>> 27cf8cf1
                 ok.addClickHandler(new ClickHandler() {
                     public void onClick(ClickEvent event) {
                         w.destroy();
@@ -206,5 +180,5 @@
             }
         });
     }
-    
+
 }