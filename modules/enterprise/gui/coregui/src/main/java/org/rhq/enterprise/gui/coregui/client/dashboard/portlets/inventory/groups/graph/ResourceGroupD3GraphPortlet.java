/*
 * RHQ Management Platform
 * Copyright (C) 2005-2013 Red Hat, Inc.
 * All rights reserved.
 *
 * This program is free software; you can redistribute it and/or modify
 * it under the terms of the GNU General Public License as published by
 * the Free Software Foundation version 2 of the License.
 *
 * This program is distributed in the hope that it will be useful,
 * but WITHOUT ANY WARRANTY; without even the implied warranty of
 * MERCHANTABILITY or FITNESS FOR A PARTICULAR PURPOSE. See the
 * GNU General Public License for more details.
 *
 * You should have received a copy of the GNU General Public License
 * along with this program; if not, write to the Free Software
 * Foundation, Inc., 675 Mass Ave, Cambridge, MA 02139, USA.
 */
package org.rhq.enterprise.gui.coregui.client.dashboard.portlets.inventory.groups.graph;

import java.util.EnumSet;
import java.util.HashSet;
import java.util.List;
import java.util.Map;

<<<<<<< HEAD
=======
import com.google.gwt.core.client.GWT;
>>>>>>> c923c9a9
import com.google.gwt.user.client.rpc.AsyncCallback;
import com.smartgwt.client.data.Criteria;
import com.smartgwt.client.types.Overflow;
import com.smartgwt.client.types.TitleOrientation;
import com.smartgwt.client.widgets.Canvas;
import com.smartgwt.client.widgets.HTMLFlow;
import com.smartgwt.client.widgets.Label;
import com.smartgwt.client.widgets.form.DynamicForm;
import com.smartgwt.client.widgets.form.events.SubmitValuesEvent;
import com.smartgwt.client.widgets.form.events.SubmitValuesHandler;
import com.smartgwt.client.widgets.form.fields.CanvasItem;
import com.smartgwt.client.widgets.form.fields.SelectItem;
import com.smartgwt.client.widgets.form.fields.SpacerItem;

import org.rhq.core.domain.common.EntityContext;
import org.rhq.core.domain.configuration.PropertySimple;
import org.rhq.core.domain.criteria.ResourceGroupCriteria;
import org.rhq.core.domain.dashboard.DashboardPortlet;
import org.rhq.core.domain.measurement.MeasurementDefinition;
import org.rhq.core.domain.measurement.composite.MeasurementDataNumericHighLowComposite;
import org.rhq.core.domain.resource.ResourceType;
import org.rhq.core.domain.resource.group.GroupCategory;
import org.rhq.core.domain.resource.group.ResourceGroup;
import org.rhq.core.domain.util.PageList;
import org.rhq.enterprise.gui.coregui.client.CoreGUI;
import org.rhq.enterprise.gui.coregui.client.components.form.SortedSelectItem;
import org.rhq.enterprise.gui.coregui.client.components.selector.AssignedItemsChangedEvent;
import org.rhq.enterprise.gui.coregui.client.components.selector.AssignedItemsChangedHandler;
import org.rhq.enterprise.gui.coregui.client.dashboard.AutoRefreshPortlet;
import org.rhq.enterprise.gui.coregui.client.dashboard.AutoRefreshUtil;
import org.rhq.enterprise.gui.coregui.client.dashboard.CustomSettingsPortlet;
import org.rhq.enterprise.gui.coregui.client.dashboard.Portlet;
import org.rhq.enterprise.gui.coregui.client.dashboard.PortletViewFactory;
import org.rhq.enterprise.gui.coregui.client.dashboard.PortletWindow;
import org.rhq.enterprise.gui.coregui.client.gwt.GWTServiceLookup;
import org.rhq.enterprise.gui.coregui.client.gwt.ResourceGroupGWTServiceAsync;
import org.rhq.enterprise.gui.coregui.client.inventory.common.charttype.MetricGraphData;
<<<<<<< HEAD
import org.rhq.enterprise.gui.coregui.client.inventory.common.charttype.MetricStackedBarGraph;
import org.rhq.enterprise.gui.coregui.client.inventory.resource.detail.monitoring.MetricD3Graph;
import org.rhq.enterprise.gui.coregui.client.inventory.resource.detail.monitoring.ResourceScheduledMetricDatasource;
import org.rhq.enterprise.gui.coregui.client.inventory.resource.selection.SingleResourceGroupSelector;
import org.rhq.enterprise.gui.coregui.client.inventory.resource.type.ResourceTypeRepository;
=======
import org.rhq.enterprise.gui.coregui.client.inventory.common.charttype.StackedBarMetricGraphImpl;
import org.rhq.enterprise.gui.coregui.client.inventory.resource.detail.monitoring.MetricD3GraphView;
import org.rhq.enterprise.gui.coregui.client.inventory.resource.detail.monitoring.ResourceScheduledMetricDatasource;
import org.rhq.enterprise.gui.coregui.client.inventory.resource.selection.SingleResourceGroupSelector;
import org.rhq.enterprise.gui.coregui.client.inventory.resource.type.ResourceTypeRepository;
import org.rhq.enterprise.gui.coregui.client.util.BrowserUtility;
>>>>>>> c923c9a9
import org.rhq.enterprise.gui.coregui.client.util.Log;
import org.rhq.enterprise.server.measurement.util.MeasurementUtils;

/**
 * @author Greg Hinkle
 * @author Jay Shaughnessy
 * @author Mike Thompson
 */
<<<<<<< HEAD
public class ResourceGroupD3GraphPortlet extends MetricD3Graph implements AutoRefreshPortlet, CustomSettingsPortlet {
=======
public class ResourceGroupD3GraphPortlet extends MetricD3GraphView implements AutoRefreshPortlet, CustomSettingsPortlet {
>>>>>>> c923c9a9

    // A non-displayed, persisted identifier for the portlet
    public static final String KEY = "ResourceGroupMetricD3";
    // A default displayed, persisted name for the portlet
    public static final String NAME = "d3-"+MSG.view_portlet_defaultName_groupMetric();

    // set on initial configuration, the window for this portlet view.
    private PortletWindow portletWindow;


    public static final String CFG_RESOURCE_GROUP_ID = "resourceGroupId";
    public static final String CFG_DEFINITION_ID = "definitionId";

    public ResourceGroupD3GraphPortlet() {
        setOverflow(Overflow.HIDDEN);
    }

    @Override
    /**
     * Portlet Charts are defined by an additional portletId to enable a particular groupId/measurementId
     * combination to be valid in multiple dashboards.
     */
<<<<<<< HEAD
    public String getFullChartId(){
        if(portletWindow != null && graph != null && graph.getMetricGraphData() != null){
            return "rChart-"+ graph.getMetricGraphData().getChartId() +"-"+portletWindow.getStoredPortlet().getId();
=======
    public String getFullChartId() {
        if (portletWindow != null && graph != null && graph.getMetricGraphData() != null) {
            return "rChart-" + graph.getMetricGraphData().getChartId() + "-" + portletWindow.getStoredPortlet().getId();
>>>>>>> c923c9a9
        } else {
            // handle the case where the portlet has not been configured yet
            return "";
        }
    }

    public void configure(PortletWindow portletWindow, DashboardPortlet storedPortlet) {

        if (null == this.portletWindow && null != portletWindow) {
            this.portletWindow = portletWindow;
        }
        destroyMembers();
<<<<<<< HEAD

        setGraph(new MetricStackedBarGraph(MetricGraphData.createForDashboard(portletWindow.getStoredPortlet().getId())));
=======
>>>>>>> c923c9a9

        if ((null == storedPortlet) || (null == storedPortlet.getConfiguration())) {
            return;
        } else if (BrowserUtility.isBrowserPreIE9()) {
            addMember(new Label("<i>" + MSG.chart_ie_not_supported() + "</i>"));
            return;
        }
        graph = GWT.create(StackedBarMetricGraphImpl.class);
        graph.setMetricGraphData(MetricGraphData.createForDashboard(portletWindow.getStoredPortlet().getId()));

        if (storedPortlet.getConfiguration().getSimple(CFG_RESOURCE_GROUP_ID) != null) {
            PropertySimple resourceIdProperty = storedPortlet.getConfiguration().getSimple(CFG_RESOURCE_GROUP_ID);
            PropertySimple measurementDefIdProperty = storedPortlet.getConfiguration().getSimple(CFG_DEFINITION_ID);
            if (resourceIdProperty != null && measurementDefIdProperty != null) {
                final Integer entityId = resourceIdProperty.getIntegerValue();
                final Integer measurementDefId = measurementDefIdProperty.getIntegerValue();
                if (entityId != null && measurementDefId != null) {
                    queryResourceGroup(entityId, measurementDefId);
                }

            }
        }
    }

<<<<<<< HEAD

=======
>>>>>>> c923c9a9
    private void queryResourceGroup(Integer entityId, final Integer measurementDefId) {
        ResourceGroupGWTServiceAsync resourceService = GWTServiceLookup.getResourceGroupService();

        ResourceGroupCriteria resourceCriteria = new ResourceGroupCriteria();
        resourceCriteria.addFilterId(entityId);
        resourceService.findResourceGroupsByCriteria(resourceCriteria, new AsyncCallback<PageList<ResourceGroup>>() {
            @Override
            public void onFailure(Throwable caught) {
                CoreGUI.getErrorHandler().handleError(MSG.view_resource_monitor_graphs_lookupFailed(), caught);
            }

            @Override
            public void onSuccess(PageList<ResourceGroup> result) {
                if (result.isEmpty()) {
                    return;
                }
                // only concerned with first resource since this is a query by id
                final ResourceGroup resource = result.get(0);
                HashSet<Integer> typesSet = new HashSet<Integer>();
                typesSet.add(resource.getResourceType().getId());

                ResourceTypeRepository.Cache.getInstance().getResourceTypes(
<<<<<<< HEAD
                        typesSet.toArray(new Integer[typesSet.size()]),
                        EnumSet.of(ResourceTypeRepository.MetadataType.measurements),
                        new ResourceTypeRepository.TypesLoadedCallback() {

                            @Override
                            public void onTypesLoaded(Map<Integer, ResourceType> types) {
                                ResourceType type = types.get(resource.getResourceType().getId());
                                for (final MeasurementDefinition def : type.getMetricDefinitions()) {
                                    if (def.getId() == measurementDefId) {
                                        Log.debug("Found portlet measurement definition !" + def);

                                        getJsniChart().setEntityId(resource.getId());
                                        getJsniChart().setEntityName(resource.getName());
                                        getJsniChart().setDefinition(def);
                                        final long startTime = System.currentTimeMillis();

                                        GWTServiceLookup.getMeasurementDataService().findDataForCompatibleGroupForLast(
                                                resource.getId(), new int[]{def.getId()}, 8, MeasurementUtils.UNIT_HOURS,
                                                60, new AsyncCallback<List<List<MeasurementDataNumericHighLowComposite>>>() {
                                            @Override
                                            public void onFailure(Throwable caught) {
                                                CoreGUI.getErrorHandler().handleError(
                                                        MSG.view_resource_monitor_graphs_loadFailed(), caught);
=======
                    typesSet.toArray(new Integer[typesSet.size()]),
                    EnumSet.of(ResourceTypeRepository.MetadataType.measurements),
                    new ResourceTypeRepository.TypesLoadedCallback() {

                        @Override
                        public void onTypesLoaded(Map<Integer, ResourceType> types) {
                            ResourceType type = types.get(resource.getResourceType().getId());
                            for (final MeasurementDefinition def : type.getMetricDefinitions()) {
                                if (def.getId() == measurementDefId) {
                                    Log.debug("Found portlet measurement definition !" + def);

                                    graph.setEntityId(resource.getId());
                                    graph.setEntityName(resource.getName());
                                    graph.setDefinition(def);
                                    final long startTime = System.currentTimeMillis();

                                    GWTServiceLookup.getMeasurementDataService().findDataForCompatibleGroupForLast(
                                        resource.getId(), new int[] { def.getId() }, 8, MeasurementUtils.UNIT_HOURS,
                                        60, new AsyncCallback<List<List<MeasurementDataNumericHighLowComposite>>>() {
                                            @Override
                                            public void onFailure(Throwable caught) {
                                                CoreGUI.getErrorHandler().handleError(
                                                    MSG.view_resource_monitor_graphs_loadFailed(), caught);
>>>>>>> c923c9a9
                                            }

                                            @Override
                                            public void onSuccess(
<<<<<<< HEAD
                                                    final List<List<MeasurementDataNumericHighLowComposite>> measurementData) {
                                                Log.debug("Dashboard Metric data in: "
                                                        + (System.currentTimeMillis() - startTime) + " ms.");
=======
                                                final List<List<MeasurementDataNumericHighLowComposite>> measurementData) {
                                                Log.debug("Dashboard Metric data in: "
                                                    + (System.currentTimeMillis() - startTime) + " ms.");
>>>>>>> c923c9a9
                                                graph.getMetricGraphData().setMetricData(measurementData.get(0));
                                                drawGraph();
                                            }
                                        });
<<<<<<< HEAD
                                        break;
                                    }
                                }
                            }
                        });
=======
                                    break;
                                }
                            }
                        }
                    });
>>>>>>> c923c9a9
            }
        });
    }

    public Canvas getHelpCanvas() {
        return new HTMLFlow(MSG.view_portlet_help_graph());
    }

    @Override
    protected void onDraw() {
        DashboardPortlet storedPortlet = portletWindow.getStoredPortlet();
        if (BrowserUtility.isBrowserPreIE9()) {
            removeMembers(getMembers());
            addMember(new Label("<i>" + MSG.chart_ie_not_supported() + "</i>"));

        } else {
            PropertySimple simple = storedPortlet.getConfiguration().getSimple(CFG_RESOURCE_GROUP_ID);
            if (simple == null || simple.getIntegerValue() == null) {
                removeMembers(getMembers());
                addMember(new Label("<i>" + MSG.view_portlet_configure_needed() + "</i>"));
            } else {
                super.onDraw();
            }
        }
    }

    public DynamicForm getCustomSettingsForm() {
        final DynamicForm form = new DynamicForm();
        form.setWidth(750);
        form.setNumCols(1);

        final CanvasItem selectorItem = new CanvasItem();
        selectorItem.setTitleOrientation(TitleOrientation.TOP);
        selectorItem.setShowTitle(false);

        final SingleResourceGroupSelector resourceGroupSelector = new SingleResourceGroupSelector(
            GroupCategory.COMPATIBLE, false);
        resourceGroupSelector.setWidth(700);
        resourceGroupSelector.setHeight(300);

        final SelectItem metric = new SortedSelectItem(CFG_DEFINITION_ID, MSG.common_title_metric()) {
            @Override
            protected Criteria getPickListFilterCriteria() {
                Criteria criteria = new Criteria();

                if (resourceGroupSelector.getSelectedItems().size() == 1) {
                    int groupId = resourceGroupSelector.getSelectedItems().iterator().next().getId();
                    criteria.addCriteria(CFG_RESOURCE_GROUP_ID, groupId);
                    form.setValue(CFG_RESOURCE_GROUP_ID, groupId);
                }
                return criteria;
            }
        };
        metric.setWidth(300);
        metric.setTitleOrientation(TitleOrientation.TOP);
        metric.setValueField("id");
        metric.setDisplayField("displayName");
        metric.setOptionDataSource(new ResourceScheduledMetricDatasource());

        resourceGroupSelector.addAssignedItemsChangedHandler(new AssignedItemsChangedHandler() {

            public void onSelectionChanged(AssignedItemsChangedEvent event) {

                if (resourceGroupSelector.getSelectedItems().size() == 1) {
                    metric.fetchData();
                    form.clearValue(CFG_DEFINITION_ID);
                }
            }
        });

        final DashboardPortlet storedPortlet = portletWindow.getStoredPortlet();

        if (storedPortlet.getConfiguration().getSimple(CFG_RESOURCE_GROUP_ID) != null) {
            Integer integerValue = storedPortlet.getConfiguration().getSimple(CFG_RESOURCE_GROUP_ID).getIntegerValue();
            if (integerValue != null)
                form.setValue(CFG_RESOURCE_GROUP_ID, integerValue);

            PropertySimple propertySimple = storedPortlet.getConfiguration().getSimple(CFG_DEFINITION_ID);
            if (propertySimple != null && propertySimple.getIntegerValue() != null)
                form.setValue(CFG_DEFINITION_ID, propertySimple.getIntegerValue());
        }

        selectorItem.setCanvas(resourceGroupSelector);
        form.setFields(selectorItem, metric, new SpacerItem());

        form.addSubmitValuesHandler(new SubmitValuesHandler() {
            public void onSubmitValues(SubmitValuesEvent submitValuesEvent) {
                storedPortlet.getConfiguration().put(
                    new PropertySimple(CFG_RESOURCE_GROUP_ID, form.getValue(CFG_RESOURCE_GROUP_ID)));
                storedPortlet.getConfiguration().put(
                    new PropertySimple(CFG_DEFINITION_ID, form.getValue(CFG_DEFINITION_ID)));

                configure(portletWindow, storedPortlet);

                redraw();
            }
        });

        return form;
    }

    @Override
    public void redraw() {
        super.redraw();

        removeMembers(getMembers());

        DashboardPortlet storedPortlet = portletWindow.getStoredPortlet();
        PropertySimple simple = storedPortlet.getConfiguration().getSimple(CFG_RESOURCE_GROUP_ID);
<<<<<<< HEAD
        if (simple == null || simple.getIntegerValue() == null) {
=======
        if (BrowserUtility.isBrowserPreIE9()) {
            addMember(new Label("<i>" + MSG.chart_ie_not_supported() + "</i>"));
        } else if (simple == null || simple.getIntegerValue() == null) {
>>>>>>> c923c9a9
            addMember(new Label("<i>" + MSG.view_portlet_configure_needed() + "</i>"));
        } else {
            drawGraph();
        }
    }
    public void startRefreshCycle() {
        refreshTimer = AutoRefreshUtil.startRefreshCycle(this, this, refreshTimer);
    }

    @Override
    protected void onDestroy() {
        AutoRefreshUtil.onDestroy(refreshTimer);

        super.onDestroy();
    }

    public boolean isRefreshing() {
        return false;
    }

    //Custom refresh operation as we are not directly extending Table
    @Override
    public void refresh() {
        if (isVisible() && !isRefreshing()) {
            redraw();
        }
    }

    public void startRefreshCycle() {
        refreshTimer = AutoRefreshUtil.startRefreshCycle(this, this, refreshTimer);
    }

    @Override
    protected void onDestroy() {
        AutoRefreshUtil.onDestroy(refreshTimer);

        super.onDestroy();
    }

    public boolean isRefreshing() {
        return false;
    }

    //Custom refresh operation as we are not directly extending Table
    @Override
    public void refresh() {
        if (isVisible() && !isRefreshing()) {
            redraw();
        }
    }

    public static final class Factory implements PortletViewFactory {
        public static PortletViewFactory INSTANCE = new Factory();

        public final Portlet getInstance(EntityContext context) {

            return new ResourceGroupD3GraphPortlet();
        }
    }
}<|MERGE_RESOLUTION|>--- conflicted
+++ resolved
@@ -23,10 +23,7 @@
 import java.util.List;
 import java.util.Map;
 
-<<<<<<< HEAD
-=======
 import com.google.gwt.core.client.GWT;
->>>>>>> c923c9a9
 import com.google.gwt.user.client.rpc.AsyncCallback;
 import com.smartgwt.client.data.Criteria;
 import com.smartgwt.client.types.Overflow;
@@ -64,20 +61,12 @@
 import org.rhq.enterprise.gui.coregui.client.gwt.GWTServiceLookup;
 import org.rhq.enterprise.gui.coregui.client.gwt.ResourceGroupGWTServiceAsync;
 import org.rhq.enterprise.gui.coregui.client.inventory.common.charttype.MetricGraphData;
-<<<<<<< HEAD
-import org.rhq.enterprise.gui.coregui.client.inventory.common.charttype.MetricStackedBarGraph;
-import org.rhq.enterprise.gui.coregui.client.inventory.resource.detail.monitoring.MetricD3Graph;
-import org.rhq.enterprise.gui.coregui.client.inventory.resource.detail.monitoring.ResourceScheduledMetricDatasource;
-import org.rhq.enterprise.gui.coregui.client.inventory.resource.selection.SingleResourceGroupSelector;
-import org.rhq.enterprise.gui.coregui.client.inventory.resource.type.ResourceTypeRepository;
-=======
 import org.rhq.enterprise.gui.coregui.client.inventory.common.charttype.StackedBarMetricGraphImpl;
 import org.rhq.enterprise.gui.coregui.client.inventory.resource.detail.monitoring.MetricD3GraphView;
 import org.rhq.enterprise.gui.coregui.client.inventory.resource.detail.monitoring.ResourceScheduledMetricDatasource;
 import org.rhq.enterprise.gui.coregui.client.inventory.resource.selection.SingleResourceGroupSelector;
 import org.rhq.enterprise.gui.coregui.client.inventory.resource.type.ResourceTypeRepository;
 import org.rhq.enterprise.gui.coregui.client.util.BrowserUtility;
->>>>>>> c923c9a9
 import org.rhq.enterprise.gui.coregui.client.util.Log;
 import org.rhq.enterprise.server.measurement.util.MeasurementUtils;
 
@@ -86,16 +75,12 @@
  * @author Jay Shaughnessy
  * @author Mike Thompson
  */
-<<<<<<< HEAD
-public class ResourceGroupD3GraphPortlet extends MetricD3Graph implements AutoRefreshPortlet, CustomSettingsPortlet {
-=======
 public class ResourceGroupD3GraphPortlet extends MetricD3GraphView implements AutoRefreshPortlet, CustomSettingsPortlet {
->>>>>>> c923c9a9
 
     // A non-displayed, persisted identifier for the portlet
     public static final String KEY = "ResourceGroupMetricD3";
     // A default displayed, persisted name for the portlet
-    public static final String NAME = "d3-"+MSG.view_portlet_defaultName_groupMetric();
+    public static final String NAME = MSG.view_portlet_defaultName_groupMetric();
 
     // set on initial configuration, the window for this portlet view.
     private PortletWindow portletWindow;
@@ -113,15 +98,9 @@
      * Portlet Charts are defined by an additional portletId to enable a particular groupId/measurementId
      * combination to be valid in multiple dashboards.
      */
-<<<<<<< HEAD
-    public String getFullChartId(){
-        if(portletWindow != null && graph != null && graph.getMetricGraphData() != null){
-            return "rChart-"+ graph.getMetricGraphData().getChartId() +"-"+portletWindow.getStoredPortlet().getId();
-=======
     public String getFullChartId() {
         if (portletWindow != null && graph != null && graph.getMetricGraphData() != null) {
             return "rChart-" + graph.getMetricGraphData().getChartId() + "-" + portletWindow.getStoredPortlet().getId();
->>>>>>> c923c9a9
         } else {
             // handle the case where the portlet has not been configured yet
             return "";
@@ -134,11 +113,6 @@
             this.portletWindow = portletWindow;
         }
         destroyMembers();
-<<<<<<< HEAD
-
-        setGraph(new MetricStackedBarGraph(MetricGraphData.createForDashboard(portletWindow.getStoredPortlet().getId())));
-=======
->>>>>>> c923c9a9
 
         if ((null == storedPortlet) || (null == storedPortlet.getConfiguration())) {
             return;
@@ -163,10 +137,6 @@
         }
     }
 
-<<<<<<< HEAD
-
-=======
->>>>>>> c923c9a9
     private void queryResourceGroup(Integer entityId, final Integer measurementDefId) {
         ResourceGroupGWTServiceAsync resourceService = GWTServiceLookup.getResourceGroupService();
 
@@ -189,31 +159,6 @@
                 typesSet.add(resource.getResourceType().getId());
 
                 ResourceTypeRepository.Cache.getInstance().getResourceTypes(
-<<<<<<< HEAD
-                        typesSet.toArray(new Integer[typesSet.size()]),
-                        EnumSet.of(ResourceTypeRepository.MetadataType.measurements),
-                        new ResourceTypeRepository.TypesLoadedCallback() {
-
-                            @Override
-                            public void onTypesLoaded(Map<Integer, ResourceType> types) {
-                                ResourceType type = types.get(resource.getResourceType().getId());
-                                for (final MeasurementDefinition def : type.getMetricDefinitions()) {
-                                    if (def.getId() == measurementDefId) {
-                                        Log.debug("Found portlet measurement definition !" + def);
-
-                                        getJsniChart().setEntityId(resource.getId());
-                                        getJsniChart().setEntityName(resource.getName());
-                                        getJsniChart().setDefinition(def);
-                                        final long startTime = System.currentTimeMillis();
-
-                                        GWTServiceLookup.getMeasurementDataService().findDataForCompatibleGroupForLast(
-                                                resource.getId(), new int[]{def.getId()}, 8, MeasurementUtils.UNIT_HOURS,
-                                                60, new AsyncCallback<List<List<MeasurementDataNumericHighLowComposite>>>() {
-                                            @Override
-                                            public void onFailure(Throwable caught) {
-                                                CoreGUI.getErrorHandler().handleError(
-                                                        MSG.view_resource_monitor_graphs_loadFailed(), caught);
-=======
                     typesSet.toArray(new Integer[typesSet.size()]),
                     EnumSet.of(ResourceTypeRepository.MetadataType.measurements),
                     new ResourceTypeRepository.TypesLoadedCallback() {
@@ -237,37 +182,22 @@
                                             public void onFailure(Throwable caught) {
                                                 CoreGUI.getErrorHandler().handleError(
                                                     MSG.view_resource_monitor_graphs_loadFailed(), caught);
->>>>>>> c923c9a9
                                             }
 
                                             @Override
                                             public void onSuccess(
-<<<<<<< HEAD
-                                                    final List<List<MeasurementDataNumericHighLowComposite>> measurementData) {
-                                                Log.debug("Dashboard Metric data in: "
-                                                        + (System.currentTimeMillis() - startTime) + " ms.");
-=======
                                                 final List<List<MeasurementDataNumericHighLowComposite>> measurementData) {
                                                 Log.debug("Dashboard Metric data in: "
                                                     + (System.currentTimeMillis() - startTime) + " ms.");
->>>>>>> c923c9a9
                                                 graph.getMetricGraphData().setMetricData(measurementData.get(0));
                                                 drawGraph();
                                             }
                                         });
-<<<<<<< HEAD
-                                        break;
-                                    }
-                                }
-                            }
-                        });
-=======
                                     break;
                                 }
                             }
                         }
                     });
->>>>>>> c923c9a9
             }
         });
     }
@@ -377,18 +307,15 @@
 
         DashboardPortlet storedPortlet = portletWindow.getStoredPortlet();
         PropertySimple simple = storedPortlet.getConfiguration().getSimple(CFG_RESOURCE_GROUP_ID);
-<<<<<<< HEAD
-        if (simple == null || simple.getIntegerValue() == null) {
-=======
         if (BrowserUtility.isBrowserPreIE9()) {
             addMember(new Label("<i>" + MSG.chart_ie_not_supported() + "</i>"));
         } else if (simple == null || simple.getIntegerValue() == null) {
->>>>>>> c923c9a9
             addMember(new Label("<i>" + MSG.view_portlet_configure_needed() + "</i>"));
         } else {
             drawGraph();
         }
     }
+
     public void startRefreshCycle() {
         refreshTimer = AutoRefreshUtil.startRefreshCycle(this, this, refreshTimer);
     }
@@ -412,29 +339,6 @@
         }
     }
 
-    public void startRefreshCycle() {
-        refreshTimer = AutoRefreshUtil.startRefreshCycle(this, this, refreshTimer);
-    }
-
-    @Override
-    protected void onDestroy() {
-        AutoRefreshUtil.onDestroy(refreshTimer);
-
-        super.onDestroy();
-    }
-
-    public boolean isRefreshing() {
-        return false;
-    }
-
-    //Custom refresh operation as we are not directly extending Table
-    @Override
-    public void refresh() {
-        if (isVisible() && !isRefreshing()) {
-            redraw();
-        }
-    }
-
     public static final class Factory implements PortletViewFactory {
         public static PortletViewFactory INSTANCE = new Factory();
 
