--- conflicted
+++ resolved
@@ -230,16 +230,7 @@
                 this.timeout = (timeout <= 0) ? DEFAULT_RPC_TIMEOUT : timeout;
             }
 
-<<<<<<< HEAD
-            int rpcTimeout = CoreGUI.get().getRpcTimeout();
-            if (rpcTimeout > -1) {
-                this.timeout = rpcTimeout;
-            }
-
-            if (CoreGUI.isDebugMode()) {
-=======
             if (CoreGUI.isDebugMode() && (this.timeout != 0)) {
->>>>>>> 4646e239
                 // debug mode is slow, so give requests more time to complete otherwise you'll get
                 // weird exceptions whose messages are extremely unhelpful in finding root cause
                 this.timeout += DEBUG_TIMEOUT_FUDGE_FACTOR;
