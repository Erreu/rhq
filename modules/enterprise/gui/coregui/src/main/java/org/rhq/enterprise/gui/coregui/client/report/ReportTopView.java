/*
 * RHQ Management Platform
 * Copyright (C) 2005-2010 Red Hat, Inc.
 * All rights reserved.
 *
 * This program is free software; you can redistribute it and/or modify
 * it under the terms of the GNU General Public License, version 2, as
 * published by the Free Software Foundation, and/or the GNU Lesser
 * General Public License, version 2.1, also as published by the Free
 * Software Foundation.
 *
 * This program is distributed in the hope that it will be useful,
 * but WITHOUT ANY WARRANTY; without even the implied warranty of
 * MERCHANTABILITY or FITNESS FOR A PARTICULAR PURPOSE. See the
 * GNU General Public License and the GNU Lesser General Public License
 * for more details.
 *
 * You should have received a copy of the GNU General Public License
 * and the GNU Lesser General Public License along with this program;
 * if not, write to the Free Software Foundation, Inc.,
 * 51 Franklin Street, Fifth Floor, Boston, MA 02110-1301, USA.
 */
package org.rhq.enterprise.gui.coregui.client.report;

import java.util.ArrayList;
import java.util.List;

import com.smartgwt.client.types.Alignment;
import com.smartgwt.client.types.VerticalAlignment;
import com.smartgwt.client.widgets.Canvas;
import com.smartgwt.client.widgets.IButton;
import com.smartgwt.client.widgets.Label;
import com.smartgwt.client.widgets.events.ClickEvent;
import com.smartgwt.client.widgets.events.ClickHandler;
import com.smartgwt.client.widgets.form.DynamicForm;
import com.smartgwt.client.widgets.form.fields.SelectItem;
import com.smartgwt.client.widgets.grid.ListGridRecord;
import com.smartgwt.client.widgets.layout.HLayout;
import com.smartgwt.client.widgets.layout.VLayout;
import com.smartgwt.client.widgets.toolbar.ToolStrip;

import org.rhq.core.domain.authz.Permission;
import org.rhq.enterprise.gui.coregui.client.CoreGUI;
import org.rhq.enterprise.gui.coregui.client.IconEnum;
<<<<<<< HEAD
import org.rhq.enterprise.gui.coregui.client.PopupWindow;
=======
>>>>>>> e2307097
import org.rhq.enterprise.gui.coregui.client.alert.AlertHistoryView;
import org.rhq.enterprise.gui.coregui.client.components.TitleBar;
import org.rhq.enterprise.gui.coregui.client.components.table.Table;
import org.rhq.enterprise.gui.coregui.client.components.table.TableAction;
import org.rhq.enterprise.gui.coregui.client.components.view.AbstractSectionedLeftNavigationView;
import org.rhq.enterprise.gui.coregui.client.components.view.NavigationItem;
import org.rhq.enterprise.gui.coregui.client.components.view.NavigationSection;
import org.rhq.enterprise.gui.coregui.client.components.view.ViewFactory;
import org.rhq.enterprise.gui.coregui.client.components.view.ViewName;
import org.rhq.enterprise.gui.coregui.client.dashboard.portlets.platform.PlatformSummaryPortlet;
import org.rhq.enterprise.gui.coregui.client.drift.DriftHistoryView;
import org.rhq.enterprise.gui.coregui.client.drift.SubsystemResourceDriftView;
import org.rhq.enterprise.gui.coregui.client.inventory.resource.detail.configuration.ResourceConfigurationHistoryListView;
import org.rhq.enterprise.gui.coregui.client.operation.OperationHistoryView;
import org.rhq.enterprise.gui.coregui.client.report.alert.SubsystemRecentAlertsView;
import org.rhq.enterprise.gui.coregui.client.report.configuration.SubsystemConfigurationHistoryListView;
import org.rhq.enterprise.gui.coregui.client.report.measurement.MeasurementOOBView;
import org.rhq.enterprise.gui.coregui.client.report.operation.SubsystemOperationHistoryListView;
import org.rhq.enterprise.gui.coregui.client.report.tag.TaggedView;
import org.rhq.enterprise.gui.coregui.client.util.selenium.LocatableVLayout;

/**
 * The Reports top-level view.
 *
 * @author Greg Hinkle
 * @author Ian Springer
 */
public class ReportTopView extends AbstractSectionedLeftNavigationView {

    public static final ViewName VIEW_ID = new ViewName("Reports", MSG.view_reportsTop_title());

    public static final ViewName SECTION_SUBSYSTEMS_VIEW_ID = new ViewName("Subsystems", MSG.view_reports_subsystems());
    public static final ViewName SECTION_INVENTORY_VIEW_ID = new ViewName("Inventory", MSG.common_title_inventory());

    public ReportTopView() {
        // This is a top level view, so our locator id can simply be our view id.
        super(VIEW_ID.getName());
    }

    @Override
    protected List<NavigationSection> getNavigationSections() {
        List<NavigationSection> sections = new ArrayList<NavigationSection>();

        NavigationSection subsystemsSection = buildSubsystemsSection();
        sections.add(subsystemsSection);

        NavigationSection inventorySection = buildInventorySection();
        sections.add(inventorySection);

        return sections;
    }

    @Override
    protected VLayout defaultView() {
        LocatableVLayout vLayout = new LocatableVLayout(this.extendLocatorId("Default"));
        vLayout.setWidth100();

        TitleBar titleBar = new TitleBar(this, MSG.view_reportsTop_title(), IconEnum.REPORT.getIcon24x24Path());
        vLayout.addMember(titleBar);

        Label label = new Label(MSG.view_reportsTop_description());
        label.setPadding(10);
        vLayout.addMember(label);

        return vLayout;
    }

    private NavigationSection buildSubsystemsSection() {
        NavigationItem tagItem = new NavigationItem(TaggedView.VIEW_ID,  new ViewFactory() {
            public Canvas createView() {
                return new TaggedView(extendLocatorId(TaggedView.VIEW_ID.getName()));
            }
        });


        NavigationItem suspectMetricsItem = new NavigationItem(MeasurementOOBView.VIEW_ID,
             new ViewFactory() {
                public Canvas createView() {
                    return new MeasurementOOBView(extendLocatorId(MeasurementOOBView.VIEW_ID.getName()));
                }
            });

        NavigationItem recentConfigurationChangesItem = new NavigationItem(
            ResourceConfigurationHistoryListView.VIEW_ID,  new ViewFactory() {
                public Canvas createView() {
<<<<<<< HEAD
                    return decorateWithTitleBar(ResourceConfigurationHistoryListView.VIEW_ID,
                        new SubsystemConfigurationHistoryListView(
                            extendLocatorId(ResourceConfigurationHistoryListView.VIEW_ID.getName()),
                            getGlobalPermissions().contains(Permission.MANAGE_INVENTORY)));
=======
                    return new ResourceConfigurationHistoryListView(extendLocatorId(
                        ResourceConfigurationHistoryListView.VIEW_ID.getName()),
                        getGlobalPermissions().contains(Permission.MANAGE_INVENTORY));
>>>>>>> e2307097
                }
            });

        NavigationItem recentOperationsItem = new NavigationItem(OperationHistoryView.SUBSYSTEM_VIEW_ID,
             new ViewFactory() {
                public Canvas createView() {
<<<<<<< HEAD
                    return decorateWithTitleBar(OperationHistoryView.SUBSYSTEM_VIEW_ID,
                        new SubsystemOperationHistoryListView(extendLocatorId(
                            OperationHistoryView.SUBSYSTEM_VIEW_ID.getName()),
                            getGlobalPermissions().contains(Permission.MANAGE_INVENTORY)));
=======
                    return new SubsystemOperationHistoryListView(extendLocatorId(
                        OperationHistoryView.SUBSYSTEM_VIEW_ID.getName()),
                        getGlobalPermissions().contains(Permission.MANAGE_INVENTORY));
>>>>>>> e2307097
                }
            });

        NavigationItem recentAlertsItem = new NavigationItem(AlertHistoryView.SUBSYSTEM_VIEW_ID,
             new ViewFactory() {
                public Canvas createView() {
<<<<<<< HEAD
                    return decorateWithTitleBar( AlertHistoryView.SUBSYSTEM_VIEW_ID,
                        new SubsystemRecentAlertsView(extendLocatorId(AlertHistoryView.SUBSYSTEM_VIEW_ID.getName()),
                            getGlobalPermissions().contains(Permission.MANAGE_INVENTORY)));
=======
                    return new SubsystemResourceAlertView(extendLocatorId(AlertHistoryView.SUBSYSTEM_VIEW_ID.getName()),
                        getGlobalPermissions().contains(Permission.MANAGE_INVENTORY));
>>>>>>> e2307097
                }
            });

        NavigationItem alertDefinitionsItem = new NavigationItem(AlertDefinitionReportView.VIEW_ID,
                 new ViewFactory() {
            public Canvas createView() {
<<<<<<< HEAD
                return decorateWithTitleBar(AlertDefinitionReportView.VIEW_ID,
                    new AlertDefinitionReportView(extendLocatorId(AlertDefinitionReportView.VIEW_ID.getName())));
=======
                return new AlertDefinitionReportView(extendLocatorId(AlertDefinitionReportView.VIEW_ID.getName()));
>>>>>>> e2307097
            }
        });

        NavigationItem recentDriftsItem = new NavigationItem(DriftHistoryView.SUBSYSTEM_VIEW_ID,
             new ViewFactory() {
                public Canvas createView() {
<<<<<<< HEAD
                    return decorateWithTitleBar(DriftHistoryView.SUBSYSTEM_VIEW_ID,
                        new SubsystemResourceDriftView(extendLocatorId(DriftHistoryView.SUBSYSTEM_VIEW_ID.getName()),
                            getGlobalPermissions().contains(Permission.MANAGE_INVENTORY)));
=======
                    return new SubsystemResourceDriftView(extendLocatorId(DriftHistoryView.SUBSYSTEM_VIEW_ID.getName()),
                        getGlobalPermissions().contains(Permission.MANAGE_INVENTORY));
>>>>>>> e2307097
                }
            });

        //conditionally add tags. Defaults to true, not available in JON builds.
        if (CoreGUI.isTagsEnabledForUI()) {
            return new NavigationSection(SECTION_SUBSYSTEMS_VIEW_ID, tagItem, suspectMetricsItem,
                recentConfigurationChangesItem, recentOperationsItem, recentAlertsItem, alertDefinitionsItem,
                recentDriftsItem);
        } else {
            return new NavigationSection(SECTION_SUBSYSTEMS_VIEW_ID, suspectMetricsItem,
                recentConfigurationChangesItem, recentOperationsItem, recentAlertsItem, alertDefinitionsItem,
                recentDriftsItem);
        }
    }

    private NavigationSection buildInventorySection() {
        NavigationItem inventorySummaryItem = new NavigationItem(ResourceInstallReport.VIEW_ID,
             new ViewFactory() {
                public Canvas createView() {
<<<<<<< HEAD
                    return decorateWithTitleBar(ResourceInstallReport.VIEW_ID,
                        new ResourceInstallReport(extendLocatorId(ResourceInstallReport.VIEW_ID.getName())));
=======
                    return new ResourceInstallReport(extendLocatorId(ResourceInstallReport.VIEW_ID.getName()));
>>>>>>> e2307097
                }
            }, getGlobalPermissions().contains(Permission.MANAGE_INVENTORY));

        NavigationItem platformSystemInfoItem = new NavigationItem(PlatformSummaryPortlet.VIEW_ID,
             new ViewFactory() {
            public Canvas createView() {
                return new PlatformSummaryPortlet(extendLocatorId(PlatformSummaryPortlet.VIEW_ID.getName()));
            }
        });

        NavigationItem driftComplianceItem = new NavigationItem(DriftComplianceReport.VIEW_ID,
                new ViewFactory() {
            public Canvas createView() {
<<<<<<< HEAD
                return decorateWithTitleBar(DriftComplianceReport.VIEW_ID,
                    new DriftComplianceReport(extendLocatorId(DriftComplianceReport.VIEW_ID.getName())));
=======
                return new DriftComplianceReport(extendLocatorId(DriftComplianceReport.VIEW_ID.getName()));
>>>>>>> e2307097
            }
        }, getGlobalPermissions().contains(Permission.MANAGE_INVENTORY));

        return new NavigationSection(SECTION_INVENTORY_VIEW_ID, inventorySummaryItem, platformSystemInfoItem,
            driftComplianceItem);
    }

    private void addExportAction(final Table table) {
        table.addTableAction("Export", "Export", new TableAction() {
            @Override
            public boolean isEnabled(ListGridRecord[] selection) {
                return true;
            }

            @Override
            public void executeAction(ListGridRecord[] selection, Object actionValue) {
                final PopupWindow exportWindow = new PopupWindow("exportSettings", null);

                VLayout layout = new VLayout();
                layout.setTitle("Export Settings");

                HLayout headerLayout = new HLayout();
                headerLayout.setAlign(Alignment.CENTER);
                Label header = new Label();
                header.setContents("Export Settings");
                header.setWidth100();
                header.setHeight(40);
                header.setPadding(20);
                //header.setStyleName("HeaderLabel");
                headerLayout.addMember(header);
                layout.addMember(headerLayout);

                HLayout formLayout = new HLayout();
                formLayout.setAlign(VerticalAlignment.TOP);

                DynamicForm form = new DynamicForm();

                SelectItem formatsList = new SelectItem("Format", "Format");
                formatsList.setValueMap("CSV", "XML");

                form.setItems(formatsList);
                formLayout.addMember(form);
                layout.addMember(formLayout);

                ToolStrip buttonBar = new ToolStrip();
                buttonBar.setAlign(Alignment.RIGHT);

                IButton finishButton = new IButton("Finish", new ClickHandler() {
                    @Override
                    public void onClick(ClickEvent clickEvent) {
                        exportWindow.setVisible(false);
                        exportWindow.destroy();
                    }
                });
                buttonBar.addMember(finishButton);
                layout.addMember(buttonBar);

                exportWindow.addItem(layout);
                exportWindow.show();
                table.refreshTableInfo();
            }
        });
    }

}<|MERGE_RESOLUTION|>--- conflicted
+++ resolved
@@ -25,31 +25,16 @@
 import java.util.ArrayList;
 import java.util.List;
 
-import com.smartgwt.client.types.Alignment;
-import com.smartgwt.client.types.VerticalAlignment;
 import com.smartgwt.client.widgets.Canvas;
-import com.smartgwt.client.widgets.IButton;
 import com.smartgwt.client.widgets.Label;
-import com.smartgwt.client.widgets.events.ClickEvent;
-import com.smartgwt.client.widgets.events.ClickHandler;
-import com.smartgwt.client.widgets.form.DynamicForm;
-import com.smartgwt.client.widgets.form.fields.SelectItem;
-import com.smartgwt.client.widgets.grid.ListGridRecord;
-import com.smartgwt.client.widgets.layout.HLayout;
 import com.smartgwt.client.widgets.layout.VLayout;
-import com.smartgwt.client.widgets.toolbar.ToolStrip;
 
 import org.rhq.core.domain.authz.Permission;
 import org.rhq.enterprise.gui.coregui.client.CoreGUI;
 import org.rhq.enterprise.gui.coregui.client.IconEnum;
-<<<<<<< HEAD
-import org.rhq.enterprise.gui.coregui.client.PopupWindow;
-=======
->>>>>>> e2307097
 import org.rhq.enterprise.gui.coregui.client.alert.AlertHistoryView;
+import org.rhq.enterprise.gui.coregui.client.alert.SubsystemResourceAlertView;
 import org.rhq.enterprise.gui.coregui.client.components.TitleBar;
-import org.rhq.enterprise.gui.coregui.client.components.table.Table;
-import org.rhq.enterprise.gui.coregui.client.components.table.TableAction;
 import org.rhq.enterprise.gui.coregui.client.components.view.AbstractSectionedLeftNavigationView;
 import org.rhq.enterprise.gui.coregui.client.components.view.NavigationItem;
 import org.rhq.enterprise.gui.coregui.client.components.view.NavigationSection;
@@ -60,8 +45,6 @@
 import org.rhq.enterprise.gui.coregui.client.drift.SubsystemResourceDriftView;
 import org.rhq.enterprise.gui.coregui.client.inventory.resource.detail.configuration.ResourceConfigurationHistoryListView;
 import org.rhq.enterprise.gui.coregui.client.operation.OperationHistoryView;
-import org.rhq.enterprise.gui.coregui.client.report.alert.SubsystemRecentAlertsView;
-import org.rhq.enterprise.gui.coregui.client.report.configuration.SubsystemConfigurationHistoryListView;
 import org.rhq.enterprise.gui.coregui.client.report.measurement.MeasurementOOBView;
 import org.rhq.enterprise.gui.coregui.client.report.operation.SubsystemOperationHistoryListView;
 import org.rhq.enterprise.gui.coregui.client.report.tag.TaggedView;
@@ -131,72 +114,41 @@
         NavigationItem recentConfigurationChangesItem = new NavigationItem(
             ResourceConfigurationHistoryListView.VIEW_ID,  new ViewFactory() {
                 public Canvas createView() {
-<<<<<<< HEAD
-                    return decorateWithTitleBar(ResourceConfigurationHistoryListView.VIEW_ID,
-                        new SubsystemConfigurationHistoryListView(
-                            extendLocatorId(ResourceConfigurationHistoryListView.VIEW_ID.getName()),
-                            getGlobalPermissions().contains(Permission.MANAGE_INVENTORY)));
-=======
                     return new ResourceConfigurationHistoryListView(extendLocatorId(
                         ResourceConfigurationHistoryListView.VIEW_ID.getName()),
                         getGlobalPermissions().contains(Permission.MANAGE_INVENTORY));
->>>>>>> e2307097
                 }
             });
 
         NavigationItem recentOperationsItem = new NavigationItem(OperationHistoryView.SUBSYSTEM_VIEW_ID,
              new ViewFactory() {
                 public Canvas createView() {
-<<<<<<< HEAD
-                    return decorateWithTitleBar(OperationHistoryView.SUBSYSTEM_VIEW_ID,
-                        new SubsystemOperationHistoryListView(extendLocatorId(
-                            OperationHistoryView.SUBSYSTEM_VIEW_ID.getName()),
-                            getGlobalPermissions().contains(Permission.MANAGE_INVENTORY)));
-=======
                     return new SubsystemOperationHistoryListView(extendLocatorId(
                         OperationHistoryView.SUBSYSTEM_VIEW_ID.getName()),
                         getGlobalPermissions().contains(Permission.MANAGE_INVENTORY));
->>>>>>> e2307097
                 }
             });
 
         NavigationItem recentAlertsItem = new NavigationItem(AlertHistoryView.SUBSYSTEM_VIEW_ID,
              new ViewFactory() {
                 public Canvas createView() {
-<<<<<<< HEAD
-                    return decorateWithTitleBar( AlertHistoryView.SUBSYSTEM_VIEW_ID,
-                        new SubsystemRecentAlertsView(extendLocatorId(AlertHistoryView.SUBSYSTEM_VIEW_ID.getName()),
-                            getGlobalPermissions().contains(Permission.MANAGE_INVENTORY)));
-=======
                     return new SubsystemResourceAlertView(extendLocatorId(AlertHistoryView.SUBSYSTEM_VIEW_ID.getName()),
                         getGlobalPermissions().contains(Permission.MANAGE_INVENTORY));
->>>>>>> e2307097
                 }
             });
 
         NavigationItem alertDefinitionsItem = new NavigationItem(AlertDefinitionReportView.VIEW_ID,
                  new ViewFactory() {
             public Canvas createView() {
-<<<<<<< HEAD
-                return decorateWithTitleBar(AlertDefinitionReportView.VIEW_ID,
-                    new AlertDefinitionReportView(extendLocatorId(AlertDefinitionReportView.VIEW_ID.getName())));
-=======
                 return new AlertDefinitionReportView(extendLocatorId(AlertDefinitionReportView.VIEW_ID.getName()));
->>>>>>> e2307097
             }
         });
 
         NavigationItem recentDriftsItem = new NavigationItem(DriftHistoryView.SUBSYSTEM_VIEW_ID,
              new ViewFactory() {
                 public Canvas createView() {
-<<<<<<< HEAD
-                    return decorateWithTitleBar(DriftHistoryView.SUBSYSTEM_VIEW_ID,
-                        new SubsystemResourceDriftView(extendLocatorId(DriftHistoryView.SUBSYSTEM_VIEW_ID.getName()),
-                            getGlobalPermissions().contains(Permission.MANAGE_INVENTORY)));
-=======
                     return new SubsystemResourceDriftView(extendLocatorId(DriftHistoryView.SUBSYSTEM_VIEW_ID.getName()),
                         getGlobalPermissions().contains(Permission.MANAGE_INVENTORY));
->>>>>>> e2307097
                 }
             });
 
@@ -216,12 +168,7 @@
         NavigationItem inventorySummaryItem = new NavigationItem(ResourceInstallReport.VIEW_ID,
              new ViewFactory() {
                 public Canvas createView() {
-<<<<<<< HEAD
-                    return decorateWithTitleBar(ResourceInstallReport.VIEW_ID,
-                        new ResourceInstallReport(extendLocatorId(ResourceInstallReport.VIEW_ID.getName())));
-=======
                     return new ResourceInstallReport(extendLocatorId(ResourceInstallReport.VIEW_ID.getName()));
->>>>>>> e2307097
                 }
             }, getGlobalPermissions().contains(Permission.MANAGE_INVENTORY));
 
@@ -235,12 +182,7 @@
         NavigationItem driftComplianceItem = new NavigationItem(DriftComplianceReport.VIEW_ID,
                 new ViewFactory() {
             public Canvas createView() {
-<<<<<<< HEAD
-                return decorateWithTitleBar(DriftComplianceReport.VIEW_ID,
-                    new DriftComplianceReport(extendLocatorId(DriftComplianceReport.VIEW_ID.getName())));
-=======
                 return new DriftComplianceReport(extendLocatorId(DriftComplianceReport.VIEW_ID.getName()));
->>>>>>> e2307097
             }
         }, getGlobalPermissions().contains(Permission.MANAGE_INVENTORY));
 
@@ -248,61 +190,4 @@
             driftComplianceItem);
     }
 
-    private void addExportAction(final Table table) {
-        table.addTableAction("Export", "Export", new TableAction() {
-            @Override
-            public boolean isEnabled(ListGridRecord[] selection) {
-                return true;
-            }
-
-            @Override
-            public void executeAction(ListGridRecord[] selection, Object actionValue) {
-                final PopupWindow exportWindow = new PopupWindow("exportSettings", null);
-
-                VLayout layout = new VLayout();
-                layout.setTitle("Export Settings");
-
-                HLayout headerLayout = new HLayout();
-                headerLayout.setAlign(Alignment.CENTER);
-                Label header = new Label();
-                header.setContents("Export Settings");
-                header.setWidth100();
-                header.setHeight(40);
-                header.setPadding(20);
-                //header.setStyleName("HeaderLabel");
-                headerLayout.addMember(header);
-                layout.addMember(headerLayout);
-
-                HLayout formLayout = new HLayout();
-                formLayout.setAlign(VerticalAlignment.TOP);
-
-                DynamicForm form = new DynamicForm();
-
-                SelectItem formatsList = new SelectItem("Format", "Format");
-                formatsList.setValueMap("CSV", "XML");
-
-                form.setItems(formatsList);
-                formLayout.addMember(form);
-                layout.addMember(formLayout);
-
-                ToolStrip buttonBar = new ToolStrip();
-                buttonBar.setAlign(Alignment.RIGHT);
-
-                IButton finishButton = new IButton("Finish", new ClickHandler() {
-                    @Override
-                    public void onClick(ClickEvent clickEvent) {
-                        exportWindow.setVisible(false);
-                        exportWindow.destroy();
-                    }
-                });
-                buttonBar.addMember(finishButton);
-                layout.addMember(buttonBar);
-
-                exportWindow.addItem(layout);
-                exportWindow.show();
-                table.refreshTableInfo();
-            }
-        });
-    }
-
 }