/*
 * RHQ Management Platform
 * Copyright (C) 2005-2010 Red Hat, Inc.
 * All rights reserved.
 *
 * This program is free software; you can redistribute it and/or modify
 * it under the terms of the GNU General Public License as published by
 * the Free Software Foundation version 2 of the License.
 *
 * This program is distributed in the hope that it will be useful,
 * but WITHOUT ANY WARRANTY; without even the implied warranty of
 * MERCHANTABILITY or FITNESS FOR A PARTICULAR PURPOSE. See the
 * GNU General Public License for more details.
 *
 * You should have received a copy of the GNU General Public License
 * along with this program; if not, write to the Free Software
 * Foundation, Inc., 675 Mass Ave, Cambridge, MA 02139, USA.
 */
package org.rhq.enterprise.gui.coregui.client.gwt;

import com.google.gwt.user.client.rpc.RemoteService;
import com.google.gwt.user.client.rpc.RemoteServiceRelativePath;

import org.rhq.core.domain.criteria.ResourceGroupCriteria;
import org.rhq.core.domain.criteria.ResourceGroupDefinitionCriteria;
import org.rhq.core.domain.resource.group.GroupDefinition;
import org.rhq.core.domain.resource.group.ResourceGroup;
import org.rhq.core.domain.resource.group.composite.ResourceGroupComposite;
import org.rhq.core.domain.util.PageList;

/**
 * @author Greg Hinkle
 * @author Joseph Marques
 */
@RemoteServiceRelativePath("ResourceGroupGWTService")
public interface ResourceGroupGWTService extends RemoteService {

    GroupDefinition createGroupDefinition(GroupDefinition groupDefinition);

    ResourceGroup createResourceGroup(ResourceGroup group, int[] resourceIds);

    void deleteGroupDefinitions(int[] groupDefinitionIds);

    void deleteResourceGroups(int[] groupIds);

    PageList<GroupDefinition> findGroupDefinitionsByCriteria(ResourceGroupDefinitionCriteria criteria);

    PageList<ResourceGroup> findResourceGroupsByCriteria(ResourceGroupCriteria criteria);

    PageList<ResourceGroupComposite> findResourceGroupCompositesByCriteria(ResourceGroupCriteria criteria);

<<<<<<< HEAD
    void setAssignedResourceGroupsForResource(int resourceId, int[] resourceGroupIds, boolean setType);

    void setAssignedResources(int groupId, int[] resourceIds, boolean setType);
=======
    void recalculateGroupDefinitions(int[] groupDefinitionIds);

    void setMembership(int groupId, int[] resourceIds, boolean setType);
>>>>>>> fe4cc406

    void updateGroupDefinition(GroupDefinition groupDefinition);

    void updateResourceGroup(ResourceGroup group);
<<<<<<< HEAD

    void updateResourceGroup(ResourceGroup group, boolean updateMembership);

=======

    void updateResourceGroup(ResourceGroup group, boolean updateMembership);
>>>>>>> fe4cc406
}<|MERGE_RESOLUTION|>--- conflicted
+++ resolved
@@ -49,25 +49,16 @@
 
     PageList<ResourceGroupComposite> findResourceGroupCompositesByCriteria(ResourceGroupCriteria criteria);
 
-<<<<<<< HEAD
     void setAssignedResourceGroupsForResource(int resourceId, int[] resourceGroupIds, boolean setType);
 
     void setAssignedResources(int groupId, int[] resourceIds, boolean setType);
-=======
+
     void recalculateGroupDefinitions(int[] groupDefinitionIds);
-
-    void setMembership(int groupId, int[] resourceIds, boolean setType);
->>>>>>> fe4cc406
 
     void updateGroupDefinition(GroupDefinition groupDefinition);
 
     void updateResourceGroup(ResourceGroup group);
-<<<<<<< HEAD
 
     void updateResourceGroup(ResourceGroup group, boolean updateMembership);
 
-=======
-
-    void updateResourceGroup(ResourceGroup group, boolean updateMembership);
->>>>>>> fe4cc406
 }