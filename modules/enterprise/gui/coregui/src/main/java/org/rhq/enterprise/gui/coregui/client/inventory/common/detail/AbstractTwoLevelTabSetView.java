--- conflicted
+++ resolved
@@ -42,12 +42,7 @@
 import org.rhq.enterprise.gui.coregui.client.components.tab.TwoLevelTabSelectedHandler;
 import org.rhq.enterprise.gui.coregui.client.components.tab.TwoLevelTabSet;
 import org.rhq.enterprise.gui.coregui.client.components.view.ViewFactory;
-<<<<<<< HEAD
-=======
 import org.rhq.enterprise.gui.coregui.client.inventory.common.AbstractD3GraphListView;
-import org.rhq.enterprise.gui.coregui.client.inventory.groups.detail.D3GroupGraphListView;
->>>>>>> 8eb40978
-import org.rhq.enterprise.gui.coregui.client.inventory.resource.detail.monitoring.D3GraphListView;
 import org.rhq.enterprise.gui.coregui.client.util.Log;
 import org.rhq.enterprise.gui.coregui.client.util.enhanced.EnhancedVLayout;
 
@@ -55,11 +50,8 @@
  * @author Greg Hinkle
  * @author Ian Springer
  */
-<<<<<<< HEAD
-public abstract class AbstractTwoLevelTabSetView<T, U extends Layout> extends EnhancedVLayout implements
-=======
-public abstract class AbstractTwoLevelTabSetView<T, U extends Layout, V extends AbstractD3GraphListView> extends LocatableVLayout implements
->>>>>>> 8eb40978
+public abstract class AbstractTwoLevelTabSetView<T, U extends Layout, V extends AbstractD3GraphListView> extends
+    EnhancedVLayout implements
     BookmarkableView, TwoLevelTabSelectedHandler {
 
     private String baseViewPath;
@@ -68,11 +60,7 @@
     private String subTabName;
     private U titleBar;
     protected Set<Permission> globalPermissions;
-<<<<<<< HEAD
-    protected D3GraphListView d3GraphListView;
-=======
     protected V graphListView;
->>>>>>> 8eb40978
 
     public AbstractTwoLevelTabSetView(String baseViewPath) {
         super();
@@ -247,13 +235,8 @@
             // safely rendered.  Make sure to notify even on failure.            
             try {
                 this.selectTab(this.tabName, this.subTabName, viewPath);
-<<<<<<< HEAD
-                if(null != d3GraphListView){
-                    d3GraphListView.redrawGraphs();
-=======
                 if(null != graphListView){
                     graphListView.redrawGraphs();
->>>>>>> 8eb40978
                 }
             } finally {
                 notifyViewRenderedListeners();
