--- conflicted
+++ resolved
@@ -1,6 +1,6 @@
 /*
  * RHQ Management Platform
- * Copyright (C) 2010-2012 Red Hat, Inc.
+ * Copyright (C) 2010 Red Hat, Inc.
  * All rights reserved.
  *
  * This program is free software; you can redistribute it and/or modify
@@ -23,12 +23,8 @@
 import java.util.List;
 import java.util.Set;
 
-<<<<<<< HEAD
 import java.util.logging.Logger;
-=======
-import com.allen_sauer.gwt.log.client.Log;
 import com.google.gwt.user.client.History;
->>>>>>> 25274aaf
 import com.smartgwt.client.types.Side;
 import com.smartgwt.client.widgets.Canvas;
 import com.smartgwt.client.widgets.layout.Layout;
