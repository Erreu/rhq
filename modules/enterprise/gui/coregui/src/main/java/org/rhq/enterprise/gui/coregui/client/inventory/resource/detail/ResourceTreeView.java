/*
 * RHQ Management Platform
 * Copyright (C) 2005-2010 Red Hat, Inc.
 * All rights reserved.
 *
 * This program is free software; you can redistribute it and/or modify
 * it under the terms of the GNU General Public License, version 2, as
 * published by the Free Software Foundation, and/or the GNU Lesser
 * General Public License, version 2.1, also as published by the Free
 * Software Foundation.
 *
 * This program is distributed in the hope that it will be useful,
 * but WITHOUT ANY WARRANTY; without even the implied warranty of
 * MERCHANTABILITY or FITNESS FOR A PARTICULAR PURPOSE. See the
 * GNU General Public License and the GNU Lesser General Public License
 * for more details.
 *
 * You should have received a copy of the GNU General Public License
 * and the GNU Lesser General Public License along with this program;
 * if not, write to the Free Software Foundation, Inc.,
 * 51 Franklin Street, Fifth Floor, Boston, MA 02110-1301, USA.
 */
package org.rhq.enterprise.gui.coregui.client.inventory.resource.detail;

import java.util.ArrayList;
import java.util.EnumSet;
import java.util.HashMap;
import java.util.List;
import java.util.Map;

import com.google.gwt.user.client.History;
import com.google.gwt.user.client.rpc.AsyncCallback;
import com.smartgwt.client.data.DSCallback;
import com.smartgwt.client.data.DSRequest;
import com.smartgwt.client.data.DSResponse;
import com.smartgwt.client.types.SelectionStyle;
import com.smartgwt.client.widgets.Window;
import com.smartgwt.client.widgets.events.CloseClickHandler;
import com.smartgwt.client.widgets.events.CloseClientEvent;
import com.smartgwt.client.widgets.grid.ListGridRecord;
import com.smartgwt.client.widgets.grid.events.SelectionChangedHandler;
import com.smartgwt.client.widgets.grid.events.SelectionEvent;
import com.smartgwt.client.widgets.menu.Menu;
import com.smartgwt.client.widgets.menu.MenuItem;
import com.smartgwt.client.widgets.menu.MenuItemSeparator;
import com.smartgwt.client.widgets.menu.events.ClickHandler;
import com.smartgwt.client.widgets.menu.events.MenuItemClickEvent;
import com.smartgwt.client.widgets.tree.TreeGrid;
import com.smartgwt.client.widgets.tree.TreeNode;
import com.smartgwt.client.widgets.tree.events.DataArrivedEvent;
import com.smartgwt.client.widgets.tree.events.DataArrivedHandler;
import com.smartgwt.client.widgets.tree.events.NodeContextClickEvent;
import com.smartgwt.client.widgets.tree.events.NodeContextClickHandler;

import org.rhq.core.domain.configuration.PropertySimple;
import org.rhq.core.domain.criteria.ResourceCriteria;
import org.rhq.core.domain.criteria.ResourceGroupCriteria;
import org.rhq.core.domain.criteria.ResourceTypeCriteria;
import org.rhq.core.domain.dashboard.Dashboard;
import org.rhq.core.domain.dashboard.DashboardPortlet;
import org.rhq.core.domain.measurement.MeasurementDefinition;
import org.rhq.core.domain.operation.OperationDefinition;
import org.rhq.core.domain.resource.Resource;
import org.rhq.core.domain.resource.ResourceCategory;
import org.rhq.core.domain.resource.ResourceType;
import org.rhq.core.domain.resource.composite.ResourceLineageComposite;
import org.rhq.core.domain.resource.group.ResourceGroup;
import org.rhq.core.domain.util.PageList;
import org.rhq.enterprise.gui.coregui.client.Breadcrumb;
import org.rhq.enterprise.gui.coregui.client.CoreGUI;
import org.rhq.enterprise.gui.coregui.client.ViewId;
import org.rhq.enterprise.gui.coregui.client.ViewPath;
import org.rhq.enterprise.gui.coregui.client.components.configuration.ConfigurationEditor;
import org.rhq.enterprise.gui.coregui.client.dashboard.portlets.inventory.resource.graph.GraphPortlet;
import org.rhq.enterprise.gui.coregui.client.gwt.GWTServiceLookup;
import org.rhq.enterprise.gui.coregui.client.gwt.ResourceGWTServiceAsync;
import org.rhq.enterprise.gui.coregui.client.gwt.ResourceGroupGWTServiceAsync;
import org.rhq.enterprise.gui.coregui.client.gwt.ResourceTypeGWTServiceAsync;
import org.rhq.enterprise.gui.coregui.client.inventory.groups.detail.ResourceGroupContextMenu;
import org.rhq.enterprise.gui.coregui.client.inventory.resource.ResourceSelectListener;
import org.rhq.enterprise.gui.coregui.client.inventory.resource.detail.ResourceTreeDatasource.AutoGroupTreeNode;
import org.rhq.enterprise.gui.coregui.client.inventory.resource.detail.ResourceTreeDatasource.ResourceTreeNode;
import org.rhq.enterprise.gui.coregui.client.inventory.resource.detail.operation.create.OperationCreateWizard;
import org.rhq.enterprise.gui.coregui.client.inventory.resource.factory.ResourceFactoryCreateWizard;
import org.rhq.enterprise.gui.coregui.client.inventory.resource.type.ResourceTypeRepository;
import org.rhq.enterprise.gui.coregui.client.util.message.Message;
import org.rhq.enterprise.gui.coregui.client.util.selenium.LocatableVLayout;

/**
 * @author Greg Hinkle
 */
public class ResourceTreeView extends LocatableVLayout {

    private TreeGrid treeGrid;
    private String selectedNodeId;

    private Resource rootResource;

    private ViewId currentViewId;

    private Menu resourceContextMenu;
    private ResourceGroupContextMenu autoGroupContextMenu;

    private List<ResourceSelectListener> selectListeners = new ArrayList<ResourceSelectListener>();

    // Maps autogroup/type backing group ids to the corresponding autogroup/type nodes.
    Map<Integer, AutoGroupTreeNode> autoGroupNodeMap = new HashMap<Integer, AutoGroupTreeNode>();

    public ResourceTreeView(String locatorId) {
        super(locatorId);

        setWidth("250");
        setHeight100();

        setShowResizeBar(true);
    }

    public void onInit() {
        // TODO (ips): Are we intentionally avoiding calling super.onInit() here? If so, why?
    }

    private void buildTree() {

        treeGrid = new CustomResourceTreeGrid(getLocatorId());

        treeGrid.setOpenerImage("resources/dir.png");
        treeGrid.setOpenerIconSize(16);

        treeGrid.setAutoFetchData(true);
        treeGrid.setAnimateFolders(false);
        treeGrid.setSelectionType(SelectionStyle.SINGLE);
        treeGrid.setShowRollOver(false);
        treeGrid.setSortField("name");
        treeGrid.setShowHeader(false);

        treeGrid.setLeaveScrollbarGap(false);

        resourceContextMenu = new Menu();
        autoGroupContextMenu = new ResourceGroupContextMenu();

        treeGrid.addSelectionChangedHandler(new SelectionChangedHandler() {
            public void onSelectionChanged(SelectionEvent selectionEvent) {
                if (!selectionEvent.isRightButtonDown() && selectionEvent.getState()) {
                    ListGridRecord selectedRecord = treeGrid.getSelectedRecord();
                    if (selectedRecord instanceof ResourceTreeNode) {
                        ResourceTreeNode resourceNode = (ResourceTreeNode) selectedRecord;

                        if (!resourceNode.isLocked()) {
                            System.out.println("Resource Node selected in tree: " + selectedRecord);

                            selectedNodeId = resourceNode.getID();
                            String viewPath = "Resource/" + resourceNode.getResource().getId();
                            String currentViewPath = History.getToken();
                            if (!currentViewPath.startsWith(viewPath)) {
                                CoreGUI.goToView(viewPath);
                            }
                        } else {
                            // TODO: Can we select the previous node?  Or do we need a "Locked" hover etc...
                            treeGrid.deselectAllRecords();
                        }
                    } else if (selectedRecord instanceof AutoGroupTreeNode) {
                        com.allen_sauer.gwt.log.client.Log.info("AutoGroup Node selected in tree: " + selectedRecord);

                        AutoGroupTreeNode agNode = (AutoGroupTreeNode) selectedRecord;
                        selectedNodeId = agNode.getID();
                        getAutoGroupBackingGroup(agNode, new AsyncCallback<ResourceGroup>() {
                            public void onFailure(Throwable caught) {
                                CoreGUI.getErrorHandler().handleError("Failed to select autogroup node", caught);
                            }

                            public void onSuccess(ResourceGroup result) {
                                renderAutoGroup(result);
                            }
                        });
                    } else {
                        com.allen_sauer.gwt.log.client.Log.info("Unhandled Node selected in tree: " + selectedRecord);
                    }
                }
            }
        });

        // This constructs the context menu for the resource at the time of the click.
        // setContextMenu(resourceContextMenu);

        treeGrid.addNodeContextClickHandler(new NodeContextClickHandler() {
            public void onNodeContextClick(final NodeContextClickEvent event) {
                event.getNode();
                event.cancel();

                if (event.getNode() instanceof AutoGroupTreeNode) {
                    showContextMenu((AutoGroupTreeNode) event.getNode());
                } else if (event.getNode() instanceof ResourceTreeNode) {
                    if (!((ResourceTreeNode) event.getNode()).isLocked()) {
                        showContextMenu((ResourceTreeNode) event.getNode());
                    }
                }
            }
        });

        treeGrid.addDataArrivedHandler(new DataArrivedHandler() {
            public void onDataArrived(DataArrivedEvent dataArrivedEvent) {
                updateSelection();
            }
        });
    }

    private void getAutoGroupBackingGroup(final AutoGroupTreeNode agNode, final AsyncCallback<ResourceGroup> callback) {
        final ResourceGroupGWTServiceAsync resourceGroupService = GWTServiceLookup.getResourceGroupService();

        // get the children tree nodes and build a child resourceId array 
        TreeNode[] children = treeGrid.getTree().getChildren(agNode);
        final int[] childIds = new int[children.length];
        for (int i = 0, size = children.length; (i < size); ++i) {
            childIds[i] = ((ResourceTreeNode) children[i]).getResource().getId();
        }

        // get the backing group if it exists, otherwise create the group
        ResourceGroupCriteria criteria = new ResourceGroupCriteria();
        criteria.addFilterPrivate(true);
        criteria.addFilterResourceTypeId(agNode.getResourceType().getId());
        criteria.addFilterAutoGroupParentResourceId(agNode.getParentResource().getId());
        criteria.addFilterVisible(false);
        resourceGroupService.findResourceGroupsByCriteria(criteria, new AsyncCallback<PageList<ResourceGroup>>() {
            public void onFailure(Throwable caught) {
                CoreGUI.getErrorHandler().handleError("Failed to fetch autogroup backing group", caught);
            }

            public void onSuccess(PageList<ResourceGroup> result) {
                if (result.isEmpty()) {
                    // Not found, create new backing group
                    // the backing group name is a display name using a unique parentResource-resourceType combo 
                    final String backingGroupName = agNode.getBackingGroupName();
                    ResourceGroup backingGroup = new ResourceGroup(backingGroupName);
                    backingGroup.setAutoGroupParentResource(agNode.getParentResource());
                    backingGroup.setResourceType(agNode.getResourceType());
                    backingGroup.setVisible(false);
                    resourceGroupService.createPrivateResourceGroup(backingGroup, childIds,
                        new AsyncCallback<ResourceGroup>() {
                            public void onFailure(Throwable caught) {
                                CoreGUI.getErrorHandler().handleError("Failed to create resource autogroup", caught);
                            }

                            public void onSuccess(ResourceGroup result) {
                                // store a map entry from backingGroupId to AGTreeNode so we can easily
                                // get back to this node given the id of the backing group (from the viewpath)
                                autoGroupNodeMap.put(result.getId(), agNode);
                                callback.onSuccess(result);
                            }
                        });
                } else {
                    // backing group found
                    final ResourceGroup backingGroup = result.get(0);

                    // store a map entry from backingGroupId to AGTreeNode so we can easily
                    // get back to this node given the id of the backing group (from the viewpath)
                    autoGroupNodeMap.put(backingGroup.getId(), agNode);

                    // make sure the members are correct before rendering
                    resourceGroupService.setAssignedResources(backingGroup.getId(), childIds, false,
                        new AsyncCallback<Void>() {
                            public void onFailure(Throwable caught) {
                                CoreGUI.getErrorHandler().handleError(
                                    "Failed to set assigned members for autogroup backing group", caught);
                            }

                            public void onSuccess(Void result) {
                                callback.onSuccess(backingGroup);
                            }
                        });
                }
            }
        });
    }

    private void renderAutoGroup(ResourceGroup backingGroup) {
        String viewPath = "Resource/AutoGroup/" + backingGroup.getId();
        String currentViewPath = History.getToken();
        if (!currentViewPath.startsWith(viewPath)) {
            CoreGUI.goToView(viewPath);
        }
    }

    private void updateSelection() {

        TreeNode selectedNode = null;
        if (treeGrid != null && treeGrid.getTree() != null
            && (selectedNode = treeGrid.getTree().findById(selectedNodeId)) != null) {

            TreeNode[] parents = treeGrid.getTree().getParents(selectedNode);
            treeGrid.getTree().openFolders(parents);
            treeGrid.getTree().openFolder(selectedNode);

            if (!selectedNode.equals(treeGrid.getSelectedRecord())) {
                treeGrid.deselectAllRecords();
                treeGrid.selectRecord(selectedNode);
            }

            treeGrid.markForRedraw();

            // Update breadcrumbs
            if (currentViewId != null) {
                currentViewId.getBreadcrumbs().clear();
                for (int i = parents.length - 1; i >= 0; i--) {
                    TreeNode n = parents[i];
                    adjustBreadcrumb(n, currentViewId);
                }
                adjustBreadcrumb(selectedNode, currentViewId);
                CoreGUI.refreshBreadCrumbTrail();
            }
        }
    }

    private void adjustBreadcrumb(TreeNode node, ViewId viewId) {
        if (node instanceof ResourceTreeNode) {
            Resource nr = ((ResourceTreeNode) node).getResource();
            String display = node.getName() + " <span class=\"subtitle\">" + nr.getResourceType().getName() + "</span>";
            String icon = "types/" + nr.getResourceType().getCategory().getDisplayName() + "_up_16.png";

            viewId.getBreadcrumbs().add(new Breadcrumb(node.getAttribute("id"), display, icon, true));

        } else if (node instanceof AutoGroupTreeNode) {
            String name = ((AutoGroupTreeNode) node).getBackingGroupName();
            String display = node.getName() + " <span class=\"subtitle\">" + name + "</span>";
            String icon = "types/" + ((AutoGroupTreeNode) node).getResourceType().getCategory() + "_up_16.png";

            viewId.getBreadcrumbs().add(new Breadcrumb(node.getAttribute("id"), display, icon, true));
        }
    }

    private void showContextMenu(AutoGroupTreeNode agNode) {
        getAutoGroupBackingGroup(agNode, new AsyncCallback<ResourceGroup>() {
            public void onFailure(Throwable caught) {
                CoreGUI.getErrorHandler().handleError("Failed to select AutoGroup node", caught);
            }

            public void onSuccess(ResourceGroup result) {
                autoGroupContextMenu.showContextMenu(result);
            }
        });
    }

    private void showContextMenu(final ResourceTreeNode node) {
        ResourceType type = node.getResource().getResourceType();
        ResourceTypeRepository.Cache.getInstance().getResourceTypes(
            type.getId(),
            EnumSet.of(ResourceTypeRepository.MetadataType.operations, ResourceTypeRepository.MetadataType.children,
                ResourceTypeRepository.MetadataType.subCategory,
                ResourceTypeRepository.MetadataType.pluginConfigurationDefinition,
                ResourceTypeRepository.MetadataType.resourceConfigurationDefinition),
            new ResourceTypeRepository.TypeLoadedCallback() {
                public void onTypesLoaded(ResourceType type) {
                    buildResourceContextMenu(node.getResource(), type);
                    resourceContextMenu.showContextMenu();
                }
            });
    }

    private void buildResourceContextMenu(final Resource resource, final ResourceType resourceType) {
        resourceContextMenu.setItems(new MenuItem(resource.getName()));

        resourceContextMenu.addItem(new MenuItem("Type: " + resourceType.getName()));

        MenuItem editPluginConfiguration = new MenuItem("Plugin Configuration");
        editPluginConfiguration.addClickHandler(new ClickHandler() {
            public void onClick(MenuItemClickEvent event) {
                int resourceId = resource.getId();
                int resourceTypeId = resourceType.getId();

                Window configEditor = new Window();
                configEditor.setTitle("Edit " + resource.getName() + " plugin configuration");
                configEditor.setWidth(800);
                configEditor.setHeight(800);
                configEditor.setIsModal(true);
                configEditor.setShowModalMask(true);
                configEditor.setCanDragResize(true);
                configEditor.centerInPage();
                configEditor.addItem(new ConfigurationEditor("PluginConfig-" + resource.getName(), resourceId,
                    resourceTypeId, ConfigurationEditor.ConfigType.plugin));
                configEditor.show();

            }
        });
        editPluginConfiguration.setEnabled(resourceType.getPluginConfigurationDefinition() != null);
        resourceContextMenu.addItem(editPluginConfiguration);

        MenuItem editResourceConfiguration = new MenuItem("Resource Configuration");
        editResourceConfiguration.addClickHandler(new ClickHandler() {
            public void onClick(MenuItemClickEvent event) {
                int resourceId = resource.getId();
                int resourceTypeId = resourceType.getId();

                final Window configEditor = new Window();
                configEditor.setTitle("Edit " + resource.getName() + " resource configuration");
                configEditor.setWidth(800);
                configEditor.setHeight(800);
                configEditor.setIsModal(true);
                configEditor.setShowModalMask(true);
                configEditor.setCanDragResize(true);
                configEditor.setShowResizer(true);
                configEditor.centerInPage();
                configEditor.addCloseClickHandler(new CloseClickHandler() {
                    public void onCloseClick(CloseClientEvent closeClientEvent) {
                        configEditor.destroy();
                    }
                });
                configEditor.addItem(new ConfigurationEditor("ResourceConfig-" + resource.getName(), resourceId,
                    resourceTypeId, ConfigurationEditor.ConfigType.resource));
                configEditor.show();

            }
        });
        editResourceConfiguration.setEnabled(resourceType.getResourceConfigurationDefinition() != null);
        resourceContextMenu.addItem(editResourceConfiguration);

        resourceContextMenu.addItem(new MenuItemSeparator());

        // Operations Menu
        MenuItem operations = new MenuItem("Operations");
        Menu opSubMenu = new Menu();
        for (final OperationDefinition operationDefinition : resourceType.getOperationDefinitions()) {
            MenuItem operationItem = new MenuItem(operationDefinition.getDisplayName());
            operationItem.addClickHandler(new ClickHandler() {
                public void onClick(MenuItemClickEvent event) {
                    int resourceId = ((ResourceTreeNode) treeGrid.getTree().findById(selectedNodeId)).getResource()
                        .getId();

                    ResourceCriteria criteria = new ResourceCriteria();
                    criteria.addFilterId(resourceId);

                    GWTServiceLookup.getResourceService().findResourcesByCriteria(criteria,
                        new AsyncCallback<PageList<Resource>>() {
                            public void onFailure(Throwable caught) {
                                CoreGUI.getErrorHandler()
                                    .handleError("Failed to get resource to run operation", caught);
                            }

                            public void onSuccess(PageList<Resource> result) {
                                new OperationCreateWizard(result.get(0), operationDefinition).startOperationWizard();
                            }
                        });

                }
            });
            opSubMenu.addItem(operationItem);
            // todo action
        }
        operations.setEnabled(!resourceType.getOperationDefinitions().isEmpty());
        operations.setSubmenu(opSubMenu);
        resourceContextMenu.addItem(operations);

        resourceContextMenu.addItem(buildMetricsMenu(resourceType));

        // Create Menu
        MenuItem createChildMenu = new MenuItem("Create Child");
        Menu createChildSubMenu = new Menu();
        for (final ResourceType childType : resourceType.getChildResourceTypes()) {
            if (childType.isCreatable()) {
                MenuItem createItem = new MenuItem(childType.getName());
                createChildSubMenu.addItem(createItem);
                createItem.addClickHandler(new ClickHandler() {
                    public void onClick(MenuItemClickEvent event) {
                        ResourceFactoryCreateWizard.showCreateWizard(resource, childType);
                    }
                });

            }
        }
        createChildMenu.setSubmenu(createChildSubMenu);
        createChildMenu.setEnabled(createChildSubMenu.getItems().length > 0);
        resourceContextMenu.addItem(createChildMenu);

        // Manually Add Menu
        MenuItem importChildMenu = new MenuItem("Import");
        Menu importChildSubMenu = new Menu();
        for (ResourceType childType : resourceType.getChildResourceTypes()) {
            if (childType.isSupportsManualAdd()) {
                importChildSubMenu.addItem(new MenuItem(childType.getName()));
                //todo action
            }
        }
        if (resourceType.getCategory() == ResourceCategory.PLATFORM) {
            loadManuallyAddServersToPlatforms(importChildSubMenu);
        }
        importChildMenu.setSubmenu(importChildSubMenu);
        importChildMenu.setEnabled(importChildSubMenu.getItems().length > 0);
        resourceContextMenu.addItem(importChildMenu);
    }

    private void loadManuallyAddServersToPlatforms(final Menu manuallyAddMenu) {
        ResourceTypeGWTServiceAsync rts = GWTServiceLookup.getResourceTypeGWTService();

        ResourceTypeCriteria criteria = new ResourceTypeCriteria();
        criteria.addFilterSupportsManualAdd(true);
        criteria.fetchParentResourceTypes(true);
        rts.findResourceTypesByCriteria(criteria, new AsyncCallback<PageList<ResourceType>>() {
            public void onFailure(Throwable caught) {
                CoreGUI.getErrorHandler().handleError("Failed to load platform manual add children", caught);
            }

            public void onSuccess(PageList<ResourceType> result) {
                for (ResourceType type : result) {
                    if (type.getParentResourceTypes() == null || type.getParentResourceTypes().isEmpty()) {
                        MenuItem item = new MenuItem(type.getName());
                        manuallyAddMenu.addItem(item);
                    }
                }
            }
        });
    }

    private MenuItem buildMetricsMenu(final ResourceType type) {
        MenuItem measurements = new MenuItem("Measurements");
        final Menu measurementsSubMenu = new Menu();

        GWTServiceLookup.getDashboardService().findDashboardsForSubject(new AsyncCallback<List<Dashboard>>() {
            public void onFailure(Throwable caught) {
                CoreGUI.getErrorHandler().handleError("Failed to load user dashboards", caught);
            }

            public void onSuccess(List<Dashboard> result) {

                for (final MeasurementDefinition def : type.getMetricDefinitions()) {

                    MenuItem defItem = new MenuItem(def.getDisplayName());
                    measurementsSubMenu.addItem(defItem);
                    Menu defSubItem = new Menu();
                    defItem.setSubmenu(defSubItem);

                    for (final Dashboard d : result) {
                        MenuItem addToDBItem = new MenuItem("Add chart to Dashboard: " + d.getName());
                        defSubItem.addItem(addToDBItem);

                        addToDBItem.addClickHandler(new ClickHandler() {
                            public void onClick(MenuItemClickEvent menuItemClickEvent) {
                                int resourceId = ((ResourceTreeNode) treeGrid.getTree().findById(selectedNodeId))
                                    .getResource().getId();

                                DashboardPortlet p = new DashboardPortlet(def.getDisplayName() + " Chart",
                                    GraphPortlet.KEY, 250);
                                p.getConfiguration().put(new PropertySimple(GraphPortlet.CFG_RESOURCE_ID, resourceId));
                                p.getConfiguration().put(
                                    new PropertySimple(GraphPortlet.CFG_DEFINITION_ID, def.getId()));

                                d.addPortlet(p, 0, 0);

                                GWTServiceLookup.getDashboardService().storeDashboard(d,
                                    new AsyncCallback<Dashboard>() {
                                        public void onFailure(Throwable caught) {
                                            CoreGUI.getErrorHandler().handleError("Failed to save dashboard to server",
                                                caught);
                                        }

                                        public void onSuccess(Dashboard result) {
                                            CoreGUI.getMessageCenter().notify(
                                                new Message("Saved dashboard " + result.getName() + " to server",
                                                    Message.Severity.Info));
                                        }
                                    });

                            }
                        });

                    }

                }

            }
        });
        measurements.setSubmenu(measurementsSubMenu);
        return measurements;
    }

    Resource getResource(int resourceId) {
        if (this.treeGrid != null && this.treeGrid.getTree() != null) {
            ResourceTreeNode treeNode = (ResourceTreeNode) this.treeGrid.getTree().findById(
                ResourceTreeNode.idOf(resourceId));
            if (treeNode != null) {
                return treeNode.getResource();
            }
        }
        return null;
    }

    private void setRootResource(Resource rootResource) {
        this.rootResource = rootResource;
    }

    public void setSelectedResource(final int selectedResourceId) {

        selectedNodeId = ResourceTreeNode.idOf(selectedResourceId);

        if (treeGrid != null && treeGrid.getTree() != null && (treeGrid.getTree().findById(selectedNodeId)) != null) {
            // This is the case where the tree was previously loaded and we get fired to look at a different
            // node in the same tree and just have to switch the selection            
            updateSelection();

        } else {
            // This is for cases where we have to load the tree fresh including down to the currently visible node
            loadTree(selectedResourceId);
        }

    }

    private void loadTree(final int selectedResourceId) {
        selectedNodeId = ResourceTreeNode.idOf(selectedResourceId);

        final ResourceGWTServiceAsync resourceService = GWTServiceLookup.getResourceService();

        // This is an expensive call, but loads all nodes that are visible in the tree given a selected resource
        resourceService.getResourceLineageAndSiblings(selectedResourceId,
            new AsyncCallback<List<ResourceLineageComposite>>() {
<<<<<<< HEAD

                public void onFailure(Throwable caught) {
                    CoreGUI.getErrorHandler().handleError("Failed to lookup platform for tree", caught);
                }

                public void onSuccess(List<ResourceLineageComposite> result) {
                    Resource root = result.get(0).getResource();

                    final List<Resource> lineage = new ArrayList<Resource>(result.size());
                    final List<Resource> lockedData = new ArrayList<Resource>();

                    for (ResourceLineageComposite r : result) {
                        lineage.add(r.getResource());
                        if (r.isLocked()) {
                            lockedData.add(r.getResource());
                        }
                    }

                    if (!root.equals(ResourceTreeView.this.rootResource)) {

=======

                public void onFailure(Throwable caught) {
                    CoreGUI.getErrorHandler().handleError("Failed to lookup platform for tree", caught);
                }

                public void onSuccess(List<ResourceLineageComposite> result) {
                    Resource root = result.get(0).getResource();

                    final List<Resource> lineage = new ArrayList<Resource>(result.size());
                    final List<Resource> lockedData = new ArrayList<Resource>();

                    for (ResourceLineageComposite r : result) {
                        lineage.add(r.getResource());
                        if (r.isLocked()) {
                            lockedData.add(r.getResource());
                        }
                    }

                    if (!root.equals(ResourceTreeView.this.rootResource)) {
>>>>>>> 54400ac6
                        if (treeGrid != null) {
                            treeGrid.destroy();
                        }
                        buildTree();

                        setRootResource(root);

                        // seed datasource with initial resource list and which ancestor resources are locked 
                        ResourceTreeDatasource dataSource = new ResourceTreeDatasource(lineage, lockedData);
                        treeGrid.setDataSource(dataSource);

                        addMember(treeGrid);

                        treeGrid.fetchData(treeGrid.getCriteria(), new DSCallback() {
                            public void execute(DSResponse response, Object rawData, DSRequest request) {
                                System.out.println("Done fetching data for tree.");
                                updateSelection();
                            }
                        });

                        updateSelection();

                    } else {
                        ResourceTypeRepository.Cache.getInstance().loadResourceTypes(
                            lineage,
                            EnumSet.of(ResourceTypeRepository.MetadataType.operations,
                                ResourceTypeRepository.MetadataType.children,
                                ResourceTypeRepository.MetadataType.subCategory),
                            new ResourceTypeRepository.ResourceTypeLoadedCallback() {
                                public void onResourceTypeLoaded(List<Resource> result) {
                                    treeGrid.getTree()
                                        .linkNodes(ResourceTreeDatasource.buildNodes(lineage, lockedData));

                                    TreeNode selectedNode = treeGrid.getTree().findById(selectedNodeId);
                                    if (selectedNode != null) {
                                        updateSelection();

                                    } else {
                                        CoreGUI.getMessageCenter().notify(
                                            new Message("Failed to select Resource [" + selectedResourceId
                                                + "] in tree.", Message.Severity.Warning));
                                    }

                                }
                            });

                    }
                }
            });
    }

    public void setSelectedAutoGroup(final Integer selectedAutoGroupId) {

        AutoGroupTreeNode selectedNode = autoGroupNodeMap.get(selectedAutoGroupId);
        if (treeGrid != null && treeGrid.getTree() != null && selectedNode != null) {
            // This is the case where the tree was previously loaded and we get fired to look at a different
            // node in the same tree and just have to switch the selection

            this.selectedNodeId = selectedNode.getID();
            updateSelection();

        } else {
            // This is for cases where we have to load the tree fresh including down to the currently visible node

            final ResourceGroupGWTServiceAsync resourceGroupService = GWTServiceLookup.getResourceGroupService();
            ResourceGroupCriteria criteria = new ResourceGroupCriteria();
            criteria.addFilterId(selectedAutoGroupId);
            criteria.addFilterVisible(false);
            criteria.fetchResourceType(true);
            resourceGroupService.findResourceGroupsByCriteria(criteria, new AsyncCallback<PageList<ResourceGroup>>() {
                public void onFailure(Throwable caught) {
                    CoreGUI.getErrorHandler().handleError("Failed to fetch autogroup backing group", caught);
                }

                public void onSuccess(PageList<ResourceGroup> result) {
                    ResourceGroup backingGroup = result.get(0);
                    // load the tree up to the autogroup's parent resource                    
                    loadTree(backingGroup.getAutoGroupParentResource().getId());

                    // get the node ID and use it to add a map entry, then call this again to finish up...
                    selectedNodeId = AutoGroupTreeNode.idOf(backingGroup.getAutoGroupParentResource(), backingGroup
                        .getResourceType());
                    AutoGroupTreeNode agNode = (AutoGroupTreeNode) treeGrid.getTree().findById(selectedNodeId);
                    autoGroupNodeMap.put(backingGroup.getId(), agNode);
                    updateSelection();
                }
            });
        }
    }

    /*private List<Resource> preload(final List<Resource> lineage) {

            final ArrayList<Resource> list = new ArrayList<Resource>(lineage);

            ResourceGWTServiceAsync resourceService = ResourceGWTServiceAsync.Util.getInstance();

                ResourceCriteria c = new ResourceCriteria();
                c.addFilterParentResourceId(lineage.get(0).getId());
                resourceService.findResourcesByCriteria(CoreGUI.getSessionSubject(), c, new AsyncCallback<PageList<Resource>>() {
                    public void onFailure(Throwable caught) {
                        SC.say("NotGood");
                    }

                    public void onSuccess(PageList<Resource> result) {
                        SC.say("GotONE");

                        if (lineage.size() > 1) {
                             result.addAll(preload(lineage.subList(1, lineage.size())));
                        }
                    }
                });
            }
        }
    */

    public void addResourceSelectListener(ResourceSelectListener listener) {
        this.selectListeners.add(listener);
    }

    public void renderView(ViewPath viewPath) {
        currentViewId = viewPath.getCurrent();
        String currentViewIdPath = currentViewId.getPath();
        if ("AutoGroup".equals(currentViewIdPath)) {
            // Move the currentViewId to the ID portion to play better with other code
            currentViewId = viewPath.getNext();
            Integer autoGroupId = Integer.parseInt(currentViewId.getPath());
            setSelectedAutoGroup(autoGroupId);
        } else {
            Integer resourceId = Integer.parseInt(currentViewId.getPath());
            setSelectedResource(resourceId);
        }
    }
}<|MERGE_RESOLUTION|>--- conflicted
+++ resolved
@@ -609,7 +609,6 @@
         // This is an expensive call, but loads all nodes that are visible in the tree given a selected resource
         resourceService.getResourceLineageAndSiblings(selectedResourceId,
             new AsyncCallback<List<ResourceLineageComposite>>() {
-<<<<<<< HEAD
 
                 public void onFailure(Throwable caught) {
                     CoreGUI.getErrorHandler().handleError("Failed to lookup platform for tree", caught);
@@ -630,27 +629,6 @@
 
                     if (!root.equals(ResourceTreeView.this.rootResource)) {
 
-=======
-
-                public void onFailure(Throwable caught) {
-                    CoreGUI.getErrorHandler().handleError("Failed to lookup platform for tree", caught);
-                }
-
-                public void onSuccess(List<ResourceLineageComposite> result) {
-                    Resource root = result.get(0).getResource();
-
-                    final List<Resource> lineage = new ArrayList<Resource>(result.size());
-                    final List<Resource> lockedData = new ArrayList<Resource>();
-
-                    for (ResourceLineageComposite r : result) {
-                        lineage.add(r.getResource());
-                        if (r.isLocked()) {
-                            lockedData.add(r.getResource());
-                        }
-                    }
-
-                    if (!root.equals(ResourceTreeView.this.rootResource)) {
->>>>>>> 54400ac6
                         if (treeGrid != null) {
                             treeGrid.destroy();
                         }
