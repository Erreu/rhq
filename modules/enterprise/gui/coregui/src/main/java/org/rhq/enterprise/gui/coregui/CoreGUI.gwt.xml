<!DOCTYPE module PUBLIC "-//Google Inc.//DTD Google Web Toolkit 2.0//EN"
    "http://google-web-toolkit.googlecode.com/svn/releases/2.0/distro-source/core/src/gwt-module.dtd">

<module>

    <inherits name='com.google.gwt.user.User'/>
    <inherits name='com.google.gwt.i18n.I18N'/>
    <inherits name='org.rhq.core.RHQDomain'/>

    <inherits name='com.smartgwt.SmartGwt' />
    <inherits name="com.smartgwt.tools.SmartGwtTools"/>

    <inherits name='com.google.gwt.user.theme.standard.Standard'/>
    <!--
     <inherits name="com.smartclient.theme.graphite.Graphite"/>
    -->

    <inherits name='ca.nanometrics.gflot.GFlot'/>

    <!--
     <inherits name='com.google.gwt.widgetideas.WidgetIdeas'/>
    -->

    <!-- ============================ gwt-log ============================= -->

    <!-- For development, a default of 'DEBUG' is recommended. -->
    <inherits name="com.allen_sauer.gwt.log.gwt-log-DEBUG" />

    <!-- For production, most teams prefer to set the default log level to 'OFF'. -->
    <!--<inherits name="com.allen_sauer.gwt.log.gwt-log-OFF" />-->

    <!--
    Enable experimental WindowLogger, which logs messages to a separate
    popup window. There are currently a couple of restrictions:

    1. When Firefox is configured to open new Windows as new tabs,
       WindowLogger does not work
    2. In hosted mode, the windows are not automatically closed,
       although you can easily close them manually in the usual way
    -->
<<<<<<< HEAD
    <set-property name="log_WindowLogger" value="DISABLED" />
=======
    <!--
    <set-property name="log_WindowLogger" value="ENABLED" />
    -->
>>>>>>> 885a5f52

    <!--
    You probably will want to disable the default `DivLogger` as well:
    -->
    <set-property name="log_DivLogger" value="DISABLED" />

    <!--
     <generate-with class="org.rhq.core.rebind.RecordBuilderGenerator">
        <when-type-assignable class="org.rhq.core.domain.util.Recordizable"/>
     </generate-with>
    -->

    <replace-with class="org.rhq.enterprise.gui.coregui.client.components.upload.DynamicCallbackFormImpl">
        <when-type-is class="org.rhq.enterprise.gui.coregui.client.components.upload.DynamicCallbackFormImpl"/>
    </replace-with>

    <replace-with class="org.rhq.enterprise.gui.coregui.client.components.upload.DynamicCallbackFormImplIE6">
        <when-type-is class="org.rhq.enterprise.gui.coregui.client.components.upload.DynamicCallbackFormImpl"/>
        <when-property-is name="user.agent" value="ie6"/>
    </replace-with>

    <!-- limit builds to your preferred browser -->

    <!-- Safari -->
    <!-- <set-property name="user.agent" value="safari"/> -->

    <!-- Firefox 3 -->
    <set-property name="user.agent" value="gecko1_8"/>


    <entry-point class='org.rhq.enterprise.gui.coregui.client.CoreGUI'/>
    <entry-point class='org.rhq.enterprise.gui.coregui.client.SearchGUI'/>


    <servlet path="/AlertGWTService" class="org.rhq.enterprise.gui.coregui.server.gwt.AlertGWTServiceImpl"/>
    <servlet path="/AlertDefinitionGWTService" class="org.rhq.enterprise.gui.coregui.server.gwt.AlertDefinitionGWTServiceImpl"/>
    <servlet path="/AuthorizationGWTService" class="org.rhq.enterprise.gui.coregui.server.gwt.AuthorizationGWTServiceImpl"/>
    <servlet path="/AvailabilityGWTService" class="org.rhq.enterprise.gui.coregui.server.gwt.AvailabilityGWTServiceImpl"/>
    <servlet path="/BundleGWTService" class="org.rhq.enterprise.gui.coregui.server.gwt.BundleGWTServiceImpl"/>
    <servlet path="/ConfigurationGwtService" class="org.rhq.enterprise.gui.coregui.server.gwt.ConfigurationGWTServiceImpl"/>
    <servlet path="/ContentGWTService" class="org.rhq.enterprise.gui.coregui.server.gwt.ContentGWTServiceImpl"/>
    <servlet path="/MeasurementDataGWTService" class="org.rhq.enterprise.gui.coregui.server.gwt.MeasurementDataGWTServiceImpl"/>
    <servlet path="/OperationGWTService" class="org.rhq.enterprise.gui.coregui.server.gwt.OperationGWTServiceImpl"/>
    <servlet path="/RemoteInstallGWTService" class="org.rhq.enterprise.gui.coregui.server.gwt.RemoteInstallGWTServiceImpl"/>
    <servlet path="/RepoGWTService" class="org.rhq.enterprise.gui.coregui.server.gwt.RepoGWTServiceImpl"/>
    <servlet path="/ResourceBossGWTService" class="org.rhq.enterprise.gui.coregui.server.gwt.ResourceBossGWTServiceImpl"/>
    <servlet path="/ResourceGroupGWTService" class="org.rhq.enterprise.gui.coregui.server.gwt.ResourceGroupGWTServiceImpl"/>
    <servlet path="/ResourceGWTService" class="org.rhq.enterprise.gui.coregui.server.gwt.ResourceGWTServiceImpl"/>
    <servlet path="/ResourceTypeGWTService" class="org.rhq.enterprise.gui.coregui.server.gwt.ResourceTypeGWTServiceImpl"/>
    <servlet path="/RoleGWTService" class="org.rhq.enterprise.gui.coregui.server.gwt.RoleGWTServiceImpl"/>
    <servlet path="/SearchGWTService" class="org.rhq.enterprise.gui.coregui.server.gwt.SearchGWTServiceImpl"/>
    <servlet path="/SubjectGWTService" class="org.rhq.enterprise.gui.coregui.server.gwt.SubjectGWTServiceImpl"/>
    <servlet path="/SystemGWTService" class="org.rhq.enterprise.gui.coregui.server.gwt.SystemGWTServiceImpl"/>
    <servlet path="/TagGWTService" class="org.rhq.enterprise.gui.coregui.server.gwt.TagGWTServiceImpl"/>
    <servlet path="/RemoteInstallGWTService" class="org.rhq.enterprise.gui.coregui.server.gwt.RemoteInstallGWTServiceImpl"/>
    <servlet path="/RepoGWTService" class="org.rhq.enterprise.gui.coregui.server.gwt.RepoGWTServiceImpl"/>
    <servlet path="/ContentGWTService" class="org.rhq.enterprise.gui.coregui.server.gwt.ContentGWTServiceImpl"/>
    <servlet path="/DashboardGWTService" class="org.rhq.enterprise.gui.coregui.server.gwt.DashboardGWTServiceImpl"/>
    <servlet path="/EventGWTService" class="org.rhq.enterprise.gui.coregui.server.gwt.EventGWTServiceImpl"/>
    <servlet path="/ClusterGWTService" class="org.rhq.enterprise.gui.coregui.server.gwt.ClusterGWTServiceImpl"/>

</module><|MERGE_RESOLUTION|>--- conflicted
+++ resolved
@@ -38,13 +38,9 @@
     2. In hosted mode, the windows are not automatically closed,
        although you can easily close them manually in the usual way
     -->
-<<<<<<< HEAD
-    <set-property name="log_WindowLogger" value="DISABLED" />
-=======
     <!--
     <set-property name="log_WindowLogger" value="ENABLED" />
     -->
->>>>>>> 885a5f52
 
     <!--
     You probably will want to disable the default `DivLogger` as well:
