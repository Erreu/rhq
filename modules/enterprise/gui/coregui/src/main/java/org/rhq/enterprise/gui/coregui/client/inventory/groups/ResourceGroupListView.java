--- conflicted
+++ resolved
@@ -27,10 +27,6 @@
 import com.smartgwt.client.widgets.grid.ListGridField;
 import com.smartgwt.client.widgets.grid.ListGridRecord;
 
-<<<<<<< HEAD
-import org.rhq.core.domain.resource.group.ResourceGroup;
-=======
->>>>>>> 7677e9f4
 import org.rhq.enterprise.gui.coregui.client.CoreGUI;
 import org.rhq.enterprise.gui.coregui.client.components.table.Table;
 import org.rhq.enterprise.gui.coregui.client.components.table.TableAction;
@@ -44,7 +40,6 @@
  * @author Greg Hinkle
  */
 public class ResourceGroupListView extends Table {
-<<<<<<< HEAD
 
     private static final String DEFAULT_TITLE = "Resource Groups";
 
@@ -73,28 +68,6 @@
         final ResourceGroupsDataSource datasource = ResourceGroupsDataSource.getInstance();
         setDataSource(datasource);
 
-=======
-
-    public ResourceGroupListView() {
-        super("Resource Groups");
-        setWidth100();
-        setHeight100();
-    }
-
-    public ResourceGroupListView(Criteria criteria) {
-        super("Resource Groups", criteria);
-    }
-
-    @Override
-    protected void onInit() {
-        super.onInit();
-
-        // setHeaderIcon("?_24.png");
-
-        final ResourceGroupsDataSource datasource = ResourceGroupsDataSource.getInstance();
-        setDataSource(datasource);
-
->>>>>>> 7677e9f4
         getListGrid().setSelectionType(SelectionStyle.SIMPLE);
         //table.getListGrid().setSelectionAppearance(SelectionAppearance.CHECKBOX);
         getListGrid().setResizeFieldsInRealTime(true);
@@ -122,26 +95,6 @@
         addTableAction("Delete", Table.SelectionEnablement.ANY, "Delete the selected resource groups?",
             new TableAction() {
                 public void executeAction(ListGridRecord[] selections) {
-<<<<<<< HEAD
-                    ResourceGroupsDataSource ds = (ResourceGroupsDataSource) getDataSource();
-                    for (ListGridRecord selection : selections) {
-                        ResourceGroupGWTServiceAsync resourceGroupManager = GWTServiceLookup.getResourceGroupService();
-                        final ResourceGroup object = ds.copyValues(selection);
-                        resourceGroupManager.deleteResourceGroup(object.getId(), new AsyncCallback<Void>() {
-                            public void onFailure(Throwable caught) {
-                                CoreGUI.getErrorHandler().handleError(
-                                    "Failed to delete resource group [" + object.getName() + "]", caught);
-                            }
-
-                            public void onSuccess(Void result) {
-                                CoreGUI.getMessageCenter().notify(
-                                    new Message("Deleted resource group [" + object.getName() + "]", Severity.Info));
-
-                                refresh();
-                            }
-                        });
-                    }
-=======
                     int[] groupIds = new int[selections.length];
                     int index = 0;
                     for (ListGridRecord selection : selections) {
@@ -161,17 +114,12 @@
                             ResourceGroupListView.this.refresh();
                         }
                     });
->>>>>>> 7677e9f4
                 }
             });
 
         addTableAction("New", new TableAction() {
             public void executeAction(ListGridRecord[] selection) {
-<<<<<<< HEAD
-                new GroupCreateWizard().startBundleWizard();
-=======
                 new GroupCreateWizard(ResourceGroupListView.this).startBundleWizard();
->>>>>>> 7677e9f4
             }
         });
     }
