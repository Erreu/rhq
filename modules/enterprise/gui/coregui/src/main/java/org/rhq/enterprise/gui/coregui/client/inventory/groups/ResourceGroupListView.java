/*
 * RHQ Management Platform
 * Copyright (C) 2005-2010 Red Hat, Inc.
 * All rights reserved.
 *
 * This program is free software; you can redistribute it and/or modify
 * it under the terms of the GNU General Public License as published by
 * the Free Software Foundation version 2 of the License.
 *
 * This program is distributed in the hope that it will be useful,
 * but WITHOUT ANY WARRANTY; without even the implied warranty of
 * MERCHANTABILITY or FITNESS FOR A PARTICULAR PURPOSE. See the
 * GNU General Public License for more details.
 *
 * You should have received a copy of the GNU General Public License
 * along with this program; if not, write to the Free Software
 * Foundation, Inc., 675 Mass Ave, Cambridge, MA 02139, USA.
 */
package org.rhq.enterprise.gui.coregui.client.inventory.groups;

import com.google.gwt.user.client.rpc.AsyncCallback;
import com.smartgwt.client.data.Criteria;
import com.smartgwt.client.types.Alignment;
import com.smartgwt.client.types.ListGridFieldType;
import com.smartgwt.client.types.SelectionStyle;
import com.smartgwt.client.widgets.grid.CellFormatter;
import com.smartgwt.client.widgets.grid.ListGridField;
import com.smartgwt.client.widgets.grid.ListGridRecord;

import org.rhq.enterprise.gui.coregui.client.CoreGUI;
import org.rhq.enterprise.gui.coregui.client.components.table.Table;
import org.rhq.enterprise.gui.coregui.client.components.table.TableAction;
import org.rhq.enterprise.gui.coregui.client.gwt.GWTServiceLookup;
import org.rhq.enterprise.gui.coregui.client.gwt.ResourceGroupGWTServiceAsync;
import org.rhq.enterprise.gui.coregui.client.inventory.groups.wizard.GroupCreateWizard;
import org.rhq.enterprise.gui.coregui.client.util.message.Message;
import org.rhq.enterprise.gui.coregui.client.util.message.Message.Severity;

/**
 * @author Greg Hinkle
 */
public class ResourceGroupListView extends Table {

    private static final String DEFAULT_TITLE = "Resource Groups";

    public ResourceGroupListView(String locatorId) {
        this(locatorId, DEFAULT_TITLE);
    }

<<<<<<< HEAD
    public ResourceGroupListView(String locatorId, String title) {
        super(locatorId, title);
        setWidth100();
        setHeight100();
    }

    public ResourceGroupListView(String locatorId, Criteria criteria, String title) {
        super(locatorId, title, criteria);
        setWidth100();
        setHeight100();
=======
    public ResourceGroupListView(String title) {
        super(title);
    }

    public ResourceGroupListView(Criteria criteria, String title) {
        super(title, criteria);

        final ResourceGroupsDataSource datasource = ResourceGroupsDataSource.getInstance();
        setDataSource(datasource);

>>>>>>> 6221a8a5
    }

    @Override
    protected void configureTable() {

        // setHeaderIcon("?_24.png");


        getListGrid().setSelectionType(SelectionStyle.SIMPLE);
        //table.getListGrid().setSelectionAppearance(SelectionAppearance.CHECKBOX);
        getListGrid().setResizeFieldsInRealTime(true);

        ListGridField idField = new ListGridField("id", "Id", 55);
        idField.setType(ListGridFieldType.INTEGER);
        ListGridField nameField = new ListGridField("name", "Name", 250);
        nameField.setCellFormatter(new CellFormatter() {
            public String format(Object o, ListGridRecord listGridRecord, int i, int i1) {
                return "<a href=\"#ResourceGroup/" + listGridRecord.getAttribute("id") + "\">" + o + "</a>";
            }
        });

        ListGridField descriptionField = new ListGridField("description", "Description");
        ListGridField typeNameField = new ListGridField("typeName", "Type", 130);
        ListGridField pluginNameField = new ListGridField("pluginName", "Plugin", 100);
        ListGridField categoryField = new ListGridField("category", "Category", 60);

        ListGridField availabilityField = new ListGridField("currentAvailability", "Availability", 55);

        availabilityField.setAlign(Alignment.CENTER);
        getListGrid().setFields(idField, nameField, descriptionField, typeNameField, pluginNameField, categoryField,
            availabilityField);

        addTableAction(extendLocatorId("Delete"), "Delete", Table.SelectionEnablement.ANY,
            "Delete the selected resource groups?", new TableAction() {
                public void executeAction(ListGridRecord[] selections) {
                    int[] groupIds = new int[selections.length];
                    int index = 0;
                    for (ListGridRecord selection : selections) {
                        groupIds[index++] = selection.getAttributeAsInt("id");
                    }
                    ResourceGroupGWTServiceAsync resourceGroupManager = GWTServiceLookup.getResourceGroupService();

                    resourceGroupManager.deleteResourceGroups(groupIds, new AsyncCallback<Void>() {
                        public void onFailure(Throwable caught) {
                            CoreGUI.getErrorHandler().handleError("Failed to delete selected resource groups", caught);
                        }

                        public void onSuccess(Void result) {
                            CoreGUI.getMessageCenter().notify(
                                new Message("Deleted selected resource groups", Severity.Info));

                            ResourceGroupListView.this.refresh();
                        }
                    });
                }
            });

        addTableAction(extendLocatorId("New"), "New", new TableAction() {
            public void executeAction(ListGridRecord[] selection) {
                new GroupCreateWizard(ResourceGroupListView.this).startBundleWizard();
            }
        });
    }

}<|MERGE_RESOLUTION|>--- conflicted
+++ resolved
@@ -47,36 +47,21 @@
         this(locatorId, DEFAULT_TITLE);
     }
 
-<<<<<<< HEAD
     public ResourceGroupListView(String locatorId, String title) {
         super(locatorId, title);
-        setWidth100();
-        setHeight100();
     }
 
     public ResourceGroupListView(String locatorId, Criteria criteria, String title) {
         super(locatorId, title, criteria);
-        setWidth100();
-        setHeight100();
-=======
-    public ResourceGroupListView(String title) {
-        super(title);
-    }
-
-    public ResourceGroupListView(Criteria criteria, String title) {
-        super(title, criteria);
 
         final ResourceGroupsDataSource datasource = ResourceGroupsDataSource.getInstance();
         setDataSource(datasource);
-
->>>>>>> 6221a8a5
     }
 
     @Override
     protected void configureTable() {
 
         // setHeaderIcon("?_24.png");
-
 
         getListGrid().setSelectionType(SelectionStyle.SIMPLE);
         //table.getListGrid().setSelectionAppearance(SelectionAppearance.CHECKBOX);
