/*
 * RHQ Management Platform
 * Copyright (C) 2005-2010 Red Hat, Inc.
 * All rights reserved.
 *
 * This program is free software; you can redistribute it and/or modify
 * it under the terms of the GNU General Public License as published by
 * the Free Software Foundation version 2 of the License.
 *
 * This program is distributed in the hope that it will be useful,
 * but WITHOUT ANY WARRANTY; without even the implied warranty of
 * MERCHANTABILITY or FITNESS FOR A PARTICULAR PURPOSE. See the
 * GNU General Public License for more details.
 *
 * You should have received a copy of the GNU General Public License
 * along with this program; if not, write to the Free Software
 * Foundation, Inc., 675 Mass Ave, Cambridge, MA 02139, USA.
 */
package org.rhq.enterprise.gui.coregui.client.inventory.groups.detail;

import java.util.ArrayList;
import java.util.EnumSet;
import java.util.List;
import java.util.Set;

import com.google.gwt.user.client.rpc.AsyncCallback;
import com.smartgwt.client.widgets.tab.Tab;

import org.rhq.core.domain.authz.Permission;
import org.rhq.core.domain.criteria.ResourceGroupCriteria;
import org.rhq.core.domain.measurement.DataType;
import org.rhq.core.domain.measurement.MeasurementDefinition;
import org.rhq.core.domain.resource.ResourceType;
import org.rhq.core.domain.resource.ResourceTypeFacet;
import org.rhq.core.domain.resource.composite.ResourcePermission;
import org.rhq.core.domain.resource.group.GroupCategory;
import org.rhq.core.domain.resource.group.ResourceGroup;
import org.rhq.core.domain.resource.group.composite.ResourceGroupComposite;
import org.rhq.core.domain.util.PageList;
import org.rhq.enterprise.gui.coregui.client.CoreGUI;
import org.rhq.enterprise.gui.coregui.client.ViewPath;
import org.rhq.enterprise.gui.coregui.client.components.FullHTMLPane;
import org.rhq.enterprise.gui.coregui.client.components.tab.SubTab;
import org.rhq.enterprise.gui.coregui.client.components.tab.TwoLevelTab;
import org.rhq.enterprise.gui.coregui.client.gwt.GWTServiceLookup;
import org.rhq.enterprise.gui.coregui.client.inventory.common.detail.AbstractTwoLevelTabSetView;
import org.rhq.enterprise.gui.coregui.client.inventory.common.event.EventCompositeHistoryView;
import org.rhq.enterprise.gui.coregui.client.inventory.groups.detail.inventory.ResourceGroupMembershipView;
import org.rhq.enterprise.gui.coregui.client.inventory.groups.detail.monitoring.schedules.SchedulesView;
import org.rhq.enterprise.gui.coregui.client.inventory.groups.detail.monitoring.traits.TraitsView;
import org.rhq.enterprise.gui.coregui.client.inventory.groups.detail.summary.OverviewView;
import org.rhq.enterprise.gui.coregui.client.inventory.resource.ResourceSearchView;
import org.rhq.enterprise.gui.coregui.client.inventory.resource.type.ResourceTypeRepository;

/**
 * Be able to view members as a resource list, or edit members via selector.  
 *
 * @author Jay Shaughnessy
<<<<<<< HEAD
=======
 * @author Ian Springer
>>>>>>> fe4cc406
 */
public class ResourceGroupDetailView extends AbstractTwoLevelTabSetView<ResourceGroupComposite, ResourceGroupTitleBar> {
    private static final String BASE_VIEW_PATH = "ResourceGroup";

    private Integer groupId;
    private ResourceGroupComposite groupComposite;
    private ResourcePermission permissions;

    // tabs
    private TwoLevelTab summaryTab;
    private TwoLevelTab monitoringTab;
    private TwoLevelTab inventoryTab;
    private TwoLevelTab operationsTab;
    private TwoLevelTab alertsTab;
    private TwoLevelTab configurationTab;
    private TwoLevelTab eventsTab;

    // subtabs
    private SubTab summaryOverview;
    private SubTab summaryTimeline;
    private SubTab monitorGraphs;
    private SubTab monitorTables;
    private SubTab monitorTraits;
    private SubTab monitorSched;
    private SubTab monitorCallTime;
    private SubTab inventoryMembers;
    private SubTab inventoryConn;
    private SubTab inventoryMembership;
    private SubTab opHistory;
    private SubTab opSched;
    private SubTab alertHistory;
    private SubTab alertDef;
    private SubTab configCurrent;
    private SubTab configHistory;
    private SubTab eventHistory;

    private String currentTab;
    private String currentSubTab;

    public ResourceGroupDetailView(String locatorId) {
        super(locatorId, BASE_VIEW_PATH);
    }

    @Override
    public Integer getSelectedItemId() {
        // if moving from membership subtab then re-load the detail view as the membership and
        // group type may have changed.        
        if (this.inventoryTab.getTitle().equals(currentTab)
            && this.inventoryMembership.getTitle().equals(currentSubTab)) {
            this.currentTab = null;
            this.currentSubTab = null;
            this.groupId = null;
        }

        return this.groupId;
    }

    @Override
    protected ResourceGroupTitleBar createTitleBar() {
        return new ResourceGroupTitleBar(getLocatorId());
    }

    protected List<TwoLevelTab> createTabs() {
        List<TwoLevelTab> tabs = new ArrayList<TwoLevelTab>();

        summaryTab = new TwoLevelTab(getTabSet().extendLocatorId("Summary"), "Summary",
            "/images/icons/Service_up_16.png");
        summaryOverview = new SubTab(summaryTab.extendLocatorId("Overview"), "Overview", null);
        summaryTimeline = new SubTab(summaryTab.extendLocatorId("Timeline"), "Timeline", null);
        summaryTab.registerSubTabs(summaryOverview, summaryTimeline);
        tabs.add(summaryTab);

        monitoringTab = new TwoLevelTab(getTabSet().extendLocatorId("Monitoring"), "Monitoring",
            "/images/icons/Monitor_grey_16.png");
        monitorGraphs = new SubTab(monitoringTab.extendLocatorId("Graphs"), "Graphs", null);
        monitorTables = new SubTab(monitoringTab.extendLocatorId("Tables"), "Tables", null);
        monitorTraits = new SubTab(monitoringTab.extendLocatorId("Traits"), "Traits", null);

        monitorSched = new SubTab(monitoringTab.extendLocatorId("Schedules"), "Schedules", null);
        monitorCallTime = new SubTab(monitoringTab.extendLocatorId("CallTime"), "Call Time", null);
        monitoringTab.registerSubTabs(monitorGraphs, monitorTables, monitorTraits, monitorSched, monitorCallTime);
        tabs.add(monitoringTab);

        inventoryTab = new TwoLevelTab(getTabSet().extendLocatorId("Inventory"), "Inventory",
            "/images/icons/Inventory_grey_16.png");
        inventoryMembers = new SubTab(inventoryTab.extendLocatorId("Members"), "Members", null);
        inventoryConn = new SubTab(inventoryTab.extendLocatorId("ConnectionSettings"), "Connection Settings", null);
        inventoryMembership = new SubTab(inventoryTab.extendLocatorId("Membership"), "Membership", null);
        inventoryTab.registerSubTabs(this.inventoryMembers, this.inventoryConn, this.inventoryMembership);
        tabs.add(inventoryTab);

        operationsTab = new TwoLevelTab(getTabSet().extendLocatorId("Operations"), "Operations",
            "/images/icons/Operation_grey_16.png");
        this.opHistory = new SubTab(operationsTab.extendLocatorId("History"), "History", null);
        this.opSched = new SubTab(operationsTab.extendLocatorId("Scheduled"), "Scheduled", null);
        operationsTab.registerSubTabs(this.opHistory, this.opSched);
        tabs.add(operationsTab);

        alertsTab = new TwoLevelTab(getTabSet().extendLocatorId("Alerts"), "Alerts", "/images/icons/Alert_grey_16.png");
        this.alertHistory = new SubTab(alertsTab.extendLocatorId("History"), "History", null);
        this.alertDef = new SubTab(alertsTab.extendLocatorId("Definitions"), "Definitions", null);
        alertsTab.registerSubTabs(alertHistory, alertDef);
        tabs.add(alertsTab);

        configurationTab = new TwoLevelTab(getTabSet().extendLocatorId("Configuration"), "Configuration",
            "/images/icons/Configure_grey_16.png");
        this.configCurrent = new SubTab(configurationTab.extendLocatorId("Current"), "Current", null);
        this.configHistory = new SubTab(configurationTab.extendLocatorId("History"), "History", null);
        configurationTab.registerSubTabs(this.configCurrent, this.configHistory);
        tabs.add(configurationTab);

        eventsTab = new TwoLevelTab(getTabSet().extendLocatorId("Events"), "Events", "/images/icons/Events_grey_16.png");
        this.eventHistory = new SubTab(eventsTab.extendLocatorId("History"), "History", null);
        eventsTab.registerSubTabs(eventHistory);
        tabs.add(eventsTab);

        return tabs;
    }

    protected void updateTabContent(ResourceGroupComposite groupComposite) {
        this.groupComposite = groupComposite;
        ResourceGroup group = groupComposite.getResourceGroup();
        int groupId = group.getId();
        getTitleBar().setGroup(group);

        for (Tab top : this.getTabSet().getTabs()) {
            ((TwoLevelTab) top).getLayout().destroyViews();
        }

        GroupCategory groupCategory = groupComposite.getResourceGroup().getGroupCategory();
        Set<ResourceTypeFacet> facets = groupComposite.getResourceFacets().getFacets();

        //        FullHTMLPane timelinePane = new FullHTMLPane("/rhq/resource/summary/timeline-plain.xhtml?id=" + resource.getId());
        //        summaryTab.updateSubTab("Overview", new DashboardView(resource));
        //        summaryTab.updateSubTab("Timeline", timelinePane);
        // Summary tab is always visible and enabled.
        updateSubTab(this.summaryTab, this.summaryOverview,
            new OverviewView(this.summaryTab.extendLocatorId("Overview"), this.groupComposite), true, true);

        if (updateTab(this.monitoringTab, groupCategory == GroupCategory.COMPATIBLE, true)) {            
            updateSubTab(this.monitoringTab, this.monitorGraphs,
                new FullHTMLPane("/rhq/group/monitor/graphs-plain.xhtml?groupId=" + groupId),
                hasMetricsOfType(this.groupComposite, DataType.MEASUREMENT), true);
            updateSubTab(this.monitoringTab, this.monitorTables,
                new FullHTMLPane("/rhq/group/monitor/tables-plain.xhtml?groupId=" + groupId),
                hasMetricsOfType(this.groupComposite, DataType.MEASUREMENT), true);
            updateSubTab(this.monitoringTab, this.monitorTraits,
                new TraitsView(this.monitoringTab.extendLocatorId("TraitsView"), groupId),
                hasMetricsOfType(this.groupComposite, DataType.TRAIT), true);
            updateSubTab(this.monitoringTab, this.monitorSched,
                new SchedulesView(this.monitoringTab.extendLocatorId("SchedulesView"), groupId),
                hasMetricsOfType(this.groupComposite, null), true);
            updateSubTab(this.monitoringTab, this.monitorCallTime,
                new FullHTMLPane("/rhq/group/monitor/response-plain.xhtml?groupId=" + groupId),
                facets.contains(ResourceTypeFacet.CALL_TIME), true);
            // TODO (ips): Add Availability subtab.
        }

<<<<<<< HEAD
        this.inventoryMembers.setCanvas(ResourceSearchView.getMembersOf(this.inventoryTab
            .extendLocatorId("MembersView"), groupId));
        // TODO: Uncomment this once the group config component is done.
        //this.inventoryConn.setCanvas(new GroupPluginConfigurationEditView(this.group.getId(), this.group.getResourceType().getId(), ConfigurationEditor.ConfigType.plugin));
        this.inventoryMembership.setCanvas(new ResourceGroupMembershipView(this.inventoryTab
            .extendLocatorId("MembershipView"), groupId));

        this.opHistory.setCanvas(new FullHTMLPane("/rhq/group/operation/groupOperationHistory-plain.xhtml?groupId="
            + groupId));
        this.opSched.setCanvas(new FullHTMLPane("/rhq/group/operation/groupOperationSchedules-plain.xhtml?groupId="
            + groupId));

        this.alertHistory.setCanvas(new FullHTMLPane("/rhq/group/alert/listGroupAlertHistory-plain.xhtml?groupId="
            + groupId));
        this.alertDef.setCanvas(new FullHTMLPane("/rhq/group/alert/listGroupAlertDefinitions-plain.xhtml?groupId="
            + groupId));

        this.configCurrent.setCanvas(new FullHTMLPane("/rhq/group/configuration/viewCurrent-plain.xhtml?groupId="
            + groupId));
        this.configHistory
            .setCanvas(new FullHTMLPane("/rhq/group/configuration/history-plain.xhtml?groupId=" + groupId));

        this.eventHistory.setCanvas(EventCompositeHistoryView.get(groupComposite));

        updateTabEnablement();
    }

    private void updateTabEnablement() {
        GroupCategory groupCategory = groupComposite.getResourceGroup().getGroupCategory();
        Set<ResourceTypeFacet> facets = groupComposite.getResourceFacets().getFacets();

        // Summary and Inventory tabs are always enabled.

        // Only enable "Call Time" and "Traits" subtabs for groups that implement them.
        this.monitoringTab.setSubTabEnabled(this.monitorTraits.getLocatorId(), hasTraits(this.groupComposite));
        this.monitoringTab.setSubTabEnabled(this.monitorCallTime.getLocatorId(), facets
            .contains(ResourceTypeFacet.CALL_TIME));

        // Inventory>Connection Settings subtab is only enabled for compat groups that define conn props.
        this.inventoryTab.setSubTabEnabled(this.inventoryConn.getLocatorId(), groupCategory == GroupCategory.COMPATIBLE
            && facets.contains(ResourceTypeFacet.PLUGIN_CONFIGURATION));

        // Monitoring and Alerts tabs are always enabled for compatible groups and always disabled for mixed groups.
        // TODO (ips): Break out mixed groups into a separate view.
        getTabSet().setTabEnabled(this.monitoringTab, groupCategory == GroupCategory.COMPATIBLE);
        getTabSet().setTabEnabled(this.alertsTab, groupCategory == GroupCategory.COMPATIBLE);
=======
        // Inventory tab is always visible and enabled.
        updateSubTab(this.inventoryTab, this.inventoryMembers,
            ResourceSearchView.getMembersOf(this.inventoryMembers.extendLocatorId("View"), groupId), true, true);
        // TODO: Uncomment this once the group config component is done.
        //updateSubTab(this.inventoryTab, this.inventoryConn,
        //     new GroupPluginConfigurationEditView(this.group.getId(), this.group.getResourceType().getId(), ConfigurationEditor.ConfigType.plugin),
        //     facets.contains(ResourceTypeFacet.PLUGIN_CONFIGURATION), true);
        updateSubTab(this.inventoryTab, this.inventoryMembership,
            new ResourceGroupMembershipView(this.inventoryTab.extendLocatorId("MembershipView"), groupId), true, true);

        if (updateTab(this.operationsTab,
            groupCategory == GroupCategory.COMPATIBLE && facets.contains(ResourceTypeFacet.OPERATION), true)) {
            updateSubTab(this.operationsTab, this.opHistory,
                new FullHTMLPane("/rhq/group/operation/groupOperationHistory-plain.xhtml?groupId=" + groupId), true, true);
            updateSubTab(this.operationsTab, this.opSched,
                new FullHTMLPane("/rhq/group/operation/groupOperationSchedules-plain.xhtml?groupId=" + groupId), true, true);
        }
>>>>>>> fe4cc406

        if (updateTab(this.operationsTab, groupCategory == GroupCategory.COMPATIBLE, true)) {
            updateSubTab(this.alertsTab, this.alertHistory,
                new FullHTMLPane("/rhq/group/alert/listGroupAlertHistory-plain.xhtml?groupId=" + groupId), true, true);
            updateSubTab(this.alertsTab, this.alertDef,
                new FullHTMLPane("/rhq/group/alert/listGroupAlertDefinitions-plain.xhtml?groupId=" + groupId), true, true);
        }

        if (updateTab(this.configurationTab,
            groupCategory == GroupCategory.COMPATIBLE && facets.contains(ResourceTypeFacet.CONFIGURATION),
            this.permissions.isConfigureRead())) {
            updateSubTab(this.configurationTab, this.configCurrent,
                new FullHTMLPane("/rhq/group/configuration/viewCurrent-plain.xhtml?groupId=" + groupId), true, true);
            updateSubTab(this.configurationTab, this.configHistory,
                new FullHTMLPane("/rhq/group/configuration/history-plain.xhtml?groupId=" + groupId), true, true);
        }

        if (updateTab(this.eventsTab,
            groupCategory == GroupCategory.COMPATIBLE && facets.contains(ResourceTypeFacet.EVENT), true)) {
            updateSubTab(this.eventsTab, this.eventHistory,
                EventCompositeHistoryView.get(groupComposite), true, true);
        }
    }

    protected void loadSelectedItem(final int groupId, final ViewPath viewPath) {
        this.groupId = groupId;

        ResourceGroupCriteria criteria = new ResourceGroupCriteria();
        criteria.addFilterId(groupId);
        criteria.addFilterVisible(null);

        GWTServiceLookup.getResourceGroupService().findResourceGroupCompositesByCriteria(criteria,
            new AsyncCallback<PageList<ResourceGroupComposite>>() {
                public void onFailure(Throwable caught) {
                    CoreGUI.getErrorHandler().handleError(
                        "Failed to load group composite for group with id " + groupId, caught);
                }

                public void onSuccess(PageList<ResourceGroupComposite> result) {
                    groupComposite = result.get(0);
                    loadResourceType(groupComposite, viewPath);
                }
            });
    }

    private void loadResourceType(final ResourceGroupComposite groupComposite, final ViewPath viewPath) {
        final ResourceGroup group = this.groupComposite.getResourceGroup();

        if (group.getGroupCategory() == GroupCategory.COMPATIBLE) {

            // Load the fully fetched ResourceType.
            ResourceType groupType = group.getResourceType();
            ResourceTypeRepository.Cache.getInstance().getResourceTypes(
                groupType.getId(),
                EnumSet.of(ResourceTypeRepository.MetadataType.content, ResourceTypeRepository.MetadataType.operations,
                    ResourceTypeRepository.MetadataType.measurements, ResourceTypeRepository.MetadataType.events,
                    ResourceTypeRepository.MetadataType.resourceConfigurationDefinition),
                new ResourceTypeRepository.TypeLoadedCallback() {
                    public void onTypesLoaded(ResourceType type) {
                        group.setResourceType(type);
                        GWTServiceLookup.getAuthorizationService().getImplicitGroupPermissions(group.getId(),
                            new AsyncCallback<Set<Permission>>() {
                                public void onFailure(Throwable caught) {
                                    CoreGUI.getErrorHandler().handleError("Failed to load group permissions.", caught);
                                }

                                public void onSuccess(Set<Permission> result) {
                                    ResourceGroupDetailView.this.permissions = new ResourcePermission(result);
                                    updateTabContent(groupComposite);
                                    selectTab(getTabName(), getSubTabName(), viewPath);
                                }
                            });
                    }
                });
        } else {
            updateTabContent(groupComposite);
            selectTab(getTabName(), getSubTabName(), viewPath);
        }
    }

    private static boolean hasMetricsOfType(ResourceGroupComposite groupComposite, DataType dataType) {
        ResourceType type = groupComposite.getResourceGroup().getResourceType();
        if (type != null) {
            Set<MeasurementDefinition> metricDefs = type.getMetricDefinitions();
            for (MeasurementDefinition metricDef : metricDefs) {
                if (dataType == null || metricDef.getDataType() == dataType) {
                    return true;
                }
            }
        }
        return false;
    }

    @Override
    public void selectTab(String tabTitle, String subtabTitle, ViewPath viewPath) {
        currentTab = tabTitle;
        currentSubTab = subtabTitle;
        super.selectTab(tabTitle, subtabTitle, viewPath);
    }
<<<<<<< HEAD

=======
>>>>>>> fe4cc406
}<|MERGE_RESOLUTION|>--- conflicted
+++ resolved
@@ -56,10 +56,7 @@
  * Be able to view members as a resource list, or edit members via selector.  
  *
  * @author Jay Shaughnessy
-<<<<<<< HEAD
-=======
  * @author Ian Springer
->>>>>>> fe4cc406
  */
 public class ResourceGroupDetailView extends AbstractTwoLevelTabSetView<ResourceGroupComposite, ResourceGroupTitleBar> {
     private static final String BASE_VIEW_PATH = "ResourceGroup";
@@ -196,115 +193,62 @@
         //        summaryTab.updateSubTab("Overview", new DashboardView(resource));
         //        summaryTab.updateSubTab("Timeline", timelinePane);
         // Summary tab is always visible and enabled.
-        updateSubTab(this.summaryTab, this.summaryOverview,
-            new OverviewView(this.summaryTab.extendLocatorId("Overview"), this.groupComposite), true, true);
-
-        if (updateTab(this.monitoringTab, groupCategory == GroupCategory.COMPATIBLE, true)) {            
-            updateSubTab(this.monitoringTab, this.monitorGraphs,
-                new FullHTMLPane("/rhq/group/monitor/graphs-plain.xhtml?groupId=" + groupId),
-                hasMetricsOfType(this.groupComposite, DataType.MEASUREMENT), true);
-            updateSubTab(this.monitoringTab, this.monitorTables,
-                new FullHTMLPane("/rhq/group/monitor/tables-plain.xhtml?groupId=" + groupId),
-                hasMetricsOfType(this.groupComposite, DataType.MEASUREMENT), true);
-            updateSubTab(this.monitoringTab, this.monitorTraits,
-                new TraitsView(this.monitoringTab.extendLocatorId("TraitsView"), groupId),
-                hasMetricsOfType(this.groupComposite, DataType.TRAIT), true);
-            updateSubTab(this.monitoringTab, this.monitorSched,
-                new SchedulesView(this.monitoringTab.extendLocatorId("SchedulesView"), groupId),
-                hasMetricsOfType(this.groupComposite, null), true);
-            updateSubTab(this.monitoringTab, this.monitorCallTime,
-                new FullHTMLPane("/rhq/group/monitor/response-plain.xhtml?groupId=" + groupId),
-                facets.contains(ResourceTypeFacet.CALL_TIME), true);
+        updateSubTab(this.summaryTab, this.summaryOverview, new OverviewView(this.summaryTab
+            .extendLocatorId("Overview"), this.groupComposite), true, true);
+
+        if (updateTab(this.monitoringTab, groupCategory == GroupCategory.COMPATIBLE, true)) {
+            updateSubTab(this.monitoringTab, this.monitorGraphs, new FullHTMLPane(
+                "/rhq/group/monitor/graphs-plain.xhtml?groupId=" + groupId), hasMetricsOfType(this.groupComposite,
+                DataType.MEASUREMENT), true);
+            updateSubTab(this.monitoringTab, this.monitorTables, new FullHTMLPane(
+                "/rhq/group/monitor/tables-plain.xhtml?groupId=" + groupId), hasMetricsOfType(this.groupComposite,
+                DataType.MEASUREMENT), true);
+            updateSubTab(this.monitoringTab, this.monitorTraits, new TraitsView(this.monitoringTab
+                .extendLocatorId("TraitsView"), groupId), hasMetricsOfType(this.groupComposite, DataType.TRAIT), true);
+            updateSubTab(this.monitoringTab, this.monitorSched, new SchedulesView(this.monitoringTab
+                .extendLocatorId("SchedulesView"), groupId), hasMetricsOfType(this.groupComposite, null), true);
+            updateSubTab(this.monitoringTab, this.monitorCallTime, new FullHTMLPane(
+                "/rhq/group/monitor/response-plain.xhtml?groupId=" + groupId), facets
+                .contains(ResourceTypeFacet.CALL_TIME), true);
             // TODO (ips): Add Availability subtab.
         }
 
-<<<<<<< HEAD
-        this.inventoryMembers.setCanvas(ResourceSearchView.getMembersOf(this.inventoryTab
-            .extendLocatorId("MembersView"), groupId));
-        // TODO: Uncomment this once the group config component is done.
-        //this.inventoryConn.setCanvas(new GroupPluginConfigurationEditView(this.group.getId(), this.group.getResourceType().getId(), ConfigurationEditor.ConfigType.plugin));
-        this.inventoryMembership.setCanvas(new ResourceGroupMembershipView(this.inventoryTab
-            .extendLocatorId("MembershipView"), groupId));
-
-        this.opHistory.setCanvas(new FullHTMLPane("/rhq/group/operation/groupOperationHistory-plain.xhtml?groupId="
-            + groupId));
-        this.opSched.setCanvas(new FullHTMLPane("/rhq/group/operation/groupOperationSchedules-plain.xhtml?groupId="
-            + groupId));
-
-        this.alertHistory.setCanvas(new FullHTMLPane("/rhq/group/alert/listGroupAlertHistory-plain.xhtml?groupId="
-            + groupId));
-        this.alertDef.setCanvas(new FullHTMLPane("/rhq/group/alert/listGroupAlertDefinitions-plain.xhtml?groupId="
-            + groupId));
-
-        this.configCurrent.setCanvas(new FullHTMLPane("/rhq/group/configuration/viewCurrent-plain.xhtml?groupId="
-            + groupId));
-        this.configHistory
-            .setCanvas(new FullHTMLPane("/rhq/group/configuration/history-plain.xhtml?groupId=" + groupId));
-
-        this.eventHistory.setCanvas(EventCompositeHistoryView.get(groupComposite));
-
-        updateTabEnablement();
-    }
-
-    private void updateTabEnablement() {
-        GroupCategory groupCategory = groupComposite.getResourceGroup().getGroupCategory();
-        Set<ResourceTypeFacet> facets = groupComposite.getResourceFacets().getFacets();
-
-        // Summary and Inventory tabs are always enabled.
-
-        // Only enable "Call Time" and "Traits" subtabs for groups that implement them.
-        this.monitoringTab.setSubTabEnabled(this.monitorTraits.getLocatorId(), hasTraits(this.groupComposite));
-        this.monitoringTab.setSubTabEnabled(this.monitorCallTime.getLocatorId(), facets
-            .contains(ResourceTypeFacet.CALL_TIME));
-
-        // Inventory>Connection Settings subtab is only enabled for compat groups that define conn props.
-        this.inventoryTab.setSubTabEnabled(this.inventoryConn.getLocatorId(), groupCategory == GroupCategory.COMPATIBLE
-            && facets.contains(ResourceTypeFacet.PLUGIN_CONFIGURATION));
-
-        // Monitoring and Alerts tabs are always enabled for compatible groups and always disabled for mixed groups.
-        // TODO (ips): Break out mixed groups into a separate view.
-        getTabSet().setTabEnabled(this.monitoringTab, groupCategory == GroupCategory.COMPATIBLE);
-        getTabSet().setTabEnabled(this.alertsTab, groupCategory == GroupCategory.COMPATIBLE);
-=======
         // Inventory tab is always visible and enabled.
-        updateSubTab(this.inventoryTab, this.inventoryMembers,
-            ResourceSearchView.getMembersOf(this.inventoryMembers.extendLocatorId("View"), groupId), true, true);
+        updateSubTab(this.inventoryTab, this.inventoryMembers, ResourceSearchView.getMembersOf(this.inventoryTab
+            .extendLocatorId("MembersView"), groupId), true, true);
         // TODO: Uncomment this once the group config component is done.
         //updateSubTab(this.inventoryTab, this.inventoryConn,
         //     new GroupPluginConfigurationEditView(this.group.getId(), this.group.getResourceType().getId(), ConfigurationEditor.ConfigType.plugin),
         //     facets.contains(ResourceTypeFacet.PLUGIN_CONFIGURATION), true);
-        updateSubTab(this.inventoryTab, this.inventoryMembership,
-            new ResourceGroupMembershipView(this.inventoryTab.extendLocatorId("MembershipView"), groupId), true, true);
-
-        if (updateTab(this.operationsTab,
-            groupCategory == GroupCategory.COMPATIBLE && facets.contains(ResourceTypeFacet.OPERATION), true)) {
-            updateSubTab(this.operationsTab, this.opHistory,
-                new FullHTMLPane("/rhq/group/operation/groupOperationHistory-plain.xhtml?groupId=" + groupId), true, true);
-            updateSubTab(this.operationsTab, this.opSched,
-                new FullHTMLPane("/rhq/group/operation/groupOperationSchedules-plain.xhtml?groupId=" + groupId), true, true);
-        }
->>>>>>> fe4cc406
+        updateSubTab(this.inventoryTab, this.inventoryMembership, new ResourceGroupMembershipView(this.inventoryTab
+            .extendLocatorId("MembershipView"), groupId), true, true);
+
+        if (updateTab(this.operationsTab, groupCategory == GroupCategory.COMPATIBLE
+            && facets.contains(ResourceTypeFacet.OPERATION), true)) {
+            updateSubTab(this.operationsTab, this.opHistory, new FullHTMLPane(
+                "/rhq/group/operation/groupOperationHistory-plain.xhtml?groupId=" + groupId), true, true);
+            updateSubTab(this.operationsTab, this.opSched, new FullHTMLPane(
+                "/rhq/group/operation/groupOperationSchedules-plain.xhtml?groupId=" + groupId), true, true);
+        }
 
         if (updateTab(this.operationsTab, groupCategory == GroupCategory.COMPATIBLE, true)) {
-            updateSubTab(this.alertsTab, this.alertHistory,
-                new FullHTMLPane("/rhq/group/alert/listGroupAlertHistory-plain.xhtml?groupId=" + groupId), true, true);
-            updateSubTab(this.alertsTab, this.alertDef,
-                new FullHTMLPane("/rhq/group/alert/listGroupAlertDefinitions-plain.xhtml?groupId=" + groupId), true, true);
-        }
-
-        if (updateTab(this.configurationTab,
-            groupCategory == GroupCategory.COMPATIBLE && facets.contains(ResourceTypeFacet.CONFIGURATION),
-            this.permissions.isConfigureRead())) {
-            updateSubTab(this.configurationTab, this.configCurrent,
-                new FullHTMLPane("/rhq/group/configuration/viewCurrent-plain.xhtml?groupId=" + groupId), true, true);
-            updateSubTab(this.configurationTab, this.configHistory,
-                new FullHTMLPane("/rhq/group/configuration/history-plain.xhtml?groupId=" + groupId), true, true);
-        }
-
-        if (updateTab(this.eventsTab,
-            groupCategory == GroupCategory.COMPATIBLE && facets.contains(ResourceTypeFacet.EVENT), true)) {
-            updateSubTab(this.eventsTab, this.eventHistory,
-                EventCompositeHistoryView.get(groupComposite), true, true);
+            updateSubTab(this.alertsTab, this.alertHistory, new FullHTMLPane(
+                "/rhq/group/alert/listGroupAlertHistory-plain.xhtml?groupId=" + groupId), true, true);
+            updateSubTab(this.alertsTab, this.alertDef, new FullHTMLPane(
+                "/rhq/group/alert/listGroupAlertDefinitions-plain.xhtml?groupId=" + groupId), true, true);
+        }
+
+        if (updateTab(this.configurationTab, groupCategory == GroupCategory.COMPATIBLE
+            && facets.contains(ResourceTypeFacet.CONFIGURATION), this.permissions.isConfigureRead())) {
+            updateSubTab(this.configurationTab, this.configCurrent, new FullHTMLPane(
+                "/rhq/group/configuration/viewCurrent-plain.xhtml?groupId=" + groupId), true, true);
+            updateSubTab(this.configurationTab, this.configHistory, new FullHTMLPane(
+                "/rhq/group/configuration/history-plain.xhtml?groupId=" + groupId), true, true);
+        }
+
+        if (updateTab(this.eventsTab, groupCategory == GroupCategory.COMPATIBLE
+            && facets.contains(ResourceTypeFacet.EVENT), true)) {
+            updateSubTab(this.eventsTab, this.eventHistory, EventCompositeHistoryView.get(groupComposite), true, true);
         }
     }
 
@@ -383,8 +327,4 @@
         currentSubTab = subtabTitle;
         super.selectTab(tabTitle, subtabTitle, viewPath);
     }
-<<<<<<< HEAD
-
-=======
->>>>>>> fe4cc406
 }