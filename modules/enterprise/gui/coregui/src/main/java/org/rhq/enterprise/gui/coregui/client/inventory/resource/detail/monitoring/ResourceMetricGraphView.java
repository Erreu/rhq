/*
 * RHQ Management Platform
 * Copyright (C) 2005-2010 Red Hat, Inc.
 * All rights reserved.
 *
 * This program is free software; you can redistribute it and/or modify
 * it under the terms of the GNU General Public License as published by
 * the Free Software Foundation version 2 of the License.
 *
 * This program is distributed in the hope that it will be useful,
 * but WITHOUT ANY WARRANTY; without even the implied warranty of
 * MERCHANTABILITY or FITNESS FOR A PARTICULAR PURPOSE. See the
 * GNU General Public License for more details.
 *
 * You should have received a copy of the GNU General Public License
 * along with this program; if not, write to the Free Software
 * Foundation, Inc., 675 Mass Ave, Cambridge, MA 02139, USA.
 */
package org.rhq.enterprise.gui.coregui.client.inventory.resource.detail.monitoring;

import java.util.EnumSet;
import java.util.HashSet;
import java.util.List;
import java.util.Map;

import com.google.gwt.user.client.rpc.AsyncCallback;
import com.smartgwt.client.widgets.HTMLFlow;

import org.rhq.core.domain.criteria.ResourceCriteria;
import org.rhq.core.domain.measurement.MeasurementDefinition;
import org.rhq.core.domain.measurement.composite.MeasurementDataNumericHighLowComposite;
import org.rhq.core.domain.resource.Resource;
import org.rhq.core.domain.resource.ResourceType;
import org.rhq.core.domain.util.PageList;
import org.rhq.enterprise.gui.coregui.client.CoreGUI;
import org.rhq.enterprise.gui.coregui.client.LinkManager;
import org.rhq.enterprise.gui.coregui.client.gwt.GWTServiceLookup;
import org.rhq.enterprise.gui.coregui.client.gwt.ResourceGWTServiceAsync;
import org.rhq.enterprise.gui.coregui.client.inventory.common.AbstractMetricGraphView;
import org.rhq.enterprise.gui.coregui.client.inventory.resource.AncestryUtil;
import org.rhq.enterprise.gui.coregui.client.inventory.resource.type.ResourceTypeRepository;
import org.rhq.enterprise.server.measurement.util.MeasurementUtils;

/**
 * @deprecated should be replaced with new d3 graph views
 * @author Greg Hinkle
 * @author Jay Shaughnessy
 */
@Deprecated
public class ResourceMetricGraphView extends AbstractMetricGraphView {

    private HTMLFlow resourceTitle;

    public ResourceMetricGraphView() {
        super();
    }

<<<<<<< HEAD
    public ResourceMetricGraphView(int resourceId, int definitionId) {
        super(resourceId, definitionId);
    }
=======
>>>>>>> 546ca74d

    public ResourceMetricGraphView(int resourceId, MeasurementDefinition def,
        List<MeasurementDataNumericHighLowComposite> data) {

        super(resourceId, def, data);
    }

    @Override
    protected HTMLFlow getEntityTitle() {
        return resourceTitle;
    }

    @Override
    protected void renderGraph() {
        if (null == getDefinition()) {

            ResourceGWTServiceAsync resourceService = GWTServiceLookup.getResourceService();

            ResourceCriteria resourceCriteria = new ResourceCriteria();
            resourceCriteria.addFilterId(getEntityId());
            resourceService.findResourcesByCriteria(resourceCriteria, new AsyncCallback<PageList<Resource>>() {
                @Override
                public void onFailure(Throwable caught) {
                    CoreGUI.getErrorHandler().handleError(MSG.view_resource_monitor_graphs_lookupFailed(), caught);
                }

                @Override
                public void onSuccess(PageList<Resource> result) {
                    if (result.isEmpty()) {
                        return;
                    }

                    final Resource resource = result.get(0);
                    HashSet<Integer> typesSet = new HashSet<Integer>();
                    typesSet.add(resource.getResourceType().getId());
                    HashSet<String> ancestries = new HashSet<String>();
                    ancestries.add(resource.getAncestry());
                    // In addition to the types of the result resources, get the types of their ancestry
                    typesSet.addAll(AncestryUtil.getAncestryTypeIds(ancestries));

                    ResourceTypeRepository.Cache.getInstance().getResourceTypes(
                        typesSet.toArray(new Integer[typesSet.size()]),
                        EnumSet.of(ResourceTypeRepository.MetadataType.measurements),
                        new ResourceTypeRepository.TypesLoadedCallback() {

                            public void onTypesLoaded(Map<Integer, ResourceType> types) {
                                String url = LinkManager.getResourceLink(resource.getId());
                                resourceTitle = new HTMLFlow(LinkManager.getHref(url, resource.getName()));
                                resourceTitle.setTooltip(AncestryUtil.getAncestryHoverHTMLForResource(resource, types,
                                    0));

                                ResourceType type = types.get(resource.getResourceType().getId());
                                for (MeasurementDefinition def : type.getMetricDefinitions()) {
                                    if (def.getId() == getDefinitionId()) {
                                        setDefinition(def);

                                        GWTServiceLookup.getMeasurementDataService().findDataForResourceForLast(
                                            getEntityId(), new int[] { getDefinitionId() }, 8,
                                            MeasurementUtils.UNIT_HOURS, 60,
                                            new AsyncCallback<List<List<MeasurementDataNumericHighLowComposite>>>() {
                                                @Override
                                                public void onFailure(Throwable caught) {
                                                    CoreGUI.getErrorHandler().handleError(
                                                        MSG.view_resource_monitor_graphs_loadFailed(), caught);
                                                }

                                                @Override
                                                public void onSuccess(
                                                    List<List<MeasurementDataNumericHighLowComposite>> result) {
                                                    setData(result.get(0));

                                                    drawGraph();
                                                }
                                            });
                                    }
                                }
                            }
                        });
                }
            });

        } else {
            drawGraph();
        }
    }

    @Override
    protected boolean supportsLiveGraphViewDialog() {
        return true;
    }

    @Override
    protected void displayLiveGraphViewDialog() {
        LiveGraphView.displayAsDialog(getEntityId(), getDefinition());
    }

    @Override
    public AbstractMetricGraphView getInstance(int entityId, MeasurementDefinition def,
        List<MeasurementDataNumericHighLowComposite> data) {

        return new ResourceMetricGraphView(entityId, def, data);
    }
}<|MERGE_RESOLUTION|>--- conflicted
+++ resolved
@@ -54,13 +54,6 @@
     public ResourceMetricGraphView() {
         super();
     }
-
-<<<<<<< HEAD
-    public ResourceMetricGraphView(int resourceId, int definitionId) {
-        super(resourceId, definitionId);
-    }
-=======
->>>>>>> 546ca74d
 
     public ResourceMetricGraphView(int resourceId, MeasurementDefinition def,
         List<MeasurementDataNumericHighLowComposite> data) {
