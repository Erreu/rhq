--- conflicted
+++ resolved
@@ -103,13 +103,8 @@
                 public void onSuccess(ResourceGroup result) {
                     CoreGUI.getMessageCenter().notify(
                         new Message("Saved new group " + result.getName(), Message.Severity.Info));
-<<<<<<< HEAD
 
-                    // try and get the new group reflected in the UI.
-                    CoreGUI.refresh();
-=======
                     resourceGroupListView.refresh();
->>>>>>> 7677e9f4
                 }
             });
 
