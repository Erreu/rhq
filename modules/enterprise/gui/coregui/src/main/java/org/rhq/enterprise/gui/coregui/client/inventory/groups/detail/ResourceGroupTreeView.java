--- conflicted
+++ resolved
@@ -55,11 +55,8 @@
 import org.rhq.enterprise.gui.coregui.client.ViewPath;
 import org.rhq.enterprise.gui.coregui.client.gwt.GWTServiceLookup;
 import org.rhq.enterprise.gui.coregui.client.inventory.resource.type.ResourceTypeRepository;
-<<<<<<< HEAD
+import org.rhq.enterprise.gui.coregui.client.util.StringUtility;
 import org.rhq.enterprise.gui.coregui.client.util.selenium.LocatableVLayout;
-=======
-import org.rhq.enterprise.gui.coregui.client.util.StringUtility;
->>>>>>> ab9648bd
 
 /**
  * @author Greg Hinkle
@@ -81,6 +78,7 @@
 
     public ResourceGroupTreeView(String locatorId) {
         super(locatorId);
+
         setWidth(250);
         setHeight100();
     }
@@ -160,28 +158,28 @@
 
                     GroupCategory groupCategory = group.getGroupCategory();
                     switch (groupCategory) {
-                        case MIXED:
+                    case MIXED:
+                        ResourceGroupTreeView.this.rootResourceGroup = group;
+                        ResourceGroupTreeView.this.rootGroupId = rootResourceGroup.getId();
+                        TreeNode fakeRoot = new TreeNode("fakeRootNode");
+                        TreeNode rootNode = new TreeNode(rootResourceGroup.getName());
+                        rootNode.setID(String.valueOf(rootResourceGroup.getId())); //getClusterKey().toString());
+                        fakeRoot.setChildren(new TreeNode[] { rootNode });
+                        Tree tree = new Tree();
+                        tree.setRoot(fakeRoot);
+                        treeGrid.setData(tree);
+                        treeGrid.markForRedraw();
+                        break;
+                    case COMPATIBLE:
+                        if (group.getClusterResourceGroup() == null) {
+                            // This is a straight up compatible group.
                             ResourceGroupTreeView.this.rootResourceGroup = group;
-                            ResourceGroupTreeView.this.rootGroupId = rootResourceGroup.getId();
-                            TreeNode fakeRoot = new TreeNode("fakeRootNode");
-                            TreeNode rootNode = new TreeNode(rootResourceGroup.getName());
-                            rootNode.setID(String.valueOf(rootResourceGroup.getId())); //getClusterKey().toString());
-                            fakeRoot.setChildren(new TreeNode[] { rootNode });
-                            Tree tree = new Tree();
-                            tree.setRoot(fakeRoot);
-                            treeGrid.setData(tree);
-                            treeGrid.markForRedraw();
-                            break;
-                        case COMPATIBLE:
-                            if (group.getClusterResourceGroup() == null) {
-                                // This is a straight up compatible group.
-                                ResourceGroupTreeView.this.rootResourceGroup = group;
-                            } else {
-                                // This is a cluster group beneath a real recursive compatible group.
-                                ResourceGroupTreeView.this.rootResourceGroup = group.getClusterResourceGroup();
-                            }
-                            loadGroup(ResourceGroupTreeView.this.rootResourceGroup.getId());
-                            break;
+                        } else {
+                            // This is a cluster group beneath a real recursive compatible group.
+                            ResourceGroupTreeView.this.rootResourceGroup = group.getClusterResourceGroup();
+                        }
+                        loadGroup(ResourceGroupTreeView.this.rootResourceGroup.getId());
+                        break;
                     }
                 }
             });
@@ -299,7 +297,7 @@
 
                     if (!child.getChildren().isEmpty()) {
                         // Recurse.
-                        ClusterKey key = (ClusterKey)node.getAttributeAsObject("key");
+                        ClusterKey key = (ClusterKey) node.getAttributeAsObject("key");
                         loadTree(node, child, key);
                     }
                 }
@@ -309,8 +307,7 @@
                 if (type.isSingleton()) {
                     // If it's a singleton type, just insert the cluster group node as is.
                     childNodes.addAll(nodesByType);
-                }
-                else {
+                } else {
                     // Otherwise insert an autoTypeGroup folder node to group all cluster groups of this type.
                     TreeNode autoTypeGroupNode = createAutoTypeGroupNode(type, nodesByType);
                     childNodes.add(autoTypeGroupNode);
@@ -324,8 +321,7 @@
         TreeNode node = new TreeNode(child.getName());
 
         ClusterKeyFlyweight keyFlyweight = child.getClusterKey();
-        ClusterKey key = new ClusterKey(parentKey, keyFlyweight.getResourceTypeId(), keyFlyweight
-            .getResourceKey());
+        ClusterKey key = new ClusterKey(parentKey, keyFlyweight.getResourceTypeId(), keyFlyweight.getResourceKey());
         String id = key.getKey();
         node.setID(id);
         node.setAttribute("key", key);
