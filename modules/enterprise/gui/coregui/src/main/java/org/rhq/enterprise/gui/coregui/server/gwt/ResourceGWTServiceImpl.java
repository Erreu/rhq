/*
 * RHQ Management Platform
 * Copyright (C) 2005-2010 Red Hat, Inc.
 * All rights reserved.
 *
 * This program is free software; you can redistribute it and/or modify
 * it under the terms of the GNU General Public License as published by
 * the Free Software Foundation version 2 of the License.
 *
 * This program is distributed in the hope that it will be useful,
 * but WITHOUT ANY WARRANTY; without even the implied warranty of
 * MERCHANTABILITY or FITNESS FOR A PARTICULAR PURPOSE. See the
 * GNU General Public License for more details.
 *
 * You should have received a copy of the GNU General Public License
 * along with this program; if not, write to the Free Software
 * Foundation, Inc., 675 Mass Ave, Cambridge, MA 02139, USA.
 */
package org.rhq.enterprise.gui.coregui.server.gwt;

import java.util.ArrayList;
import java.util.Arrays;
import java.util.EnumSet;
import java.util.HashSet;
import java.util.List;
import java.util.Map;
import java.util.Set;

import javax.servlet.ServletConfig;
import javax.servlet.ServletException;

import org.rhq.core.domain.configuration.Configuration;
import org.rhq.core.domain.configuration.definition.ConfigurationDefinition;
import org.rhq.core.domain.configuration.definition.ConfigurationTemplate;
import org.rhq.core.domain.criteria.ResourceCriteria;
import org.rhq.core.domain.resource.InventoryStatus;
import org.rhq.core.domain.resource.Resource;
<<<<<<< HEAD
=======
import org.rhq.core.domain.resource.composite.DisambiguationReport;
>>>>>>> dd2948a0
import org.rhq.core.domain.resource.composite.ProblemResourceComposite;
import org.rhq.core.domain.resource.composite.RecentlyAddedResourceComposite;
import org.rhq.core.domain.resource.composite.ResourceComposite;
import org.rhq.core.domain.util.PageControl;
import org.rhq.core.domain.util.PageList;
import org.rhq.core.util.IntExtractor;
import org.rhq.enterprise.gui.coregui.client.gwt.ResourceGWTService;
import org.rhq.enterprise.gui.coregui.server.util.SerialUtility;
import org.rhq.enterprise.server.discovery.DiscoveryBossLocal;
import org.rhq.enterprise.server.measurement.MeasurementProblemManagerLocal;
import org.rhq.enterprise.server.resource.ResourceFactoryManagerLocal;
import org.rhq.enterprise.server.resource.ResourceManagerLocal;
import org.rhq.enterprise.server.resource.disambiguation.DefaultDisambiguationUpdateStrategies;
import org.rhq.enterprise.server.util.LookupUtil;

/**
 * @author Greg Hinkle
 */
public class ResourceGWTServiceImpl extends AbstractGWTServiceImpl implements ResourceGWTService {

    private ResourceManagerLocal resourceManager = LookupUtil.getResourceManager();
    private ResourceFactoryManagerLocal resourceFactoryManager = LookupUtil.getResourceFactoryManager();
    private DiscoveryBossLocal discoveryBoss = LookupUtil.getDiscoveryBoss();

    private static String[] importantFields = { "serialVersionUID",
    //                    "ROOT                            \n" +
        //                    "ROOT_ID                         \n" +
        "id",

        //                    "uuid                            \n" +
        //                    "resourceKey                     \n" +
        "name",

        //                    "connected                       \n" +
        //                    "version                         \n" +
        "description",

        //                    "ctime                           \n" +
        //                    "mtime                           \n" +
        //                    "itime                           \n" +
        //                    "modifiedBy                      \n" +
        //                    "location                        \n" +
        "resourceType", "childResources", "parentResource",
        //                    "resourceConfiguration           \n" +
        //                    "pluginConfiguration             \n" +
        //                    "agent                           \n" +
        //                    "alertDefinitions                \n" +
        //                    "resourceConfigurationUpdates    \n" +
        //                    "pluginConfigurationUpdates      \n" +
        //                    "implicitGroups                  \n" +
        //                    "explicitGroups                  \n" +
        //                    "contentServiceRequests          \n" +
        //                    "createChildResourceRequests     \n" +
        //                    "deleteResourceRequests          \n" +
        //                    "operationHistories              \n" +
        //                    "installedPackages               \n" +
        //                    "installedPackageHistory         \n" +
        //                    "resourceRepos                   \n" +
        "schedules",
        //                    "availability                    \n" +
        "currentAvailability",
        //                    "resourceErrors                  \n" +
        //                    "eventSources                    \n" +
        //                    "productVersion                  "}
        "tags" };

    private static Set<String> importantFieldsSet = new HashSet<String>(Arrays.asList(importantFields));

    @Override
    public void init(ServletConfig config) throws ServletException {
        super.init(config);
        System.out.println("Loading GWT RPC Services");
    }

    public ResourceGWTServiceImpl() {
    }

    public PageList<Resource> findResourcesByCriteria(ResourceCriteria criteria) {
        try {
            PageList<Resource> result = resourceManager.findResourcesByCriteria(getSessionSubject(), criteria);

            ObjectFilter.filterFieldsInCollection(result, importantFieldsSet);

            return SerialUtility.prepare(result, "ResourceService.findResourcesByCriteria");
        } catch (Exception e) {
            e.printStackTrace();
            throw new RuntimeException(e);
        }
    }

    public PageList<ResourceComposite> findResourceCompositesByCriteria(ResourceCriteria criteria) {
        try {
            PageList<ResourceComposite> result = resourceManager.findResourceCompositesByCriteria(getSessionSubject(),
                criteria);
            List<Resource> resources = new ArrayList<Resource>(result.size());

            if (resources.size() > 1) {
                ObjectFilter.filterFieldsInCollection(resources, importantFieldsSet);
            }

            return SerialUtility.prepare(result, "ResourceService.findResourceCompositesByCriteria");
        } catch (Exception e) {
            e.printStackTrace();
            throw new RuntimeException(e);
        }
    }

<<<<<<< HEAD
    public List<ProblemResourceComposite> findProblemResources(ResourceCriteria criteria) {
        List<ProblemResourceComposite> located = new ArrayList<ProblemResourceComposite>();
        PageList<ResourceComposite> pageList = findResourceCompositesByCriteria(criteria);
        if (!pageList.isEmpty()) {
            for (ResourceComposite rc : pageList) {
                ProblemResourceComposite prc = new ProblemResourceComposite(rc.getResource().getId(), rc.getResource()
                    .getName(), rc.getAvailability(), 0);
                //TODO: spinder: replace last argument with alert count for this resource.
            }
        }
        return located;
    }

=======
    /** Locate ProblemResourcesComposites and generate the disambiguation reports for them.
     *  Criteria passed in not currently used.
     */
    public List<DisambiguationReport<ProblemResourceComposite>> findProblemResources(ResourceCriteria criteria) {

        List<ProblemResourceComposite> located = new ArrayList<ProblemResourceComposite>();
        MeasurementProblemManagerLocal problemManager = LookupUtil.getMeasurementProblemManager();
        ResourceManagerLocal resourceManager = LookupUtil.getResourceManager();

        //retrieve list of discovered problem resources. Grab all, live scrolling data
        located = problemManager.findProblemResources(getSessionSubject(), 0, new PageControl(0, -1));

        //translate the returned problem resources to disambiguated links
        List<DisambiguationReport<ProblemResourceComposite>> translated = resourceManager.disambiguate(located,
            RESOURCE_ID_EXTRACTOR, DefaultDisambiguationUpdateStrategies.getDefault());
        return translated;
    }

    private static final IntExtractor<ProblemResourceComposite> RESOURCE_ID_EXTRACTOR = new IntExtractor<ProblemResourceComposite>() {
        public int extract(ProblemResourceComposite object) {
            return object.getResourceId();
        }
    };

>>>>>>> dd2948a0
    public List<Resource> getResourceLineage(int resourceId) {
        return SerialUtility.prepare(resourceManager.getResourceLineage(resourceId),
            "ResourceService.getResourceLineage");
    }

    public List<Resource> getResourceLineageAndSiblings(int resourceId) {
        return SerialUtility.prepare(resourceManager.getResourceLineageAndSiblings(resourceId),
            "ResourceService.getResourceLineage");
    }

    public Resource getPlatformForResource(int resourceId) {
        return SerialUtility.prepare(resourceManager.getRootResourceForResource(resourceId),
            "ResourceService.getPlatformForResource");
    }

    public List<RecentlyAddedResourceComposite> findRecentlyAddedResources(long ctime, int maxItems) {
        List<RecentlyAddedResourceComposite> platforms = resourceManager.findRecentlyAddedPlatforms(
            getSessionSubject(), ctime, maxItems);

        for (RecentlyAddedResourceComposite platform : platforms) {
            List<RecentlyAddedResourceComposite> servers = resourceManager.findRecentlyAddedServers(
                getSessionSubject(), ctime, platform.getId());
            platform.setChildren(servers);
        }

        return platforms;
    }

    //    @Override
    //    public List<ProblemResourceComposite> findProblemResources(long ctime, int maxItems) {
    //        List<ProblemResourceComposite> problems =
    //            resourceManager.findResourceCompositesByCriteria(getSessionSubject(), criteria)(
    //            getSessionSubject(), ctime, maxItems);
    //
    //        return problems;
    //    }

    public List<Integer> uninventoryResources(int[] resourceIds) {
        return SerialUtility.prepare(resourceManager.uninventoryResources(getSessionSubject(), resourceIds),
            "ResourceService.uninventoryResources");
    }

    public void updateResource(Resource resource) {
        resourceManager.updateResource(getSessionSubject(), resource);
    }

    public void createResource(int parentResourceId, int newResourceTypeId, String newResourceName,
        Configuration newResourceConfiguration) {

        ConfigurationDefinition pluginConfigDefinition = LookupUtil.getConfigurationManager()
            .getPluginConfigurationDefinitionForResourceType(getSessionSubject(), newResourceTypeId);
        Configuration pluginConfig = null;
        if (pluginConfigDefinition != null) {
            ConfigurationTemplate pluginConfigTemplate = pluginConfigDefinition.getDefaultTemplate();
            pluginConfig = (pluginConfigTemplate != null) ? pluginConfigTemplate.createConfiguration()
                : new Configuration();

            // TODO GH: Is this still necessary now that we don't blow up on non-normalized configs
            // ConfigurationUtility.normalizeConfiguration(pluginConfig, pluginConfigDefinition);
        }

        resourceFactoryManager.createResource(getSessionSubject(), parentResourceId, newResourceTypeId,
            newResourceName, pluginConfig, newResourceConfiguration);
    }

    public Map<Resource, List<Resource>> getQueuedPlatformsAndServers(HashSet<InventoryStatus> statuses, PageControl pc) {
        return SerialUtility.prepare(discoveryBoss.getQueuedPlatformsAndServers(getSessionSubject(), EnumSet
            .copyOf(statuses), pc), "ResourceService.getQueuedPlatformsAndServers");
    }

    public void importResources(Integer[] resourceIds) {
        discoveryBoss.importResources(getSessionSubject(), resourceIds);
    }

    public void ignoreResources(Integer[] resourceIds) {
        discoveryBoss.ignoreResources(getSessionSubject(), resourceIds);
    }

    public void unignoreResources(Integer[] resourceIds) {
        discoveryBoss.unignoreResources(getSessionSubject(), resourceIds);
    }

}<|MERGE_RESOLUTION|>--- conflicted
+++ resolved
@@ -35,10 +35,7 @@
 import org.rhq.core.domain.criteria.ResourceCriteria;
 import org.rhq.core.domain.resource.InventoryStatus;
 import org.rhq.core.domain.resource.Resource;
-<<<<<<< HEAD
-=======
 import org.rhq.core.domain.resource.composite.DisambiguationReport;
->>>>>>> dd2948a0
 import org.rhq.core.domain.resource.composite.ProblemResourceComposite;
 import org.rhq.core.domain.resource.composite.RecentlyAddedResourceComposite;
 import org.rhq.core.domain.resource.composite.ResourceComposite;
@@ -146,21 +143,6 @@
         }
     }
 
-<<<<<<< HEAD
-    public List<ProblemResourceComposite> findProblemResources(ResourceCriteria criteria) {
-        List<ProblemResourceComposite> located = new ArrayList<ProblemResourceComposite>();
-        PageList<ResourceComposite> pageList = findResourceCompositesByCriteria(criteria);
-        if (!pageList.isEmpty()) {
-            for (ResourceComposite rc : pageList) {
-                ProblemResourceComposite prc = new ProblemResourceComposite(rc.getResource().getId(), rc.getResource()
-                    .getName(), rc.getAvailability(), 0);
-                //TODO: spinder: replace last argument with alert count for this resource.
-            }
-        }
-        return located;
-    }
-
-=======
     /** Locate ProblemResourcesComposites and generate the disambiguation reports for them.
      *  Criteria passed in not currently used.
      */
@@ -185,7 +167,6 @@
         }
     };
 
->>>>>>> dd2948a0
     public List<Resource> getResourceLineage(int resourceId) {
         return SerialUtility.prepare(resourceManager.getResourceLineage(resourceId),
             "ResourceService.getResourceLineage");
