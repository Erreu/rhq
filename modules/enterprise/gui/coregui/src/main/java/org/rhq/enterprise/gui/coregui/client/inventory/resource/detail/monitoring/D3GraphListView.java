--- conflicted
+++ resolved
@@ -370,16 +370,10 @@
 
         MetricGraphData metricGraphData = MetricGraphData.createForResource(resource.getId(), resource.getName(),
             measurementDefinition, data, measurementOOBCompositeList );
-<<<<<<< HEAD
-        MetricStackedBarGraph graph = new MetricStackedBarGraph(metricGraphData);
-
-        MetricD3Graph graphView = new MetricD3Graph(graph);
-=======
         //StackedBarMetricGraphImpl graph = new StackedBarMetricGraphImpl(metricGraphData);
         StackedBarMetricGraphImpl graph = GWT.create(StackedBarMetricGraphImpl.class);
         graph.setMetricGraphData(metricGraphData);
         MetricD3GraphView graphView = new MetricD3GraphView(graph);
->>>>>>> c923c9a9
 
         graphView.setWidth("95%");
         graphView.setHeight(height);
