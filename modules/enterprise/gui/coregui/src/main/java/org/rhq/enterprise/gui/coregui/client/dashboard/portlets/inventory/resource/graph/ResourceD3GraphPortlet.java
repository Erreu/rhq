/*
 * RHQ Management Platform
 * Copyright (C) 2005-2013 Red Hat, Inc.
 * All rights reserved.
 *
 * This program is free software; you can redistribute it and/or modify
 * it under the terms of the GNU General Public License as published by
 * the Free Software Foundation version 2 of the License.
 *
 * This program is distributed in the hope that it will be useful,
 * but WITHOUT ANY WARRANTY; without even the implied warranty of
 * MERCHANTABILITY or FITNESS FOR A PARTICULAR PURPOSE. See the
 * GNU General Public License for more details.
 *
 * You should have received a copy of the GNU General Public License
 * along with this program; if not, write to the Free Software
 * Foundation, Inc., 675 Mass Ave, Cambridge, MA 02139, USA.
 */
package org.rhq.enterprise.gui.coregui.client.dashboard.portlets.inventory.resource.graph;

import java.util.EnumSet;
import java.util.HashSet;
import java.util.List;
import java.util.Map;

import com.google.gwt.user.client.Timer;
import com.google.gwt.user.client.rpc.AsyncCallback;
import com.smartgwt.client.data.Criteria;
import com.smartgwt.client.types.Overflow;
import com.smartgwt.client.widgets.Canvas;
import com.smartgwt.client.widgets.HTMLFlow;
import com.smartgwt.client.widgets.Label;
import com.smartgwt.client.widgets.form.DynamicForm;
import com.smartgwt.client.widgets.form.events.SubmitValuesEvent;
import com.smartgwt.client.widgets.form.events.SubmitValuesHandler;
import com.smartgwt.client.widgets.form.fields.SelectItem;
import com.smartgwt.client.widgets.form.fields.events.ChangedEvent;

import org.rhq.core.domain.common.EntityContext;
import org.rhq.core.domain.configuration.PropertySimple;
import org.rhq.core.domain.criteria.ResourceCriteria;
import org.rhq.core.domain.dashboard.DashboardPortlet;
import org.rhq.core.domain.measurement.MeasurementDefinition;
import org.rhq.core.domain.measurement.composite.MeasurementDataNumericHighLowComposite;
import org.rhq.core.domain.resource.Resource;
import org.rhq.core.domain.resource.ResourceType;
import org.rhq.core.domain.util.PageList;
import org.rhq.enterprise.gui.coregui.client.CoreGUI;
import org.rhq.enterprise.gui.coregui.client.components.lookup.ResourceLookupComboBoxItem;
import org.rhq.enterprise.gui.coregui.client.dashboard.AutoRefreshPortlet;
import org.rhq.enterprise.gui.coregui.client.dashboard.AutoRefreshPortletUtil;
import org.rhq.enterprise.gui.coregui.client.dashboard.CustomSettingsPortlet;
import org.rhq.enterprise.gui.coregui.client.dashboard.Portlet;
import org.rhq.enterprise.gui.coregui.client.dashboard.PortletViewFactory;
import org.rhq.enterprise.gui.coregui.client.dashboard.PortletWindow;
import org.rhq.enterprise.gui.coregui.client.gwt.GWTServiceLookup;
import org.rhq.enterprise.gui.coregui.client.gwt.ResourceGWTServiceAsync;
import org.rhq.enterprise.gui.coregui.client.inventory.common.charttype.MetricGraphData;
import org.rhq.enterprise.gui.coregui.client.inventory.common.charttype.MetricStackedBarGraph;
import org.rhq.enterprise.gui.coregui.client.inventory.resource.AncestryUtil;
import org.rhq.enterprise.gui.coregui.client.inventory.resource.detail.monitoring.ResourceMetricD3Graph;
import org.rhq.enterprise.gui.coregui.client.inventory.resource.detail.monitoring.ResourceScheduledMetricDatasource;
import org.rhq.enterprise.gui.coregui.client.inventory.resource.type.ResourceTypeRepository;
import org.rhq.enterprise.gui.coregui.client.util.Log;
import org.rhq.enterprise.server.measurement.util.MeasurementUtils;

/**
 * @author Greg Hinkle
 * @author Jay Shaughnessy
 * @author Mike Thompson
 */
public class ResourceD3GraphPortlet extends ResourceMetricD3Graph implements AutoRefreshPortlet, CustomSettingsPortlet {

    // A non-displayed, persisted identifier for the portlet
    public static final String KEY = "ResourceMetricD3";
    // A default displayed, persisted name for the portlet
    public static final String NAME = "d3-" + MSG.view_portlet_defaultName_resourceMetric();
    public static final String CFG_RESOURCE_ID = "resourceId";
    public static final String CFG_DEFINITION_ID = "definitionId";
    // set on initial configuration, the window for this portlet view.
    private PortletWindow portletWindow;
    private Timer refreshTimer;

<<<<<<< HEAD
    public ResourceD3GraphPortlet() {
        super();
=======
    public ResourceD3GraphPortlet(String locatorId) {
        super(locatorId);
>>>>>>> 38f333ca
        setOverflow(Overflow.HIDDEN);
        setGraph(new MetricStackedBarGraph(new MetricGraphData()));
    }

    @Override
    public void configure(PortletWindow portletWindow, DashboardPortlet storedPortlet) {
        Log.debug("\nResourceD3GraphPortlet Configure !!");

        if (null == this.portletWindow && null != portletWindow) {
            this.portletWindow = portletWindow;
        }

        if ((null == storedPortlet) || (null == storedPortlet.getConfiguration())) {
            return;
        }

        if (storedPortlet.getConfiguration().getSimple(CFG_RESOURCE_ID) != null) {
            PropertySimple resourceIdProperty = storedPortlet.getConfiguration().getSimple(CFG_RESOURCE_ID);
            PropertySimple measurementDefIdProperty = storedPortlet.getConfiguration().getSimple(CFG_DEFINITION_ID);
            if (resourceIdProperty != null && measurementDefIdProperty != null) {
                final Integer entityId = resourceIdProperty.getIntegerValue();
                final Integer measurementDefId = measurementDefIdProperty.getIntegerValue();
                if (entityId != null && measurementDefId != null) {
                    queryResource(entityId, measurementDefId);
                }

            }
        }
    }

    private void queryResource(Integer entityId, final Integer measurementDefId) {
        ResourceGWTServiceAsync resourceService = GWTServiceLookup.getResourceService();

        ResourceCriteria resourceCriteria = new ResourceCriteria();
        resourceCriteria.addFilterId(entityId);
        resourceService.findResourcesByCriteria(resourceCriteria, new AsyncCallback<PageList<Resource>>() {
            @Override
            public void onFailure(Throwable caught) {
                CoreGUI.getErrorHandler().handleError(MSG.view_resource_monitor_graphs_lookupFailed(), caught);
            }

            @Override
            public void onSuccess(PageList<Resource> result) {
                if (result.isEmpty()) {
                    return;
                }
                // only concerned with first resource since this is a query by id
                final Resource resource = result.get(0);
                HashSet<Integer> typesSet = new HashSet<Integer>();
                typesSet.add(resource.getResourceType().getId());
                HashSet<String> ancestries = new HashSet<String>();
                ancestries.add(resource.getAncestry());
                // In addition to the types of the result resources, get the types of their ancestry
                typesSet.addAll(AncestryUtil.getAncestryTypeIds(ancestries));

                ResourceTypeRepository.Cache.getInstance().getResourceTypes(
                    typesSet.toArray(new Integer[typesSet.size()]),
                    EnumSet.of(ResourceTypeRepository.MetadataType.measurements),
                    new ResourceTypeRepository.TypesLoadedCallback() {

                        @Override
                        public void onTypesLoaded(Map<Integer, ResourceType> types) {
                            ResourceType type = types.get(resource.getResourceType().getId());
                            for (final MeasurementDefinition def : type.getMetricDefinitions()) {
                                if (def.getId() == measurementDefId) {
                                    Log.debug("Found portlet measurement definition !" + def);

                                    getJsniChart().setEntityId(resource.getId());
                                    getJsniChart().setEntityName(resource.getName());
                                    getJsniChart().setDefinition(def);
                                    final long startTime = System.currentTimeMillis();
                                    //
                                    GWTServiceLookup.getMeasurementDataService().findDataForResourceForLast(
                                        resource.getId(), new int[] { def.getId() }, 8, MeasurementUtils.UNIT_HOURS,
                                        60, new AsyncCallback<List<List<MeasurementDataNumericHighLowComposite>>>() {
                                            @Override
                                            public void onFailure(Throwable caught) {
                                                CoreGUI.getErrorHandler().handleError(
                                                    MSG.view_resource_monitor_graphs_loadFailed(), caught);
                                            }

                                            @Override
                                            public void onSuccess(
                                                final List<List<MeasurementDataNumericHighLowComposite>> measurementData) {
                                                Log.debug("Dashboard Metric data in: "
                                                    + (System.currentTimeMillis() - startTime) + " ms.");
                                                graph.getMetricGraphData().setMetricData(measurementData.get(0));
                                                drawGraph();
                                            }
                                        });
                                    break;
                                }
                            }
                        }
                    });
            }
        });
    }

    @Override
    public Canvas getHelpCanvas() {
        return new HTMLFlow(MSG.view_portlet_help_graph());
    }

    @Override
    protected void onDraw() {
        Log.debug("ResourceD3GraphPortlet.onDraw()");

        DashboardPortlet storedPortlet = portletWindow.getStoredPortlet();

        PropertySimple simple = storedPortlet.getConfiguration().getSimple(CFG_RESOURCE_ID);
        if (simple == null || simple.getIntegerValue() == null) {
            removeMembers(getMembers());
            addMember(new Label("<i>" + MSG.view_portlet_configure_needed() + "</i>"));
        } else {
            super.onDraw();
        }
    }

    @Override
    public DynamicForm getCustomSettingsForm() {
        final DynamicForm form = new DynamicForm();

        final ResourceLookupComboBoxItem resourceLookupComboBoxItem = new ResourceLookupComboBoxItem(CFG_RESOURCE_ID,
            MSG.common_title_resource());
        resourceLookupComboBoxItem.setWidth(300);

        final SelectItem metric = new SelectItem(CFG_DEFINITION_ID, MSG.common_title_metric()) {
            @Override
            protected Criteria getPickListFilterCriteria() {
                Criteria criteria = new Criteria();

                if (resourceLookupComboBoxItem.getValue() != null) {
                    int resourceId = (Integer) resourceLookupComboBoxItem.getValue();
                    criteria.addCriteria(CFG_RESOURCE_ID, resourceId);
                }
                return criteria;
            }
        };

        final DashboardPortlet storedPortlet = portletWindow.getStoredPortlet();

        metric.setWidth(300);
        metric.setValueField("id");
        metric.setDisplayField("displayName");
        metric.setOptionDataSource(new ResourceScheduledMetricDatasource());

        resourceLookupComboBoxItem
            .addChangedHandler(new com.smartgwt.client.widgets.form.fields.events.ChangedHandler() {
                public void onChanged(ChangedEvent event) {

                    if (form.getValue(CFG_RESOURCE_ID) instanceof Integer) {
                        metric.fetchData();
                        form.clearValue(CFG_DEFINITION_ID);
                    }
                }
            });

        if (storedPortlet.getConfiguration().getSimple(CFG_RESOURCE_ID) != null) {
            Integer integerValue = storedPortlet.getConfiguration().getSimple(CFG_RESOURCE_ID).getIntegerValue();
            if (integerValue != null) {
                form.setValue(CFG_RESOURCE_ID, integerValue);
            }

            PropertySimple propertySimple = storedPortlet.getConfiguration().getSimple(CFG_DEFINITION_ID);
            if (propertySimple != null && propertySimple.getIntegerValue() != null) {
                form.setValue(CFG_DEFINITION_ID, propertySimple.getIntegerValue());
            }
        }

        form.setFields(resourceLookupComboBoxItem, metric);

        form.addSubmitValuesHandler(new SubmitValuesHandler() {
            public void onSubmitValues(SubmitValuesEvent submitValuesEvent) {
                storedPortlet.getConfiguration().put(
                    new PropertySimple(CFG_RESOURCE_ID, form.getValue(CFG_RESOURCE_ID)));
                storedPortlet.getConfiguration().put(
                    new PropertySimple(CFG_DEFINITION_ID, form.getValue(CFG_DEFINITION_ID)));

                // this will cause the graph to draw
                configure(portletWindow, storedPortlet);
            }
        });

        return form;
    }

    @Override
    public void redraw() {
        Log.debug("Redraw Portlet Graph and set data");

        DashboardPortlet storedPortlet = portletWindow.getStoredPortlet();
        PropertySimple simple = storedPortlet.getConfiguration().getSimple(CFG_RESOURCE_ID);

        if (simple == null || simple.getIntegerValue() == null) {
            removeMembers(getMembers());
            addMember(new Label("<i>" + MSG.view_portlet_configure_needed() + "</i>"));
        } else {
            graph.getMetricGraphData().setEntityId(simple.getIntegerValue());
            PropertySimple simpleDefId = storedPortlet.getConfiguration().getSimple(CFG_DEFINITION_ID);
            graph.getMetricGraphData().setDefinitionId(simpleDefId.getIntegerValue());
            Log.debug(" *** Redraw Portlet for entityId: " + simple.getIntegerValue() + "-"
                + simpleDefId.getIntegerValue());
            drawGraph();
        }

        super.redraw();
    }

    public static final class Factory implements PortletViewFactory {
        public static PortletViewFactory INSTANCE = new Factory();

        @Override
        public final Portlet getInstance(EntityContext context) {

            return new ResourceD3GraphPortlet();
        }
    }

    public void startRefreshCycle() {
        refreshTimer = AutoRefreshPortletUtil.startRefreshCycle(this, this, refreshTimer);
    }

    @Override
    protected void onDestroy() {
        AutoRefreshPortletUtil.onDestroy(this, refreshTimer);

        super.onDestroy();
    }

    public boolean isRefreshing() {
        return false;
    }

    //Custom refresh operation as we are not directly extending Table
    @Override
    public void refresh() {
        if (isVisible() && !isRefreshing()) {
            drawGraph();
        }
    }

<<<<<<< HEAD
}
=======
}
>>>>>>> 38f333ca
<|MERGE_RESOLUTION|>--- conflicted
+++ resolved
@@ -81,13 +81,8 @@
     private PortletWindow portletWindow;
     private Timer refreshTimer;
 
-<<<<<<< HEAD
     public ResourceD3GraphPortlet() {
         super();
-=======
-    public ResourceD3GraphPortlet(String locatorId) {
-        super(locatorId);
->>>>>>> 38f333ca
         setOverflow(Overflow.HIDDEN);
         setGraph(new MetricStackedBarGraph(new MetricGraphData()));
     }
@@ -330,8 +325,4 @@
         }
     }
 
-<<<<<<< HEAD
-}
-=======
-}
->>>>>>> 38f333ca
+}