/*
 * RHQ Management Platform
 * Copyright (C) 2005-2010 Red Hat, Inc.
 * All rights reserved.
 *
 * This program is free software; you can redistribute it and/or modify
 * it under the terms of the GNU General Public License as published by
 * the Free Software Foundation version 2 of the License.
 *
 * This program is distributed in the hope that it will be useful,
 * but WITHOUT ANY WARRANTY; without even the implied warranty of
 * MERCHANTABILITY or FITNESS FOR A PARTICULAR PURPOSE. See the
 * GNU General Public License for more details.
 *
 * You should have received a copy of the GNU General Public License
 * along with this program; if not, write to the Free Software
 * Foundation, Inc., 675 Mass Ave, Cambridge, MA 02139, USA.
 */
package org.rhq.enterprise.gui.coregui.client.components.table;

import java.util.ArrayList;
import java.util.List;

import com.smartgwt.client.data.Criteria;
import com.smartgwt.client.data.SortSpecifier;
import com.smartgwt.client.types.Autofit;
import com.smartgwt.client.types.VerticalAlignment;
import com.smartgwt.client.util.BooleanCallback;
import com.smartgwt.client.util.SC;
import com.smartgwt.client.widgets.Canvas;
import com.smartgwt.client.widgets.HTMLFlow;
import com.smartgwt.client.widgets.IButton;
import com.smartgwt.client.widgets.Img;
import com.smartgwt.client.widgets.Label;
import com.smartgwt.client.widgets.events.ClickEvent;
import com.smartgwt.client.widgets.events.ClickHandler;
import com.smartgwt.client.widgets.grid.ListGrid;
import com.smartgwt.client.widgets.grid.events.DataArrivedEvent;
import com.smartgwt.client.widgets.grid.events.DataArrivedHandler;
import com.smartgwt.client.widgets.grid.events.SelectionChangedHandler;
import com.smartgwt.client.widgets.grid.events.SelectionEvent;
import com.smartgwt.client.widgets.layout.HLayout;
import com.smartgwt.client.widgets.layout.LayoutSpacer;
import com.smartgwt.client.widgets.layout.VLayout;
import com.smartgwt.client.widgets.toolbar.ToolStrip;

import org.rhq.enterprise.gui.coregui.client.util.RPCDataSource;
import org.rhq.enterprise.gui.coregui.client.util.selenium.LocatableIButton;
import org.rhq.enterprise.gui.coregui.client.util.selenium.LocatableListGrid;

/**
 * @author Greg Hinkle
 * @author Ian Springer
 */
public class Table extends VLayout {

    private static final SelectionEnablement DEFAULT_SELECTION_ENABLEMENT = SelectionEnablement.ALWAYS;

    private HTMLFlow title;

    private Canvas titleComponent;

    private ListGrid listGrid;
    private ToolStrip footer;
    private Label tableInfo;
    private String[] excludedFieldNames;

    private String headerIcon;

    private boolean showHeader = true;
    private boolean showFooter = true;

    /**
     * Specifies how many rows must be selected in order for a {@link TableAction} button to be enabled.
     */
    public enum SelectionEnablement {
        /**
         * Enabled no matter how many rows are selected (zero or more)
         */
        ALWAYS,
        /**
         * One or more rows are selected.
         */
        ANY,
        /**
         * Exactly one row is selected.
         */
        SINGLE,
        /**
         * Two or more rows are selected.
         */
        MULTIPLE,
        /**
         * Never enabled - usually due to the user having a lack of permissions
         */
        NEVER
    }

    ;

    private List<TableActionInfo> tableActions = new ArrayList<TableActionInfo>();
    private List<Canvas> extraWidgets = new ArrayList<Canvas>();

    public Table() {
        this(null, null, null, null, true);
    }

    public Table(String tableTitle) {
        this(tableTitle, null, null, null, true);
    }

    public Table(String tableTitle, Criteria criteria) {
        this(tableTitle, criteria, null, null, true);
    }

    public Table(String tableTitle, SortSpecifier[] sortSpecifiers) {
        this(tableTitle, null, sortSpecifiers, null, true);
    }

    public Table(String tableTitle, boolean autoFetchData) {
        this(tableTitle, null, null, null, autoFetchData);
    }

    public Table(String tableTitle, Criteria criteria, SortSpecifier[] sortSpecifiers, String[] excludedFieldNames) {
        this(tableTitle, criteria, sortSpecifiers, excludedFieldNames, true);
    }

    public Table(String tableTitle, Criteria criteria, SortSpecifier[] sortSpecifiers, String[] excludedFieldNames,
        boolean autoFetchData) {
        super();

        setWidth100();
        setHeight100();

        // Title
        title = new HTMLFlow();
        setTableTitle(tableTitle);        

        // Grid
        listGrid = new LocatableListGrid(tableTitle);
        if (criteria != null) {
            listGrid.setInitialCriteria(criteria);
        }
        if (sortSpecifiers != null) {
            listGrid.setInitialSort(sortSpecifiers);
        }
        listGrid.setWidth100();
        listGrid.setHeight100();
        listGrid.setAutoFetchData(autoFetchData);
        listGrid.setAutoFitData(Autofit.HORIZONTAL);
        listGrid.setAlternateRecordStyles(true);
        listGrid.setResizeFieldsInRealTime(false);
        // By default, SmartGWT will disable any rows that have a record named "enabled" with a value of false - setting
        // these fields to a bogus field name will disable this behavior. Note, setting them to null does *not* disable
        // the behavior.
        listGrid.setRecordEnabledProperty("foobar");
        //listGrid.setRecordCanSelectProperty("foobar");
        listGrid.setRecordEditProperty("foobar");

        // Footer
        footer = new ToolStrip();
        footer.setPadding(5);
        footer.setWidth100();
        footer.setMembersMargin(15);

        tableInfo = new Label("Total: " + listGrid.getTotalRows());

        this.excludedFieldNames = excludedFieldNames;
    }

    @Override
    protected void onInit() {
        super.onInit();

        // NOTE: It is essential that we wait to hide any excluded fields until after super.onDraw() is called, since
        //       super.onDraw() is what actually adds the fields to the ListGrid (based on what fields are defined in
        //       the underlying datasource).
        if (this.excludedFieldNames != null) {
            for (String excludedFieldName : excludedFieldNames) {
                this.listGrid.hideField(excludedFieldName);
            }
        }

        tableInfo.setWrap(false);

    }

    @Override
    protected void onDraw() {
        super.onDraw();

        removeMembers(getMembers());

        if (showHeader) {

            HLayout titleLayout = new HLayout();
            titleLayout.setAutoHeight();
            titleLayout.setAlign(VerticalAlignment.BOTTOM);

            if (headerIcon != null) {
                Img img = new Img(headerIcon, 24, 24);
                img.setPadding(4);
                titleLayout.addMember(img);
            }

            titleLayout.addMember(title);

            if (titleComponent != null) {
                titleLayout.addMember(new LayoutSpacer());
                titleLayout.addMember(titleComponent);
            }

            addMember(titleLayout);
        }

        addMember(listGrid);
        if (showFooter) {

            footer.removeMembers(footer.getMembers());

            for (final TableActionInfo tableAction : tableActions) {
                IButton button = new LocatableIButton(tableAction.title);
                button.setDisabled(true);
                button.addClickHandler(new ClickHandler() {
                    public void onClick(ClickEvent clickEvent) {
                        if (tableAction.confirmMessage != null) {

                            String message = tableAction.confirmMessage.replaceAll("\\#", String.valueOf(listGrid
                                .getSelection().length));

                            SC.ask(message, new BooleanCallback() {
                                public void execute(Boolean confirmed) {
                                    if (confirmed) {
                                        tableAction.action.executeAction(listGrid.getSelection());
                                    }
                                }
                            });
                        } else {
                            tableAction.action.executeAction(listGrid.getSelection());
                        }
                    }
                });
                tableAction.actionButton = button;
                footer.addMember(button);
            }

            for (Canvas extraWidgetCanvas : extraWidgets) {
                footer.addMember(extraWidgetCanvas);
            }

            footer.addMember(new LayoutSpacer());

            IButton refreshButton = new LocatableIButton("Refresh");
            refreshButton.addClickHandler(new ClickHandler() {
                public void onClick(ClickEvent clickEvent) {
                    listGrid.invalidateCache();
                }
            });
            footer.addMember(refreshButton);

            footer.addMember(tableInfo);

            // Manages enable/disable buttons for the grid
            listGrid.addSelectionChangedHandler(new SelectionChangedHandler() {
                public void onSelectionChanged(SelectionEvent selectionEvent) {
                    refreshTableInfo();
                }
            });

            listGrid.addDataArrivedHandler(new DataArrivedHandler() {
                public void onDataArrived(DataArrivedEvent dataArrivedEvent) {
                    refreshTableInfo();
                    fieldSizes.clear();
                }
            });

            addMember(footer);
        }
    }

    protected void setListGrid(ListGrid listGrid) {
        this.listGrid = listGrid;
    }

    public boolean isShowHeader() {
        return showHeader;
    }

    public void setShowHeader(boolean showHeader) {
        this.showHeader = showHeader;
    }

    public boolean isShowFooter() {
        return showFooter;
    }

    public void setShowFooter(boolean showFooter) {
        this.showFooter = showFooter;
    }

    private ArrayList<Integer> fieldSizes = new ArrayList<Integer>();

    public void refresh(Criteria criteria) {
        this.listGrid.invalidateCache();
        this.listGrid.setCriteria(criteria);
        this.listGrid.markForRedraw();
    }

    public void refresh() {
        this.listGrid.invalidateCache();
        this.listGrid.markForRedraw();
    }

    public void setTableTitle(String titleString) {
        if (titleString == null) {
            titleString = "";
        }
        if (titleString.length() > 0) {
            title.setWidth100();
            title.setHeight(35);
            title.setContents(titleString);
            title.setPadding(4);
            title.setStyleName("HeaderLabel");
        } else {
            title.setWidth100();
            title.setHeight(0);
            title.setContents(null);
            title.setPadding(0);
            title.setStyleName("normal");
        }

        title.markForRedraw();
    }

    @SuppressWarnings("unchecked")
    public void setDataSource(RPCDataSource dataSource) {
        listGrid.setDataSource(dataSource);
    }

    @SuppressWarnings("unchecked")
    public RPCDataSource getDataSource() {
        return (RPCDataSource) listGrid.getDataSource();
    }

    public ListGrid getListGrid() {
        return listGrid;
    }

    public void setTitleComponent(Canvas canvas) {
        this.titleComponent = canvas;
    }

    public void addTableAction(String title, TableAction tableAction) {
        this.addTableAction(title, null, null, tableAction);
    }

    public void addTableAction(String title, SelectionEnablement enablement, String confirmation,
        TableAction tableAction) {
        if (enablement == null) {
            enablement = DEFAULT_SELECTION_ENABLEMENT;
        }
        TableActionInfo info = new TableActionInfo(title, enablement, tableAction);
        info.confirmMessage = confirmation;
        tableActions.add(info);
    }

    public void addExtraWidget(Canvas canvas) {
        this.extraWidgets.add(canvas);
    }

    public String getHeaderIcon() {
        return headerIcon;
    }

    public void setHeaderIcon(String headerIcon) {
        this.headerIcon = headerIcon;
    }

    private void refreshTableInfo() {
        if (showFooter) {
            int count = this.listGrid.getSelection().length;
            for (TableActionInfo tableAction : tableActions) {
                boolean enabled;
                switch (tableAction.enablement) {
                case ALWAYS:
                    enabled = true;
                    break;
<<<<<<< HEAD
=======
                case NEVER:
                    enabled = false;
                    break;
>>>>>>> 7677e9f4
                case ANY:
                    enabled = (count >= 1);
                    break;
                case SINGLE:
                    enabled = (count == 1);
                    break;
                case MULTIPLE:
                    enabled = (count > 1);
                    break;
                default:
                    throw new IllegalStateException("Unhandled SelectionEnablement: " + tableAction.enablement.name());
                }
                tableAction.actionButton.setDisabled(!enabled);
            }
            for (Canvas extraWidget : extraWidgets) {
                if (extraWidget instanceof TableWidget) {
                    ((TableWidget)extraWidget).refresh(this.listGrid);
                }
            }
            this.tableInfo.setContents("Total: " + listGrid.getTotalRows() + " (" + count + " selected)");
        }
    }

    // -------------- Inner utility class -------------

    private static class TableActionInfo {

        public String title;
        public SelectionEnablement enablement;
        TableAction action;
        String confirmMessage;
        IButton actionButton;

        protected TableActionInfo(String title, SelectionEnablement enablement, TableAction action) {
            this.title = title;
            this.enablement = enablement;
            this.action = action;
        }
    }
}<|MERGE_RESOLUTION|>--- conflicted
+++ resolved
@@ -134,7 +134,7 @@
 
         // Title
         title = new HTMLFlow();
-        setTableTitle(tableTitle);        
+        setTableTitle(tableTitle);
 
         // Grid
         listGrid = new LocatableListGrid(tableTitle);
@@ -385,12 +385,9 @@
                 case ALWAYS:
                     enabled = true;
                     break;
-<<<<<<< HEAD
-=======
                 case NEVER:
                     enabled = false;
                     break;
->>>>>>> 7677e9f4
                 case ANY:
                     enabled = (count >= 1);
                     break;
@@ -407,7 +404,7 @@
             }
             for (Canvas extraWidget : extraWidgets) {
                 if (extraWidget instanceof TableWidget) {
-                    ((TableWidget)extraWidget).refresh(this.listGrid);
+                    ((TableWidget) extraWidget).refresh(this.listGrid);
                 }
             }
             this.tableInfo.setContents("Total: " + listGrid.getTotalRows() + " (" + count + " selected)");
