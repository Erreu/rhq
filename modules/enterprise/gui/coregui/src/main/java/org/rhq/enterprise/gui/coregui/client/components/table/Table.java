/*
 * RHQ Management Platform
 * Copyright (C) 2005-2010 Red Hat, Inc.
 * All rights reserved.
 *
 * This program is free software; you can redistribute it and/or modify
 * it under the terms of the GNU General Public License as published by
 * the Free Software Foundation version 2 of the License.
 *
 * This program is distributed in the hope that it will be useful,
 * but WITHOUT ANY WARRANTY; without even the implied warranty of
 * MERCHANTABILITY or FITNESS FOR A PARTICULAR PURPOSE. See the
 * GNU General Public License for more details.
 *
 * You should have received a copy of the GNU General Public License
 * along with this program; if not, write to the Free Software
 * Foundation, Inc., 675 Mass Ave, Cambridge, MA 02139, USA.
 */
package org.rhq.enterprise.gui.coregui.client.components.table;

import java.util.ArrayList;
import java.util.Arrays;
import java.util.Date;
import java.util.Iterator;
import java.util.LinkedHashMap;
import java.util.LinkedHashSet;
import java.util.List;
import java.util.Map;
import java.util.Set;

import com.google.gwt.event.dom.client.KeyCodes;
import com.smartgwt.client.data.Criteria;
import com.smartgwt.client.data.DSCallback;
import com.smartgwt.client.data.DSRequest;
import com.smartgwt.client.data.DSResponse;
import com.smartgwt.client.data.DataSourceField;
import com.smartgwt.client.data.Record;
<<<<<<< HEAD
import com.smartgwt.client.data.RecordList;
=======
>>>>>>> a9d262f8
import com.smartgwt.client.data.ResultSet;
import com.smartgwt.client.data.SortSpecifier;
import com.smartgwt.client.types.ListGridFieldType;
import com.smartgwt.client.types.Overflow;
import com.smartgwt.client.types.SelectionStyle;
import com.smartgwt.client.types.VerticalAlignment;
import com.smartgwt.client.util.BooleanCallback;
import com.smartgwt.client.util.SC;
import com.smartgwt.client.widgets.Canvas;
import com.smartgwt.client.widgets.HTMLFlow;
import com.smartgwt.client.widgets.IButton;
import com.smartgwt.client.widgets.Img;
import com.smartgwt.client.widgets.Label;
import com.smartgwt.client.widgets.events.ClickEvent;
import com.smartgwt.client.widgets.events.ClickHandler;
import com.smartgwt.client.widgets.events.DoubleClickEvent;
import com.smartgwt.client.widgets.events.DoubleClickHandler;
import com.smartgwt.client.widgets.form.fields.FormItem;
import com.smartgwt.client.widgets.form.fields.HiddenItem;
import com.smartgwt.client.widgets.form.fields.SelectItem;
import com.smartgwt.client.widgets.form.fields.TextItem;
import com.smartgwt.client.widgets.form.fields.events.ChangedEvent;
import com.smartgwt.client.widgets.form.fields.events.ChangedHandler;
import com.smartgwt.client.widgets.form.fields.events.KeyPressEvent;
import com.smartgwt.client.widgets.form.fields.events.KeyPressHandler;
import com.smartgwt.client.widgets.grid.ListGrid;
import com.smartgwt.client.widgets.grid.ListGridField;
import com.smartgwt.client.widgets.grid.ListGridRecord;
import com.smartgwt.client.widgets.grid.events.DataArrivedEvent;
import com.smartgwt.client.widgets.grid.events.DataArrivedHandler;
import com.smartgwt.client.widgets.grid.events.SelectionChangedHandler;
import com.smartgwt.client.widgets.grid.events.SelectionEvent;
import com.smartgwt.client.widgets.layout.HLayout;
import com.smartgwt.client.widgets.layout.LayoutSpacer;
import com.smartgwt.client.widgets.menu.IMenuButton;
import com.smartgwt.client.widgets.menu.MenuItem;
import com.smartgwt.client.widgets.menu.events.MenuItemClickEvent;

import org.rhq.core.domain.search.SearchSubsystem;
import org.rhq.enterprise.gui.coregui.client.CoreGUI;
import org.rhq.enterprise.gui.coregui.client.RefreshableView;
import org.rhq.enterprise.gui.coregui.client.components.form.SearchBarItem;
import org.rhq.enterprise.gui.coregui.client.util.RPCDataSource;
import org.rhq.enterprise.gui.coregui.client.util.message.Message;
import org.rhq.enterprise.gui.coregui.client.util.selenium.LocatableDynamicForm;
import org.rhq.enterprise.gui.coregui.client.util.selenium.LocatableHLayout;
import org.rhq.enterprise.gui.coregui.client.util.selenium.LocatableIButton;
import org.rhq.enterprise.gui.coregui.client.util.selenium.LocatableIMenuButton;
import org.rhq.enterprise.gui.coregui.client.util.selenium.LocatableListGrid;
import org.rhq.enterprise.gui.coregui.client.util.selenium.LocatableMenu;
import org.rhq.enterprise.gui.coregui.client.util.selenium.LocatableToolStrip;
import org.rhq.enterprise.gui.coregui.client.util.selenium.LocatableVLayout;
import org.rhq.enterprise.gui.coregui.client.util.selenium.SeleniumUtility;

/**
 * A tabular view of set of data records from an {@link RPCDataSource}.
 *
 * @author Greg Hinkle
 * @author Ian Springer
 */
public class Table<DS extends RPCDataSource> extends LocatableHLayout implements RefreshableView {

    protected static final String FIELD_ID = "id";
    protected static final String FIELD_NAME = "name";

    private LocatableVLayout contents;

    private HTMLFlow title;

    private HLayout titleLayout;
    private Canvas titleComponent;

    private TableFilter filterForm;
    private ListGrid listGrid;
    private Label tableInfo;

    private List<String> headerIcons = new ArrayList<String>();

    private boolean showHeader = true;
    private boolean showFooter = true;
    private boolean showFooterRefresh = true;
    private boolean showFilterForm = true;

    private String tableTitle;
    private Criteria initialCriteria;
    private boolean initialCriteriaFixed = true;
    private SortSpecifier[] sortSpecifiers;
    private String[] excludedFieldNames;
    private boolean autoFetchData;
    private boolean flexRowDisplay = true;
    private boolean hideSearchBar = false;
    private String initialSearchBarSearchText = null;

    private DS dataSource;

    private DoubleClickHandler doubleClickHandler;
    private List<TableActionInfo> tableActions = new ArrayList<TableActionInfo>();
    private boolean tableActionDisableOverride = false;
    protected List<Canvas> extraWidgetsAboveFooter = new ArrayList<Canvas>();
    protected List<Canvas> extraWidgetsInMainFooter = new ArrayList<Canvas>();
    private LocatableToolStrip footer;
    private LocatableToolStrip footerExtraWidgets;

    public Table(String locatorId) {
        this(locatorId, null, null, null, null, true);
    }

    public Table(String locatorId, String tableTitle) {
        this(locatorId, tableTitle, null, null, null, true);
    }

    public Table(String locatorId, String tableTitle, Criteria criteria) {
        this(locatorId, tableTitle, criteria, null, null, true);
    }

    public Table(String locatorId, String tableTitle, SortSpecifier[] sortSpecifiers) {
        this(locatorId, tableTitle, null, sortSpecifiers, null, true);
    }

    protected Table(String locatorId, String tableTitle, SortSpecifier[] sortSpecifiers, Criteria criteria) {
        this(locatorId, tableTitle, criteria, sortSpecifiers, null, true);
    }

    public Table(String locatorId, String tableTitle, boolean autoFetchData) {
        this(locatorId, tableTitle, null, null, null, autoFetchData);
    }

    public Table(String locatorId, String tableTitle, SortSpecifier[] sortSpecifiers, String[] excludedFieldNames) {
        this(locatorId, tableTitle, null, sortSpecifiers, excludedFieldNames, true);
    }

    public Table(String locatorId, String tableTitle, Criteria criteria, SortSpecifier[] sortSpecifiers,
        String[] excludedFieldNames) {
        this(locatorId, tableTitle, criteria, sortSpecifiers, excludedFieldNames, true);
    }

    public Table(String locatorId, String tableTitle, Criteria criteria, SortSpecifier[] sortSpecifiers,
        String[] excludedFieldNames, boolean autoFetchData) {
        super(locatorId);

        setWidth100();
        setHeight100();
        setOverflow(Overflow.HIDDEN);

        this.tableTitle = tableTitle;
        this.initialCriteria = criteria;
        this.sortSpecifiers = sortSpecifiers;
        this.excludedFieldNames = excludedFieldNames;
        this.autoFetchData = autoFetchData;
    }

    /**
     * If this returns true, then even if a {@link #getSearchSubsystem() search subsystem}
     * is defined by the table class, the search bar will not be shown.
     * 
     * @return true if the search bar is to be hidden (default is false)
     */
    public boolean getHideSearchBar() {
        return this.hideSearchBar;
    }

    public void setHideSearchBar(boolean flag) {
        this.hideSearchBar = flag;
    }

    public String getInitialSearchBarSearchText() {
        return this.initialSearchBarSearchText;
    }

    public void setInitialSearchBarSearchText(String text) {
        this.initialSearchBarSearchText = text;
    }

    public void setFlexRowDisplay(boolean flexRowDisplay) {
        this.flexRowDisplay = flexRowDisplay;
    }

    @Override
    protected void onInit() {
        super.onInit();

        contents = new LocatableVLayout(extendLocatorId("Contents"));
        contents.setWidth100();
        contents.setHeight100();
        //contents.setOverflow(Overflow.AUTO);
        addMember(contents);

        filterForm = new TableFilter(this);

        /*
         * table filters and search bar are currently mutually exclusive
         */

        if (getSearchSubsystem() == null) {
            configureTableFilters();
        } else {
            if (!this.hideSearchBar) {
                final SearchBarItem searchFilter = new SearchBarItem("search", MSG.common_button_search(),
                    getSearchSubsystem(), getInitialSearchBarSearchText());
                setFilterFormItems(searchFilter);
            }
        }

        listGrid = new LocatableListGrid(contents.extendLocatorId("ListGrid"));
        listGrid.setAutoFetchData(autoFetchData);

        if (initialCriteria != null) {
            listGrid.setInitialCriteria(initialCriteria);
        }
        if (sortSpecifiers != null) {
            listGrid.setInitialSort(sortSpecifiers);
        }
        listGrid.setWidth100();
        listGrid.setHeight100();
        listGrid.setAlternateRecordStyles(true);
        listGrid.setResizeFieldsInRealTime(false);
        listGrid.setSelectionType(getDefaultSelectionStyle());

        if (flexRowDisplay) {
            //listGrid.setAutoFitData(Autofit.HORIZONTAL); // do NOT set this - smartgwt appears to have a problem that causes it to eat CPU
            listGrid.setWrapCells(true);
            listGrid.setFixedRecordHeights(false);
        }

        // By default, SmartGWT will disable any rows that have a record named "enabled" with a value of false - setting
        // these fields to a bogus field name will disable this behavior. Note, setting them to null does *not* disable
        // the behavior.
        listGrid.setRecordEnabledProperty("foobar");
        listGrid.setRecordEditProperty("foobar");

        // TODO: Uncomment the below line once we've upgraded to SmartGWT 2.3.
        //listGrid.setRecordCanSelectProperty("foobar");

        if (dataSource != null) {
            listGrid.setDataSource(dataSource);
        }

        contents.addMember(listGrid);
    }

    protected SelectionStyle getDefaultSelectionStyle() {
        return SelectionStyle.MULTIPLE;
    }

    @Override
    protected void onDraw() {
        try {
            super.onDraw();

            for (Canvas child : contents.getMembers()) {
                contents.removeChild(child);
            }

            // Title
            this.title = new HTMLFlow();
            setTableTitle(this.tableTitle);

            if (showHeader) {
                titleLayout = new LocatableHLayout(contents.extendLocatorId("Title"));
                titleLayout.setAutoHeight();
                titleLayout.setAlign(VerticalAlignment.BOTTOM);
                contents.addMember(titleLayout, 0);
            }

            if (filterForm.hasContent()) {
                contents.addMember(filterForm);
            }

            contents.addMember(listGrid);

            // Footer

            // A second toolstrip that optionally appears before the main footer - it will contain extra widgets.
            // This is hidden from view unless extra widgets are actually added to the table above the main footer.
            this.footerExtraWidgets = new LocatableToolStrip(contents.extendLocatorId("FooterExtraWidgets"));
            footerExtraWidgets.setPadding(5);
            footerExtraWidgets.setWidth100();
            footerExtraWidgets.setMembersMargin(15);
            footerExtraWidgets.hide();
            contents.addMember(footerExtraWidgets);

            this.footer = new LocatableToolStrip(contents.extendLocatorId("Footer"));
            footer.setPadding(5);
            footer.setWidth100();
            footer.setMembersMargin(15);
            contents.addMember(footer);

            // The ListGrid has been created and configured
            // Now give subclasses a chance to configure the table
            configureTable();

            listGrid.addDoubleClickHandler(new DoubleClickHandler() {
                @Override
                public void onDoubleClick(DoubleClickEvent event) {
                    if (doubleClickHandler != null && !getTableActionDisableOverride()) {
                        doubleClickHandler.onDoubleClick(event);
                    }
                }
            });

            Label tableInfo = new Label();
            tableInfo.setWrap(false);
            setTableInfo(tableInfo);
            refreshRowCount();

            // NOTE: It is essential that we wait to hide any excluded fields until after super.onDraw() is called, since
            //       super.onDraw() is what actually adds the fields to the ListGrid (based on what fields are defined in
            //       the underlying datasource).
            if (this.excludedFieldNames != null) {
                for (String excludedFieldName : excludedFieldNames) {
                    this.listGrid.hideField(excludedFieldName);
                }
            }

            if (showHeader) {
                drawHeader();
            }

            if (showFooter) {
                drawFooter();
            }
        } catch (Exception e) {
            CoreGUI.getErrorHandler().handleError(MSG.view_table_drawFail(this.toString()), e);
        }
    }

    private void refreshRowCount() {
        Label tableInfo = getTableInfo();
        if (tableInfo != null) {
            boolean lengthIsKnown = false;
            if (listGrid != null) {
<<<<<<< HEAD
                RecordList results = listGrid.getRecordList();
                if (results != null) {
                    if (results instanceof ResultSet) {
                        Boolean flag = ((ResultSet) results).lengthIsKnown();
                        lengthIsKnown = (flag != null) ? flag.booleanValue() : false;
                    } else {
                        lengthIsKnown = true;
                    }
=======
                ResultSet results = listGrid.getResultSet();
                if (results != null) {
                    Boolean flag = results.lengthIsKnown();
                    if (flag != null) {
                        lengthIsKnown = flag.booleanValue();
                    }
                } else {
                    lengthIsKnown = (listGrid.getDataSource() == null); // not bound by a datasource, assume we know
>>>>>>> a9d262f8
                }
            }

            String contents;
            if (lengthIsKnown) {
                int totalRows = this.listGrid.getTotalRows();
                ListGridRecord[] selection = this.listGrid.getSelection();
                int selectedRows = (selection == null) ? 0 : selection.length;
                contents = MSG.view_table_totalRows(String.valueOf(totalRows), String.valueOf(selectedRows));
            } else {
                contents = MSG.view_table_totalRowsUnknown();
            }
            tableInfo.setContents(contents);
        }
    }

    @Override
    public void destroy() {
        // immediately null out the listGrid to stop async refresh requests from executing during the destroy
        // logic. This happens in selenium testing or when a user navs away prior to the refresh.
        this.listGrid = null;

        SeleniumUtility.destroyMembers(contents);
        super.destroy();
    }

    private void drawHeader() {
        for (String headerIcon : headerIcons) {
            Img img = new Img(headerIcon, 24, 24);
            img.setPadding(4);
            titleLayout.addMember(img);
        }

        titleLayout.addMember(title);

        if (titleComponent != null) {
            titleLayout.addMember(new LayoutSpacer());
            titleLayout.addMember(titleComponent);
        }
    }

    private void drawFooter() {
        // populate the extraWidgets toolstrip
        footerExtraWidgets.removeMembers(footerExtraWidgets.getMembers());
        if (!extraWidgetsAboveFooter.isEmpty()) {
            for (Canvas extraWidgetCanvas : extraWidgetsAboveFooter) {
                footerExtraWidgets.addMember(extraWidgetCanvas);
            }
            footerExtraWidgets.show();
        }

        footer.removeMembers(footer.getMembers());

        for (final TableActionInfo tableAction : tableActions) {

            if (null == tableAction.getValueMap()) {
                // button action
                IButton button = new LocatableIButton(tableAction.getLocatorId(), tableAction.getTitle());
                button.setDisabled(true);
                button.setOverflow(Overflow.VISIBLE);
                button.addClickHandler(new ClickHandler() {
                    public void onClick(ClickEvent clickEvent) {
                        if (tableAction.confirmMessage != null) {

                            String message = tableAction.confirmMessage.replaceAll("\\#", String.valueOf(listGrid
                                .getSelection().length));

                            SC.ask(message, new BooleanCallback() {
                                public void execute(Boolean confirmed) {
                                    if (confirmed) {
                                        tableAction.action.executeAction(listGrid.getSelection(), null);
                                    }
                                }
                            });
                        } else {
                            tableAction.action.executeAction(listGrid.getSelection(), null);
                        }
                    }
                });

                tableAction.actionCanvas = button;
                footer.addMember(button);

            } else {
                // menu action
                LocatableMenu menu = new LocatableMenu(tableAction.getLocatorId() + "Menu");
                final Map<String, ? extends Object> menuEntries = tableAction.getValueMap();
                for (final String key : menuEntries.keySet()) {
                    MenuItem item = new MenuItem(key);
                    item.addClickHandler(new com.smartgwt.client.widgets.menu.events.ClickHandler() {

                        @Override
                        public void onClick(MenuItemClickEvent event) {
                            tableAction.getAction().executeAction(listGrid.getSelection(), menuEntries.get(key));
                        }
                    });
                    menu.addItem(item);
                }

                IMenuButton menuButton = new LocatableIMenuButton(tableAction.getLocatorId(), tableAction.getTitle());
                menuButton.setMenu(menu);
                menuButton.setDisabled(true);
                menuButton.setAutoFit(true); // this makes it pretty tight, but maybe better than the default, which is pretty wide
                menuButton.setOverflow(Overflow.VISIBLE);
                menuButton.setShowMenuBelow(false);

                tableAction.actionCanvas = menuButton;
                footer.addMember(menuButton);
            }
        }

        for (Canvas extraWidgetCanvas : extraWidgetsInMainFooter) {
            footer.addMember(extraWidgetCanvas);
        }

        footer.addMember(new LayoutSpacer());

        if (isShowFooterRefresh()) {
            IButton refreshButton = new LocatableIButton(extendLocatorId("Refresh"), MSG.common_button_refresh());
            refreshButton.addClickHandler(new ClickHandler() {
                public void onClick(ClickEvent clickEvent) {
                    refresh();
                }
            });
            footer.addMember(refreshButton);
        }

        footer.addMember(tableInfo);

        // Manages enable/disable buttons for the grid
        listGrid.addSelectionChangedHandler(new SelectionChangedHandler() {
            public void onSelectionChanged(SelectionEvent selectionEvent) {
                refreshTableInfo();
            }
        });

        listGrid.addDataArrivedHandler(new DataArrivedHandler() {
            public void onDataArrived(DataArrivedEvent dataArrivedEvent) {
                if (null != listGrid) {
                    refreshTableInfo();
                }
            }
        });

        // Ensure buttons are initially set correctly.
        refreshTableInfo();
    }

    /**
     * Subclasses can use this as a chance to configure the list grid after it has been
     * created but before it has been drawn to the DOM. This is also the proper place to add table
     * actions so that they're rendered in the footer.
     */
    protected void configureTable() {
        return;
    }

    public void setFilterFormItems(FormItem... formItems) {
        setShowHeader(false);
        this.filterForm.setItems(formItems);
    }

    /**
     * Overriding components can use this as a chance to add {@link FormItem}s which will filter
     * the table that displays their data.
     */
    protected void configureTableFilters() {

    }

    public String getTitle() {
        return this.tableTitle;
    }

    public void setTitle(String title) {
        this.tableTitle = title;
        if (this.title != null) {
            setTableTitle(title);
        }
    }

    /**
     * Returns the encompassing canvas that contains all content for this table component.
     * This content includes the list grid, the buttons, etc.
     */
    public Canvas getTableContents() {
        return this.contents;
    }

    public boolean isShowHeader() {
        return showHeader;
    }

    public void setShowHeader(boolean showHeader) {
        this.showHeader = showHeader;
    }

    public boolean isShowFooter() {
        return showFooter;
    }

    public void setShowFooter(boolean showFooter) {
        this.showFooter = showFooter;
    }

    /**
     * Refreshes the list grid's data, filtered by any fixed criteria, as well as any user-specified filters.
     */
    public void refresh() {
        if (this.listGrid != null) {
            Criteria criteria = getCurrentCriteria();
            this.listGrid.setCriteria(criteria);
            this.listGrid.invalidateCache();
            this.listGrid.markForRedraw();
        }
    }

    protected boolean isInitialCriteriaFixed() {
        return initialCriteriaFixed;
    }

    /**
     * @param initialCriteriaFixed If true initialCriteria is applied to all subsequent fetch criteria. If false
     * initialCriteria is used only for the initial autoFetch. Irrelevant if autoFetch is false. Default is true.
     */
    protected void setInitialCriteriaFixed(boolean initialCriteriaFixed) {
        this.initialCriteriaFixed = initialCriteriaFixed;
    }

    /**
     *
     * @return the current criteria, which includes any fixed criteria, as well as any user-specified filters; may be
     *         null if there are no fixed criteria or user-specified filters
     */
    protected Criteria getCurrentCriteria() {
        Criteria criteria = null;

        // If this table has a filter form (table filters OR search bar),
        // we need to refresh it as per the filtering, combined with any fixed criteria.
        if (this.filterForm != null && this.filterForm.hasContent()) {

            criteria = this.filterForm.getValuesAsCriteria();

            if (this.initialCriteriaFixed) {
                if (criteria != null) {
                    if (this.initialCriteria != null) {
                        // There is fixed criteria - add it to the filter form criteria.
                        addCriteria(criteria, this.initialCriteria);
                    }
                } else {
                    criteria = this.initialCriteria;
                }
            }
        } else if (this.initialCriteriaFixed) {

            criteria = this.initialCriteria;
        }

        return criteria;
    }

    // SmartGWT 2.4's version of Criteria.addCriteria for some reason doesn't have else clauses for the array types
    // and it doesn't handle Object types properly (seeing odd behavior because of this), so this method explicitly
    // supports adding array types and Objects.
    // This method takes the src criteria and adds it to the dest criteria.
    @SuppressWarnings("unchecked")
    private static void addCriteria(Criteria dest, Criteria src) {
        Map otherMap = src.getValues();
        Set otherKeys = otherMap.keySet();
        for (Iterator i = otherKeys.iterator(); i.hasNext();) {
            String field = (String) i.next();
            Object value = otherMap.get(field);

            if (value instanceof Integer) {
                dest.addCriteria(field, (Integer) value);
            } else if (value instanceof Float) {
                dest.addCriteria(field, (Float) value);
            } else if (value instanceof String) {
                dest.addCriteria(field, (String) value);
            } else if (value instanceof Date) {
                dest.addCriteria(field, (Date) value);
            } else if (value instanceof Boolean) {
                dest.addCriteria(field, (Boolean) value);
            } else if (value instanceof Integer[]) {
                dest.addCriteria(field, (Integer[]) value);
            } else if (value instanceof Double[]) {
                dest.addCriteria(field, (Double[]) value);
            } else if (value instanceof String[]) {
                dest.addCriteria(field, (String[]) value);
            } else {
                // this is the magic piece - we need to get attrib as an object and set that value
                dest.setAttribute(field, src.getAttributeAsObject(field));
            }
        }
    }

    public void setTableTitle(String titleString) {
        if (titleString == null) {
            titleString = "";
        }
        if (titleString.length() > 0) {
            title.setWidth100();
            title.setHeight(35);
            title.setContents(titleString);
            title.setPadding(4);
            title.setStyleName("HeaderLabel");
        } else {
            title.setWidth100();
            title.setHeight(0);
            title.setContents(null);
            title.setPadding(0);
            title.setStyleName("normal");
        }

        title.markForRedraw();
    }

    public DS getDataSource() {
        return dataSource;
    }

    public void setDataSource(DS dataSource) {
        this.dataSource = dataSource;
    }

    public ListGrid getListGrid() {
        return listGrid;
    }

    /**
     * Wraps ListGrid.setFields(...) but takes care of "id" field display handling. Equivalent to calling:
     * <pre>
     * setFields( false, fields );
     * </pre>
     * 
     * @param fields the fields
     */
    public void setListGridFields(ListGridField... fields) {
        setListGridFields(false, fields);
    }

    /**
     * Wraps ListGrid.setFields(...) but takes care of "id" field display handling.
     *
     * @param forceIdField if true, and "id" is a defined field, then display it. If false, it is displayed
     *        only in debug mode.  
     * @param fields the fields
     */
    public void setListGridFields(boolean forceIdField, ListGridField... fields) {
        String[] dataSourceFieldNames = this.dataSource.getFieldNames();
        Set<String> dataSourceFieldNamesSet = new LinkedHashSet<String>();
        dataSourceFieldNamesSet.addAll(Arrays.asList(dataSourceFieldNames));
        Map<String, ListGridField> listGridFieldsMap = new LinkedHashMap<String, ListGridField>();
        for (ListGridField listGridField : fields) {
            listGridFieldsMap.put(listGridField.getName(), listGridField);
        }
        dataSourceFieldNamesSet.removeAll(listGridFieldsMap.keySet());

        DataSourceField dataSourceIdField = this.dataSource.getField(FIELD_ID);
        boolean hideIdField = (!CoreGUI.isDebugMode() && !forceIdField);
        if (dataSourceIdField != null && hideIdField) {
            // setHidden() will not work on the DataSource field - use the listGrid.hideField() instead.
            this.listGrid.hideField(FIELD_ID);
        }

        ListGridField listGridIdField = listGridFieldsMap.get(FIELD_ID);
        if (listGridIdField != null) {
            listGridIdField.setHidden(hideIdField);
        }

        if (!dataSourceFieldNamesSet.isEmpty()) {
            ListGridField[] newFields = new ListGridField[fields.length + dataSourceFieldNamesSet.size()];
            int destIndex = 0;
            if (dataSourceFieldNamesSet.contains(FIELD_ID)) {
                String datasourceFieldTitle = this.dataSource.getField(FIELD_ID).getTitle();
                String listGridFieldTitle = (datasourceFieldTitle != null) ? datasourceFieldTitle : MSG
                    .common_title_id();
                listGridIdField = new ListGridField(FIELD_ID, listGridFieldTitle, 55);
                // Override the DataSource id field metadata for consistent display across all Tables.
                listGridIdField.setType(ListGridFieldType.INTEGER);
                listGridIdField.setCanEdit(false);
                listGridIdField.setHidden(hideIdField);
                newFields[destIndex++] = listGridIdField;
                dataSourceFieldNamesSet.remove(FIELD_ID);
            }
            System.arraycopy(fields, 0, newFields, destIndex, fields.length);
            destIndex += fields.length;
            for (String dataSourceFieldName : dataSourceFieldNamesSet) {
                DataSourceField dataSourceField = this.dataSource.getField(dataSourceFieldName);
                ListGridField listGridField = new ListGridField(dataSourceField.getName());
                this.listGrid.hideField(dataSourceFieldName);
                listGridField.setHidden(true);
                newFields[destIndex++] = listGridField;
            }
            this.listGrid.setFields(newFields);
        } else {
            this.listGrid.setFields(fields);
        }
    }

    public void setTitleComponent(Canvas canvas) {
        this.titleComponent = canvas;
    }

    public void addTableAction(String locatorId, String title, TableAction tableAction) {
        this.addTableAction(locatorId, title, null, null, tableAction);
    }

    public void addTableAction(String locatorId, String title, String confirmation, TableAction tableAction) {
        this.addTableAction(locatorId, title, confirmation, null, tableAction);
    }

    public void addTableAction(String locatorId, String title, String confirmation,
        LinkedHashMap<String, ? extends Object> valueMap, TableAction tableAction) {
        // If the specified locator ID is qualified, strip off the ancestry prefix, so we can make sure its locator ID
        // extends the footer's locator ID as it should.
        int underscoreIndex = locatorId.lastIndexOf('_');
        String unqualifiedLocatorId;
        if (underscoreIndex >= 0 && underscoreIndex != (locatorId.length() - 1)) {
            unqualifiedLocatorId = locatorId.substring(underscoreIndex + 1);
        } else {
            unqualifiedLocatorId = locatorId;
        }
        TableActionInfo info = new TableActionInfo(this.footer.extendLocatorId(unqualifiedLocatorId), title,
            confirmation, valueMap, tableAction);
        tableActions.add(info);
    }

    public void setListGridDoubleClickHandler(DoubleClickHandler handler) {
        doubleClickHandler = handler;
    }

    /**
     * Adds extra widgets to the bottom of the table view.
     *
     * @param widget the new widget to add to the table view
     * @param aboveFooter if true, the widget will be placed in a second toolstrip just above the main footer.
     *                    if false, the widget will be placed in the main footer toolstrip itself. This is
     *                    useful if the widget is really big and won't fit in the main footer along with the
     *                    rest of the main footer members.
     */
    public void addExtraWidget(Canvas widget, boolean aboveFooter) {
        if (aboveFooter) {
            this.extraWidgetsAboveFooter.add(widget);
        } else {
            this.extraWidgetsInMainFooter.add(widget);
        }
    }

    public void setHeaderIcon(String headerIcon) {
        if (this.headerIcons.size() > 0) {
            this.headerIcons.clear();
        }
        addHeaderIcon(headerIcon);
    }

    public void addHeaderIcon(String headerIcon) {
        this.headerIcons.add(headerIcon);
    }

    /**
     * By default, all table actions have buttons that are enabled or
     * disabled based on if and how many rows are selected. There are
     * times when you don't want the user to be able to press table action
     * buttons regardless of which rows are selected. This method let's
     * you set this override-disable flag.
     * 
     * Note: this also effects the double-click handler - if this disable override
     * is on, the double-click handler is not called.
     * 
     * @param disabled if true, all table action buttons will be disabled
     *                 if false, table action buttons will be enabled based on their predefined
     *                 selection enablement rule.
     */
    public void setTableActionDisableOverride(boolean disabled) {
        this.tableActionDisableOverride = disabled;
        refreshTableInfo();
    }

    public boolean getTableActionDisableOverride() {
        return this.tableActionDisableOverride;
    }

    protected void refreshTableInfo() {
        if (showFooter && null != this.listGrid) {
            if (this.tableActionDisableOverride) {
                this.listGrid.setSelectionType(SelectionStyle.NONE);
            } else {
                this.listGrid.setSelectionType(getDefaultSelectionStyle());
            }

            for (TableActionInfo tableAction : tableActions) {
                if (tableAction.actionCanvas != null) { // if null, we haven't initialized our buttons yet, so skip this
                    boolean enabled = (!this.tableActionDisableOverride && tableAction.action.isEnabled(this.listGrid
                        .getSelection()));
                    tableAction.actionCanvas.setDisabled(!enabled);
                }
            }
            for (Canvas extraWidget : extraWidgetsAboveFooter) {
                if (extraWidget instanceof TableWidget) {
                    ((TableWidget) extraWidget).refresh(this.listGrid);
                }
            }
            for (Canvas extraWidget : extraWidgetsInMainFooter) {
                if (extraWidget instanceof TableWidget) {
                    ((TableWidget) extraWidget).refresh(this.listGrid);
                }
            }
            refreshRowCount();
        }
    }

    protected void deleteSelectedRecords() {
        deleteSelectedRecords(null);
    }

    protected void deleteSelectedRecords(DSRequest requestProperties) {
        ListGrid listGrid = getListGrid();
        final int selectedRecordCount = listGrid.getSelection().length;
        final List<String> deletedRecordNames = new ArrayList<String>(selectedRecordCount);
        listGrid.removeSelectedData(new DSCallback() {
            public void execute(DSResponse response, Object rawData, DSRequest request) {
                if (response.getStatus() == DSResponse.STATUS_SUCCESS) {
                    Record[] deletedRecords = response.getData();
                    for (Record deletedRecord : deletedRecords) {
                        String name = deletedRecord.getAttribute(getTitleFieldName());
                        deletedRecordNames.add(name);
                    }
                    if (deletedRecordNames.size() == selectedRecordCount) {
                        // all selected schedules were successfully deleted.
                        Message message = new Message(MSG.widget_recordEditor_info_recordsDeletedConcise(String
                            .valueOf(deletedRecordNames.size()), getDataTypeNamePlural()), MSG
                            .widget_recordEditor_info_recordsDeletedDetailed(String.valueOf(deletedRecordNames.size()),
                                getDataTypeNamePlural(), deletedRecordNames.toString()));
                        CoreGUI.getMessageCenter().notify(message);
                        refresh();
                    }
                }
                // TODO: Print error messages for failures or partial failures.
            }
        }, requestProperties);
    }

    protected String getDataTypeName() {
        return "item";
    }

    protected String getDataTypeNamePlural() {
        return "items";
    }

    protected String getTitleFieldName() {
        return FIELD_NAME;
    }

    protected String getDeleteConfirmMessage() {
        return MSG.common_msg_deleteConfirm(getDataTypeNamePlural());
    }

    protected void hideField(ListGridField field) {
        getListGrid().hideField(field.getName());
        field.setHidden(true);
    }

    // -------------- Inner utility classes ------------- //

    /**
     * A subclass of SmartGWT's DynamicForm widget that provides a more convenient interface for filtering a {@link Table} 
     * of results.
     *
     * @author Joseph Marques 
     */
    private static class TableFilter extends LocatableDynamicForm implements KeyPressHandler, ChangedHandler,
        com.google.gwt.event.dom.client.KeyPressHandler {

        private Table<?> table;
        private SearchBarItem searchBarItem;
        private HiddenItem hiddenItem;

        public TableFilter(Table<?> table) {
            super(table.extendLocatorId("TableFilter"));
            setWidth100();
            setPadding(5);
            this.table = table;
            //this.table.setTableTitle(null);
        }

        @Override
        public void setItems(FormItem... items) {
            for (FormItem nextFormItem : items) {
                nextFormItem.setWrapTitle(false);
                nextFormItem.setWidth(300); // wider than default
                if (nextFormItem instanceof TextItem) {
                    nextFormItem.addKeyPressHandler(this);
                } else if (nextFormItem instanceof SelectItem) {
                    nextFormItem.addChangedHandler(this);
                } else if (nextFormItem instanceof SearchBarItem) {
                    searchBarItem = (SearchBarItem) nextFormItem;
                    searchBarItem.getSearchBar().addKeyPressHandler(this);
                    String name = searchBarItem.getName();
                    searchBarItem.setName(name + "_hidden");
                    hiddenItem = new HiddenItem(name);
                    hiddenItem.setValue(searchBarItem.getSearchBar().getValue());
                }
            }

            if (hiddenItem != null) {
                FormItem[] tmpItems = new FormItem[items.length + 1];
                System.arraycopy(items, 0, tmpItems, 0, items.length);
                tmpItems[items.length] = hiddenItem;
                items = tmpItems;
            }

            super.setItems(items);
        }

        private void fetchFilteredTableData() {
            table.refresh();
        }

        public void onKeyPress(KeyPressEvent event) {
            if (event.getKeyName().equals("Enter") == false) {
                return;
            }
            fetchFilteredTableData();
        }

        public void onChanged(ChangedEvent event) {
            fetchFilteredTableData();
        }

        public boolean hasContent() {
            return super.getFields().length != 0;
        }

        @Override
        public void onKeyPress(com.google.gwt.event.dom.client.KeyPressEvent event) {
            if (event.getCharCode() != KeyCodes.KEY_ENTER) {
                return;
            }
            // TODO: figure out why this event is being sent twice
            hiddenItem.setValue(searchBarItem.getSearchBar().getValue());
            fetchFilteredTableData();
        }
    }

    public static class TableActionInfo {
        private String locatorId;
        private String title;
        private String confirmMessage;
        private LinkedHashMap<String, ? extends Object> valueMap;
        private TableAction action;
        private Canvas actionCanvas;

        protected TableActionInfo(String locatorId, String title, String confirmMessage,
            LinkedHashMap<String, ? extends Object> valueMap, TableAction action) {
            this.locatorId = locatorId;
            this.title = title;
            this.confirmMessage = confirmMessage;
            this.valueMap = valueMap;
            this.action = action;
        }

        public String getLocatorId() {
            return locatorId;
        }

        public String getTitle() {
            return title;
        }

        public String getConfirmMessage() {
            return confirmMessage;
        }

        public LinkedHashMap<String, ? extends Object> getValueMap() {
            return valueMap;
        }

        public Canvas getActionCanvas() {
            return actionCanvas;
        }

        public void setActionCanvas(Canvas actionCanvas) {
            this.actionCanvas = actionCanvas;
        }

        public TableAction getAction() {
            return action;
        }

        public void setAction(TableAction action) {
            this.action = action;
        }

    }

    public boolean isShowFooterRefresh() {
        return showFooterRefresh;
    }

    public void setShowFooterRefresh(boolean showFooterRefresh) {
        this.showFooterRefresh = showFooterRefresh;
    }

    public Label getTableInfo() {
        return tableInfo;
    }

    public void setTableInfo(Label tableInfo) {
        this.tableInfo = tableInfo;
    }

    public boolean isShowFilterForm() {
        return showFilterForm;
    }

    public void setShowFilterForm(boolean showFilterForm) {
        this.showFilterForm = showFilterForm;
    }

    /*
     * by default, no search bar is shown above this table.  if this table represents a subsystem that is capable
     * of search, return the specific object here.
     */
    protected SearchSubsystem getSearchSubsystem() {
        return null;
    }

}<|MERGE_RESOLUTION|>--- conflicted
+++ resolved
@@ -35,10 +35,6 @@
 import com.smartgwt.client.data.DSResponse;
 import com.smartgwt.client.data.DataSourceField;
 import com.smartgwt.client.data.Record;
-<<<<<<< HEAD
-import com.smartgwt.client.data.RecordList;
-=======
->>>>>>> a9d262f8
 import com.smartgwt.client.data.ResultSet;
 import com.smartgwt.client.data.SortSpecifier;
 import com.smartgwt.client.types.ListGridFieldType;
@@ -66,7 +62,6 @@
 import com.smartgwt.client.widgets.form.fields.events.KeyPressHandler;
 import com.smartgwt.client.widgets.grid.ListGrid;
 import com.smartgwt.client.widgets.grid.ListGridField;
-import com.smartgwt.client.widgets.grid.ListGridRecord;
 import com.smartgwt.client.widgets.grid.events.DataArrivedEvent;
 import com.smartgwt.client.widgets.grid.events.DataArrivedHandler;
 import com.smartgwt.client.widgets.grid.events.SelectionChangedHandler;
@@ -370,16 +365,6 @@
         if (tableInfo != null) {
             boolean lengthIsKnown = false;
             if (listGrid != null) {
-<<<<<<< HEAD
-                RecordList results = listGrid.getRecordList();
-                if (results != null) {
-                    if (results instanceof ResultSet) {
-                        Boolean flag = ((ResultSet) results).lengthIsKnown();
-                        lengthIsKnown = (flag != null) ? flag.booleanValue() : false;
-                    } else {
-                        lengthIsKnown = true;
-                    }
-=======
                 ResultSet results = listGrid.getResultSet();
                 if (results != null) {
                     Boolean flag = results.lengthIsKnown();
@@ -388,15 +373,13 @@
                     }
                 } else {
                     lengthIsKnown = (listGrid.getDataSource() == null); // not bound by a datasource, assume we know
->>>>>>> a9d262f8
                 }
             }
 
             String contents;
             if (lengthIsKnown) {
                 int totalRows = this.listGrid.getTotalRows();
-                ListGridRecord[] selection = this.listGrid.getSelection();
-                int selectedRows = (selection == null) ? 0 : selection.length;
+                int selectedRows = this.listGrid.getSelection().length;
                 contents = MSG.view_table_totalRows(String.valueOf(totalRows), String.valueOf(selectedRows));
             } else {
                 contents = MSG.view_table_totalRowsUnknown();
@@ -880,6 +863,7 @@
                 this.listGrid.setSelectionType(getDefaultSelectionStyle());
             }
 
+            int selectionCount = this.listGrid.getSelection().length;
             for (TableActionInfo tableAction : tableActions) {
                 if (tableAction.actionCanvas != null) { // if null, we haven't initialized our buttons yet, so skip this
                     boolean enabled = (!this.tableActionDisableOverride && tableAction.action.isEnabled(this.listGrid
