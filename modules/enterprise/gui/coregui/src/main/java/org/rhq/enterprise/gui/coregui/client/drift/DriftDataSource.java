/*
 * RHQ Management Platform
 * Copyright (C) 2011 Red Hat, Inc.
 * All rights reserved.
 *
 * This program is free software; you can redistribute it and/or modify
 * it under the terms of the GNU General Public License as published by
 * the Free Software Foundation version 2 of the License.
 *
 * This program is distributed in the hope that it will be useful,
 * but WITHOUT ANY WARRANTY; without even the implied warranty of
 * MERCHANTABILITY or FITNESS FOR A PARTICULAR PURPOSE. See the
 * GNU General Public License for more details.
 *
 * You should have received a copy of the GNU General Public License
 * along with this program; if not, write to the Free Software
 * Foundation, Inc., 675 Mass Ave, Cambridge, MA 02139, USA.
 */
package org.rhq.enterprise.gui.coregui.client.drift;

import java.util.ArrayList;
import java.util.Date;
import java.util.HashSet;
import java.util.Map;
import java.util.Set;

import com.google.gwt.user.client.rpc.AsyncCallback;
import com.smartgwt.client.data.DSRequest;
import com.smartgwt.client.data.DSResponse;
import com.smartgwt.client.data.Record;
import com.smartgwt.client.rpc.RPCResponse;
import com.smartgwt.client.types.Alignment;
import com.smartgwt.client.types.ListGridFieldType;
import com.smartgwt.client.widgets.grid.CellFormatter;
import com.smartgwt.client.widgets.grid.HoverCustomizer;
import com.smartgwt.client.widgets.grid.ListGridField;
import com.smartgwt.client.widgets.grid.ListGridRecord;

import org.rhq.core.domain.common.EntityContext;
import org.rhq.core.domain.criteria.DriftCriteria;
import org.rhq.core.domain.criteria.DriftJPACriteria;
import org.rhq.core.domain.drift.Drift;
<<<<<<< HEAD
import org.rhq.core.domain.drift.DriftChangeSet;
import org.rhq.core.domain.drift.DriftCategory;
=======
import org.rhq.core.domain.drift.DriftCategory;
import org.rhq.core.domain.drift.DriftComposite;
>>>>>>> 3b0c7347
import org.rhq.core.domain.resource.Resource;
import org.rhq.core.domain.resource.ResourceType;
import org.rhq.core.domain.util.PageList;
import org.rhq.enterprise.gui.coregui.client.CoreGUI;
import org.rhq.enterprise.gui.coregui.client.ImageManager;
import org.rhq.enterprise.gui.coregui.client.LinkManager;
import org.rhq.enterprise.gui.coregui.client.components.table.TimestampCellFormatter;
import org.rhq.enterprise.gui.coregui.client.gwt.DriftGWTServiceAsync;
import org.rhq.enterprise.gui.coregui.client.gwt.GWTServiceLookup;
import org.rhq.enterprise.gui.coregui.client.inventory.resource.AncestryUtil;
import org.rhq.enterprise.gui.coregui.client.inventory.resource.type.ResourceTypeRepository;
import org.rhq.enterprise.gui.coregui.client.inventory.resource.type.ResourceTypeRepository.TypesLoadedCallback;
import org.rhq.enterprise.gui.coregui.client.util.RPCDataSource;
import org.rhq.enterprise.gui.coregui.client.util.selenium.SeleniumUtility;

/**
 * @author Jay Shaughnessy
 * @author John Mazzitelli
 */
public class DriftDataSource extends RPCDataSource<DriftComposite, DriftCriteria> {

    public static final String CATEGORY_ICON_ADD = ImageManager.getDriftCategoryIcon(DriftCategory.FILE_ADDED);
    public static final String CATEGORY_ICON_CHANGE = ImageManager.getDriftCategoryIcon(DriftCategory.FILE_CHANGED);
    public static final String CATEGORY_ICON_REMOVE = ImageManager.getDriftCategoryIcon(DriftCategory.FILE_REMOVED);

    public static final String ATTR_ID = "id";
    public static final String ATTR_CTIME = "ctime";
    public static final String ATTR_CATEGORY = "category";
    public static final String ATTR_PATH = "path";
    public static final String ATTR_CHANGESET_VERSION = "changeSetVersion";

    public static final String FILTER_CATEGORIES = "categories";

    private DriftGWTServiceAsync driftService = GWTServiceLookup.getDriftService();

    private EntityContext entityContext;

    public DriftDataSource() {
        this(EntityContext.forSubsystemView());
    }

    public DriftDataSource(EntityContext context) {
        this.entityContext = context;
        addDataSourceFields();
    }

    /**
     * The view that contains the list grid which will display this datasource's data will call this
     * method to get the field information which is used to control the display of the data.
     * 
     * @return list grid fields used to display the datasource data
     */
    public ArrayList<ListGridField> getListGridFields() {
        ArrayList<ListGridField> fields = new ArrayList<ListGridField>(7);

        ListGridField ctimeField = new ListGridField(ATTR_CTIME, MSG.common_title_createTime());
        ctimeField.setCellFormatter(new TimestampCellFormatter());
        ctimeField.setShowHover(true);
        ctimeField.setHoverCustomizer(TimestampCellFormatter.getHoverCustomizer(ATTR_CTIME));
        fields.add(ctimeField);

        ListGridField changeSetVersionField = new ListGridField(ATTR_CHANGESET_VERSION, MSG
            .view_drift_table_changeSet());
        fields.add(changeSetVersionField);

        ListGridField categoryField = new ListGridField(ATTR_CATEGORY, MSG.common_title_category());
        categoryField.setType(ListGridFieldType.IMAGE);
        categoryField.setAlign(Alignment.CENTER);
        categoryField.setShowHover(true);
        categoryField.setHoverCustomizer(new HoverCustomizer() {
            @Override
            public String hoverHTML(Object value, ListGridRecord record, int rowNum, int colNum) {
                String cat = record.getAttribute(ATTR_CATEGORY);
                if (CATEGORY_ICON_ADD.equals(cat)) {
                    return MSG.view_drift_category_fileAdded();
                } else if (CATEGORY_ICON_CHANGE.equals(cat)) {
                    return MSG.view_drift_category_fileChanged();
                } else if (CATEGORY_ICON_REMOVE.equals(cat)) {
                    return MSG.view_drift_category_fileRemoved();
                } else {
                    return ""; // will never get here
                }
            }
        });
        fields.add(categoryField);

        ListGridField pathField = new ListGridField(ATTR_PATH, MSG.common_title_path());
        fields.add(pathField);

        if (this.entityContext.type != EntityContext.Type.Resource) {
            ListGridField resourceNameField = new ListGridField(AncestryUtil.RESOURCE_NAME, MSG.common_title_resource());
            resourceNameField.setCellFormatter(new CellFormatter() {
                public String format(Object o, ListGridRecord listGridRecord, int i, int i1) {
                    String url = LinkManager
                        .getResourceLink(listGridRecord.getAttributeAsInt(AncestryUtil.RESOURCE_ID));
                    return SeleniumUtility.getLocatableHref(url, o.toString(), null);
                }
            });
            resourceNameField.setShowHover(true);
            resourceNameField.setHoverCustomizer(new HoverCustomizer() {
                public String hoverHTML(Object value, ListGridRecord listGridRecord, int rowNum, int colNum) {
                    return AncestryUtil.getResourceHoverHTML(listGridRecord, 0);
                }
            });
            fields.add(resourceNameField);

            ListGridField ancestryField = AncestryUtil.setupAncestryListGridField();
            fields.add(ancestryField);

            ctimeField.setWidth(100);
            changeSetVersionField.setWidth(100);
            categoryField.setWidth(100);
            pathField.setWidth("*");
            resourceNameField.setWidth("25%");
            ancestryField.setWidth("40%");

        } else {
            ctimeField.setWidth(200);
            changeSetVersionField.setWidth(100);
            categoryField.setWidth(100);
            pathField.setWidth("*");
        }

        return fields;
    }

    @Override
    protected void executeFetch(final DSRequest request, final DSResponse response, final DriftCriteria criteria) {
        if (criteria == null) {
            // the user selected no categories in the filter - it makes sense from the UI perspective to show 0 rows
            response.setTotalRows(0);
            processResponse(request.getRequestId(), response);
            return;
        }

        this.driftService.findDriftCompositesByCriteria(criteria, new AsyncCallback<PageList<DriftComposite>>() {
            public void onFailure(Throwable caught) {
                CoreGUI.getErrorHandler().handleError(MSG.view_drift_failure_load(), caught);
                response.setStatus(RPCResponse.STATUS_FAILURE);
                processResponse(request.getRequestId(), response);
            }

            public void onSuccess(PageList<DriftComposite> result) {
                dataRetrieved(result, response, request);
            }
        });
    }

    /**
     * Additional processing to support entity-specific or cross-resource views, and something that can be overidden.
     */
    protected void dataRetrieved(final PageList<DriftComposite> result, final DSResponse response,
        final DSRequest request) {
        switch (entityContext.type) {

        // no need to disambiguate, the drifts are for a single resource
        case Resource:
            response.setData(buildRecords(result));
            // for paging to work we have to specify size of full result set
            response.setTotalRows(getTotalRows(result, response, request));
            processResponse(request.getRequestId(), response);
            break;

        // disambiguate as the results could be cross-resource
        default:
            Set<Integer> typesSet = new HashSet<Integer>();
            Set<String> ancestries = new HashSet<String>();
<<<<<<< HEAD
             for (Drift drift : result) {
                Resource resource = drift.getChangeSet().getResource();
=======
            for (DriftComposite driftComposite : result) {
                Resource resource = driftComposite.getResource();
>>>>>>> 3b0c7347
                typesSet.add(resource.getResourceType().getId());
                ancestries.add(resource.getAncestry());
            }

            // In addition to the types of the result resources, get the types of their ancestry
            typesSet.addAll(AncestryUtil.getAncestryTypeIds(ancestries));

            ResourceTypeRepository typeRepo = ResourceTypeRepository.Cache.getInstance();
            typeRepo.getResourceTypes(typesSet.toArray(new Integer[typesSet.size()]), new TypesLoadedCallback() {
                @Override
                public void onTypesLoaded(Map<Integer, ResourceType> types) {
                    // Smartgwt has issues storing a Map as a ListGridRecord attribute. Wrap it in a pojo.                
                    AncestryUtil.MapWrapper typesWrapper = new AncestryUtil.MapWrapper(types);

                    Record[] records = buildRecords(result);
                    for (Record record : records) {
                        // To avoid a lot of unnecessary String construction, be lazy about building ancestry hover text.
                        // Store the types map off the records so we can build a detailed hover string as needed.                      
                        record.setAttribute(AncestryUtil.RESOURCE_ANCESTRY_TYPES, typesWrapper);

                        // Build the decoded ancestry Strings now for display
                        record
                            .setAttribute(AncestryUtil.RESOURCE_ANCESTRY_VALUE, AncestryUtil.getAncestryValue(record));
                    }
                    response.setData(records);
                    // for paging to work we have to specify size of full result set
                    response.setTotalRows(getTotalRows(result, response, request));
                    processResponse(request.getRequestId(), response);
                }
            });
        }
    }

    /**
     * Sub-classes can override this to add fine-grained control over the result set size. By default the
     * total rows are set to the total result set for the query, allowing proper paging.  But some views (portlets)
     * may want to limit results to a small set (like most recent).  
     * 
     * @return should not exceed result.getTotalSize(). 
     */
    protected int getTotalRows(final PageList<DriftComposite> result, final DSResponse response, final DSRequest request) {
        return result.getTotalSize();
    }

    @Override
    protected DriftCriteria getFetchCriteria(DSRequest request) {
        DriftCategory[] categoriesFilter = getArrayFilter(request, FILTER_CATEGORIES, DriftCategory.class);

        if (categoriesFilter == null || categoriesFilter.length == 0) {
            return null; // user didn't select any priorities - return null to indicate no data should be displayed
        }

        DriftJPACriteria criteria = new DriftJPACriteria();
        criteria.fetchChangeSet(true);
        criteria.addFilterCategories(categoriesFilter);

        switch (entityContext.getType()) {
        case Resource:
            criteria.addFilterResourceIds(entityContext.getResourceId());
            break;
        case ResourceGroup:
            // TODO ?
            break;
        default:
            // no filter
        }

        return criteria;
    }

    @Override
    protected String getSortFieldForColumn(String columnName) {
        if (AncestryUtil.RESOURCE_ANCESTRY.equals(columnName)) {
            return "changeSet.resource.ancestry";
        }
        return super.getSortFieldForColumn(columnName);
    }

    @Override
    public DriftComposite copyValues(Record from) {
        return null; // if we need to later, just have convert() put the 'from' drift object in an attribute on the record
    }

    @Override
    public ListGridRecord copyValues(DriftComposite from) {
        return convert(from);
    }

    public static ListGridRecord convert(DriftComposite from) {
        ListGridRecord record = new ListGridRecord();
        Drift drift = from.getDrift();
        record.setAttribute(ATTR_ID, Integer.valueOf(drift.getId()));
        record.setAttribute(ATTR_CTIME, new Date(drift.getCtime()));
        record.setAttribute(ATTR_CATEGORY, ImageManager.getDriftCategoryIcon(drift.getCategory()));
        record.setAttribute(ATTR_PATH, drift.getPath());
        record.setAttribute(ATTR_CHANGESET_VERSION, drift.getChangeSet().getVersion());

        // for ancestry handling     
        Resource resource = from.getResource();
        if (resource != null) {
            record.setAttribute(AncestryUtil.RESOURCE_ID, resource.getId());
            record.setAttribute(AncestryUtil.RESOURCE_NAME, resource.getName());
            record.setAttribute(AncestryUtil.RESOURCE_ANCESTRY, resource.getAncestry());
            record.setAttribute(AncestryUtil.RESOURCE_TYPE_ID, resource.getResourceType().getId());
        }

        return record;
    }

    protected DriftGWTServiceAsync getDriftService() {
        return driftService;
    }

    protected EntityContext getEntityContext() {
        return entityContext;
    }

    protected void setEntityContext(EntityContext entityContext) {
        this.entityContext = entityContext;
    }

}<|MERGE_RESOLUTION|>--- conflicted
+++ resolved
@@ -40,13 +40,8 @@
 import org.rhq.core.domain.criteria.DriftCriteria;
 import org.rhq.core.domain.criteria.DriftJPACriteria;
 import org.rhq.core.domain.drift.Drift;
-<<<<<<< HEAD
-import org.rhq.core.domain.drift.DriftChangeSet;
-import org.rhq.core.domain.drift.DriftCategory;
-=======
 import org.rhq.core.domain.drift.DriftCategory;
 import org.rhq.core.domain.drift.DriftComposite;
->>>>>>> 3b0c7347
 import org.rhq.core.domain.resource.Resource;
 import org.rhq.core.domain.resource.ResourceType;
 import org.rhq.core.domain.util.PageList;
@@ -214,13 +209,8 @@
         default:
             Set<Integer> typesSet = new HashSet<Integer>();
             Set<String> ancestries = new HashSet<String>();
-<<<<<<< HEAD
-             for (Drift drift : result) {
-                Resource resource = drift.getChangeSet().getResource();
-=======
             for (DriftComposite driftComposite : result) {
                 Resource resource = driftComposite.getResource();
->>>>>>> 3b0c7347
                 typesSet.add(resource.getResourceType().getId());
                 ancestries.add(resource.getAncestry());
             }
