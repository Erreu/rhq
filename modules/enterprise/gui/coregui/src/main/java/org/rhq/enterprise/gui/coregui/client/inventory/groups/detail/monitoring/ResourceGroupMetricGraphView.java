/*
 * RHQ Management Platform
 * Copyright (C) 2005-2010 Red Hat, Inc.
 * All rights reserved.
 *
 * This program is free software; you can redistribute it and/or modify
 * it under the terms of the GNU General Public License as published by
 * the Free Software Foundation version 2 of the License.
 *
 * This program is distributed in the hope that it will be useful,
 * but WITHOUT ANY WARRANTY; without even the implied warranty of
 * MERCHANTABILITY or FITNESS FOR A PARTICULAR PURPOSE. See the
 * GNU General Public License for more details.
 *
 * You should have received a copy of the GNU General Public License
 * along with this program; if not, write to the Free Software
 * Foundation, Inc., 675 Mass Ave, Cambridge, MA 02139, USA.
 */
package org.rhq.enterprise.gui.coregui.client.inventory.groups.detail.monitoring;

import java.util.EnumSet;
import java.util.List;

import com.google.gwt.user.client.rpc.AsyncCallback;
import com.smartgwt.client.widgets.HTMLFlow;

import org.rhq.core.domain.criteria.ResourceGroupCriteria;
import org.rhq.core.domain.measurement.MeasurementDefinition;
import org.rhq.core.domain.measurement.composite.MeasurementDataNumericHighLowComposite;
import org.rhq.core.domain.resource.ResourceType;
import org.rhq.core.domain.resource.group.ResourceGroup;
import org.rhq.core.domain.util.PageList;
import org.rhq.enterprise.gui.coregui.client.CoreGUI;
import org.rhq.enterprise.gui.coregui.client.LinkManager;
import org.rhq.enterprise.gui.coregui.client.gwt.GWTServiceLookup;
import org.rhq.enterprise.gui.coregui.client.gwt.ResourceGroupGWTServiceAsync;
import org.rhq.enterprise.gui.coregui.client.inventory.common.AbstractMetricGraphView;
import org.rhq.enterprise.gui.coregui.client.inventory.resource.type.ResourceTypeRepository;
import org.rhq.enterprise.gui.coregui.client.util.MeasurementUtility;

/**
 * @author Greg Hinkle
 * @author Jay Shaughnessy
 */
public class ResourceGroupMetricGraphView extends AbstractMetricGraphView {

    private HTMLFlow resourceGroupTitle;

    public ResourceGroupMetricGraphView() {
        super();
    }

<<<<<<< HEAD
    public ResourceGroupMetricGraphView(int groupId, int definitionId) {
        super(groupId, definitionId);
    }
=======
>>>>>>> 546ca74d

    public ResourceGroupMetricGraphView(int groupId, MeasurementDefinition def,
        List<MeasurementDataNumericHighLowComposite> data) {

        super(groupId, def, data);
    }

    @Override
    protected HTMLFlow getEntityTitle() {
        return resourceGroupTitle;
    }

    @Override
    protected void renderGraph() {
        if (null == getDefinition()) {

            ResourceGroupGWTServiceAsync groupService = GWTServiceLookup.getResourceGroupService();

            ResourceGroupCriteria criteria = new ResourceGroupCriteria();
            criteria.addFilterId(getEntityId());
            criteria.fetchResourceType(true);
            groupService.findResourceGroupsByCriteria(criteria, new AsyncCallback<PageList<ResourceGroup>>() {
                @Override
                public void onFailure(Throwable caught) {
                    CoreGUI.getErrorHandler().handleError(MSG.view_resource_monitor_graphs_lookupFailed(), caught);
                }

                @Override
                public void onSuccess(PageList<ResourceGroup> result) {
                    if (result.isEmpty()) {
                        return;
                    }

                    final ResourceGroup group = result.get(0);
                    String url = LinkManager.getResourceGroupLink(group);
                    resourceGroupTitle = new HTMLFlow(LinkManager.getHref(url, group.getName()));

                    ResourceTypeRepository.Cache.getInstance().getResourceTypes(group.getResourceType().getId(),
                        EnumSet.of(ResourceTypeRepository.MetadataType.measurements),
                        new ResourceTypeRepository.TypeLoadedCallback() {
                            public void onTypesLoaded(final ResourceType type) {

                                for (MeasurementDefinition def : type.getMetricDefinitions()) {
                                    if (def.getId() == getDefinitionId()) {
                                        setDefinition(def);

                                        GWTServiceLookup.getMeasurementDataService().findDataForCompatibleGroupForLast(
                                            getEntityId(), new int[] { getDefinitionId() }, 8,
                                            MeasurementUtility.UNIT_HOURS, 60,
                                            new AsyncCallback<List<List<MeasurementDataNumericHighLowComposite>>>() {
                                                @Override
                                                public void onFailure(Throwable caught) {
                                                    CoreGUI.getErrorHandler().handleError(
                                                        MSG.view_resource_monitor_graphs_loadFailed(), caught);
                                                }

                                                @Override
                                                public void onSuccess(
                                                    List<List<MeasurementDataNumericHighLowComposite>> result) {
                                                    setData(result.get(0));

                                                    drawGraph();
                                                }
                                            });
                                    }
                                }
                            }
                        });
                }
            });

        } else {

            drawGraph();
        }
    }

    @Override
    public AbstractMetricGraphView getInstance(int entityId, MeasurementDefinition def,
        List<MeasurementDataNumericHighLowComposite> data) {

        return new ResourceGroupMetricGraphView(entityId, def, data);
    }
}<|MERGE_RESOLUTION|>--- conflicted
+++ resolved
@@ -49,13 +49,6 @@
     public ResourceGroupMetricGraphView() {
         super();
     }
-
-<<<<<<< HEAD
-    public ResourceGroupMetricGraphView(int groupId, int definitionId) {
-        super(groupId, definitionId);
-    }
-=======
->>>>>>> 546ca74d
 
     public ResourceGroupMetricGraphView(int groupId, MeasurementDefinition def,
         List<MeasurementDataNumericHighLowComposite> data) {
