/*
 * RHQ Management Platform
 * Copyright 2010, Red Hat Middleware LLC, and individual contributors
 * as indicated by the @author tags. See the copyright.txt file in the
 * distribution for a full listing of individual contributors.
 *
 * This program is free software; you can redistribute it and/or modify
 * it under the terms of the GNU General Public License as published by
 * the Free Software Foundation version 2 of the License.
 *
 * This program is distributed in the hope that it will be useful,
 * but WITHOUT ANY WARRANTY; without even the implied warranty of
 * MERCHANTABILITY or FITNESS FOR A PARTICULAR PURPOSE. See the
 * GNU General Public License for more details.
 *
 * You should have received a copy of the GNU General Public License
 * along with this program; if not, write to the Free Software
 * Foundation, Inc., 675 Mass Ave, Cambridge, MA 02139, USA.
 */
package org.rhq.enterprise.gui.coregui.client.alert;

import java.util.Arrays;
import java.util.LinkedHashMap;

import com.google.gwt.user.client.rpc.AsyncCallback;
import com.smartgwt.client.data.SortSpecifier;
import com.smartgwt.client.types.MultipleAppearance;
import com.smartgwt.client.types.SortDirection;
import com.smartgwt.client.widgets.Canvas;
import com.smartgwt.client.widgets.form.fields.SelectItem;
import com.smartgwt.client.widgets.grid.ListGridField;
import com.smartgwt.client.widgets.grid.ListGridRecord;

import org.rhq.core.domain.alert.AlertPriority;
import org.rhq.core.domain.common.EntityContext;
import org.rhq.core.domain.criteria.AlertCriteria;
import org.rhq.enterprise.gui.coregui.client.CoreGUI;
import org.rhq.enterprise.gui.coregui.client.ImageManager;
import org.rhq.enterprise.gui.coregui.client.components.table.AbstractTableAction;
import org.rhq.enterprise.gui.coregui.client.components.table.TableActionEnablement;
import org.rhq.enterprise.gui.coregui.client.components.table.TableSection;
import org.rhq.enterprise.gui.coregui.client.components.view.ViewName;
import org.rhq.enterprise.gui.coregui.client.gwt.GWTServiceLookup;
import org.rhq.enterprise.gui.coregui.client.util.message.Message;

/**
 * A view that displays a paginated table of fired {@link org.rhq.core.domain.alert.Alert alert}s, along with the
 * ability to filter those alerts, sort those alerts, double-click a row to view full details an alert, and perform
 * various operations on the the alerts: delete selected, delete all from source, ack selected, ack all from source.
 * This view full respects the user's authorization, and will not allow operations on the alerts unless the user is
 * either the inventory manager or has MANAGE_ALERTS permission on every resource corresponding to the alerts being
 * operated on.
 *
 * @author Joseph Marques
 * @author Ian Springer
 * @author Heiko W. Rupp
 * @author John Mazzitelli
 */
public class AlertHistoryView extends TableSection {

    public static final ViewName SUBSYSTEM_VIEW_ID = new ViewName("RecentAlerts", MSG.common_title_recent_alerts());

    private static SortSpecifier DEFAULT_SORT_SPECIFIER = new SortSpecifier(AlertCriteria.SORT_FIELD_CTIME,
        SortDirection.DESCENDING);
    EntityContext context;
    boolean hasWriteAccess;

    // for subsystem views
    public AlertHistoryView(String locatorId) {
        this(locatorId, SUBSYSTEM_VIEW_ID.getTitle(), EntityContext.forSubsystemView(), false);
    }

    protected AlertHistoryView(String locatorId, String tableTitle, EntityContext context, boolean hasWriteAccess) {
        super(locatorId, tableTitle, new SortSpecifier[] { DEFAULT_SORT_SPECIFIER });
        this.context = context;
        this.hasWriteAccess = hasWriteAccess;

        setDataSource(new AlertDataSource(context));
    }

    @Override
    protected void configureTableFilters() {
<<<<<<< HEAD
        final EnumSelectItem priorityFilter = new EnumSelectItem("severities", MSG.view_alerts_table_filter_priority(),
            AlertPriority.class);
        if (isShowFilterForm()) {
            setFilterFormItems(priorityFilter);
        }
=======
        SelectItem priorityFilter = new SelectItem("severities", MSG.view_alerts_table_filter_priority());
        priorityFilter.setMultiple(true);
        priorityFilter.setMultipleAppearance(MultipleAppearance.PICKLIST);

        LinkedHashMap<String, String> priorities = new LinkedHashMap<String, String>(3);
        priorities.put(AlertPriority.HIGH.name(), MSG.common_alert_high());
        priorities.put(AlertPriority.MEDIUM.name(), MSG.common_alert_medium());
        priorities.put(AlertPriority.LOW.name(), MSG.common_alert_low());
        LinkedHashMap<String, String> priorityIcons = new LinkedHashMap<String, String>(3);
        priorityIcons.put(AlertPriority.HIGH.name(), ImageManager.getAlertIcon(AlertPriority.HIGH));
        priorityIcons.put(AlertPriority.MEDIUM.name(), ImageManager.getAlertIcon(AlertPriority.MEDIUM));
        priorityIcons.put(AlertPriority.LOW.name(), ImageManager.getAlertIcon(AlertPriority.LOW));
        priorityFilter.setValueMap(priorities);
        priorityFilter.setValueIcons(priorityIcons);
        priorityFilter.setValues(AlertPriority.HIGH.name(), AlertPriority.MEDIUM.name(), AlertPriority.LOW.name());

        setFilterFormItems(priorityFilter);
>>>>>>> 59c7975d
    }

    @Override
    protected void configureTable() {
        getListGrid().setFields(((AlertDataSource) getDataSource()).getListGridFields().toArray(new ListGridField[0]));
        setupTableInteractions();
    }

    private void setupTableInteractions() {
        TableActionEnablement singleTargetEnablement = hasWriteAccess ? TableActionEnablement.ANY
            : TableActionEnablement.NEVER;
        TableActionEnablement multipleTargetEnablement = hasWriteAccess ? TableActionEnablement.ALWAYS
            : TableActionEnablement.NEVER;

        addTableAction("DeleteAlert", MSG.common_button_delete(), MSG.view_alerts_delete_confirm(),
            new AbstractTableAction(singleTargetEnablement) {
                public void executeAction(ListGridRecord[] selection, Object actionValue) {
                    delete(selection);
                }
            });
        addTableAction("DeleteAll", MSG.common_button_delete_all(), MSG.view_alerts_delete_confirm_all(),
            new AbstractTableAction(multipleTargetEnablement) {
                public void executeAction(ListGridRecord[] selection, Object actionValue) {
                    deleteAll();
                }
            });
        addTableAction("AcknowledgeAlert", MSG.common_button_ack(), MSG.view_alerts_ack_confirm(),
            new AbstractTableAction(singleTargetEnablement) {
                public void executeAction(ListGridRecord[] selection, Object actionValue) {
                    acknowledge(selection);
                }
            });
        addTableAction("AcknowledgeAll", MSG.common_button_ack_all(), MSG.view_alerts_ack_confirm_all(),
            new AbstractTableAction(multipleTargetEnablement) {
                public void executeAction(ListGridRecord[] selection, Object actionValue) {
                    acknowledgeAll();
                }
            });
    }

    void delete(ListGridRecord[] records) {
        final int[] alertIds = new int[records.length];
        for (int i = 0, selectionLength = records.length; i < selectionLength; i++) {
            ListGridRecord record = records[i];
            Integer alertId = record.getAttributeAsInt("id");
            alertIds[i] = alertId;
        }

        GWTServiceLookup.getAlertService().deleteAlerts(alertIds, new AsyncCallback<Integer>() {
            public void onSuccess(Integer resultCount) {
                CoreGUI.getMessageCenter().notify(
                    new Message(MSG.view_alerts_delete_success(String.valueOf(resultCount)), Message.Severity.Info));
                refresh();
            }

            public void onFailure(Throwable caught) {
                CoreGUI.getErrorHandler()
                    .handleError(MSG.view_alerts_delete_failure(Arrays.toString(alertIds)), caught);
            }
        });
    }

    void deleteAll() {
        GWTServiceLookup.getAlertService().deleteAlertsByContext(context, new AsyncCallback<Integer>() {
            public void onSuccess(Integer resultCount) {
                CoreGUI.getMessageCenter().notify(
                    new Message(MSG.view_alerts_delete_success(String.valueOf(resultCount)), Message.Severity.Info));
                refresh();
            }

            public void onFailure(Throwable caught) {
                CoreGUI.getErrorHandler().handleError(MSG.view_alerts_delete_failure_all(), caught);
            }
        });
    }

    public void acknowledge(ListGridRecord[] records) {
        final int[] alertIds = new int[records.length];
        for (int i = 0, selectionLength = records.length; i < selectionLength; i++) {
            ListGridRecord record = records[i];
            Integer alertId = record.getAttributeAsInt("id");
            alertIds[i] = alertId;
        }

        GWTServiceLookup.getAlertService().acknowledgeAlerts(alertIds, new AsyncCallback<Integer>() {
            public void onSuccess(Integer resultCount) {
                CoreGUI.getMessageCenter().notify(
                    new Message(MSG.view_alerts_ack_success(String.valueOf(resultCount)), Message.Severity.Info));
                refresh();
            }

            public void onFailure(Throwable caught) {
                CoreGUI.getErrorHandler().handleError(MSG.view_alerts_ack_failure(Arrays.toString(alertIds)), caught);
            }
        });
    }

    void acknowledgeAll() {
        GWTServiceLookup.getAlertService().acknowledgeAlertsByContext(context, new AsyncCallback<Integer>() {
            public void onSuccess(Integer resultCount) {
                CoreGUI.getMessageCenter().notify(
                    new Message(MSG.view_alerts_ack_success(String.valueOf(resultCount)), Message.Severity.Info));
                refresh();
            }

            public void onFailure(Throwable caught) {
                CoreGUI.getErrorHandler().handleError(MSG.view_alerts_ack_failure_all(), caught);
            }
        });
    }

    @Override
    public Canvas getDetailsView(int alertId) {
        return AlertDetailsView.getInstance();
    }

}<|MERGE_RESOLUTION|>--- conflicted
+++ resolved
@@ -20,14 +20,11 @@
 package org.rhq.enterprise.gui.coregui.client.alert;
 
 import java.util.Arrays;
-import java.util.LinkedHashMap;
 
 import com.google.gwt.user.client.rpc.AsyncCallback;
 import com.smartgwt.client.data.SortSpecifier;
-import com.smartgwt.client.types.MultipleAppearance;
 import com.smartgwt.client.types.SortDirection;
 import com.smartgwt.client.widgets.Canvas;
-import com.smartgwt.client.widgets.form.fields.SelectItem;
 import com.smartgwt.client.widgets.grid.ListGridField;
 import com.smartgwt.client.widgets.grid.ListGridRecord;
 
@@ -35,7 +32,7 @@
 import org.rhq.core.domain.common.EntityContext;
 import org.rhq.core.domain.criteria.AlertCriteria;
 import org.rhq.enterprise.gui.coregui.client.CoreGUI;
-import org.rhq.enterprise.gui.coregui.client.ImageManager;
+import org.rhq.enterprise.gui.coregui.client.components.form.EnumSelectItem;
 import org.rhq.enterprise.gui.coregui.client.components.table.AbstractTableAction;
 import org.rhq.enterprise.gui.coregui.client.components.table.TableActionEnablement;
 import org.rhq.enterprise.gui.coregui.client.components.table.TableSection;
@@ -80,31 +77,11 @@
 
     @Override
     protected void configureTableFilters() {
-<<<<<<< HEAD
         final EnumSelectItem priorityFilter = new EnumSelectItem("severities", MSG.view_alerts_table_filter_priority(),
             AlertPriority.class);
         if (isShowFilterForm()) {
             setFilterFormItems(priorityFilter);
         }
-=======
-        SelectItem priorityFilter = new SelectItem("severities", MSG.view_alerts_table_filter_priority());
-        priorityFilter.setMultiple(true);
-        priorityFilter.setMultipleAppearance(MultipleAppearance.PICKLIST);
-
-        LinkedHashMap<String, String> priorities = new LinkedHashMap<String, String>(3);
-        priorities.put(AlertPriority.HIGH.name(), MSG.common_alert_high());
-        priorities.put(AlertPriority.MEDIUM.name(), MSG.common_alert_medium());
-        priorities.put(AlertPriority.LOW.name(), MSG.common_alert_low());
-        LinkedHashMap<String, String> priorityIcons = new LinkedHashMap<String, String>(3);
-        priorityIcons.put(AlertPriority.HIGH.name(), ImageManager.getAlertIcon(AlertPriority.HIGH));
-        priorityIcons.put(AlertPriority.MEDIUM.name(), ImageManager.getAlertIcon(AlertPriority.MEDIUM));
-        priorityIcons.put(AlertPriority.LOW.name(), ImageManager.getAlertIcon(AlertPriority.LOW));
-        priorityFilter.setValueMap(priorities);
-        priorityFilter.setValueIcons(priorityIcons);
-        priorityFilter.setValues(AlertPriority.HIGH.name(), AlertPriority.MEDIUM.name(), AlertPriority.LOW.name());
-
-        setFilterFormItems(priorityFilter);
->>>>>>> 59c7975d
     }
 
     @Override
