--- conflicted
+++ resolved
@@ -43,20 +43,12 @@
 
 public class BundleUploadDataStep implements WizardStep {
 
-<<<<<<< HEAD
-    private final AbstractBundleWizard wizard;
-=======
-    private final BundleCreateWizard wizard;
->>>>>>> 68dc7f64
+    private final AbstractBundleCreateWizard wizard;
     private final BundleGWTServiceAsync bundleServer = GWTServiceLookup.getBundleService();
     private DynamicForm form;
     private Map<String, Boolean> allFilesStatus;
 
-<<<<<<< HEAD
-    public BundleUploadDataStep(AbstractBundleWizard bundleCreationWizard) {
-=======
-    public BundleUploadDataStep(BundleCreateWizard bundleCreationWizard) {
->>>>>>> 68dc7f64
+    public BundleUploadDataStep(AbstractBundleCreateWizard bundleCreationWizard) {
         this.wizard = bundleCreationWizard;
     }
 
