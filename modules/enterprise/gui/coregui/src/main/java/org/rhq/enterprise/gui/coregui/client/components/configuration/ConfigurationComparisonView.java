/*
 * RHQ Management Platform
 * Copyright (C) 2005-2010 Red Hat, Inc.
 * All rights reserved.
 *
 * This program is free software; you can redistribute it and/or modify
 * it under the terms of the GNU General Public License as published by
 * the Free Software Foundation version 2 of the License.
 *
 * This program is distributed in the hope that it will be useful,
 * but WITHOUT ANY WARRANTY; without even the implied warranty of
 * MERCHANTABILITY or FITNESS FOR A PARTICULAR PURPOSE. See the
 * GNU General Public License for more details.
 *
 * You should have received a copy of the GNU General Public License
 * along with this program; if not, write to the Free Software
 * Foundation, Inc., 675 Mass Ave, Cambridge, MA 02139, USA.
 */
package org.rhq.enterprise.gui.coregui.client.components.configuration;

import java.util.ArrayList;
import java.util.Collection;
import java.util.EnumSet;
import java.util.List;

import com.smartgwt.client.widgets.Window;
import com.smartgwt.client.widgets.events.CloseClickEvent;
import com.smartgwt.client.widgets.events.CloseClickHandler;
import com.smartgwt.client.widgets.grid.CellFormatter;
import com.smartgwt.client.widgets.grid.ListGridRecord;
import com.smartgwt.client.widgets.layout.VLayout;
import com.smartgwt.client.widgets.tree.Tree;
import com.smartgwt.client.widgets.tree.TreeGrid;
import com.smartgwt.client.widgets.tree.TreeGridField;
import com.smartgwt.client.widgets.tree.TreeNode;

import org.rhq.core.domain.configuration.AbstractPropertyMap;
import org.rhq.core.domain.configuration.AbstractResourceConfigurationUpdate;
import org.rhq.core.domain.configuration.Configuration;
import org.rhq.core.domain.configuration.Property;
import org.rhq.core.domain.configuration.PropertyMap;
import org.rhq.core.domain.configuration.PropertySimple;
import org.rhq.core.domain.configuration.ResourceConfigurationUpdate;
import org.rhq.core.domain.configuration.definition.ConfigurationDefinition;
import org.rhq.core.domain.configuration.definition.PropertyDefinition;
import org.rhq.core.domain.configuration.definition.PropertyDefinitionList;
import org.rhq.core.domain.configuration.definition.PropertyDefinitionMap;
import org.rhq.core.domain.configuration.definition.PropertyDefinitionSimple;
import org.rhq.core.domain.configuration.definition.PropertyGroupDefinition;
import org.rhq.core.domain.resource.ResourceType;
import org.rhq.enterprise.gui.coregui.client.CoreGUI;
import org.rhq.enterprise.gui.coregui.client.Messages;
import org.rhq.enterprise.gui.coregui.client.inventory.resource.type.ResourceTypeRepository;
import org.rhq.enterprise.gui.coregui.client.util.selenium.LocatableWindow;

/**
 * @author Greg Hinkle
 */
public class ConfigurationComparisonView extends VLayout {
    private static final String ATTRIB_ALL_SAME = "consistent";

    private static final Messages MSG = CoreGUI.getMessages();

    private ConfigurationDefinition definition;
    private List<Configuration> configs;
    private List<String> titles;

    public ConfigurationComparisonView(ConfigurationDefinition definition, List<Configuration> configs,
        List<String> titles) {
        this.definition = definition;
        this.configs = configs;
        this.titles = titles;

        setWidth100();
    }

    @Override
    protected void onDraw() {
        super.onDraw();

        TreeGrid treeGrid = new TreeGrid();
        treeGrid.setWidth100();

        treeGrid.setLoadDataOnDemand(false);

        TreeGridField[] fields = new TreeGridField[2 + titles.size()];

        TreeGridField nameField = new TreeGridField("name", MSG.common_title_name(), 250);
        nameField.setFrozen(true);
        nameField.setCellFormatter(new CellFormatter() {
            public String format(Object o, ListGridRecord listGridRecord, int i, int i1) {
                if (listGridRecord == null || listGridRecord.getAttributeAsBoolean(ATTRIB_ALL_SAME)) {
                    return String.valueOf(o);
                } else {
                    return "<span style=\"color: red;\">" + String.valueOf(o) + "</span>";
                }
            }
        });

        TreeGridField typeField = new TreeGridField("type", MSG.common_title_type(), 80);

        fields[0] = nameField;
        fields[1] = typeField;

        int i = 2;
        for (String title : titles) {
            TreeGridField columnField = new TreeGridField(title, title, 150);
            columnField.setCellFormatter(new CellFormatter() {
                public String format(Object o, ListGridRecord listGridRecord, int i, int i1) {
                    if (!(listGridRecord instanceof ComparisonTreeNode)) {
                        return "";
                    } else if (listGridRecord.getAttributeAsBoolean(ATTRIB_ALL_SAME)) {
                        return String.valueOf(o);
                    } else {
                        return "<span style=\"color: red;\">" + String.valueOf(o) + "</span>";
                    }
                }
            });
            fields[i++] = columnField;
        }

        treeGrid.setFields(fields);

        treeGrid.setData(buildTree());

        addMember(treeGrid);
    }

    protected Tree buildTree() {
        Tree tree = new Tree();

        TreeNode root = new TreeNode(MSG.view_configCompare_configCompare());

        ArrayList<TreeNode> children = new ArrayList<TreeNode>();

        List<PropertyDefinition> nonGroupDefs = definition.getNonGroupedProperties();
        if (nonGroupDefs != null && !nonGroupDefs.isEmpty()) {
            TreeNode groupNode = new TreeNode(MSG.common_title_generalProp());
            buildNode(groupNode, nonGroupDefs, configs);
            children.add(groupNode);
        }

        for (PropertyGroupDefinition group : definition.getGroupDefinitions()) {
            TreeNode groupNode = new TreeNode(group.getDisplayName());
            buildNode(groupNode, definition.getPropertiesInGroup(group.getName()), configs);
            children.add(groupNode);
        }

        root.setChildren(children.toArray(new TreeNode[children.size()]));

        tree.setRoot(root);
        return tree;
    }

    private void buildNode(TreeNode parent, Collection<PropertyDefinition> definitions,
        List<? extends AbstractPropertyMap> maps) {
        ArrayList<TreeNode> children = new ArrayList<TreeNode>();

        parent.setAttribute(ATTRIB_ALL_SAME, true);
        for (PropertyDefinition definition : definitions) {
            if (definition instanceof PropertyDefinitionSimple) {
                ArrayList<PropertySimple> properties = new ArrayList<PropertySimple>();
                for (AbstractPropertyMap map : maps) {
                    properties.add(map.getSimple(definition.getName()));
                }
                ComparisonTreeNode node = new ComparisonTreeNode((PropertyDefinitionSimple) definition, properties,
                    titles);
                if (!node.getAttributeAsBoolean(ATTRIB_ALL_SAME)) {
                    parent.setAttribute(ATTRIB_ALL_SAME, false);
                }
                children.add(node);
            } else if (definition instanceof PropertyDefinitionMap) {
                PropertyDefinitionMap defMap = (PropertyDefinitionMap) definition;
                TreeNode mapNode = new TreeNode(defMap.getDisplayName());
                ArrayList<PropertyMap> properties = new ArrayList<PropertyMap>();
                for (AbstractPropertyMap map : maps) {
                    properties.add((PropertyMap) map);
                }
                buildNode(mapNode, defMap.getPropertyDefinitions().values(), properties);
                if (!mapNode.getAttributeAsBoolean(ATTRIB_ALL_SAME)) {
                    parent.setAttribute(ATTRIB_ALL_SAME, false);
                }
                children.add(mapNode);
            } else if (definition instanceof PropertyDefinitionList) {
                PropertyDefinitionList defList = (PropertyDefinitionList) definition;
                TreeNode listNode = new TreeNode(defList.getDisplayName());
                listNode.setAttribute(ATTRIB_ALL_SAME, true);
                if (defList.getMemberDefinition() instanceof PropertyDefinitionMap) { // support list-o-maps only
                    PropertyDefinition memberDef = defList.getMemberDefinition();
                    Collection<PropertyDefinition> memberDefColl = new ArrayList<PropertyDefinition>(1);
                    memberDefColl.add(memberDef);

                    int max = 0; // will be the largest size of any of our lists that are being compared
                    for (AbstractPropertyMap map : maps) {
                        try {
                            int size = map.getList(defList.getName()).getList().size();
                            if (size > max) {
                                max = size;
                            }
                        } catch (Throwable t) {
                            // paranoia - just skip so we don't kill entire compare window if our config doesn't have proper list-o-map
                        }
                    }
                    ArrayList<TreeNode> innerChildren = new ArrayList<TreeNode>();
                    for (int i = 0; i < max; i++) {
                        TreeNode listItemNode = new TreeNode(String.valueOf(i));
                        ArrayList<PropertyMap> properties = new ArrayList<PropertyMap>();
                        for (AbstractPropertyMap map : maps) {
                            try {
                                List<Property> list = map.getList(defList.getName()).getList();
                                if (list.size() < (i + 1)) {
                                    properties.add(new PropertyMap()); // this list didn't have an i-th item, just use an empty map
                                } else {
                                    properties.add((PropertyMap) list.get(i));
                                }
                            } catch (Throwable t) {
                                // paranoia - just skip so we don't kill entire compare window if our config doesn't have proper list-o-map
                                properties.add(new PropertyMap());
                            }
                        }
                        buildNode(listItemNode, memberDefColl, properties);
                        if (!listItemNode.getAttributeAsBoolean(ATTRIB_ALL_SAME)) {
                            parent.setAttribute(ATTRIB_ALL_SAME, false);
                            listNode.setAttribute(ATTRIB_ALL_SAME, false); // any diffs always causes this to indicate the diff
                        }
                        innerChildren.add(listItemNode);
                    }
                    listNode.setChildren(innerChildren.toArray(new TreeNode[innerChildren.size()]));
                }
                children.add(listNode);
            }
        }
        parent.setChildren(children.toArray(new TreeNode[children.size()]));
    }

    public static void displayComparisonDialog(final ArrayList<? extends AbstractResourceConfigurationUpdate> configs) {
        AbstractResourceConfigurationUpdate theFirstUpdateItem = configs.get(0);
        int resourceId = theFirstUpdateItem.getResource().getResourceType().getId();
        final boolean isResourceConfig = theFirstUpdateItem instanceof ResourceConfigurationUpdate;
        ResourceTypeRepository.Cache.getInstance().getResourceTypes(
            resourceId,
            isResourceConfig ? EnumSet.of(ResourceTypeRepository.MetadataType.resourceConfigurationDefinition)
                : EnumSet.of(ResourceTypeRepository.MetadataType.pluginConfigurationDefinition),
            new ResourceTypeRepository.TypeLoadedCallback() {

                public void onTypesLoaded(ResourceType type) {

                    ConfigurationDefinition definition;
                    if (isResourceConfig) {
                        definition = type.getResourceConfigurationDefinition();
                    } else {
                        definition = type.getPluginConfigurationDefinition();
                    }

                    ArrayList<Configuration> configurations = new ArrayList<Configuration>();
                    ArrayList<String> titles = new ArrayList<String>();
                    for (AbstractResourceConfigurationUpdate update : configs) {
                        configurations.add(update.getConfiguration());
                        titles.add(String.valueOf(update.getId()));
                    }
                    displayComparisonDialog(definition, configurations, titles);
                }
            });
    }

    public static void displayComparisonDialog(ConfigurationDefinition definition,
        ArrayList<Configuration> configurations, ArrayList<String> titles) {

        ConfigurationComparisonView view = new ConfigurationComparisonView(definition, configurations, titles);
        final Window dialog = new LocatableWindow("configCompare");
        dialog.setTitle(MSG.view_configCompare_comparingConfigs());
        dialog.setShowMinimizeButton(true);
        dialog.setShowMaximizeButton(true);
        dialog.setWidth(700);
        dialog.setHeight(500);
        dialog.setIsModal(true);
        dialog.setShowModalMask(true);
        dialog.setShowResizer(true);
        dialog.setShowFooter(true);
        dialog.setCanDragResize(true);
        dialog.setAutoCenter(true);
        dialog.centerInPage();
        dialog.addItem(view);
        dialog.addCloseClickHandler(new CloseClickHandler() {
            @Override
            public void onCloseClick(CloseClickEvent event) {
                dialog.markForDestroy();
            }
        });
        dialog.show();
    }

    private static class ComparisonTreeNode extends TreeNode {

        private ComparisonTreeNode(PropertyDefinitionSimple definition, List<PropertySimple> properties,
            List<String> titles) {
            super(definition.getDisplayName());
<<<<<<< HEAD

=======
>>>>>>> 55a89fae
            setAttribute("type", definition.getType().name());
            int i = 0;
            boolean allTheSame = true;
            String commonValue = null;
            for (PropertySimple prop : properties) {
                String value = prop != null ? prop.getStringValue() : null;
                if (i == 0) {
                    commonValue = value;
                } else if (allTheSame && commonValue == null && value != null
                    || (commonValue != null && !commonValue.equals(value))) {
                    allTheSame = false;
                }
                setAttribute(titles.get(i++), value);
                setAttribute(ATTRIB_ALL_SAME, allTheSame);
            }
        }
    }
}<|MERGE_RESOLUTION|>--- conflicted
+++ resolved
@@ -295,10 +295,6 @@
         private ComparisonTreeNode(PropertyDefinitionSimple definition, List<PropertySimple> properties,
             List<String> titles) {
             super(definition.getDisplayName());
-<<<<<<< HEAD
-
-=======
->>>>>>> 55a89fae
             setAttribute("type", definition.getType().name());
             int i = 0;
             boolean allTheSame = true;
