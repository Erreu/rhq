/*
 * RHQ Management Platform
 * Copyright (C) 2005-2010 Red Hat, Inc.
 * All rights reserved.
 *
 * This program is free software; you can redistribute it and/or modify
 * it under the terms of the GNU General Public License as published by
 * the Free Software Foundation version 2 of the License.
 *
 * This program is distributed in the hope that it will be useful,
 * but WITHOUT ANY WARRANTY; without even the implied warranty of
 * MERCHANTABILITY or FITNESS FOR A PARTICULAR PURPOSE. See the
 * GNU General Public License for more details.
 *
 * You should have received a copy of the GNU General Public License
 * along with this program; if not, write to the Free Software
 * Foundation, Inc., 675 Mass Ave, Cambridge, MA 02139, USA.
 */
package org.rhq.enterprise.gui.coregui.client.util;

import java.util.ArrayList;

import org.rhq.enterprise.gui.coregui.client.CoreGUI;
import org.rhq.enterprise.gui.coregui.client.util.message.Message;

/**
 * @author Greg Hinkle
 */
public class ErrorHandler {

    private ArrayList<String> errors = new ArrayList<String>();

    public void handleError(String message) {
<<<<<<< HEAD

        //      SC.say(message);

        CoreGUI.getMessageCenter().notify(new Message(message, Message.Severity.Error));

        this.errors.add(message);
    }

    public void handleError(String message, Throwable t) {

        //        SC.say(message);
=======
        handleError(message, null);
    }
>>>>>>> 6a31c12f

    public void handleError(String message, Throwable t) {
        Message errorMessage = new Message(message, (t == null) ? null : t.toString(), Message.Severity.Error);
        CoreGUI.getMessageCenter().notify(errorMessage);

        t.printStackTrace();
        this.errors.add(message);
    }

}<|MERGE_RESOLUTION|>--- conflicted
+++ resolved
@@ -31,22 +31,8 @@
     private ArrayList<String> errors = new ArrayList<String>();
 
     public void handleError(String message) {
-<<<<<<< HEAD
-
-        //      SC.say(message);
-
-        CoreGUI.getMessageCenter().notify(new Message(message, Message.Severity.Error));
-
-        this.errors.add(message);
-    }
-
-    public void handleError(String message, Throwable t) {
-
-        //        SC.say(message);
-=======
         handleError(message, null);
     }
->>>>>>> 6a31c12f
 
     public void handleError(String message, Throwable t) {
         Message errorMessage = new Message(message, (t == null) ? null : t.toString(), Message.Severity.Error);
