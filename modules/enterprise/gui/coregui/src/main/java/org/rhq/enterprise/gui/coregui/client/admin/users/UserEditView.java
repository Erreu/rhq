/*
 * RHQ Management Platform
 * Copyright (C) 2005-2010 Red Hat, Inc.
 * All rights reserved.
 *
 * This program is free software; you can redistribute it and/or modify
 * it under the terms of the GNU General Public License as published by
 * the Free Software Foundation version 2 of the License.
 *
 * This program is distributed in the hope that it will be useful,
 * but WITHOUT ANY WARRANTY; without even the implied warranty of
 * MERCHANTABILITY or FITNESS FOR A PARTICULAR PURPOSE. See the
 * GNU General Public License for more details.
 *
 * You should have received a copy of the GNU General Public License
 * along with this program; if not, write to the Free Software
 * Foundation, Inc., 675 Mass Ave, Cambridge, MA 02139, USA.
 */
package org.rhq.enterprise.gui.coregui.client.admin.users;

import java.util.HashSet;
import java.util.Set;

import com.google.gwt.user.client.rpc.AsyncCallback;
import com.smartgwt.client.data.DSCallback;
import com.smartgwt.client.data.DSRequest;
import com.smartgwt.client.data.DSResponse;
import com.smartgwt.client.data.Record;
import com.smartgwt.client.types.Alignment;
import com.smartgwt.client.types.DSOperationType;
import com.smartgwt.client.types.TitleOrientation;
import com.smartgwt.client.widgets.Canvas;
import com.smartgwt.client.widgets.IButton;
import com.smartgwt.client.widgets.Label;
import com.smartgwt.client.widgets.Window;
import com.smartgwt.client.widgets.form.DynamicForm;
import com.smartgwt.client.widgets.form.fields.CanvasItem;
import com.smartgwt.client.widgets.form.fields.SectionItem;
import com.smartgwt.client.widgets.form.fields.TextItem;
import com.smartgwt.client.widgets.grid.ListGridRecord;
import com.smartgwt.client.widgets.layout.HLayout;
import com.smartgwt.client.widgets.layout.VLayout;

import org.rhq.core.domain.auth.Subject;
import org.rhq.core.domain.authz.Role;
import org.rhq.core.domain.criteria.SubjectCriteria;
import org.rhq.core.domain.util.PageList;
import org.rhq.enterprise.gui.coregui.client.BookmarkableView;
import org.rhq.enterprise.gui.coregui.client.CoreGUI;
import org.rhq.enterprise.gui.coregui.client.ViewId;
import org.rhq.enterprise.gui.coregui.client.ViewPath;
import org.rhq.enterprise.gui.coregui.client.components.HeaderLabel;
import org.rhq.enterprise.gui.coregui.client.gwt.GWTServiceLookup;
import org.rhq.enterprise.gui.coregui.client.util.message.Message;
import org.rhq.enterprise.gui.coregui.client.util.selenium.LocatableVLayout;

/**
 * @author Greg Hinkle
 */
<<<<<<< HEAD
public class UserEditView extends LocatableVLayout {
=======
public class UserEditView extends VLayout implements BookmarkableView {
>>>>>>> f129f335

    private Label message = new Label("Select a user to edit...");

    //    private SubjectRolesEditorItem subjectRolesEditorItem ;

    private VLayout editCanvas;
    private HeaderLabel editLabel;
    private DynamicForm form;

    CanvasItem roleSelectionItem;

    private UsersDataSource dataSource;

    private Subject subject;

    private Window editorWindow;
    private SubjectRoleSelector roleSelector;

    public UserEditView(String locatorId) {
        super(locatorId);

        dataSource = UsersDataSource.getInstance();

        setWidth100();
        setHeight100();

        buildSubjectEditor();
        editCanvas.hide();

        addMember(message);
        addMember(editCanvas);

    }

    private Canvas buildSubjectEditor() {
        form = new DynamicForm();
        form.setWidth100();

        form.setHiliteRequiredFields(true);
        form.setRequiredTitleSuffix("* :");

        SectionItem userEditSection = new SectionItem("userEditSection", "Edit User");

        //        TextItem firstName = new TextItem("firstName", "First Name");
        //
        //        TextItem lastName = new TextItem("lastName", "Last Name");
        //
        //        TextItem email = new TextItem("email", "Email Address");
        //
        //
        //        BooleanItem enabled = new BooleanItem();
        //        enabled.setName("enabled");
        //        enabled.setTitle("Enabled");
        //
        //        TextItem username = new TextItem("username", "Username");
        //
        //        TextItem phone = new TextItem("phone", "Phone");

        //        form.setField//s(userEditSection);

        form.setUseAllDataSourceFields(true);
        form.setDataSource(dataSource);

        this.roleSelectionItem = new CanvasItem("selectRoles", "Select Roles");
        this.roleSelectionItem.setTitleOrientation(TitleOrientation.TOP);
        this.roleSelectionItem.setColSpan(2);
        //        roleSelectionItem.setCanvas(new SubjectRoleSelector(null));

        TextItem departmentItem = new TextItem("department");
        departmentItem.setRequired(false);

        IButton saveButton = new IButton("Save");
        saveButton.addClickHandler(new com.smartgwt.client.widgets.events.ClickHandler() {
            public void onClick(com.smartgwt.client.widgets.events.ClickEvent clickEvent) {
                if (form.validate()) {
                    save();
                    if (editorWindow != null) {
                        editorWindow.destroy();
                        CoreGUI.refresh();
                    }
                }
            }
        });

        IButton resetButton = new IButton("Reset");
        resetButton.addClickHandler(new com.smartgwt.client.widgets.events.ClickHandler() {
            public void onClick(com.smartgwt.client.widgets.events.ClickEvent clickEvent) {
                form.reset();
            }
        });

        IButton cancelButton = new IButton("Cancel");
        cancelButton.addClickHandler(new com.smartgwt.client.widgets.events.ClickHandler() {
            public void onClick(com.smartgwt.client.widgets.events.ClickEvent clickEvent) {
                if (editorWindow != null) {
                    editorWindow.destroy();
                } else {
                    form.reset();
                }
            }
        });

        HLayout buttonLayout = new HLayout(10);
        buttonLayout.setAlign(Alignment.CENTER);
        buttonLayout.addMember(saveButton);
        buttonLayout.addMember(resetButton);
        buttonLayout.addMember(cancelButton);

        form.setItems(departmentItem, roleSelectionItem);

        editCanvas = new VLayout();

        editCanvas.addMember(form);
        editCanvas.addMember(buttonLayout);

        return editCanvas;

    }

    private void save() {
        final HashSet<Integer> roles = roleSelector.getSelection();
        form.saveData(new DSCallback() {
            public void execute(DSResponse dsResponse, Object o, DSRequest dsRequest) {

                int subjectId = Integer.parseInt(new ListGridRecord(dsRequest.getData()).getAttribute("id"));

                int[] roleIds = new int[roles.size()];
                int i = 0;
                for (Integer id : roles) {
                    roleIds[i++] = id;
                }

                GWTServiceLookup.getRoleService().setAssignedSubjectRoles(subjectId, roleIds,
                    new AsyncCallback<Void>() {
                        public void onFailure(Throwable caught) {
                            CoreGUI.getErrorHandler().handleError("Failed to set subject role assignments.", caught);
                        }

                        public void onSuccess(Void result) {
                            CoreGUI.getMessageCenter().notify(
                                new Message("Succesfully saved new user roles.", Message.Severity.Info));
                        }
                    });

            }
        });
    }

    public void editRecord(Record record) {

        //        form.getDataSource().getField("username").setCanEdit(true );

        roleSelector = new SubjectRoleSelector("UserEditor-Roles", (Set<Role>) record.getAttributeAsObject("roles"));
        roleSelectionItem.setCanvas(roleSelector);

        try {
            form.editRecord(record);
        } catch (Throwable t) {
            t.printStackTrace();
        }
        message.hide();
        editCanvas.show();
        form.setSaveOperationType(DSOperationType.UPDATE);

        markForRedraw();
    }

    public void editNone() {
        message.show();
        editCanvas.hide();
        markForRedraw();
    }

    public void editNewInternal() {
        subject = new Subject();
        ListGridRecord r = dataSource.copyValues(subject);
        editRecord(r);
        //        form.getDataSource().getField("username").setCanEdit(false);
        form.setSaveOperationType(DSOperationType.ADD);

        editorWindow = new Window();
        editorWindow.setTitle("Create User");
        editorWindow.setWidth(800);
        editorWindow.setHeight(800);
        editorWindow.setIsModal(true);
        editorWindow.setShowModalMask(true);
        editorWindow.setCanDragResize(true);
        editorWindow.centerInPage();
        editorWindow.addItem(this);
        editorWindow.show();

    }
<<<<<<< HEAD
=======

    public static void editNew() {
        UserEditView editView = new UserEditView();
        editView.editNewInternal();

    }

    private void editSubject(int subjectId, final ViewId current) {

        SubjectCriteria criteria = new SubjectCriteria();
        criteria.fetchRoles(true);
        criteria.fetchConfiguration(true);

        GWTServiceLookup.getSubjectService().findSubjectsByCriteria(criteria,
                new AsyncCallback<PageList<Subject>>() {
                    @Override
                    public void onFailure(Throwable caught) {
                        CoreGUI.getErrorHandler().handleError("Failed to load subject for editing",caught);
                    }

                    @Override
                    public void onSuccess(PageList<Subject> result) {
                        Subject subject = result.get(0);
                        Record record = new UsersDataSource().copyValues(subject);
                        editRecord(record);

                        current.getBreadcrumbs().get(0).setDisplayName("Editing: " + subject.getName());
                        CoreGUI.refreshBreadCrumbTrail();
                    }
                });
    }

    @Override
    public void renderView(ViewPath viewPath) {
        int userId = viewPath.getCurrentAsInt();



        editSubject(userId, viewPath.getCurrent());
    }
>>>>>>> f129f335
}<|MERGE_RESOLUTION|>--- conflicted
+++ resolved
@@ -57,11 +57,7 @@
 /**
  * @author Greg Hinkle
  */
-<<<<<<< HEAD
-public class UserEditView extends LocatableVLayout {
-=======
-public class UserEditView extends VLayout implements BookmarkableView {
->>>>>>> f129f335
+public class UserEditView extends LocatableVLayout implements BookmarkableView {
 
     private Label message = new Label("Select a user to edit...");
 
@@ -254,11 +250,9 @@
         editorWindow.show();
 
     }
-<<<<<<< HEAD
-=======
-
-    public static void editNew() {
-        UserEditView editView = new UserEditView();
+
+    public static void editNew(String locatorId) {
+        UserEditView editView = new UserEditView(locatorId);
         editView.editNewInternal();
 
     }
@@ -269,32 +263,28 @@
         criteria.fetchRoles(true);
         criteria.fetchConfiguration(true);
 
-        GWTServiceLookup.getSubjectService().findSubjectsByCriteria(criteria,
-                new AsyncCallback<PageList<Subject>>() {
-                    @Override
-                    public void onFailure(Throwable caught) {
-                        CoreGUI.getErrorHandler().handleError("Failed to load subject for editing",caught);
-                    }
-
-                    @Override
-                    public void onSuccess(PageList<Subject> result) {
-                        Subject subject = result.get(0);
-                        Record record = new UsersDataSource().copyValues(subject);
-                        editRecord(record);
-
-                        current.getBreadcrumbs().get(0).setDisplayName("Editing: " + subject.getName());
-                        CoreGUI.refreshBreadCrumbTrail();
-                    }
-                });
+        GWTServiceLookup.getSubjectService().findSubjectsByCriteria(criteria, new AsyncCallback<PageList<Subject>>() {
+            @Override
+            public void onFailure(Throwable caught) {
+                CoreGUI.getErrorHandler().handleError("Failed to load subject for editing", caught);
+            }
+
+            @Override
+            public void onSuccess(PageList<Subject> result) {
+                Subject subject = result.get(0);
+                Record record = new UsersDataSource().copyValues(subject);
+                editRecord(record);
+
+                current.getBreadcrumbs().get(0).setDisplayName("Editing: " + subject.getName());
+                CoreGUI.refreshBreadCrumbTrail();
+            }
+        });
     }
 
     @Override
     public void renderView(ViewPath viewPath) {
         int userId = viewPath.getCurrentAsInt();
 
-
-
         editSubject(userId, viewPath.getCurrent());
     }
->>>>>>> f129f335
 }