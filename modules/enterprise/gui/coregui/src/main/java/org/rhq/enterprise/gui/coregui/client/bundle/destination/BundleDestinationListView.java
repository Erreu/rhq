/*
 * RHQ Management Platform
 * Copyright (C) 2005-2010 Red Hat, Inc.
 * All rights reserved.
 *
 * This program is free software; you can redistribute it and/or modify
 * it under the terms of the GNU General Public License, version 2, as
 * published by the Free Software Foundation, and/or the GNU Lesser
 * General Public License, version 2.1, also as published by the Free
 * Software Foundation.
 *
 * This program is distributed in the hope that it will be useful,
 * but WITHOUT ANY WARRANTY; without even the implied warranty of
 * MERCHANTABILITY or FITNESS FOR A PARTICULAR PURPOSE. See the
 * GNU General Public License and the GNU Lesser General Public License
 * for more details.
 *
 * You should have received a copy of the GNU General Public License
 * and the GNU Lesser General Public License along with this program;
 * if not, write to the Free Software Foundation, Inc.,
 * 51 Franklin Street, Fifth Floor, Boston, MA 02110-1301, USA.
 */
package org.rhq.enterprise.gui.coregui.client.bundle.destination;

import java.util.HashMap;

import com.smartgwt.client.data.Criteria;
import com.smartgwt.client.widgets.grid.CellFormatter;
import com.smartgwt.client.widgets.grid.ListGridField;
import com.smartgwt.client.widgets.grid.ListGridRecord;

import org.rhq.core.domain.bundle.BundleDeploymentStatus;
import org.rhq.enterprise.gui.coregui.client.components.table.Table;

/**
 * @author Greg Hinkle
 */
public class BundleDestinationListView extends Table {

    public BundleDestinationListView(String locatorId) {
        super(locatorId, "Bundle Destinations");

    }

    public BundleDestinationListView(String locatorId, Criteria criteria) {
        super(locatorId, "Bundle Destinations", criteria);
        setHeaderIcon("subsystems/bundle/BundleDestination_24.png");
        setDataSource(new BundleDestinationDataSource());
    }


<<<<<<< HEAD
        setDataSource(new BundleDestinationDataSource());
=======
    @Override
    protected void configureTable() {

>>>>>>> 6221a8a5

        getListGrid().getField("id").setWidth(45);
        getListGrid().getField("name").setWidth("20%");
        getListGrid().getField("name").setCellFormatter(new CellFormatter() {
            public String format(Object o, ListGridRecord listGridRecord, int i, int i1) {
                return "<a href=\"#Bundles/Bundles/" + listGridRecord.getAttribute("bundleId") + "/destinations/"
                    + listGridRecord.getAttribute("id") + "\">" + o + "</a>";
            }
        });

        getListGrid().getField("description").setWidth("15%");
        //getListGrid().getField("bundleName").setWidth("20%");
        getListGrid().hideField("bundleName");
        getListGrid().getField("groupName").setWidth("15%");
        getListGrid().getField("deployDir").setWidth("15%");

        ListGridField status = getListGrid().getField("latestDeploymentStatus");
        HashMap<String, String> statusIcons = new HashMap<String, String>();
        statusIcons.put(BundleDeploymentStatus.IN_PROGRESS.name(), "subsystems/bundle/install-loader.gif");
        statusIcons.put(BundleDeploymentStatus.FAILURE.name(), "subsystems/bundle/Warning_11.png");
        statusIcons.put(BundleDeploymentStatus.MIXED.name(), "subsystems/bundle/Warning_11.png");
        statusIcons.put(BundleDeploymentStatus.WARN.name(), "subsystems/bundle/Warning_11.png");
        statusIcons.put(BundleDeploymentStatus.SUCCESS.name(), "subsystems/bundle/Ok_11.png");
        status.setValueIcons(statusIcons);
        status.setValueIconHeight(11);
        status.setWidth(80);

    }
}<|MERGE_RESOLUTION|>--- conflicted
+++ resolved
@@ -38,8 +38,7 @@
 public class BundleDestinationListView extends Table {
 
     public BundleDestinationListView(String locatorId) {
-        super(locatorId, "Bundle Destinations");
-
+        this(locatorId, null);
     }
 
     public BundleDestinationListView(String locatorId, Criteria criteria) {
@@ -48,15 +47,8 @@
         setDataSource(new BundleDestinationDataSource());
     }
 
-
-<<<<<<< HEAD
-        setDataSource(new BundleDestinationDataSource());
-=======
     @Override
     protected void configureTable() {
-
->>>>>>> 6221a8a5
-
         getListGrid().getField("id").setWidth(45);
         getListGrid().getField("name").setWidth("20%");
         getListGrid().getField("name").setCellFormatter(new CellFormatter() {
