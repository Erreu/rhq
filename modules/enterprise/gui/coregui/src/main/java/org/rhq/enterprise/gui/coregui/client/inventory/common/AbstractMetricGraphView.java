--- conflicted
+++ resolved
@@ -64,11 +64,7 @@
  * @deprecated see AbstractMetricD3GraphView
  */
 @Deprecated
-<<<<<<< HEAD
 public abstract class AbstractMetricGraphView extends EnhancedVLayout {
-=======
-public abstract class AbstractMetricGraphView extends LocatableVLayout {
->>>>>>> 8eb40978
 
     private static final String INSTRUCTIONS = MSG.view_resource_monitor_graph_instructions();
 
