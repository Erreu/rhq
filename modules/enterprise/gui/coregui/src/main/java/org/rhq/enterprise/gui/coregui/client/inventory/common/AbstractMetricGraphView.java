/*
 * RHQ Management Platform
 * Copyright (C) 2005-2010 Red Hat, Inc.
 * All rights reserved.
 *
 * This program is free software; you can redistribute it and/or modify
 * it under the terms of the GNU General Public License as published by
 * the Free Software Foundation version 2 of the License.
 *
 * This program is distributed in the hope that it will be useful,
 * but WITHOUT ANY WARRANTY; without even the implied warranty of
 * MERCHANTABILITY or FITNESS FOR A PARTICULAR PURPOSE. See the
 * GNU General Public License for more details.
 *
 * You should have received a copy of the GNU General Public License
 * along with this program; if not, write to the Free Software
 * Foundation, Inc., 675 Mass Ave, Cambridge, MA 02139, USA.
 */
package org.rhq.enterprise.gui.coregui.client.inventory.common;

import java.util.Date;
import java.util.List;

import ca.nanometrics.gflot.client.Axis;
import ca.nanometrics.gflot.client.DataPoint;
import ca.nanometrics.gflot.client.PlotModel;
import ca.nanometrics.gflot.client.SeriesHandler;
import ca.nanometrics.gflot.client.SimplePlot;
import ca.nanometrics.gflot.client.event.PlotHoverListener;
import ca.nanometrics.gflot.client.event.PlotItem;
import ca.nanometrics.gflot.client.event.PlotPosition;
import ca.nanometrics.gflot.client.jsni.Plot;
import ca.nanometrics.gflot.client.options.AxisOptions;
import ca.nanometrics.gflot.client.options.GlobalSeriesOptions;
import ca.nanometrics.gflot.client.options.GridOptions;
import ca.nanometrics.gflot.client.options.LineSeriesOptions;
import ca.nanometrics.gflot.client.options.PlotOptions;
import ca.nanometrics.gflot.client.options.PointsSeriesOptions;
import ca.nanometrics.gflot.client.options.TickFormatter;

import com.google.gwt.i18n.client.DateTimeFormat;
import com.google.gwt.i18n.client.DateTimeFormat.PredefinedFormat;
import com.smartgwt.client.types.AnimationEffect;
import com.smartgwt.client.widgets.HTMLFlow;
import com.smartgwt.client.widgets.Img;
import com.smartgwt.client.widgets.Label;
import com.smartgwt.client.widgets.WidgetCanvas;
import com.smartgwt.client.widgets.Window;
import com.smartgwt.client.widgets.events.ClickEvent;
import com.smartgwt.client.widgets.events.ClickHandler;
import com.smartgwt.client.widgets.events.MouseOutEvent;
import com.smartgwt.client.widgets.events.MouseOutHandler;
import com.smartgwt.client.widgets.layout.HLayout;

import org.rhq.core.domain.measurement.MeasurementDefinition;
import org.rhq.core.domain.measurement.composite.MeasurementDataNumericHighLowComposite;
import org.rhq.enterprise.gui.coregui.client.util.MeasurementConverterClient;
import org.rhq.enterprise.gui.coregui.client.util.enhanced.EnhancedHLayout;
import org.rhq.enterprise.gui.coregui.client.util.enhanced.EnhancedVLayout;

/**
 * @author Greg Hinkle
 * @author Jay Shaughnessy
 */
<<<<<<< HEAD
public abstract class AbstractMetricGraphView extends EnhancedVLayout {
=======
@Deprecated
public abstract class AbstractMetricGraphView extends LocatableVLayout {
>>>>>>> 546ca74d

    private static final String INSTRUCTIONS = MSG.view_resource_monitor_graph_instructions();

    /*
    private static final String[] MONTH_NAMES = { MSG.common_calendar_january_short(),
        MSG.common_calendar_february_short(), MSG.common_calendar_march_short(), MSG.common_calendar_april_short(),
        MSG.common_calendar_may_short(), MSG.common_calendar_june_short(), MSG.common_calendar_july_short(),
        MSG.common_calendar_august_short(), MSG.common_calendar_september_short(), MSG.common_calendar_october_short(),
        MSG.common_calendar_november_short(), MSG.common_calendar_december_short() };
        */

    private final Label selectedPointLabel = new Label(INSTRUCTIONS);
    private final Label positionLabel = new Label();
    private final Label hoverLabel = new Label();

    private HTMLFlow resourceTitle;

    private int entityId;
    private int definitionId;

    private MeasurementDefinition definition;
    private List<MeasurementDataNumericHighLowComposite> data;

    public AbstractMetricGraphView() {
        super();
    }

    public AbstractMetricGraphView(int entityId, int definitionId) {
        this.entityId = entityId;
        this.definitionId = definitionId;

        // Should this not also set H+W=100?
    }

    public AbstractMetricGraphView(int entityId, MeasurementDefinition def,
        List<MeasurementDataNumericHighLowComposite> data) {

        this.entityId = entityId;
        this.definition = def;
        this.data = data;
        setHeight100();
        setWidth100();
    }

    public abstract AbstractMetricGraphView getInstance(int entityId, MeasurementDefinition def,
        List<MeasurementDataNumericHighLowComposite> data);

    protected abstract void renderGraph();

    protected HTMLFlow getEntityTitle(){
        return resourceTitle;
    }

    public int getEntityId() {
        return this.entityId;
    }

    public void setEntityId(int entityId) {
        this.entityId = entityId;
        this.definition = null;
    }

    public int getDefinitionId() {
        return definitionId;
    }

    public void setDefinitionId(int definitionId) {
        this.definitionId = definitionId;
        this.definition = null;
    }

    public MeasurementDefinition getDefinition() {
        return definition;
    }

    public void setDefinition(MeasurementDefinition definition) {
        this.definition = definition;
    }

    public List<MeasurementDataNumericHighLowComposite> getData() {
        return data;
    }

    public void setData(List<MeasurementDataNumericHighLowComposite> data) {
        this.data = data;
    }

    @Override
    protected void onDraw() {
        super.onDraw();
        removeMembers(getMembers());
        renderGraph();
    }

    @Override
    public void parentResized() {
        super.parentResized();
        removeMembers(getMembers());
        renderGraph();
    }

    protected void drawGraph() {

        HLayout titleHLayout = new EnhancedHLayout();

        if (definition != null) {
            titleHLayout.setAutoHeight();
            titleHLayout.setWidth100();

            HTMLFlow entityTitle = getEntityTitle();
            if (null != entityTitle) {
                entityTitle.setWidth("*");
                titleHLayout.addMember(entityTitle);
            }

            if (supportsLiveGraphViewDialog()) {
                Img liveGraph = new Img("subsystems/monitor/Monitor_16.png", 16, 16);
                liveGraph.setTooltip(MSG.view_resource_monitor_graph_live_tooltip());

                liveGraph.addClickHandler(new ClickHandler() {
                    public void onClick(ClickEvent clickEvent) {
                        displayLiveGraphViewDialog();
                    }
                });
                titleHLayout.addMember(liveGraph);
            }

            addMember(titleHLayout);

            HTMLFlow title = new HTMLFlow("<b>" + definition.getDisplayName() + "</b> " + definition.getDescription());
            title.setWidth100();
            title.addClickHandler(new ClickHandler() {
                public void onClick(ClickEvent clickEvent) {
                    displayAsDialog();
                }
            });
            addMember(title);
        }

        PlotModel model = new PlotModel();
        PlotOptions plotOptions = new PlotOptions();
        GlobalSeriesOptions globalSeriesOptions = new GlobalSeriesOptions();
        globalSeriesOptions.setLineSeriesOptions(new LineSeriesOptions().setLineWidth(1).setShow(true));
        globalSeriesOptions.setPointsOptions(new PointsSeriesOptions().setRadius(2).setShow(true));
        globalSeriesOptions.setShadowSize(0);
        plotOptions.setGlobalSeriesOptions(globalSeriesOptions);

        // You need make the grid hoverable <<<<<<<<<
        plotOptions
            .setGridOptions(new GridOptions().setHoverable(true).setMouseActiveRadius(10).setAutoHighlight(true));

        // create a series
        if (definition != null && data != null) {
            loadData(model, plotOptions);
        }

        // create the plot
        SimplePlot plot = new SimplePlot(model, plotOptions);
        plot.setSize(String.valueOf(getInnerContentWidth()),
            String.valueOf(getInnerContentHeight() - titleHLayout.getHeight() - 50));
        //                "80%","80%");

        // add hover listener
        plot.addHoverListener(new PlotHoverListener() {
            public void onPlotHover(Plot plot, PlotPosition position, PlotItem item) {
                if (position != null) {
                    positionLabel.setContents("position: (" + position.getX() + "," + position.getY() + ")");
                }
                if (item != null) {
                    hoverLabel.setContents(getHover(item));

                    hoverLabel.animateShow(AnimationEffect.FADE);
                    if (hoverLabel.getLeft() > 0 || hoverLabel.getTop() > 0) {
                        hoverLabel.animateMove(item.getPageX() + 10, item.getPageY() - 35);
                    } else {
                        hoverLabel.moveTo(item.getPageX() + 10, item.getPageY() - 35);
                    }
                    hoverLabel.redraw();

                    selectedPointLabel.setContents("x: " + item.getDataPoint().getX() + ", y: "
                        + item.getDataPoint().getY());
                } else {
                    hoverLabel.animateHide(AnimationEffect.FADE);
                    selectedPointLabel.setContents(INSTRUCTIONS);
                }
            }
        }, false);

        addMouseOutHandler(new MouseOutHandler() {
            public void onMouseOut(MouseOutEvent mouseOutEvent) {
                hoverLabel.animateHide(AnimationEffect.FADE);
            }
        });

        hoverLabel.setOpacity(80);
        hoverLabel.setWrap(false);
        hoverLabel.setHeight(25);
        hoverLabel.setBackgroundColor("yellow");
        hoverLabel.setBorder("1px solid orange");
        hoverLabel.hide();

        if (hoverLabel.isDrawn())
            hoverLabel.redraw();
        else
            hoverLabel.draw();

        // put it on a panel

        addMember(new WidgetCanvas(plot));

        plot.setSize(String.valueOf(getInnerContentWidth()),
            String.valueOf(getInnerContentHeight() - titleHLayout.getHeight() - 50));

    }

    protected boolean supportsLiveGraphViewDialog() {
        return false;
    }

    protected void displayLiveGraphViewDialog() {
        return;
    }

    @Override
    public void destroy() {
        hoverLabel.destroy();
        super.destroy();
    }

    @Override
    public void hide() {
        super.hide();
        hoverLabel.hide();
    }

    protected String getHover(PlotItem item) {
        if (definition != null) {
            com.google.gwt.i18n.client.DateTimeFormat df = DateTimeFormat.getFormat(PredefinedFormat.DATE_TIME_MEDIUM);
            return definition.getDisplayName() + ": "
                + MeasurementConverterClient.format(item.getDataPoint().getY(), definition.getUnits(), true) + "<br/>"
                + df.format(new Date((long) item.getDataPoint().getX()));
        } else {
            return "x: " + item.getDataPoint().getX() + ", y: " + item.getDataPoint().getY();
        }
    }

    protected void loadData(PlotModel model, PlotOptions plotOptions) {
        SeriesHandler handler = model.addSeries(definition.getDisplayName(), "#007f00");

        for (MeasurementDataNumericHighLowComposite d : data) {
            if (!Double.isNaN(d.getValue())) {
                handler.add(new DataPoint(d.getTimestamp(), d.getValue()));
            }
        }

        plotOptions.addYAxisOptions(new AxisOptions().setTicks(5).setLabelWidth(70)
            .setTickFormatter(new TickFormatter() {
                public String formatTickValue(double v, Axis axis) {
                    return MeasurementConverterClient.format(v, definition.getUnits(), true);
                }
            }));

        int xTicks = getDefaultWidth() / 140;

        plotOptions.addXAxisOptions(new AxisOptions().setTicks(xTicks).setTickFormatter(new TickFormatter() {
            public String formatTickValue(double tickValue, Axis axis) {
                com.google.gwt.i18n.client.DateTimeFormat dateFormat = DateTimeFormat
                    .getFormat(PredefinedFormat.DATE_TIME_SHORT);
                return dateFormat.format(new Date((long) tickValue));
                //                return String.valueOf(new Date((long) tickValue));
                //                return MONTH_NAMES[(int) (tickValue - 1)];
            }
        }));

    }

    private void displayAsDialog() {
        AbstractMetricGraphView graph = getInstance(entityId, definition, data);
        Window graphPopup = new Window();
        graphPopup.setTitle(MSG.view_resource_monitor_detailed_graph_label());
        graphPopup.setWidth(800);
        graphPopup.setHeight(400);
        graphPopup.setIsModal(true);
        graphPopup.setShowModalMask(true);
        graphPopup.setCanDragResize(true);
        graphPopup.centerInPage();
        graphPopup.addItem(graph);
        graphPopup.show();
    }

}<|MERGE_RESOLUTION|>--- conflicted
+++ resolved
@@ -62,12 +62,8 @@
  * @author Greg Hinkle
  * @author Jay Shaughnessy
  */
-<<<<<<< HEAD
+@Deprecated
 public abstract class AbstractMetricGraphView extends EnhancedVLayout {
-=======
-@Deprecated
-public abstract class AbstractMetricGraphView extends LocatableVLayout {
->>>>>>> 546ca74d
 
     private static final String INSTRUCTIONS = MSG.view_resource_monitor_graph_instructions();
 
