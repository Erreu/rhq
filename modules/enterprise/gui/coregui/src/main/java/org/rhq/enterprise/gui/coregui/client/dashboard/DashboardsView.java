--- conflicted
+++ resolved
@@ -226,21 +226,12 @@
         DashboardPortlet recentlyAdded = new DashboardPortlet("Recently Added Resources", RecentlyAddedView.KEY, 250);
         dashboard.addPortlet(recentlyAdded, 1, 4);
 
-<<<<<<< HEAD
-        //        DashboardPortlet operations = new DashboardPortlet("Operations", RecentlyAddedView.KEY, 250);
-        //        dashboard.addPortlet(operations, 1, 5);
-
-        //        DashboardPortlet hasAlertsCurrentlyUnavailable = new DashboardPortlet("Has Alerts or Currently Unavailable",
-        //            UnavailabilityPortlet.KEY, 250);
-        //        dashboard.addPortlet(hasAlertsCurrentlyUnavailable, 1, 5);
-=======
         DashboardPortlet operations = new DashboardPortlet("Operations", OperationsPortlet.KEY, 250);
         dashboard.addPortlet(operations, 1, 5);
 
         DashboardPortlet hasAlertsCurrentlyUnavailable = new DashboardPortlet("Has Alerts or Currently Unavailable",
             ProblemResourcesPortlet.KEY, 250);
         dashboard.addPortlet(hasAlertsCurrentlyUnavailable, 1, 6);
->>>>>>> dd2948a0
 
         return dashboard;
 
@@ -300,26 +291,17 @@
     public void renderView(ViewPath viewPath) {
         if (!viewPath.isEnd()) {
             selectedTab = viewPath.getCurrent().getPath();
-<<<<<<< HEAD
-            System.out.println("#################:" + selectedTab + ":tabset:" + tabSet);
-            //            if (tabSet != null) {
-            for (Tab tab : tabSet.getTabs()) {
-                //                if (selectedTab.equals(tab.getTitle())) {
-                if (tab.getTitle().equals(selectedTab)) {
-                    tabSet.selectTab(tab);
-=======
+
             //added to avoid NPE in gwt debug window. 
             if (tabSet != null) {
                 for (Tab tab : tabSet.getTabs()) {
                     if (tab.getTitle().equals(selectedTab)) {
                         tabSet.selectTab(tab);
                     }
->>>>>>> dd2948a0
                 }
             } else {
                 System.out.println("WARN: While rendering DashboardsView tabSet is null.");
             }
-            //            }
         }
     }
 
