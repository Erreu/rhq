/*
 * RHQ Management Platform
 * Copyright (C) 2005-2011 Red Hat, Inc.
 * All rights reserved.
 *
 * This program is free software; you can redistribute it and/or modify
 * it under the terms of the GNU General Public License, version 2, as
 * published by the Free Software Foundation, and/or the GNU Lesser
 * General Public License, version 2.1, also as published by the Free
 * Software Foundation.
 *
 * This program is distributed in the hope that it will be useful,
 * but WITHOUT ANY WARRANTY; without even the implied warranty of
 * MERCHANTABILITY or FITNESS FOR A PARTICULAR PURPOSE. See the
 * GNU General Public License and the GNU Lesser General Public License
 * for more details.
 *
 * You should have received a copy of the GNU General Public License
 * and the GNU Lesser General Public License along with this program;
 * if not, write to the Free Software Foundation, Inc.,
 * 51 Franklin Street, Fifth Floor, Boston, MA 02110-1301, USA.
 */
package org.rhq.enterprise.gui.coregui.client.dashboard;

import java.util.ArrayList;
import java.util.HashMap;
import java.util.HashSet;
import java.util.List;
import java.util.Map;
import java.util.Set;

import com.google.gwt.user.client.rpc.AsyncCallback;
import com.smartgwt.client.types.Overflow;
import com.smartgwt.client.util.BooleanCallback;
import com.smartgwt.client.util.SC;
import com.smartgwt.client.widgets.Canvas;
import com.smartgwt.client.widgets.IButton;
import com.smartgwt.client.widgets.events.ClickEvent;
import com.smartgwt.client.widgets.events.ClickHandler;
import com.smartgwt.client.widgets.layout.HLayout;
import com.smartgwt.client.widgets.tab.Tab;
import com.smartgwt.client.widgets.tab.events.CloseClickHandler;
import com.smartgwt.client.widgets.tab.events.TabCloseClickEvent;
import com.smartgwt.client.widgets.tab.events.TabSelectedEvent;
import com.smartgwt.client.widgets.tab.events.TabSelectedHandler;

import org.rhq.core.domain.authz.Permission;
import org.rhq.core.domain.common.ProductInfo;
import org.rhq.core.domain.configuration.PropertySimple;
import org.rhq.core.domain.criteria.DashboardCriteria;
import org.rhq.core.domain.dashboard.Dashboard;
import org.rhq.core.domain.dashboard.DashboardCategory;
import org.rhq.core.domain.dashboard.DashboardPortlet;
import org.rhq.core.domain.util.PageList;
import org.rhq.core.domain.util.PageOrdering;
import org.rhq.enterprise.gui.coregui.client.BookmarkableView;
import org.rhq.enterprise.gui.coregui.client.CoreGUI;
import org.rhq.enterprise.gui.coregui.client.InitializableView;
import org.rhq.enterprise.gui.coregui.client.LinkManager;
import org.rhq.enterprise.gui.coregui.client.PermissionsLoadedListener;
import org.rhq.enterprise.gui.coregui.client.PermissionsLoader;
import org.rhq.enterprise.gui.coregui.client.ViewPath;
import org.rhq.enterprise.gui.coregui.client.components.tab.NamedTab;
import org.rhq.enterprise.gui.coregui.client.components.tab.NamedTabSet;
import org.rhq.enterprise.gui.coregui.client.components.view.ViewName;
import org.rhq.enterprise.gui.coregui.client.dashboard.portlets.recent.alerts.RecentAlertsPortlet;
import org.rhq.enterprise.gui.coregui.client.dashboard.portlets.recent.operations.OperationHistoryPortlet;
import org.rhq.enterprise.gui.coregui.client.dashboard.portlets.recent.problems.ProblemResourcesPortlet;
import org.rhq.enterprise.gui.coregui.client.dashboard.portlets.summary.InventorySummaryPortlet;
import org.rhq.enterprise.gui.coregui.client.dashboard.portlets.util.MashupPortlet;
import org.rhq.enterprise.gui.coregui.client.dashboard.portlets.util.MessagePortlet;
import org.rhq.enterprise.gui.coregui.client.gwt.DashboardGWTServiceAsync;
import org.rhq.enterprise.gui.coregui.client.gwt.GWTServiceLookup;
<<<<<<< HEAD
import org.rhq.enterprise.gui.coregui.client.util.enhanced.EnhancedIButton;
import org.rhq.enterprise.gui.coregui.client.util.enhanced.EnhancedVLayout;
=======
import org.rhq.enterprise.gui.coregui.client.util.Log;
import org.rhq.enterprise.gui.coregui.client.util.selenium.LocatableIButton;
import org.rhq.enterprise.gui.coregui.client.util.selenium.LocatableVLayout;
>>>>>>> 8eb40978

/**
 * @author Jay Shaughnessy
 * @author Greg Hinkle
 */
public class DashboardsView extends EnhancedVLayout implements DashboardContainer, BookmarkableView, InitializableView {

    public static final ViewName VIEW_ID = new ViewName("Dashboards", MSG.view_dashboards_title());

    // Each NamedTab is a Dashboard, name=Dashboard.id, title=Dashboard.name
    private NamedTabSet tabSet;

    // The ID
    private String selectedTabName;

    private IButton editButton;

    private boolean editMode = false;

    private Map<String, Dashboard> dashboardsByName;

    private DashboardView selectedDashboardView;
    private Dashboard selectedDashboard;

    private DashboardGWTServiceAsync dashboardService = GWTServiceLookup.getDashboardService();

    // Capture the user's global permissions for use by any dashboard or portlet that may need it for rendering.
    private HashSet<Permission> globalPermissions;

    private boolean initialized = false;

    public DashboardsView() {
        super();
        setOverflow(Overflow.AUTO);
        setPadding(5);
        setWidth100();
        setHeight100();
    }

    @Override
    protected void onInit() {
        super.onInit();

        DashboardCriteria criteria = new DashboardCriteria();
        criteria.addSortName(PageOrdering.ASC);
        dashboardService.findDashboardsByCriteria(criteria, new AsyncCallback<PageList<Dashboard>>() {
            public void onFailure(Throwable caught) {
                CoreGUI.getErrorHandler().handleError(MSG.view_dashboardsManager_error1(), caught);
            }

            public void onSuccess(final PageList<Dashboard> result) {
                // now, a second async call to load global perms
                new PermissionsLoader().loadExplicitGlobalPermissions(new PermissionsLoadedListener() {

                    public void onPermissionsLoaded(Set<Permission> permissions) {
                        globalPermissions = new HashSet<Permission>(permissions);

                        if (result.isEmpty()) {
                            // if the user has no dashboards persist a default dashboard for him to work with. In
                            // this way we're always working with a persisted dashboard and real entities.
                            addDefaultDashboard();

                        } else {
                            updateDashboards(result);

                        }

                        initialized = true;
                    }
                });
            }
        });
    }

    private void addDefaultDashboard() {
        dashboardService.storeDashboard(getDefaultDashboard(), new AsyncCallback<Dashboard>() {
            public void onFailure(Throwable caught) {
                CoreGUI.getErrorHandler().handleError(MSG.view_dashboardsManager_error1(), caught);
            }

            public void onSuccess(Dashboard defaultDashboard) {
                List<Dashboard> dashboards = new ArrayList<Dashboard>(1);
                dashboards.add(defaultDashboard);
                updateDashboards(dashboards);
            }
        });
    }

    private void updateDashboards(List<Dashboard> dashboards) {
        Canvas[] members = getMembers();
        removeMembers(members);

        if (null != tabSet) {
            tabSet.destroy();
        }

        this.dashboardsByName = new HashMap<String, Dashboard>(dashboards.size());
        for (Dashboard dashboard : dashboards) {
            this.dashboardsByName.put(dashboard.getName(), dashboard);
        }

        tabSet = new NamedTabSet();

        tabSet.setWidth100();
        tabSet.setHeight100();

        editButton = new EnhancedIButton(editMode ? MSG.common_title_view_mode() : MSG.common_title_edit_mode());
        editButton.setAutoFit(true);
        editButton.addClickHandler(new ClickHandler() {
            public void onClick(ClickEvent clickEvent) {
                editMode = !editMode;
                editButton.setTitle(editMode ? MSG.common_title_view_mode() : MSG.common_title_edit_mode());
                if (selectedDashboardView.isMaximized()) {
                    selectedDashboardView.restorePortlet();
                }
                selectedDashboardView.setEditMode(editMode);
            }
        });

        final IButton newDashboardButton = new EnhancedIButton(MSG.common_title_new_dashboard());
        newDashboardButton.setAutoFit(true);
        newDashboardButton.addClickHandler(new ClickHandler() {
            public void onClick(ClickEvent clickEvent) {
                addNewDashboard();
            }
        });

        HLayout buttons = new HLayout(5);
        buttons.addMember(editButton);
        buttons.addMember(newDashboardButton);

        tabSet.setTabBarControls(buttons);

        tabSet.addTabSelectedHandler(new TabSelectedHandler() {
            public void onTabSelected(TabSelectedEvent tabSelectedEvent) {
                NamedTab selectedTab = tabSet.getTabByTitle(tabSelectedEvent.getTab().getTitle());

                /*
                 * do not record history item if initially loading the DashboardsView.  if the selectedDashboardView is
                 * null, suppression will prevent redirection from #Dashboards to #Dashboards/dashboardId,
                 * which would require the user to hit the back button twice to return to the previous page.
                 */
                if (selectedDashboardView != null) {
                    Log.debug(" ***** selectedTab: "+selectedTab.getName() + ", "+ selectedTab.getTitle());
                    CoreGUI.goToView(LinkManager.getDashboardLink(Integer.valueOf(selectedTab.getName())), true);
                }

                selectedDashboardView = (DashboardView) selectedTab.getPane();
                selectedDashboard = selectedDashboardView.getDashboard();
                editButton.setTitle(editMode ? MSG.common_title_view_mode() : MSG.common_title_edit_mode());
                selectedDashboardView.setEditMode(editMode);
            }
        });

        for (Dashboard dashboard : dashboards) {
            String dashboardName = String.valueOf(dashboard.getId());
            String dashboardTitle = dashboard.getName();
            DashboardView dashboardView = new DashboardView(this, dashboard);
            Tab tab = new NamedTab(new ViewName(dashboardName, dashboardTitle), null);
            tab.setPane(dashboardView);
            tab.setCanClose(true);

            tabSet.addTab(tab);
            if (dashboard.getName().equals(selectedTabName)) {
                tabSet.selectTab(tab);
            }
        }

        tabSet.addCloseClickHandler(new CloseClickHandler() {
            public void onCloseClick(final TabCloseClickEvent tabCloseClickEvent) {
                tabCloseClickEvent.cancel();
                final DashboardView dashboardView = (DashboardView) tabCloseClickEvent.getTab().getPane();

                SC.ask(MSG.view_dashboards_confirm1() + " [" + dashboardView.getStoredDashboard().getName() + "]?",
                    new BooleanCallback() {
                        public void execute(Boolean confirmed) {
                            if (confirmed) {
                                dashboardsByName.remove(tabCloseClickEvent.getTab().getTitle());
                                tabSet.removeTab(tabCloseClickEvent.getTab());
                                dashboardView.delete();

                                // if it's the last tab go back to a default tab
                                if (0 == tabSet.getTabs().length) {
                                    addDefaultDashboard();
                                }
                            }
                        }
                    });
            }
        });

        addMember(tabSet);
    }

    protected Dashboard getDefaultDashboard() {

        Dashboard dashboard = new Dashboard();
        dashboard.setName(MSG.common_title_default());
        dashboard.setCategory(DashboardCategory.INVENTORY);
        dashboard.setColumns(2);
        // only leftmost column width is currently settable, the rest are equally divided        
        dashboard.setColumnWidths("32%");
        dashboard.getConfiguration().put(new PropertySimple(Dashboard.CFG_BACKGROUND, "#F1F2F3"));

        ProductInfo productInfo = CoreGUI.get().getProductInfo();
        boolean isRHQ = (productInfo != null) && "RHQ".equals(productInfo.getShortName());

        // Left Column
        int columnIndex = 0;
        int rowIndex = 0;

        if (isRHQ) {
            DashboardPortlet welcome = new DashboardPortlet(MessagePortlet.NAME, MessagePortlet.KEY, 250);
            dashboard.addPortlet(welcome, columnIndex, rowIndex++);
        }

        DashboardPortlet summary = new DashboardPortlet(InventorySummaryPortlet.NAME, InventorySummaryPortlet.KEY, 250);
        dashboard.addPortlet(summary, columnIndex, rowIndex++);

        DashboardPortlet news = new DashboardPortlet(MashupPortlet.NAME, MashupPortlet.KEY, 300);
        if (isRHQ) {
            news.getConfiguration().put(
                new PropertySimple("address", "https://docs.jboss.org/author/display/RHQ/User+Documentation"));
        } else {
            news.getConfiguration().put(
                new PropertySimple("address",
                    "https://access.redhat.com/ext/software/JBoss_Operations_Network/portlet?jonVersion=3.0"));
        }
        dashboard.addPortlet(news, columnIndex, rowIndex++);

        // Right Column
        columnIndex = 1;
        rowIndex = 0;

        DashboardPortlet recentAlerts = new DashboardPortlet(RecentAlertsPortlet.NAME, RecentAlertsPortlet.KEY, 250);
        dashboard.addPortlet(recentAlerts, columnIndex, rowIndex++);

        DashboardPortlet problemResources = new DashboardPortlet(ProblemResourcesPortlet.NAME,
            ProblemResourcesPortlet.KEY, 250);
        //initialize config for the problemResources portlet.
        problemResources.getConfiguration().put(
            new PropertySimple(ProblemResourcesPortlet.PROBLEM_RESOURCE_SHOW_MAX,
                ProblemResourcesPortlet.defaultShowMax));
        problemResources.getConfiguration().put(
            new PropertySimple(ProblemResourcesPortlet.PROBLEM_RESOURCE_SHOW_HRS,
                ProblemResourcesPortlet.defaultShowHours));
        dashboard.addPortlet(problemResources, columnIndex, rowIndex++);

        DashboardPortlet operations = new DashboardPortlet(OperationHistoryPortlet.NAME, OperationHistoryPortlet.KEY,
            200);
        dashboard.addPortlet(operations, columnIndex, rowIndex++);

        return dashboard;
    }

    public boolean isValidDashboardName(String name) {
        if (name == null || name.equals("")) {
            return false;
        }
        return (!this.dashboardsByName.containsKey(name));
    }

    public void addNewDashboard() {
        int i = 0;
        String availableDashboardName = null;
        while (availableDashboardName == null) {
            String candidateDashboardName = MSG.common_title_custom() + i++;
            if (!this.dashboardsByName.containsKey(candidateDashboardName)) {
                availableDashboardName = candidateDashboardName;
            }
        }

        Dashboard dashboard = new Dashboard();
        dashboard.setCategory(DashboardCategory.INVENTORY);
        dashboard.setName(availableDashboardName);
        dashboard.setColumns(2);
        // only leftmost column width is currently settable, the rest are equally divided
        dashboard.setColumnWidths("32%");

        dashboardService.storeDashboard(dashboard, new AsyncCallback<Dashboard>() {
            public void onFailure(Throwable caught) {
                CoreGUI.getErrorHandler().handleError(MSG.view_dashboardsManager_error1(), caught);
            }

            public void onSuccess(Dashboard result) {
                String dashboardName = String.valueOf(result.getId());
                String dashboardTitle = result.getName();
                dashboardsByName.put(dashboardTitle, result); // update map so name can not be reused
                DashboardView dashboardView = new DashboardView(DashboardsView.this, result);
                NamedTab tab = new NamedTab(new ViewName(dashboardName, dashboardTitle), null);
                tab.setPane(dashboardView);
                tab.setCanClose(true);

                editMode = true;

                tabSet.addTab(tab);
                tabSet.selectTab(tab);
            }
        });
    }

    public void renderView(ViewPath viewPath) {
        // make sure we have at least a default dashboard tab
        if (null == tabSet || 0 == tabSet.getTabs().length) {
            return;
        }

        NamedTab[] tabs = tabSet.getTabs();

        // if nothing selected or pathtab does not exist, default to the first tab
        NamedTab selectedTab = tabs[0];
        selectedTabName = selectedTab.getName();

        if (!viewPath.isEnd()) {
            String pathTabName = viewPath.getCurrent().getPath();

            for (NamedTab tab : tabSet.getTabs()) {
                if (tab.getName().equals(pathTabName)) {
                    selectedTab = tab;
                    selectedTabName = pathTabName;
                    break;
                }
            }
        }

        if (!selectedTab.equals(tabSet.getSelectedTab())) {
            tabSet.selectTab(selectedTab);

        } else if (viewPath.isRefresh()) {
            refresh();
        }
    }

    public Dashboard getDashboard() {
        return selectedDashboard;
    }

    @Override
    public boolean isInitialized() {
        return initialized;
    }

    public HashSet<Permission> getGlobalPermissions() {
        return globalPermissions;
    }

    public boolean supportsDashboardNameEdit() {
        return true;
    }

    public void updateDashboardNames() {
        for (Tab t : tabSet.getTabs()) {
            DashboardView view = (DashboardView) t.getPane();
            t.setTitle(view.getDashboard().getName());
        }
    }

    @Override
    public void refresh() {
        if (isInitialized()) {
            if (null != selectedDashboardView && selectedDashboardView.isDrawn()) {
                selectedDashboardView.rebuild();
            }
        }
    }

}<|MERGE_RESOLUTION|>--- conflicted
+++ resolved
@@ -71,14 +71,9 @@
 import org.rhq.enterprise.gui.coregui.client.dashboard.portlets.util.MessagePortlet;
 import org.rhq.enterprise.gui.coregui.client.gwt.DashboardGWTServiceAsync;
 import org.rhq.enterprise.gui.coregui.client.gwt.GWTServiceLookup;
-<<<<<<< HEAD
+import org.rhq.enterprise.gui.coregui.client.util.Log;
 import org.rhq.enterprise.gui.coregui.client.util.enhanced.EnhancedIButton;
 import org.rhq.enterprise.gui.coregui.client.util.enhanced.EnhancedVLayout;
-=======
-import org.rhq.enterprise.gui.coregui.client.util.Log;
-import org.rhq.enterprise.gui.coregui.client.util.selenium.LocatableIButton;
-import org.rhq.enterprise.gui.coregui.client.util.selenium.LocatableVLayout;
->>>>>>> 8eb40978
 
 /**
  * @author Jay Shaughnessy
@@ -222,7 +217,7 @@
                  * which would require the user to hit the back button twice to return to the previous page.
                  */
                 if (selectedDashboardView != null) {
-                    Log.debug(" ***** selectedTab: "+selectedTab.getName() + ", "+ selectedTab.getTitle());
+                    Log.debug(" ***** selectedTab: " + selectedTab.getName() + ", " + selectedTab.getTitle());
                     CoreGUI.goToView(LinkManager.getDashboardLink(Integer.valueOf(selectedTab.getName())), true);
                 }
 
