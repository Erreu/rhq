/*
 * RHQ Management Platform
 * Copyright (C) 2005-2010 Red Hat, Inc.
 * All rights reserved.
 *
 * This program is free software; you can redistribute it and/or modify
 * it under the terms of the GNU General Public License as published by
 * the Free Software Foundation version 2 of the License.
 *
 * This program is distributed in the hope that it will be useful,
 * but WITHOUT ANY WARRANTY; without even the implied warranty of
 * MERCHANTABILITY or FITNESS FOR A PARTICULAR PURPOSE. See the
 * GNU General Public License for more details.
 *
 * You should have received a copy of the GNU General Public License
 * along with this program; if not, write to the Free Software
 * Foundation, Inc., 675 Mass Ave, Cambridge, MA 02139, USA.
 */
package org.rhq.enterprise.gui.coregui.client.components.tab;

import java.util.HashMap;
import java.util.HashSet;
import java.util.LinkedHashMap;
import java.util.Set;

import com.google.gwt.event.shared.HandlerManager;
import com.google.gwt.event.shared.HandlerRegistration;
import com.smartgwt.client.types.Overflow;
import com.smartgwt.client.types.SelectionType;
import com.smartgwt.client.widgets.Button;
import com.smartgwt.client.widgets.Canvas;
import com.smartgwt.client.widgets.events.ClickEvent;
import com.smartgwt.client.widgets.events.ClickHandler;
import com.smartgwt.client.widgets.toolbar.ToolStrip;

import org.rhq.enterprise.gui.coregui.client.util.selenium.LocatableButton;
import org.rhq.enterprise.gui.coregui.client.util.selenium.LocatableVLayout;

/**
 * @author Greg Hinkle
 */
public class SubTabLayout extends LocatableVLayout {

    private ToolStrip buttonBar;

    private LinkedHashMap<String, SubTab> subtabs = new LinkedHashMap<String, SubTab>();
    private HashMap<String, Button> subTabButtons = new HashMap<String, Button>();
    private Set<String> disabledSubTabs = new HashSet<String>();

    SubTab currentlyDisplayed;
    String currentlySelected;
    int currentIndex = 0;

    public SubTabLayout(String locatorId) {
        super(locatorId);
        setOverflow(Overflow.AUTO);
    }

    @Override
    protected void onInit() {
        super.onInit();

        setWidth100();
        setHeight100();
        setMargin(0);
        setPadding(0);

        buttonBar = new ToolStrip();
        buttonBar.setBackgroundColor("grey");
        buttonBar.setWidth100();
        buttonBar.setBorder(null);
        buttonBar.setMembersMargin(30);

        addMember(buttonBar);

        int i = 0;

        for (final String locatorId : subtabs.keySet()) {

            SubTab subTab = subtabs.get(locatorId);

            if (currentlySelected == null) {
<<<<<<< HEAD
                currentlyDisplayed = subTab;
                currentlySelected = locatorId;
=======
//                currentlyDisplayed = subtabs.get(title);
                currentlySelected = title;
>>>>>>> f129f335
            }

            Button button = new LocatableButton(locatorId, subTab.getTitle());
            button.setShowRollOver(false);
            button.setActionType(SelectionType.RADIO);
            button.setRadioGroup("subtabs");
            button.setBorder(null);
            button.setAutoFit(true);
            if (disabledSubTabs.contains(locatorId)) {
                button.disable();
            } else {
                button.enable();
            }

            button.setBaseStyle("SubTabButton");

            //            button.setStyleName("SubTabButton");
            //            button.setStylePrimaryName("SubTabButton");

            final Integer index = i++;

            button.addClickHandler(new ClickHandler() {
                public void onClick(ClickEvent clickEvent) {
                    currentlySelected = locatorId;
                    currentIndex = index;
                    fireSubTabSelection();
                    draw(subtabs.get(locatorId));
                }
            });

            subTabButtons.put(locatorId, button);

            buttonBar.addMember(button);
        }

        // Initial settings
        selectTabByLocatorId(currentlySelected);
    }

    @Override
    protected void onDraw() {
        super.onDraw();

        selectTabByLocatorId(currentlySelected);
    }

    public void enableSubTab(String title) {
        disabledSubTabs.remove(title);
        if (subTabButtons.containsKey(title)) {
            subTabButtons.get(title).enable();
            markForRedraw();
        }
    }

    public void disableSubTab(String locatorId) {
        disabledSubTabs.add(locatorId);
        if (subTabButtons.containsKey(locatorId)) {
            subTabButtons.get(locatorId).disable();
            markForRedraw();
        }
    }

    public void updateSubTab(SubTab subTab) {
        // Destroy old views so they don't leak
        Canvas oldCanvas = subTab.getCanvas();
        if (oldCanvas != null) {
            oldCanvas.destroy();
        }

        String locatorId = subTab.getLocatorId();
        subtabs.put(locatorId, subTab);
        if (isDrawn() && locatorId.equals(currentlySelected)) {
            draw(subTab);
        }
    }

<<<<<<< HEAD
    private void draw(SubTab subTab) {
        //        if (currentlyDisplayed != null) {
        //            currentlyDisplayed.getCanvas().hide();
        //            //            removeMember(currentlyDisplayed);
        //        }
=======
    private void draw(Canvas canvas) {
        if (currentlyDisplayed != null && currentlyDisplayed != canvas) {
            try {
            currentlyDisplayed.hide();
            } catch (Exception e) { } // ignore this
        }
>>>>>>> f129f335

        Canvas canvas = subTab.getCanvas();
        if (canvas != null) {
            if (hasMember(canvas)) {
                canvas.show();
            } else {
                if (!canvas.isCreated()) {
                    canvas.setOverflow(Overflow.SCROLL);
                }
                addMember(canvas);
                markForRedraw();
            }
            currentlyDisplayed = subTab;
        }
    }

    public void unregisterAllSubTabs() {
        subtabs.clear();
    }

    public void registerSubTab(SubTab subTab) {
        String locatorId = subTab.getLocatorId();

        if (currentlySelected == null) {
            currentlySelected = locatorId;
        }
        subtabs.put(locatorId, subTab);
    }

    public int getCurrentIndex() {
        return currentIndex;
    }

    public String getCurrentTitle() {
        return subtabs.get(currentlySelected).getTitle();
    }

    public boolean selectTabByLocatorId(String locatorId) {
        boolean foundTab = false;
        currentlySelected = locatorId;
        int i = 0;
        for (String sub : subtabs.keySet()) {
            if (sub.equals(locatorId)) {
                currentIndex = i;
                foundTab = true;
                break;
            }
            i++;
        }

        if (isDrawn()) {
            ((Button) buttonBar.getMember(currentIndex)).select();
            draw(subtabs.get(locatorId));
        }

        return foundTab;
    }

    public boolean selectTab(String title) {
        boolean foundTab = false;
        int i = 0;
        for (String sub : subtabs.keySet()) {
            SubTab subtab = subtabs.get(sub);
            if (subtab.getTitle().equals(title)) {
                this.currentlySelected = subtab.getLocatorId();
                currentIndex = i;
                foundTab = true;
                break;
            }
            i++;
        }

        if (isDrawn()) {
            ((Button) buttonBar.getMember(currentIndex)).select();
            draw(subtabs.get(currentlySelected));
        }

        return foundTab;
    }

    // ------- Event support -------
    // Done with a separate handler manager from parent class on purpose (compatibility issue)

    private HandlerManager hm = new HandlerManager(this);

    public HandlerRegistration addTwoLevelTabSelectedHandler(TwoLevelTabSelectedHandler handler) {
        return hm.addHandler(TwoLevelTabSelectedEvent.TYPE, handler);
    }

    public void fireSubTabSelection() {
        TwoLevelTabSelectedEvent event = new TwoLevelTabSelectedEvent("?", getCurrentTitle(), -1, currentIndex,
            currentlyDisplayed.getCanvas());
        hm.fireEvent(event);
    }

    public Canvas getCurrentCanvas() {
        return currentlyDisplayed != null ? currentlyDisplayed.getCanvas() : subtabs.get(currentlySelected).getCanvas();
    }

    /**
     * Destroy all the currently held views so that they can be replaced with new versions
     */
    public void destroyViews() {
        for (SubTab subtab : subtabs.values()) {
            if (subtab.getCanvas() != null) {
                subtab.getCanvas().destroy();
            }
        }
    }
}<|MERGE_RESOLUTION|>--- conflicted
+++ resolved
@@ -80,13 +80,8 @@
             SubTab subTab = subtabs.get(locatorId);
 
             if (currentlySelected == null) {
-<<<<<<< HEAD
-                currentlyDisplayed = subTab;
+                // currentlyDisplayed = subTab;
                 currentlySelected = locatorId;
-=======
-//                currentlyDisplayed = subtabs.get(title);
-                currentlySelected = title;
->>>>>>> f129f335
             }
 
             Button button = new LocatableButton(locatorId, subTab.getTitle());
@@ -163,20 +158,14 @@
         }
     }
 
-<<<<<<< HEAD
     private void draw(SubTab subTab) {
-        //        if (currentlyDisplayed != null) {
-        //            currentlyDisplayed.getCanvas().hide();
-        //            //            removeMember(currentlyDisplayed);
-        //        }
-=======
-    private void draw(Canvas canvas) {
-        if (currentlyDisplayed != null && currentlyDisplayed != canvas) {
+        if (currentlyDisplayed != null && currentlyDisplayed.getCanvas() != subTab.getCanvas()) {
             try {
-            currentlyDisplayed.hide();
-            } catch (Exception e) { } // ignore this
-        }
->>>>>>> f129f335
+                currentlyDisplayed.getCanvas().hide();
+            } catch (Exception e) {
+                // ignore this
+            }
+        }
 
         Canvas canvas = subTab.getCanvas();
         if (canvas != null) {
