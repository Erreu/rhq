--- conflicted
+++ resolved
@@ -43,14 +43,9 @@
 
     @Override
     protected void onDraw() {
-<<<<<<< HEAD
+        //TODO: replace with GWT version
         final FullHTMLPane timelinePane = new FullHTMLPane("/resource/common/monitor/events/EventsView.jsp?id="
             + resourceComposite.getResource().getId());
-=======
-        //@todo: replace with GWT version
-        final FullHTMLPane timelinePane = new FullHTMLPane(extendLocatorId("Timeline"),
-            "/resource/common/monitor/events/EventsView.jsp?id=" + resourceComposite.getResource().getId());
->>>>>>> 546ca74d
 
         // we create a simple subclass because we need to know when a new range has been set in order to refresh the timeline
         class RangeEditor extends UserPreferencesMeasurementRangeEditor {
