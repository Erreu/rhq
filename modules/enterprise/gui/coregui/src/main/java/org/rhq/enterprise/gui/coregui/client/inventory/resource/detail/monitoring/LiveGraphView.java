--- conflicted
+++ resolved
@@ -69,12 +69,8 @@
 /**
  * @author Greg Hinkle
  */
-<<<<<<< HEAD
+@Deprecated
 public class LiveGraphView extends EnhancedVLayout {
-=======
-@Deprecated
-public class LiveGraphView extends LocatableVLayout {
->>>>>>> 546ca74d
 
     private static final String INSTRUCTIONS = MSG.view_resource_monitor_graph_instructions();
 
