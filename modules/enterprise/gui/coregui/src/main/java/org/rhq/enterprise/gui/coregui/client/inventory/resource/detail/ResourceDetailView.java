/*
 * RHQ Management Platform
 * Copyright (C) 2005-2010 Red Hat, Inc.
 * All rights reserved.
 *
 * This program is free software; you can redistribute it and/or modify
 * it under the terms of the GNU General Public License as published by
 * the Free Software Foundation version 2 of the License.
 *
 * This program is distributed in the hope that it will be useful,
 * but WITHOUT ANY WARRANTY; without even the implied warranty of
 * MERCHANTABILITY or FITNESS FOR A PARTICULAR PURPOSE. See the
 * GNU General Public License for more details.
 *
 * You should have received a copy of the GNU General Public License
 * along with this program; if not, write to the Free Software
 * Foundation, Inc., 675 Mass Ave, Cambridge, MA 02139, USA.
 */
package org.rhq.enterprise.gui.coregui.client.inventory.resource.detail;

import java.util.EnumSet;
import java.util.Set;

import com.google.gwt.user.client.History;
import com.google.gwt.user.client.rpc.AsyncCallback;
import com.smartgwt.client.types.Side;
<<<<<<< HEAD
=======
import com.smartgwt.client.widgets.Canvas;
import com.smartgwt.client.widgets.layout.VLayout;
import com.smartgwt.client.widgets.tab.Tab;
>>>>>>> 6221a8a5

import org.rhq.core.domain.criteria.ResourceCriteria;
import org.rhq.core.domain.resource.Resource;
import org.rhq.core.domain.resource.ResourceType;
import org.rhq.core.domain.resource.ResourceTypeFacet;
import org.rhq.core.domain.resource.composite.ResourceComposite;
import org.rhq.core.domain.resource.composite.ResourcePermission;
import org.rhq.core.domain.util.PageList;
import org.rhq.enterprise.gui.coregui.client.BookmarkableView;
import org.rhq.enterprise.gui.coregui.client.CoreGUI;
import org.rhq.enterprise.gui.coregui.client.ViewPath;
import org.rhq.enterprise.gui.coregui.client.alert.definitions.ResourceAlertDefinitionsView;
import org.rhq.enterprise.gui.coregui.client.components.FullHTMLPane;
import org.rhq.enterprise.gui.coregui.client.components.tab.SubTab;
import org.rhq.enterprise.gui.coregui.client.components.tab.TwoLevelTab;
import org.rhq.enterprise.gui.coregui.client.components.tab.TwoLevelTabSelectedEvent;
import org.rhq.enterprise.gui.coregui.client.components.tab.TwoLevelTabSelectedHandler;
import org.rhq.enterprise.gui.coregui.client.components.tab.TwoLevelTabSet;
import org.rhq.enterprise.gui.coregui.client.gwt.GWTServiceLookup;
import org.rhq.enterprise.gui.coregui.client.inventory.resource.InventoryView;
import org.rhq.enterprise.gui.coregui.client.inventory.resource.ResourceSearchView;
import org.rhq.enterprise.gui.coregui.client.inventory.resource.detail.configuration.ConfigurationHistoryView;
import org.rhq.enterprise.gui.coregui.client.inventory.resource.detail.configuration.ResourceConfigurationEditView;
import org.rhq.enterprise.gui.coregui.client.inventory.resource.detail.inventory.PluginConfigurationEditView;
import org.rhq.enterprise.gui.coregui.client.inventory.resource.detail.monitoring.GraphListView;
import org.rhq.enterprise.gui.coregui.client.inventory.resource.detail.monitoring.schedules.SchedulesView;
<<<<<<< HEAD
import org.rhq.enterprise.gui.coregui.client.inventory.resource.detail.summary.DashboardView;
import org.rhq.enterprise.gui.coregui.client.inventory.resource.detail.summary.OverviewView;
import org.rhq.enterprise.gui.coregui.client.util.selenium.LocatableVLayout;
=======
import org.rhq.enterprise.gui.coregui.client.inventory.resource.detail.monitoring.traits.TraitsView;
import org.rhq.enterprise.gui.coregui.client.inventory.resource.detail.operation.OperationHistoryView;
import org.rhq.enterprise.gui.coregui.client.inventory.resource.detail.summary.DashboardView;
import org.rhq.enterprise.gui.coregui.client.inventory.resource.detail.summary.OverviewView;
import org.rhq.enterprise.gui.coregui.client.inventory.resource.type.ResourceTypeRepository;
import org.rhq.enterprise.gui.coregui.client.util.message.Message;
>>>>>>> 6221a8a5

/**
 * Right panel of the Resource view.
 *
 * @author Greg Hinkle
 */
<<<<<<< HEAD
public class ResourceDetailView extends LocatableVLayout implements BookmarkableView, ResourceSelectListener,
    TwoLevelTabSelectedHandler {
=======
public class ResourceDetailView extends VLayout implements BookmarkableView,
        TwoLevelTabSelectedHandler {
>>>>>>> 6221a8a5

    private static final String DEFAULT_TAB_NAME = "Summary";

    private int resourceId;
    private ResourceComposite resourceComposite;

    private TwoLevelTabSet topTabSet;

    private TwoLevelTab summaryTab;
    private TwoLevelTab monitoringTab;
    private TwoLevelTab inventoryTab;
    private TwoLevelTab operationsTab;
    private TwoLevelTab alertsTab;
    private TwoLevelTab configurationTab;
    private TwoLevelTab eventsTab;
    private TwoLevelTab contentTab;

    private SubTab summaryOverview;
    private SubTab summaryDashboard;
    private SubTab summaryTimeline;
    private SubTab monitorGraphs;
    private SubTab monitorTables;
    private SubTab monitorTraits;
    private SubTab monitorAvail;
    private SubTab monitorSched;
    private SubTab monitorCallTime;
    private SubTab inventoryChildren;
    private SubTab inventoryConn;
    private SubTab opHistory;
    private SubTab opSched;
    private SubTab alertHistory;
    private SubTab alertDef;
    private SubTab alertDelete;
    private SubTab configCurrent;
    private SubTab configHistory;
    private SubTab eventHistory;
    private SubTab contentDeployed;
    private SubTab contentNew;
    private SubTab contentSubscrip;
    private SubTab contentHistory;

    private ResourceTitleBar titleBar;

<<<<<<< HEAD
    public ResourceDetailView(String locatorId) {
        super(locatorId);
    }
=======
    private String tabName;
    private String subTabName;
>>>>>>> 6221a8a5

    @Override
    protected void onDraw() {
        super.onDraw();

        setWidth100();
        setHeight100();

        // The Tabs section

        topTabSet = new TwoLevelTabSet(getLocatorId());
        topTabSet.setTabBarPosition(Side.TOP);
        topTabSet.setWidth100();
        topTabSet.setHeight100();
        topTabSet.setEdgeMarginSize(0);
        topTabSet.setEdgeSize(0);

        summaryTab = new TwoLevelTab(topTabSet.extendLocatorId("Summary"), "Summary", "/images/icons/Service_up_16.png");
        summaryOverview = new SubTab(summaryTab.extendLocatorId("Overview"), "Overview", null);
        summaryDashboard = new SubTab(summaryTab.extendLocatorId("Dashboard"), "Dashboard", null);
        summaryTimeline = new SubTab(summaryTab.extendLocatorId("Timeline"), "Timeline", null);
        summaryTab.registerSubTabs(summaryOverview, summaryDashboard, summaryTimeline);

        monitoringTab = new TwoLevelTab(topTabSet.extendLocatorId("Monitoring"), "Monitoring",
            "/images/icons/Monitor_grey_16.png");
        monitorGraphs = new SubTab(monitoringTab.extendLocatorId("Graphs"), "Graphs", null);
        monitorTables = new SubTab(monitoringTab.extendLocatorId("Tables"), "Tables", null);
        monitorTraits = new SubTab(monitoringTab.extendLocatorId("Traits"), "Traits", null);
        monitorAvail = new SubTab(monitoringTab.extendLocatorId("Availability"), "Availability", null);
        monitorSched = new SubTab(monitoringTab.extendLocatorId("Schedules"), "Schedules", null);
        monitorCallTime = new SubTab(monitoringTab.extendLocatorId("CallTime"), "Call Time", null);
        monitoringTab.registerSubTabs(monitorGraphs, monitorTables, monitorTraits, monitorAvail, monitorSched,
            monitorCallTime);

        inventoryTab = new TwoLevelTab(topTabSet.extendLocatorId("Inventory"), "Inventory",
            "/images/icons/Inventory_grey_16.png");
        inventoryChildren = new SubTab(inventoryTab.extendLocatorId("Children"), "Children", null);
        inventoryConn = new SubTab(inventoryTab.extendLocatorId("ConnectionSettings"), "Connection Settings", null);
        inventoryTab.registerSubTabs(this.inventoryChildren, this.inventoryConn);

        operationsTab = new TwoLevelTab(topTabSet.extendLocatorId("Operations"), "Operations",
            "/images/icons/Operation_grey_16.png");
        this.opHistory = new SubTab(operationsTab.extendLocatorId("History"), "History", null);
        this.opSched = new SubTab(operationsTab.extendLocatorId("Scheduled"), "Scheduled", null);
        operationsTab.registerSubTabs(this.opHistory, this.opSched);

        alertsTab = new TwoLevelTab(topTabSet.extendLocatorId("Alerts"), "Alerts", "/images/icons/Alert_grey_16.png");
        this.alertHistory = new SubTab(alertsTab.extendLocatorId("History"), "History", null);
        this.alertDef = new SubTab(alertsTab.extendLocatorId("Definitions"), "Definitions", null);
        this.alertDelete = new SubTab(alertsTab.extendLocatorId("DELETEME"), "DELETEME", null);
        alertsTab.registerSubTabs(alertHistory, alertDef, alertDelete);

        configurationTab = new TwoLevelTab(topTabSet.extendLocatorId("Configuration"), "Configuration",
            "/images/icons/Configure_grey_16.png");
        this.configCurrent = new SubTab(configurationTab.extendLocatorId("Current"), "Current", null);
        this.configHistory = new SubTab(configurationTab.extendLocatorId("History"), "History", null);
        configurationTab.registerSubTabs(this.configCurrent, this.configHistory);

        eventsTab = new TwoLevelTab(topTabSet.extendLocatorId("Events"), "Events", "/images/icons/Events_grey_16.png");
        this.eventHistory = new SubTab(eventsTab.extendLocatorId("History"), "History", null);
        eventsTab.registerSubTabs(eventHistory);

        contentTab = new TwoLevelTab(topTabSet.extendLocatorId("Content"), "Content",
            "/images/icons/Content_grey_16.png");
        this.contentDeployed = new SubTab(contentTab.extendLocatorId("Deployed"), "Deployed", null);
        this.contentNew = new SubTab(contentTab.extendLocatorId("New"), "New", null);
        this.contentSubscrip = new SubTab(contentTab.extendLocatorId("Subscriptions"), "Subscriptions", null);
        this.contentHistory = new SubTab(contentTab.extendLocatorId("History"), "History", null);
        contentTab.registerSubTabs(contentDeployed, contentNew, contentSubscrip, contentHistory);

        topTabSet.setTabs(summaryTab, monitoringTab, inventoryTab, operationsTab, alertsTab, configurationTab,
                eventsTab, contentTab);

        topTabSet.addTwoLevelTabSelectedHandler(this);

        titleBar = new ResourceTitleBar(getLocatorId());
        addMember(titleBar);

        addMember(topTabSet);

        //        CoreGUI.addBreadCrumb(getPlace());
    }

    public void updateDetailViews(ResourceComposite resourceComposite) {

        this.resourceComposite = resourceComposite;

        final Resource resource = this.resourceComposite.getResource();
        this.titleBar.setResource(resource);

<<<<<<< HEAD
        this.summaryOverview.setCanvas(new OverviewView(this.resourceComposite));
        this.summaryDashboard.setCanvas(new DashboardView(this.resourceComposite));
        this.summaryTimeline.setCanvas(new FullHTMLPane("/rhq/resource/summary/timeline-plain.xhtml?id="
            + resource.getId()));
        summaryTab.updateSubTab(this.summaryOverview);
        summaryTab.updateSubTab(this.summaryDashboard);
        summaryTab.updateSubTab(this.summaryTimeline);

        this.monitorGraphs.setCanvas(new GraphListView(extendLocatorId(resource.getName()), resource));
        this.monitorTables.setCanvas(new FullHTMLPane("/rhq/common/monitor/tables-plain.xhtml?id=" + resource.getId()));
        this.monitorTraits
            .setCanvas(new FullHTMLPane("/rhq/resource/monitor/traits-plain.xhtml?id=" + resource.getId()));
        this.monitorAvail.setCanvas(new FullHTMLPane("/rhq/resource/monitor/availabilityHistory-plain.xhtml?id="
            + resource.getId()));
        this.monitorSched.setCanvas(new SchedulesView(monitoringTab.extendLocatorId("Schedules"), resource.getId()));
        this.monitorCallTime.setCanvas(new FullHTMLPane("/rhq/resource/monitor/response-plain.xhtml?id="
            + resource.getId()));
        monitoringTab.updateSubTab(this.monitorGraphs);
        monitoringTab.updateSubTab(this.monitorTables);
        monitoringTab.updateSubTab(this.monitorTraits);
        monitoringTab.updateSubTab(this.monitorAvail);
        monitoringTab.updateSubTab(this.monitorSched);
        monitoringTab.updateSubTab(this.monitorCallTime);

        this.inventoryChildren.setCanvas(ResourceSearchView.getChildrenOf(resource.getId()));
        this.inventoryConn.setCanvas(new PluginConfigurationEditView(resource));
        inventoryTab.updateSubTab(this.inventoryChildren);
        inventoryTab.updateSubTab(this.inventoryConn);
=======
        for (Tab top : topTabSet.getTabs()) {

            ((TwoLevelTab)top).getLayout().destroyViews();

        }


        summaryTab.updateSubTab("Overview", new OverviewView(this.resourceComposite));
        summaryTab.updateSubTab("Dashboard", new DashboardView(this.resourceComposite));
        summaryTab.updateSubTab("Timeline", new FullHTMLPane("/rhq/resource/summary/timeline-plain.xhtml?id="
                + resource.getId()));

        monitoringTab.updateSubTab("Graphs", new GraphListView(resource)); // new FullHTMLPane("/rhq/common/monitor/graphs.xhtml?id=" + resource.getId()));
        monitoringTab.updateSubTab("Tables", new FullHTMLPane("/rhq/common/monitor/tables-plain.xhtml?id="
            + resource.getId()));
        monitoringTab.updateSubTab("Traits", new TraitsView(resource.getId()));
                //new FullHTMLPane("/rhq/resource/monitor/traits-plain.xhtml?id=" + resource.getId()));
        monitoringTab.updateSubTab("Availability", new FullHTMLPane(
                "/rhq/resource/monitor/availabilityHistory-plain.xhtml?id=" + resource.getId()));
        monitoringTab.updateSubTab("Schedules", new SchedulesView(resource.getId()));
        //new FullHTMLPane("/rhq/resource/monitor/schedules-plain.xhtml?id=" + resource.getId()));
        monitoringTab.updateSubTab("Call Time", new FullHTMLPane("/rhq/resource/monitor/response-plain.xhtml?id="
                + resource.getId()));

        inventoryTab.updateSubTab("Children", ResourceSearchView.getChildrenOf(resource.getId()));
        inventoryTab.updateSubTab("Connection Settings", new PluginConfigurationEditView(resource)); // new ConfigurationEditor(resource.getId(), resource.getResourceType().getId(), ConfigurationEditor.ConfigType.plugin));
>>>>>>> 6221a8a5

        // comment out GWT-based operation history until...
        //     1) user can delete history if they possess the appropriate permissions
        //     2) user can see both operation arguments and results in the history details pop-up
        //     3) operation arguments/results become read-only configuration data in the history details pop-up
        //     4) user can navigate to the group operation that spawned this resource operation history, if appropriate 
        operationsTab.updateSubTab("History", OperationHistoryView.getResourceHistoryView(resourceComposite));
        // note: enabled operation execution/schedules from left-nav, if it doesn't already exist
<<<<<<< HEAD
        this.opHistory.setCanvas(new FullHTMLPane("/rhq/resource/operation/resourceOperationHistory-plain.xhtml?id="
            + resource.getId()));
        this.opSched.setCanvas(new FullHTMLPane("/rhq/resource/operation/resourceOperationSchedules-plain.xhtml?id="
            + resource.getId()));
        operationsTab.updateSubTab(this.opHistory);
        operationsTab.updateSubTab(this.opSched);
=======
//        operationsTab.updateSubTab("History", new FullHTMLPane(
//                "/rhq/resource/operation/resourceOperationHistory-plain.xhtml?id=" + resource.getId()));
        operationsTab.updateSubTab("Scheduled", new FullHTMLPane(
                "/rhq/resource/operation/resourceOperationSchedules-plain.xhtml?id=" + resource.getId()));

        configurationTab.updateSubTab("Current", new ResourceConfigurationEditView(resource));
        configurationTab.updateSubTab("History", ConfigurationHistoryView.getHistoryOf(resource.getId()));
>>>>>>> 6221a8a5

        // comment out GWT-based alert definitions/history views until...
        //     1) new workflow is implement for alert definition creation, with particular attention to interaction model for alert notifications
        //     2) user can delete/ack/purgeAll alerts if they possess the appropriate permissions
        //     3) user can enable/disable/delete alert definitions if they possess the appropriate permissions
        //     4) user can search alert history by: date alert was fired, alert priority, or alert definition 
        //alertsTab.updateSubTab("History", new ResourceAlertHistoryView(resource.getId()));
<<<<<<< HEAD
        this.alertHistory.setCanvas(new FullHTMLPane("/rhq/resource/alert/listAlertHistory-plain.xhtml?id="
            + resource.getId()));
        this.alertDef.setCanvas(new ResourceAlertDefinitionsView(alertsTab.getLocatorId(), resource));
        this.alertDelete.setCanvas(new FullHTMLPane("/rhq/resource/alert/listAlertDefinitions-plain.xhtml?id="
            + resource.getId()));
        alertsTab.updateSubTab(this.alertHistory);
        alertsTab.updateSubTab(this.alertDef);
        alertsTab.updateSubTab(this.alertDelete);

        this.configCurrent.setCanvas(new ResourceConfigurationEditView(resource));
        this.configHistory.setCanvas(ConfigurationHistoryView.getHistoryOf(configurationTab.getLocatorId(), resource
            .getId()));
        configurationTab.updateSubTab(this.configCurrent);
        configurationTab.updateSubTab(this.configHistory);
=======
        alertsTab.updateSubTab("History", new FullHTMLPane("/rhq/resource/alert/listAlertHistory-plain.xhtml?id="
                + resource.getId()));
        alertsTab.updateSubTab("Definitions", new ResourceAlertDefinitionsView(resource));
        alertsTab.updateSubTab("DELETEME", new FullHTMLPane("/rhq/resource/alert/listAlertDefinitions-plain.xhtml?id="
                + resource.getId()));
>>>>>>> 6221a8a5

        // comment out GWT-based view until...
        //     1) user can search event history by: metric display range, event source, event details, event severity
        //     2) user can delete events if they possess the appropriate permissions
        //eventsTab.updateSubTab("History", EventHistoryView.createResourceHistoryView(resource.getId()));
<<<<<<< HEAD
        this.eventHistory
            .setCanvas(new FullHTMLPane("/rhq/resource/events/history-plain.xhtml?id=" + resource.getId()));
        eventsTab.updateSubTab(this.eventHistory);

        this.contentDeployed
            .setCanvas(new FullHTMLPane("/rhq/resource/content/view-plain.xhtml?id=" + resource.getId()));
        this.contentNew.setCanvas(new FullHTMLPane("/rhq/resource/content/deploy-plain.xhtml?id=" + resource.getId()));
        this.contentSubscrip.setCanvas(new FullHTMLPane("/rhq/resource/content/subscription-plain.xhtml?id="
            + resource.getId()));
        this.contentHistory.setCanvas(new FullHTMLPane("/rhq/resource/content/history-plain.xhtml?id="
            + resource.getId()));
        contentTab.updateSubTab(contentDeployed);
        contentTab.updateSubTab(contentNew);
        contentTab.updateSubTab(contentSubscrip);
        contentTab.updateSubTab(contentHistory);
=======
        eventsTab.updateSubTab("History", new FullHTMLPane("/rhq/resource/events/history-plain.xhtml?id="
                + resource.getId()));

        contentTab.updateSubTab("Deployed", new FullHTMLPane("/rhq/resource/content/view-plain.xhtml?id="
                + resource.getId()));
        contentTab.updateSubTab("New", new FullHTMLPane("/rhq/resource/content/deploy-plain.xhtml?id="
                + resource.getId()));
        contentTab.updateSubTab("Subscriptions", new FullHTMLPane("/rhq/resource/content/subscription-plain.xhtml?id="
                + resource.getId()));
        contentTab.updateSubTab("History", new FullHTMLPane("/rhq/resource/content/history-plain.xhtml?id="
                + resource.getId()));
>>>>>>> 6221a8a5

        //        topTabSet.setSelectedTab(selectedTab);

        completeTabUpdate();
    }

    private void completeTabUpdate() {

        ResourcePermission permissions = this.resourceComposite.getResourcePermission();
        Set<ResourceTypeFacet> facets = this.resourceComposite.getResourceFacets().getFacets();

        // Summary, Monitoring, Inventory, and Alerts tabs are always enabled.

        monitoringTab.setSubTabEnabled("Call Time", facets.contains(ResourceTypeFacet.CALL_TIME));

        inventoryTab.setSubTabEnabled("Connection Settings", facets.contains(ResourceTypeFacet.PLUGIN_CONFIGURATION));

        if (facets.contains(ResourceTypeFacet.OPERATION)) {
            topTabSet.enableTab(operationsTab);
        } else {
            topTabSet.disableTab(operationsTab);
        }

        if (facets.contains(ResourceTypeFacet.CONFIGURATION) && permissions.isConfigureRead()) {
            topTabSet.enableTab(configurationTab);
        } else {
            topTabSet.disableTab(configurationTab);
        }

        if (facets.contains(ResourceTypeFacet.EVENT)) {
            topTabSet.enableTab(eventsTab);
        } else {
            topTabSet.disableTab(eventsTab);
        }

        if (facets.contains(ResourceTypeFacet.CONTENT)) {
            topTabSet.enableTab(contentTab);
        } else {
            topTabSet.disableTab(contentTab);
        }

        if (topTabSet.getSelectedTab().getDisabled()) {
            topTabSet.selectTab(0);
        }

        topTabSet.markForRedraw();
    }

    public void onTabSelected(TwoLevelTabSelectedEvent tabSelectedEvent) {
        if (this.resourceComposite == null) {
//            History.fireCurrentHistoryState();
        } else {
            // Switch tabs directly, rather than letting the history framework do it, to avoid redrawing the outer views.
//            selectTab(tabSelectedEvent.getId(), tabSelectedEvent.getSubTabId());


            String tabPath = "/" + tabSelectedEvent.getId() + "/" + tabSelectedEvent.getSubTabId();
            String path = "Resource/" + resourceId + tabPath;

            // But still add an item to the history, specifying false to tell it not to fire an event.
            History.newItem(path, true);
        }
    }

    public void renderView(ViewPath viewPath) {
        // e.g. #Resource/10010/Inventory/Overview
        //                ^ Current Path
        int resourceId = Integer.parseInt(viewPath.getCurrent().getPath());


        viewPath.next();


        tabName = (!viewPath.isEnd()) ? viewPath.getCurrent().getPath() : null; // e.g. "Inventory"
        subTabName = (viewPath.viewsLeft() >= 1) ? viewPath.getNext().getPath() : null; // e.g. "Overview"

        viewPath.next();
        viewPath.next();

        if (this.resourceId != resourceId) {
            // A different resource or first load, go get data
            loadSelectedResource(resourceId, viewPath);
        } else {
            // same resource just switch tabs
            selectTab(tabName, subTabName, viewPath);
        }

    }


    public void loadSelectedResource(final int resourceId, final ViewPath viewPath) {
        this.resourceId = resourceId;

        ResourceCriteria criteria = new ResourceCriteria();
        criteria.addFilterId(resourceId);
        criteria.fetchTags(true);
        //criteria.fetchParentResource(true);
        GWTServiceLookup.getResourceService().findResourceCompositesByCriteria(criteria,
                new AsyncCallback<PageList<ResourceComposite>>() {
                    public void onFailure(Throwable caught) {
                        CoreGUI.getMessageCenter().notify(new Message("Resource with id [" + resourceId +
                                "] does not exist or is not accessible.", Message.Severity.Warning));

                        CoreGUI.goTo(InventoryView.VIEW_PATH);
                    }

                    public void onSuccess(PageList<ResourceComposite> result) {
                        if (result.isEmpty()) {
                            //noinspection ThrowableInstanceNeverThrown
                            onFailure(new Exception("Resource with id [" + resourceId + "] does not exist."));
                        } else {
                            final ResourceComposite resourceComposite = result.get(0);
                            loadResourceType(resourceComposite, viewPath);
                        }
                    }
                });
    }


    private void loadResourceType(final ResourceComposite resourceComposite, final ViewPath viewPath) {
        final Resource resource = resourceComposite.getResource();
        ResourceTypeRepository.Cache.getInstance().getResourceTypes(
                resource.getResourceType().getId(),
                EnumSet.of(ResourceTypeRepository.MetadataType.content, ResourceTypeRepository.MetadataType.operations,
                        ResourceTypeRepository.MetadataType.events,
                        ResourceTypeRepository.MetadataType.resourceConfigurationDefinition),
                new ResourceTypeRepository.TypeLoadedCallback() {
                    public void onTypesLoaded(ResourceType type) {
                        resourceComposite.getResource().setResourceType(type);
                        ResourceDetailView.this.resourceComposite = resourceComposite;
                        updateDetailViews(resourceComposite);
                        selectTab(tabName, subTabName, viewPath);

                    }
                });
    }

<<<<<<< HEAD
    public void selectTab(String tabName, String subtabName) {
=======

    public void selectTab(String tabName, String subtabName, ViewPath viewPath) {
>>>>>>> 6221a8a5
        if (tabName == null) {
            tabName = DEFAULT_TAB_NAME;
        }
        TwoLevelTab tab = (TwoLevelTab) this.topTabSet.getTabByTitle(tabName);
        if (tab == null) {
            CoreGUI.getErrorHandler().handleError("Invalid tab name: " + tabName);
            // TODO: Should we fire a history event here to redirect to a valid bookmark?
            tab = (TwoLevelTab) this.topTabSet.getTabByTitle(DEFAULT_TAB_NAME);
        }
        this.topTabSet.selectTab(tab);
        if (subtabName != null) {
            if (!tab.getLayout().selectTab(subtabName)) {
                CoreGUI.getErrorHandler().handleError("Invalid subtab name: " + subtabName);
                // TODO: Should we fire a history event here to redirect to a valid bookmark?
                return;
            } else {
                Canvas subView = tab.getLayout().getCurrentCanvas();
                if (subView instanceof BookmarkableView) {
                    ((BookmarkableView) subView).renderView(viewPath);
                }
            }
        }
    }

}<|MERGE_RESOLUTION|>--- conflicted
+++ resolved
@@ -24,12 +24,8 @@
 import com.google.gwt.user.client.History;
 import com.google.gwt.user.client.rpc.AsyncCallback;
 import com.smartgwt.client.types.Side;
-<<<<<<< HEAD
-=======
 import com.smartgwt.client.widgets.Canvas;
-import com.smartgwt.client.widgets.layout.VLayout;
 import com.smartgwt.client.widgets.tab.Tab;
->>>>>>> 6221a8a5
 
 import org.rhq.core.domain.criteria.ResourceCriteria;
 import org.rhq.core.domain.resource.Resource;
@@ -56,31 +52,19 @@
 import org.rhq.enterprise.gui.coregui.client.inventory.resource.detail.inventory.PluginConfigurationEditView;
 import org.rhq.enterprise.gui.coregui.client.inventory.resource.detail.monitoring.GraphListView;
 import org.rhq.enterprise.gui.coregui.client.inventory.resource.detail.monitoring.schedules.SchedulesView;
-<<<<<<< HEAD
-import org.rhq.enterprise.gui.coregui.client.inventory.resource.detail.summary.DashboardView;
-import org.rhq.enterprise.gui.coregui.client.inventory.resource.detail.summary.OverviewView;
-import org.rhq.enterprise.gui.coregui.client.util.selenium.LocatableVLayout;
-=======
-import org.rhq.enterprise.gui.coregui.client.inventory.resource.detail.monitoring.traits.TraitsView;
 import org.rhq.enterprise.gui.coregui.client.inventory.resource.detail.operation.OperationHistoryView;
 import org.rhq.enterprise.gui.coregui.client.inventory.resource.detail.summary.DashboardView;
 import org.rhq.enterprise.gui.coregui.client.inventory.resource.detail.summary.OverviewView;
 import org.rhq.enterprise.gui.coregui.client.inventory.resource.type.ResourceTypeRepository;
 import org.rhq.enterprise.gui.coregui.client.util.message.Message;
->>>>>>> 6221a8a5
+import org.rhq.enterprise.gui.coregui.client.util.selenium.LocatableVLayout;
 
 /**
  * Right panel of the Resource view.
  *
  * @author Greg Hinkle
  */
-<<<<<<< HEAD
-public class ResourceDetailView extends LocatableVLayout implements BookmarkableView, ResourceSelectListener,
-    TwoLevelTabSelectedHandler {
-=======
-public class ResourceDetailView extends VLayout implements BookmarkableView,
-        TwoLevelTabSelectedHandler {
->>>>>>> 6221a8a5
+public class ResourceDetailView extends LocatableVLayout implements BookmarkableView, TwoLevelTabSelectedHandler {
 
     private static final String DEFAULT_TAB_NAME = "Summary";
 
@@ -124,14 +108,12 @@
 
     private ResourceTitleBar titleBar;
 
-<<<<<<< HEAD
+    private String tabName;
+    private String subTabName;
+
     public ResourceDetailView(String locatorId) {
         super(locatorId);
     }
-=======
-    private String tabName;
-    private String subTabName;
->>>>>>> 6221a8a5
 
     @Override
     protected void onDraw() {
@@ -203,7 +185,7 @@
         contentTab.registerSubTabs(contentDeployed, contentNew, contentSubscrip, contentHistory);
 
         topTabSet.setTabs(summaryTab, monitoringTab, inventoryTab, operationsTab, alertsTab, configurationTab,
-                eventsTab, contentTab);
+            eventsTab, contentTab);
 
         topTabSet.addTwoLevelTabSelectedHandler(this);
 
@@ -222,7 +204,12 @@
         final Resource resource = this.resourceComposite.getResource();
         this.titleBar.setResource(resource);
 
-<<<<<<< HEAD
+        for (Tab top : topTabSet.getTabs()) {
+
+            ((TwoLevelTab) top).getLayout().destroyViews();
+
+        }
+
         this.summaryOverview.setCanvas(new OverviewView(this.resourceComposite));
         this.summaryDashboard.setCanvas(new DashboardView(this.resourceComposite));
         this.summaryTimeline.setCanvas(new FullHTMLPane("/rhq/resource/summary/timeline-plain.xhtml?id="
@@ -251,58 +238,19 @@
         this.inventoryConn.setCanvas(new PluginConfigurationEditView(resource));
         inventoryTab.updateSubTab(this.inventoryChildren);
         inventoryTab.updateSubTab(this.inventoryConn);
-=======
-        for (Tab top : topTabSet.getTabs()) {
-
-            ((TwoLevelTab)top).getLayout().destroyViews();
-
-        }
-
-
-        summaryTab.updateSubTab("Overview", new OverviewView(this.resourceComposite));
-        summaryTab.updateSubTab("Dashboard", new DashboardView(this.resourceComposite));
-        summaryTab.updateSubTab("Timeline", new FullHTMLPane("/rhq/resource/summary/timeline-plain.xhtml?id="
-                + resource.getId()));
-
-        monitoringTab.updateSubTab("Graphs", new GraphListView(resource)); // new FullHTMLPane("/rhq/common/monitor/graphs.xhtml?id=" + resource.getId()));
-        monitoringTab.updateSubTab("Tables", new FullHTMLPane("/rhq/common/monitor/tables-plain.xhtml?id="
-            + resource.getId()));
-        monitoringTab.updateSubTab("Traits", new TraitsView(resource.getId()));
-                //new FullHTMLPane("/rhq/resource/monitor/traits-plain.xhtml?id=" + resource.getId()));
-        monitoringTab.updateSubTab("Availability", new FullHTMLPane(
-                "/rhq/resource/monitor/availabilityHistory-plain.xhtml?id=" + resource.getId()));
-        monitoringTab.updateSubTab("Schedules", new SchedulesView(resource.getId()));
-        //new FullHTMLPane("/rhq/resource/monitor/schedules-plain.xhtml?id=" + resource.getId()));
-        monitoringTab.updateSubTab("Call Time", new FullHTMLPane("/rhq/resource/monitor/response-plain.xhtml?id="
-                + resource.getId()));
-
-        inventoryTab.updateSubTab("Children", ResourceSearchView.getChildrenOf(resource.getId()));
-        inventoryTab.updateSubTab("Connection Settings", new PluginConfigurationEditView(resource)); // new ConfigurationEditor(resource.getId(), resource.getResourceType().getId(), ConfigurationEditor.ConfigType.plugin));
->>>>>>> 6221a8a5
 
         // comment out GWT-based operation history until...
         //     1) user can delete history if they possess the appropriate permissions
         //     2) user can see both operation arguments and results in the history details pop-up
         //     3) operation arguments/results become read-only configuration data in the history details pop-up
         //     4) user can navigate to the group operation that spawned this resource operation history, if appropriate 
-        operationsTab.updateSubTab("History", OperationHistoryView.getResourceHistoryView(resourceComposite));
+        this.opHistory.setCanvas(OperationHistoryView.getResourceHistoryView(operationsTab.extendLocatorId("History"),
+            resourceComposite));
         // note: enabled operation execution/schedules from left-nav, if it doesn't already exist
-<<<<<<< HEAD
-        this.opHistory.setCanvas(new FullHTMLPane("/rhq/resource/operation/resourceOperationHistory-plain.xhtml?id="
-            + resource.getId()));
         this.opSched.setCanvas(new FullHTMLPane("/rhq/resource/operation/resourceOperationSchedules-plain.xhtml?id="
             + resource.getId()));
         operationsTab.updateSubTab(this.opHistory);
         operationsTab.updateSubTab(this.opSched);
-=======
-//        operationsTab.updateSubTab("History", new FullHTMLPane(
-//                "/rhq/resource/operation/resourceOperationHistory-plain.xhtml?id=" + resource.getId()));
-        operationsTab.updateSubTab("Scheduled", new FullHTMLPane(
-                "/rhq/resource/operation/resourceOperationSchedules-plain.xhtml?id=" + resource.getId()));
-
-        configurationTab.updateSubTab("Current", new ResourceConfigurationEditView(resource));
-        configurationTab.updateSubTab("History", ConfigurationHistoryView.getHistoryOf(resource.getId()));
->>>>>>> 6221a8a5
 
         // comment out GWT-based alert definitions/history views until...
         //     1) new workflow is implement for alert definition creation, with particular attention to interaction model for alert notifications
@@ -310,7 +258,7 @@
         //     3) user can enable/disable/delete alert definitions if they possess the appropriate permissions
         //     4) user can search alert history by: date alert was fired, alert priority, or alert definition 
         //alertsTab.updateSubTab("History", new ResourceAlertHistoryView(resource.getId()));
-<<<<<<< HEAD
+
         this.alertHistory.setCanvas(new FullHTMLPane("/rhq/resource/alert/listAlertHistory-plain.xhtml?id="
             + resource.getId()));
         this.alertDef.setCanvas(new ResourceAlertDefinitionsView(alertsTab.getLocatorId(), resource));
@@ -325,19 +273,12 @@
             .getId()));
         configurationTab.updateSubTab(this.configCurrent);
         configurationTab.updateSubTab(this.configHistory);
-=======
-        alertsTab.updateSubTab("History", new FullHTMLPane("/rhq/resource/alert/listAlertHistory-plain.xhtml?id="
-                + resource.getId()));
-        alertsTab.updateSubTab("Definitions", new ResourceAlertDefinitionsView(resource));
-        alertsTab.updateSubTab("DELETEME", new FullHTMLPane("/rhq/resource/alert/listAlertDefinitions-plain.xhtml?id="
-                + resource.getId()));
->>>>>>> 6221a8a5
 
         // comment out GWT-based view until...
         //     1) user can search event history by: metric display range, event source, event details, event severity
         //     2) user can delete events if they possess the appropriate permissions
         //eventsTab.updateSubTab("History", EventHistoryView.createResourceHistoryView(resource.getId()));
-<<<<<<< HEAD
+
         this.eventHistory
             .setCanvas(new FullHTMLPane("/rhq/resource/events/history-plain.xhtml?id=" + resource.getId()));
         eventsTab.updateSubTab(this.eventHistory);
@@ -353,19 +294,6 @@
         contentTab.updateSubTab(contentNew);
         contentTab.updateSubTab(contentSubscrip);
         contentTab.updateSubTab(contentHistory);
-=======
-        eventsTab.updateSubTab("History", new FullHTMLPane("/rhq/resource/events/history-plain.xhtml?id="
-                + resource.getId()));
-
-        contentTab.updateSubTab("Deployed", new FullHTMLPane("/rhq/resource/content/view-plain.xhtml?id="
-                + resource.getId()));
-        contentTab.updateSubTab("New", new FullHTMLPane("/rhq/resource/content/deploy-plain.xhtml?id="
-                + resource.getId()));
-        contentTab.updateSubTab("Subscriptions", new FullHTMLPane("/rhq/resource/content/subscription-plain.xhtml?id="
-                + resource.getId()));
-        contentTab.updateSubTab("History", new FullHTMLPane("/rhq/resource/content/history-plain.xhtml?id="
-                + resource.getId()));
->>>>>>> 6221a8a5
 
         //        topTabSet.setSelectedTab(selectedTab);
 
@@ -416,11 +344,10 @@
 
     public void onTabSelected(TwoLevelTabSelectedEvent tabSelectedEvent) {
         if (this.resourceComposite == null) {
-//            History.fireCurrentHistoryState();
+            //            History.fireCurrentHistoryState();
         } else {
             // Switch tabs directly, rather than letting the history framework do it, to avoid redrawing the outer views.
-//            selectTab(tabSelectedEvent.getId(), tabSelectedEvent.getSubTabId());
-
+            //            selectTab(tabSelectedEvent.getId(), tabSelectedEvent.getSubTabId());
 
             String tabPath = "/" + tabSelectedEvent.getId() + "/" + tabSelectedEvent.getSubTabId();
             String path = "Resource/" + resourceId + tabPath;
@@ -435,9 +362,7 @@
         //                ^ Current Path
         int resourceId = Integer.parseInt(viewPath.getCurrent().getPath());
 
-
         viewPath.next();
-
 
         tabName = (!viewPath.isEnd()) ? viewPath.getCurrent().getPath() : null; // e.g. "Inventory"
         subTabName = (viewPath.viewsLeft() >= 1) ? viewPath.getNext().getPath() : null; // e.g. "Overview"
@@ -454,7 +379,6 @@
         }
 
     }
-
 
     public void loadSelectedResource(final int resourceId, final ViewPath viewPath) {
         this.resourceId = resourceId;
@@ -464,51 +388,46 @@
         criteria.fetchTags(true);
         //criteria.fetchParentResource(true);
         GWTServiceLookup.getResourceService().findResourceCompositesByCriteria(criteria,
-                new AsyncCallback<PageList<ResourceComposite>>() {
-                    public void onFailure(Throwable caught) {
-                        CoreGUI.getMessageCenter().notify(new Message("Resource with id [" + resourceId +
-                                "] does not exist or is not accessible.", Message.Severity.Warning));
-
-                        CoreGUI.goTo(InventoryView.VIEW_PATH);
+            new AsyncCallback<PageList<ResourceComposite>>() {
+                public void onFailure(Throwable caught) {
+                    CoreGUI.getMessageCenter().notify(
+                        new Message("Resource with id [" + resourceId + "] does not exist or is not accessible.",
+                            Message.Severity.Warning));
+
+                    CoreGUI.goTo(InventoryView.VIEW_PATH);
+                }
+
+                public void onSuccess(PageList<ResourceComposite> result) {
+                    if (result.isEmpty()) {
+                        //noinspection ThrowableInstanceNeverThrown
+                        onFailure(new Exception("Resource with id [" + resourceId + "] does not exist."));
+                    } else {
+                        final ResourceComposite resourceComposite = result.get(0);
+                        loadResourceType(resourceComposite, viewPath);
                     }
-
-                    public void onSuccess(PageList<ResourceComposite> result) {
-                        if (result.isEmpty()) {
-                            //noinspection ThrowableInstanceNeverThrown
-                            onFailure(new Exception("Resource with id [" + resourceId + "] does not exist."));
-                        } else {
-                            final ResourceComposite resourceComposite = result.get(0);
-                            loadResourceType(resourceComposite, viewPath);
-                        }
-                    }
-                });
-    }
-
+                }
+            });
+    }
 
     private void loadResourceType(final ResourceComposite resourceComposite, final ViewPath viewPath) {
         final Resource resource = resourceComposite.getResource();
         ResourceTypeRepository.Cache.getInstance().getResourceTypes(
-                resource.getResourceType().getId(),
-                EnumSet.of(ResourceTypeRepository.MetadataType.content, ResourceTypeRepository.MetadataType.operations,
-                        ResourceTypeRepository.MetadataType.events,
-                        ResourceTypeRepository.MetadataType.resourceConfigurationDefinition),
-                new ResourceTypeRepository.TypeLoadedCallback() {
-                    public void onTypesLoaded(ResourceType type) {
-                        resourceComposite.getResource().setResourceType(type);
-                        ResourceDetailView.this.resourceComposite = resourceComposite;
-                        updateDetailViews(resourceComposite);
-                        selectTab(tabName, subTabName, viewPath);
-
-                    }
-                });
-    }
-
-<<<<<<< HEAD
-    public void selectTab(String tabName, String subtabName) {
-=======
+            resource.getResourceType().getId(),
+            EnumSet.of(ResourceTypeRepository.MetadataType.content, ResourceTypeRepository.MetadataType.operations,
+                ResourceTypeRepository.MetadataType.events,
+                ResourceTypeRepository.MetadataType.resourceConfigurationDefinition),
+            new ResourceTypeRepository.TypeLoadedCallback() {
+                public void onTypesLoaded(ResourceType type) {
+                    resourceComposite.getResource().setResourceType(type);
+                    ResourceDetailView.this.resourceComposite = resourceComposite;
+                    updateDetailViews(resourceComposite);
+                    selectTab(tabName, subTabName, viewPath);
+
+                }
+            });
+    }
 
     public void selectTab(String tabName, String subtabName, ViewPath viewPath) {
->>>>>>> 6221a8a5
         if (tabName == null) {
             tabName = DEFAULT_TAB_NAME;
         }
