/*
 * RHQ Management Platform
 * Copyright (C) 2005-2010 Red Hat, Inc.
 * All rights reserved.
 *
 * This program is free software; you can redistribute it and/or modify
 * it under the terms of the GNU General Public License as published by
 * the Free Software Foundation version 2 of the License.
 *
 * This program is distributed in the hope that it will be useful,
 * but WITHOUT ANY WARRANTY; without even the implied warranty of
 * MERCHANTABILITY or FITNESS FOR A PARTICULAR PURPOSE. See the
 * GNU General Public License for more details.
 *
 * You should have received a copy of the GNU General Public License
 * along with this program; if not, write to the Free Software
 * Foundation, Inc., 675 Mass Ave, Cambridge, MA 02139, USA.
 */
package org.rhq.enterprise.gui.coregui.client.inventory.resource.detail;

import java.util.ArrayList;
import java.util.EnumSet;
import java.util.List;
import java.util.Set;

import com.google.gwt.user.client.rpc.AsyncCallback;
import com.smartgwt.client.widgets.tab.Tab;

import org.rhq.core.domain.criteria.ResourceCriteria;
import org.rhq.core.domain.measurement.DataType;
import org.rhq.core.domain.measurement.MeasurementDefinition;
import org.rhq.core.domain.resource.Resource;
import org.rhq.core.domain.resource.ResourceType;
import org.rhq.core.domain.resource.ResourceTypeFacet;
import org.rhq.core.domain.resource.composite.ResourceComposite;
import org.rhq.core.domain.resource.composite.ResourcePermission;
import org.rhq.core.domain.util.PageList;
import org.rhq.enterprise.gui.coregui.client.CoreGUI;
import org.rhq.enterprise.gui.coregui.client.ViewPath;
import org.rhq.enterprise.gui.coregui.client.alert.definitions.ResourceAlertDefinitionsView;
import org.rhq.enterprise.gui.coregui.client.components.FullHTMLPane;
import org.rhq.enterprise.gui.coregui.client.components.tab.SubTab;
import org.rhq.enterprise.gui.coregui.client.components.tab.TwoLevelTab;
import org.rhq.enterprise.gui.coregui.client.gwt.GWTServiceLookup;
import org.rhq.enterprise.gui.coregui.client.inventory.common.detail.AbstractTwoLevelTabSetView;
import org.rhq.enterprise.gui.coregui.client.inventory.common.event.EventCompositeHistoryView;
import org.rhq.enterprise.gui.coregui.client.inventory.groups.ResourceGroupListView;
import org.rhq.enterprise.gui.coregui.client.inventory.resource.InventoryView;
import org.rhq.enterprise.gui.coregui.client.inventory.resource.ResourceSearchView;
import org.rhq.enterprise.gui.coregui.client.inventory.resource.detail.configuration.ConfigurationHistoryView;
import org.rhq.enterprise.gui.coregui.client.inventory.resource.detail.configuration.ResourceConfigurationEditView;
import org.rhq.enterprise.gui.coregui.client.inventory.resource.detail.inventory.PluginConfigurationEditView;
import org.rhq.enterprise.gui.coregui.client.inventory.resource.detail.inventory.ResourceResourceGroupsView;
import org.rhq.enterprise.gui.coregui.client.inventory.resource.detail.monitoring.GraphListView;
import org.rhq.enterprise.gui.coregui.client.inventory.resource.detail.monitoring.schedules.SchedulesView;
import org.rhq.enterprise.gui.coregui.client.inventory.resource.detail.monitoring.traits.TraitsView;
import org.rhq.enterprise.gui.coregui.client.inventory.resource.detail.operation.OperationHistoryView;
import org.rhq.enterprise.gui.coregui.client.inventory.resource.detail.summary.DashboardView;
import org.rhq.enterprise.gui.coregui.client.inventory.resource.detail.summary.OverviewView;
import org.rhq.enterprise.gui.coregui.client.inventory.resource.type.ResourceTypeRepository;
import org.rhq.enterprise.gui.coregui.client.util.message.Message;

/**
 * Right panel of the Resource view.
 *
 * @author Greg Hinkle
 * @author Ian Springer
 */
public class ResourceDetailView extends AbstractTwoLevelTabSetView<ResourceComposite, ResourceTitleBar> {
    private static final String BASE_VIEW_PATH = "Resource";

    private Integer resourceId;

    private ResourceComposite resourceComposite;

    private TwoLevelTab summaryTab;
    private TwoLevelTab monitoringTab;
    private TwoLevelTab inventoryTab;
    private TwoLevelTab operationsTab;
    private TwoLevelTab alertsTab;
    private TwoLevelTab configurationTab;
    private TwoLevelTab eventsTab;
    private TwoLevelTab contentTab;

    private SubTab summaryOverview;
    private SubTab summaryDashboard;
    private SubTab summaryTimeline;
    private SubTab monitorGraphs;
    private SubTab monitorTables;
    private SubTab monitorTraits;
    private SubTab monitorAvail;
    private SubTab monitorSched;
    private SubTab monitorCallTime;
    private SubTab inventoryChildren;
    private SubTab inventoryConn;
    private SubTab inventoryGroups;
    private SubTab inventoryGroupMembership;
    private SubTab opHistory;
    private SubTab opSched;
    private SubTab alertHistory;
    private SubTab alertDef;
    private SubTab alertDelete;
    private SubTab configCurrent;
    private SubTab configHistory;
    private SubTab eventHistory;
    private SubTab contentDeployed;
    private SubTab contentNew;
    private SubTab contentSubscrip;
    private SubTab contentHistory;

    public ResourceDetailView(String locatorId) {
        super(locatorId, BASE_VIEW_PATH);
    }

    protected List<TwoLevelTab> createTabs() {
        List<TwoLevelTab> tabs = new ArrayList<TwoLevelTab>();

        summaryTab = new TwoLevelTab(getTabSet().extendLocatorId("Summary"), "Summary",
            "/images/icons/Service_up_16.png");
        summaryOverview = new SubTab(summaryTab.extendLocatorId("Overview"), "Overview", null);
        summaryDashboard = new SubTab(summaryTab.extendLocatorId("Dashboard"), "Dashboard", null);
        summaryTimeline = new SubTab(summaryTab.extendLocatorId("Timeline"), "Timeline", null);
        summaryTab.registerSubTabs(summaryOverview, summaryDashboard, summaryTimeline);
        tabs.add(summaryTab);

        monitoringTab = new TwoLevelTab(getTabSet().extendLocatorId("Monitoring"), "Monitoring",
            "/images/icons/Monitor_grey_16.png");
        monitorGraphs = new SubTab(monitoringTab.extendLocatorId("Graphs"), "Graphs", null);
        monitorTables = new SubTab(monitoringTab.extendLocatorId("Tables"), "Tables", null);
        monitorTraits = new SubTab(monitoringTab.extendLocatorId("Traits"), "Traits", null);
        monitorAvail = new SubTab(monitoringTab.extendLocatorId("Availability"), "Availability", null);
        monitorSched = new SubTab(monitoringTab.extendLocatorId("Schedules"), "Schedules", null);
        monitorCallTime = new SubTab(monitoringTab.extendLocatorId("CallTime"), "Call Time", null);
        monitoringTab.registerSubTabs(monitorGraphs, monitorTables, monitorTraits, monitorAvail, monitorSched,
            monitorCallTime);
        tabs.add(monitoringTab);

        inventoryTab = new TwoLevelTab(getTabSet().extendLocatorId("Inventory"), "Inventory",
            "/images/icons/Inventory_grey_16.png");
        inventoryChildren = new SubTab(inventoryTab.extendLocatorId("Children"), "Children", null);
        inventoryConn = new SubTab(inventoryTab.extendLocatorId("ConnectionSettings"), "Connection Settings", null);
        inventoryGroups = new SubTab(inventoryTab.extendLocatorId("Groups"), "Groups", null);
        inventoryGroupMembership = new SubTab(inventoryTab.extendLocatorId("GroupMembership"), "Group Membership", null);
        inventoryTab.registerSubTabs(this.inventoryChildren, this.inventoryConn, this.inventoryGroups,
            this.inventoryGroupMembership);
        tabs.add(inventoryTab);

        operationsTab = new TwoLevelTab(getTabSet().extendLocatorId("Operations"), "Operations",
            "/images/icons/Operation_grey_16.png");
        this.opHistory = new SubTab(operationsTab.extendLocatorId("History"), "History", null);
        this.opSched = new SubTab(operationsTab.extendLocatorId("Scheduled"), "Scheduled", null);
        operationsTab.registerSubTabs(this.opHistory, this.opSched);
        tabs.add(operationsTab);

        alertsTab = new TwoLevelTab(getTabSet().extendLocatorId("Alerts"), "Alerts", "/images/icons/Alert_grey_16.png");
        this.alertHistory = new SubTab(alertsTab.extendLocatorId("History"), "History", null);
        this.alertDef = new SubTab(alertsTab.extendLocatorId("Definitions"), "Definitions", null);
        this.alertDelete = new SubTab(alertsTab.extendLocatorId("DELETEME"), "DELETEME", null);
        alertsTab.registerSubTabs(alertHistory, alertDef, alertDelete);
        tabs.add(alertsTab);

        configurationTab = new TwoLevelTab(getTabSet().extendLocatorId("Configuration"), "Configuration",
            "/images/icons/Configure_grey_16.png");
        this.configCurrent = new SubTab(configurationTab.extendLocatorId("Current"), "Current", null);
        this.configHistory = new SubTab(configurationTab.extendLocatorId("History"), "History", null);
        configurationTab.registerSubTabs(this.configCurrent, this.configHistory);
        tabs.add(configurationTab);

        eventsTab = new TwoLevelTab(getTabSet().extendLocatorId("Events"), "Events", "/images/icons/Events_grey_16.png");
        this.eventHistory = new SubTab(eventsTab.extendLocatorId("History"), "History", null);
        eventsTab.registerSubTabs(eventHistory);
        tabs.add(eventsTab);

        contentTab = new TwoLevelTab(getTabSet().extendLocatorId("Content"), "Content",
            "/images/icons/Content_grey_16.png");
        this.contentDeployed = new SubTab(contentTab.extendLocatorId("Deployed"), "Deployed", null);
        this.contentNew = new SubTab(contentTab.extendLocatorId("New"), "New", null);
        this.contentSubscrip = new SubTab(contentTab.extendLocatorId("Subscriptions"), "Subscriptions", null);
        this.contentHistory = new SubTab(contentTab.extendLocatorId("History"), "History", null);
        contentTab.registerSubTabs(contentDeployed, contentNew, contentSubscrip, contentHistory);
        tabs.add(contentTab);

        return tabs;
    }

    protected ResourceTitleBar createTitleBar() {
        return new ResourceTitleBar(extendLocatorId("TitleBar"));
    }

    protected void updateTabContent(ResourceComposite resourceComposite) {
        this.resourceComposite = resourceComposite;
        Resource resource = this.resourceComposite.getResource();
        getTitleBar().setResource(resource);

        for (Tab top : this.getTabSet().getTabs()) {
            ((TwoLevelTab) top).getLayout().destroyViews();
        }

<<<<<<< HEAD
        this.summaryOverview.setCanvas(new OverviewView(this.summaryTab.extendLocatorId("OverviewView"),
            this.resourceComposite));
        this.summaryDashboard.setCanvas(new DashboardView(this.resourceComposite));
        this.summaryTimeline.setCanvas(new FullHTMLPane("/rhq/resource/summary/timeline-plain.xhtml?id="
            + resource.getId()));

        this.monitorGraphs.setCanvas(new GraphListView(this.monitoringTab.extendLocatorId("GraphListView"), resource));
        this.monitorTables.setCanvas(new FullHTMLPane("/rhq/common/monitor/tables-plain.xhtml?id=" + resource.getId()));
        this.monitorTraits
            .setCanvas(new TraitsView(this.monitoringTab.extendLocatorId("TraitsView"), resource.getId()));
        this.monitorAvail.setCanvas(new FullHTMLPane("/rhq/resource/monitor/availabilityHistory-plain.xhtml?id="
            + resource.getId()));
        this.monitorSched
            .setCanvas(new SchedulesView(monitoringTab.extendLocatorId("SchedulesView"), resource.getId()));
        this.monitorCallTime.setCanvas(new FullHTMLPane("/rhq/resource/monitor/response-plain.xhtml?id="
            + resource.getId()));

        this.inventoryChildren.setCanvas(ResourceSearchView.getChildrenOf(this.inventoryTab
            .extendLocatorId("ChildrenView"), resource.getId()));
        this.inventoryConn.setCanvas(new PluginConfigurationEditView(this.inventoryTab
            .extendLocatorId("PluginConfigView"), resource));
        this.inventoryGroups.setCanvas(ResourceGroupListView.getGroupsOf(this.inventoryTab
            .extendLocatorId("GroupsView"), resource.getId()));
        this.inventoryGroupMembership.setCanvas(new ResourceResourceGroupsView(this.inventoryTab
            .extendLocatorId("GroupMembershipView"), resourceId));

        // comment out GWT-based operation history until...
        //     1) user can delete history if they possess the appropriate permissions
        //     2) user can see both operation arguments and results in the history details pop-up
        //     3) operation arguments/results become read-only configuration data in the history details pop-up
        //     4) user can navigate to the group operation that spawned this resource operation history, if appropriate
        // note: enabled operation execution/schedules from left-nav, if it doesn't already exist
        this.opHistory.setCanvas(OperationHistoryView.getResourceHistoryView(operationsTab.extendLocatorId("History"),
            resourceComposite));
        this.opSched.setCanvas(new FullHTMLPane("/rhq/resource/operation/resourceOperationSchedules-plain.xhtml?id="
            + resource.getId()));
=======
        ResourcePermission permissions = this.resourceComposite.getResourcePermission();
        Set<ResourceTypeFacet> facets = this.resourceComposite.getResourceFacets().getFacets();

        updateSubTab(this.summaryTab, this.summaryOverview,
            new OverviewView(this.summaryOverview.getLocatorId(), this.resourceComposite), true, true);
        updateSubTab(this.summaryTab, this.summaryDashboard,
            new DashboardView(this.resourceComposite), true, true);
        updateSubTab(this.summaryTab, this.summaryTimeline,
            new FullHTMLPane("/rhq/resource/summary/timeline-plain.xhtml?id=" + resource.getId()), true, true);

        updateSubTab(this.monitoringTab, this.monitorGraphs,
            new GraphListView(this.monitoringTab.extendLocatorId("GraphListView"), resource),
            hasMetricsOfType(this.resourceComposite, DataType.MEASUREMENT), true);
        updateSubTab(this.monitoringTab, this.monitorTables,
            new FullHTMLPane("/rhq/common/monitor/tables-plain.xhtml?id=" + resource.getId()),
            hasMetricsOfType(this.resourceComposite, DataType.MEASUREMENT), true);
        updateSubTab(this.monitoringTab, this.monitorTraits,
            new TraitsView(this.monitoringTab.extendLocatorId("TraitsView"), resource.getId()),
            hasMetricsOfType(this.resourceComposite, DataType.TRAIT), true);
        updateSubTab(this.monitoringTab, this.monitorAvail,
            new FullHTMLPane("/rhq/resource/monitor/availabilityHistory-plain.xhtml?id=" + resource.getId()), true,
            true);
        updateSubTab(this.monitoringTab, this.monitorSched,
            new SchedulesView(monitoringTab.extendLocatorId("SchedulesView"), resource.getId()),
            hasMetricsOfType(this.resourceComposite, null), true);
        updateSubTab(this.monitoringTab, this.monitorCallTime,
            new FullHTMLPane("/rhq/resource/monitor/response-plain.xhtml?id=" + resource.getId()),
            facets.contains(ResourceTypeFacet.CALL_TIME), true);

        ResourceType type = this.resourceComposite.getResource().getResourceType();
        updateSubTab(this.inventoryTab, this.inventoryChildren,
            ResourceSearchView.getChildrenOf(this.extendLocatorId("Children"), resource.getId()),
            !type.getChildResourceTypes().isEmpty(), true);
        updateSubTab(this.inventoryTab, this.inventoryConn,
            new PluginConfigurationEditView(this.extendLocatorId("PluginConfig"), resource),
            facets.contains(ResourceTypeFacet.PLUGIN_CONFIGURATION), true);

        if (updateTab(this.operationsTab, facets.contains(ResourceTypeFacet.OPERATION), true)) {
            // comment out GWT-based operation history until...
            //     1) user can delete history if they possess the appropriate permissions
            //     2) user can see both operation arguments and results in the history details pop-up
            //     3) operation arguments/results become read-only configuration data in the history details pop-up
            //     4) user can navigate to the group operation that spawned this resource operation history, if appropriate
            // note: enabled operation execution/schedules from left-nav, if it doesn't already exist
            updateSubTab(this.operationsTab, this.opHistory,
                OperationHistoryView.getResourceHistoryView(operationsTab.extendLocatorId("History"), this.resourceComposite),
                true, true);
            updateSubTab(this.operationsTab, this.opSched,
                new FullHTMLPane("/rhq/resource/operation/resourceOperationSchedules-plain.xhtml?id=" + resource.getId()),
                true, true);
        }
>>>>>>> fe4cc406

        // comment out GWT-based alert definitions/history views until...
        //     1) new workflow is implement for alert definition creation, with particular attention to interaction model for alert notifications
        //     2) user can delete/ack/purgeAll alerts if they possess the appropriate permissions
        //     3) user can enable/disable/delete alert definitions if they possess the appropriate permissions
        //     4) user can search alert history by: date alert was fired, alert priority, or alert definition
        updateSubTab(this.alertsTab, this.alertHistory,
            new FullHTMLPane("/rhq/resource/alert/listAlertHistory-plain.xhtml?id=" + resource.getId()), true, true);
        updateSubTab(this.alertsTab, this.alertDef,
            new ResourceAlertDefinitionsView(alertsTab.extendLocatorId("AlertDef"), this.resourceComposite), true, true);
        updateSubTab(this.alertsTab, this.alertDelete,
            new FullHTMLPane("/rhq/resource/alert/listAlertDefinitions-plain.xhtml?id=" + resource.getId()), true, true);

        if (updateTab(this.configurationTab, facets.contains(ResourceTypeFacet.CONFIGURATION), permissions.isConfigureRead())) {
            updateSubTab(this.configurationTab, this.configCurrent,
                new ResourceConfigurationEditView(this.extendLocatorId("ResourceConfig"), resource), true, true);
            updateSubTab(this.configurationTab, this.configHistory,
                ConfigurationHistoryView.getHistoryOf(configurationTab.extendLocatorId("Hist"), resource.getId()), true, true);
        }

        if (updateTab(this.eventsTab, facets.contains(ResourceTypeFacet.EVENT), true)) {
            updateSubTab(this.eventsTab, this.eventHistory,
                EventCompositeHistoryView.get(resourceComposite), true, true);
        }

        if (updateTab(this.contentTab, facets.contains(ResourceTypeFacet.CONTENT), true)) {
            updateSubTab(this.contentTab, this.contentDeployed,
                new FullHTMLPane("/rhq/resource/content/view-plain.xhtml?id=" + resource.getId()), true, true);
            updateSubTab(this.contentTab, this.contentNew,
                new FullHTMLPane("/rhq/resource/content/deploy-plain.xhtml?id=" + resource.getId()), true, true);
            updateSubTab(this.contentTab, this.contentSubscrip,
                new FullHTMLPane("/rhq/resource/content/subscription-plain.xhtml?id=" + resource.getId()), true, true);
            updateSubTab(this.contentTab, this.contentHistory,
                new FullHTMLPane("/rhq/resource/content/history-plain.xhtml?id=" + resource.getId()), true, true);
        }
    }

    public Integer getSelectedItemId() {
        return this.resourceId;
    }

    protected void loadSelectedItem(final int resourceId, final ViewPath viewPath) {
        this.resourceId = resourceId;

        ResourceCriteria criteria = new ResourceCriteria();
        criteria.addFilterId(resourceId);
        criteria.fetchTags(true);
        //criteria.fetchParentResource(true);
        GWTServiceLookup.getResourceService().findResourceCompositesByCriteria(criteria,
            new AsyncCallback<PageList<ResourceComposite>>() {
                public void onFailure(Throwable caught) {
                    CoreGUI.getMessageCenter().notify(
                        new Message("Resource with id [" + resourceId + "] does not exist or is not accessible.",
                            Message.Severity.Warning));

                    CoreGUI.goToView(InventoryView.VIEW_PATH);
                }

                public void onSuccess(PageList<ResourceComposite> result) {
                    if (result.isEmpty()) {
                        //noinspection ThrowableInstanceNeverThrown
                        onFailure(new Exception("Resource with id [" + resourceId + "] does not exist."));
                    } else {
                        final ResourceComposite resourceComposite = result.get(0);
                        loadResourceType(resourceComposite, viewPath);
                    }
                }
            });
    }

    private void loadResourceType(final ResourceComposite resourceComposite, final ViewPath viewPath) {
        final Resource resource = resourceComposite.getResource();
        ResourceTypeRepository.Cache.getInstance().getResourceTypes(
            resource.getResourceType().getId(),
            EnumSet.of(ResourceTypeRepository.MetadataType.children, ResourceTypeRepository.MetadataType.content,
                ResourceTypeRepository.MetadataType.operations, ResourceTypeRepository.MetadataType.measurements,
                ResourceTypeRepository.MetadataType.events,
                ResourceTypeRepository.MetadataType.resourceConfigurationDefinition),
            new ResourceTypeRepository.TypeLoadedCallback() {
                public void onTypesLoaded(ResourceType type) {
                    resourceComposite.getResource().setResourceType(type);
                    ResourceDetailView.this.resourceComposite = resourceComposite;
                    updateTabContent(resourceComposite);
                    selectTab(getTabName(), getSubTabName(), viewPath);
                }
            });
    }

    private static boolean hasMetricsOfType(ResourceComposite resourceComposite, DataType dataType) {
        ResourceType type = resourceComposite.getResource().getResourceType();
        Set<MeasurementDefinition> metricDefs = type.getMetricDefinitions();
        for (MeasurementDefinition metricDef : metricDefs) {
            if (dataType == null || metricDef.getDataType() == dataType) {
                return true;
            }
        }
        return false;
    }
}<|MERGE_RESOLUTION|>--- conflicted
+++ resolved
@@ -196,80 +196,42 @@
             ((TwoLevelTab) top).getLayout().destroyViews();
         }
 
-<<<<<<< HEAD
-        this.summaryOverview.setCanvas(new OverviewView(this.summaryTab.extendLocatorId("OverviewView"),
-            this.resourceComposite));
-        this.summaryDashboard.setCanvas(new DashboardView(this.resourceComposite));
-        this.summaryTimeline.setCanvas(new FullHTMLPane("/rhq/resource/summary/timeline-plain.xhtml?id="
-            + resource.getId()));
-
-        this.monitorGraphs.setCanvas(new GraphListView(this.monitoringTab.extendLocatorId("GraphListView"), resource));
-        this.monitorTables.setCanvas(new FullHTMLPane("/rhq/common/monitor/tables-plain.xhtml?id=" + resource.getId()));
-        this.monitorTraits
-            .setCanvas(new TraitsView(this.monitoringTab.extendLocatorId("TraitsView"), resource.getId()));
-        this.monitorAvail.setCanvas(new FullHTMLPane("/rhq/resource/monitor/availabilityHistory-plain.xhtml?id="
-            + resource.getId()));
-        this.monitorSched
-            .setCanvas(new SchedulesView(monitoringTab.extendLocatorId("SchedulesView"), resource.getId()));
-        this.monitorCallTime.setCanvas(new FullHTMLPane("/rhq/resource/monitor/response-plain.xhtml?id="
-            + resource.getId()));
-
-        this.inventoryChildren.setCanvas(ResourceSearchView.getChildrenOf(this.inventoryTab
-            .extendLocatorId("ChildrenView"), resource.getId()));
-        this.inventoryConn.setCanvas(new PluginConfigurationEditView(this.inventoryTab
-            .extendLocatorId("PluginConfigView"), resource));
-        this.inventoryGroups.setCanvas(ResourceGroupListView.getGroupsOf(this.inventoryTab
-            .extendLocatorId("GroupsView"), resource.getId()));
-        this.inventoryGroupMembership.setCanvas(new ResourceResourceGroupsView(this.inventoryTab
-            .extendLocatorId("GroupMembershipView"), resourceId));
-
-        // comment out GWT-based operation history until...
-        //     1) user can delete history if they possess the appropriate permissions
-        //     2) user can see both operation arguments and results in the history details pop-up
-        //     3) operation arguments/results become read-only configuration data in the history details pop-up
-        //     4) user can navigate to the group operation that spawned this resource operation history, if appropriate
-        // note: enabled operation execution/schedules from left-nav, if it doesn't already exist
-        this.opHistory.setCanvas(OperationHistoryView.getResourceHistoryView(operationsTab.extendLocatorId("History"),
-            resourceComposite));
-        this.opSched.setCanvas(new FullHTMLPane("/rhq/resource/operation/resourceOperationSchedules-plain.xhtml?id="
-            + resource.getId()));
-=======
         ResourcePermission permissions = this.resourceComposite.getResourcePermission();
         Set<ResourceTypeFacet> facets = this.resourceComposite.getResourceFacets().getFacets();
 
-        updateSubTab(this.summaryTab, this.summaryOverview,
-            new OverviewView(this.summaryOverview.getLocatorId(), this.resourceComposite), true, true);
-        updateSubTab(this.summaryTab, this.summaryDashboard,
-            new DashboardView(this.resourceComposite), true, true);
-        updateSubTab(this.summaryTab, this.summaryTimeline,
-            new FullHTMLPane("/rhq/resource/summary/timeline-plain.xhtml?id=" + resource.getId()), true, true);
-
-        updateSubTab(this.monitoringTab, this.monitorGraphs,
-            new GraphListView(this.monitoringTab.extendLocatorId("GraphListView"), resource),
+        updateSubTab(this.summaryTab, this.summaryOverview, new OverviewView(this.summaryTab
+            .extendLocatorId("OverviewView"), this.resourceComposite), true, true);
+        updateSubTab(this.summaryTab, this.summaryDashboard, new DashboardView(this.resourceComposite), true, true);
+        updateSubTab(this.summaryTab, this.summaryTimeline, new FullHTMLPane(
+            "/rhq/resource/summary/timeline-plain.xhtml?id=" + resource.getId()), true, true);
+
+        updateSubTab(this.monitoringTab, this.monitorGraphs, new GraphListView(this.monitoringTab
+            .extendLocatorId("GraphListView"), resource),
             hasMetricsOfType(this.resourceComposite, DataType.MEASUREMENT), true);
-        updateSubTab(this.monitoringTab, this.monitorTables,
-            new FullHTMLPane("/rhq/common/monitor/tables-plain.xhtml?id=" + resource.getId()),
-            hasMetricsOfType(this.resourceComposite, DataType.MEASUREMENT), true);
-        updateSubTab(this.monitoringTab, this.monitorTraits,
-            new TraitsView(this.monitoringTab.extendLocatorId("TraitsView"), resource.getId()),
+        updateSubTab(this.monitoringTab, this.monitorTables, new FullHTMLPane(
+            "/rhq/common/monitor/tables-plain.xhtml?id=" + resource.getId()), hasMetricsOfType(this.resourceComposite,
+            DataType.MEASUREMENT), true);
+        updateSubTab(this.monitoringTab, this.monitorTraits, new TraitsView(this.monitoringTab
+            .extendLocatorId("TraitsView"), resource.getId()),
             hasMetricsOfType(this.resourceComposite, DataType.TRAIT), true);
-        updateSubTab(this.monitoringTab, this.monitorAvail,
-            new FullHTMLPane("/rhq/resource/monitor/availabilityHistory-plain.xhtml?id=" + resource.getId()), true,
+        updateSubTab(this.monitoringTab, this.monitorAvail, new FullHTMLPane(
+            "/rhq/resource/monitor/availabilityHistory-plain.xhtml?id=" + resource.getId()), true, true);
+        updateSubTab(this.monitoringTab, this.monitorSched, new SchedulesView(monitoringTab
+            .extendLocatorId("SchedulesView"), resource.getId()), hasMetricsOfType(this.resourceComposite, null), true);
+        updateSubTab(this.monitoringTab, this.monitorCallTime, new FullHTMLPane(
+            "/rhq/resource/monitor/response-plain.xhtml?id=" + resource.getId()), facets
+            .contains(ResourceTypeFacet.CALL_TIME), true);
+
+        ResourceType type = this.resourceComposite.getResource().getResourceType();
+        updateSubTab(this.inventoryTab, this.inventoryChildren, ResourceSearchView.getChildrenOf(this.inventoryTab
+            .extendLocatorId("ChildrenView"), resource.getId()), !type.getChildResourceTypes().isEmpty(), true);
+        updateSubTab(this.inventoryTab, this.inventoryConn, new PluginConfigurationEditView(this.inventoryTab
+            .extendLocatorId("PluginConfigView"), resource), facets.contains(ResourceTypeFacet.PLUGIN_CONFIGURATION),
             true);
-        updateSubTab(this.monitoringTab, this.monitorSched,
-            new SchedulesView(monitoringTab.extendLocatorId("SchedulesView"), resource.getId()),
-            hasMetricsOfType(this.resourceComposite, null), true);
-        updateSubTab(this.monitoringTab, this.monitorCallTime,
-            new FullHTMLPane("/rhq/resource/monitor/response-plain.xhtml?id=" + resource.getId()),
-            facets.contains(ResourceTypeFacet.CALL_TIME), true);
-
-        ResourceType type = this.resourceComposite.getResource().getResourceType();
-        updateSubTab(this.inventoryTab, this.inventoryChildren,
-            ResourceSearchView.getChildrenOf(this.extendLocatorId("Children"), resource.getId()),
-            !type.getChildResourceTypes().isEmpty(), true);
-        updateSubTab(this.inventoryTab, this.inventoryConn,
-            new PluginConfigurationEditView(this.extendLocatorId("PluginConfig"), resource),
-            facets.contains(ResourceTypeFacet.PLUGIN_CONFIGURATION), true);
+        updateSubTab(this.inventoryTab, this.inventoryGroups, ResourceGroupListView.getGroupsOf(this.inventoryTab
+            .extendLocatorId("GroupsView"), resource.getId()), true, true);
+        updateSubTab(this.inventoryTab, this.inventoryGroupMembership, new ResourceResourceGroupsView(this.inventoryTab
+            .extendLocatorId("GroupMembershipView"), resourceId), true, true);
 
         if (updateTab(this.operationsTab, facets.contains(ResourceTypeFacet.OPERATION), true)) {
             // comment out GWT-based operation history until...
@@ -278,48 +240,46 @@
             //     3) operation arguments/results become read-only configuration data in the history details pop-up
             //     4) user can navigate to the group operation that spawned this resource operation history, if appropriate
             // note: enabled operation execution/schedules from left-nav, if it doesn't already exist
-            updateSubTab(this.operationsTab, this.opHistory,
-                OperationHistoryView.getResourceHistoryView(operationsTab.extendLocatorId("History"), this.resourceComposite),
-                true, true);
-            updateSubTab(this.operationsTab, this.opSched,
-                new FullHTMLPane("/rhq/resource/operation/resourceOperationSchedules-plain.xhtml?id=" + resource.getId()),
-                true, true);
-        }
->>>>>>> fe4cc406
+            updateSubTab(this.operationsTab, this.opHistory, OperationHistoryView.getResourceHistoryView(operationsTab
+                .extendLocatorId("History"), this.resourceComposite), true, true);
+            updateSubTab(this.operationsTab, this.opSched, new FullHTMLPane(
+                "/rhq/resource/operation/resourceOperationSchedules-plain.xhtml?id=" + resource.getId()), true, true);
+        }
 
         // comment out GWT-based alert definitions/history views until...
         //     1) new workflow is implement for alert definition creation, with particular attention to interaction model for alert notifications
         //     2) user can delete/ack/purgeAll alerts if they possess the appropriate permissions
         //     3) user can enable/disable/delete alert definitions if they possess the appropriate permissions
         //     4) user can search alert history by: date alert was fired, alert priority, or alert definition
-        updateSubTab(this.alertsTab, this.alertHistory,
-            new FullHTMLPane("/rhq/resource/alert/listAlertHistory-plain.xhtml?id=" + resource.getId()), true, true);
-        updateSubTab(this.alertsTab, this.alertDef,
-            new ResourceAlertDefinitionsView(alertsTab.extendLocatorId("AlertDef"), this.resourceComposite), true, true);
-        updateSubTab(this.alertsTab, this.alertDelete,
-            new FullHTMLPane("/rhq/resource/alert/listAlertDefinitions-plain.xhtml?id=" + resource.getId()), true, true);
-
-        if (updateTab(this.configurationTab, facets.contains(ResourceTypeFacet.CONFIGURATION), permissions.isConfigureRead())) {
-            updateSubTab(this.configurationTab, this.configCurrent,
-                new ResourceConfigurationEditView(this.extendLocatorId("ResourceConfig"), resource), true, true);
-            updateSubTab(this.configurationTab, this.configHistory,
-                ConfigurationHistoryView.getHistoryOf(configurationTab.extendLocatorId("Hist"), resource.getId()), true, true);
+        updateSubTab(this.alertsTab, this.alertHistory, new FullHTMLPane(
+            "/rhq/resource/alert/listAlertHistory-plain.xhtml?id=" + resource.getId()), true, true);
+        updateSubTab(this.alertsTab, this.alertDef, new ResourceAlertDefinitionsView(alertsTab
+            .extendLocatorId("AlertDef"), this.resourceComposite), true, true);
+        updateSubTab(this.alertsTab, this.alertDelete, new FullHTMLPane(
+            "/rhq/resource/alert/listAlertDefinitions-plain.xhtml?id=" + resource.getId()), true, true);
+
+        if (updateTab(this.configurationTab, facets.contains(ResourceTypeFacet.CONFIGURATION), permissions
+            .isConfigureRead())) {
+            updateSubTab(this.configurationTab, this.configCurrent, new ResourceConfigurationEditView(this
+                .extendLocatorId("ResourceConfig"), resource), true, true);
+            updateSubTab(this.configurationTab, this.configHistory, ConfigurationHistoryView.getHistoryOf(
+                configurationTab.extendLocatorId("Hist"), resource.getId()), true, true);
         }
 
         if (updateTab(this.eventsTab, facets.contains(ResourceTypeFacet.EVENT), true)) {
-            updateSubTab(this.eventsTab, this.eventHistory,
-                EventCompositeHistoryView.get(resourceComposite), true, true);
+            updateSubTab(this.eventsTab, this.eventHistory, EventCompositeHistoryView.get(resourceComposite), true,
+                true);
         }
 
         if (updateTab(this.contentTab, facets.contains(ResourceTypeFacet.CONTENT), true)) {
-            updateSubTab(this.contentTab, this.contentDeployed,
-                new FullHTMLPane("/rhq/resource/content/view-plain.xhtml?id=" + resource.getId()), true, true);
-            updateSubTab(this.contentTab, this.contentNew,
-                new FullHTMLPane("/rhq/resource/content/deploy-plain.xhtml?id=" + resource.getId()), true, true);
-            updateSubTab(this.contentTab, this.contentSubscrip,
-                new FullHTMLPane("/rhq/resource/content/subscription-plain.xhtml?id=" + resource.getId()), true, true);
-            updateSubTab(this.contentTab, this.contentHistory,
-                new FullHTMLPane("/rhq/resource/content/history-plain.xhtml?id=" + resource.getId()), true, true);
+            updateSubTab(this.contentTab, this.contentDeployed, new FullHTMLPane(
+                "/rhq/resource/content/view-plain.xhtml?id=" + resource.getId()), true, true);
+            updateSubTab(this.contentTab, this.contentNew, new FullHTMLPane(
+                "/rhq/resource/content/deploy-plain.xhtml?id=" + resource.getId()), true, true);
+            updateSubTab(this.contentTab, this.contentSubscrip, new FullHTMLPane(
+                "/rhq/resource/content/subscription-plain.xhtml?id=" + resource.getId()), true, true);
+            updateSubTab(this.contentTab, this.contentHistory, new FullHTMLPane(
+                "/rhq/resource/content/history-plain.xhtml?id=" + resource.getId()), true, true);
         }
     }
 
