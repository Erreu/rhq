--- conflicted
+++ resolved
@@ -18,22 +18,14 @@
  */
 package org.rhq.enterprise.gui.coregui.client.inventory.resource.detail.configuration;
 
-<<<<<<< HEAD
-import com.smartgwt.client.widgets.Window;
-=======
 import java.util.EnumSet;
 
 import com.google.gwt.user.client.rpc.AsyncCallback;
 import com.smartgwt.client.widgets.Window;
 import com.smartgwt.client.widgets.layout.VLayout;
->>>>>>> d9c6f5bd
 
 import org.rhq.core.domain.configuration.ResourceConfigurationUpdate;
 import org.rhq.core.domain.configuration.definition.ConfigurationDefinition;
-<<<<<<< HEAD
-import org.rhq.enterprise.gui.coregui.client.components.configuration.ConfigurationEditor;
-import org.rhq.enterprise.gui.coregui.client.util.selenium.LocatableLayout;
-=======
 import org.rhq.core.domain.criteria.ResourceConfigurationUpdateCriteria;
 import org.rhq.core.domain.resource.ResourceType;
 import org.rhq.core.domain.util.PageList;
@@ -43,26 +35,17 @@
 import org.rhq.enterprise.gui.coregui.client.components.configuration.ConfigurationEditor;
 import org.rhq.enterprise.gui.coregui.client.gwt.GWTServiceLookup;
 import org.rhq.enterprise.gui.coregui.client.inventory.resource.type.ResourceTypeRepository;
->>>>>>> d9c6f5bd
 
 /**
  * @author Greg Hinkle
  */
-<<<<<<< HEAD
-public class ConfigurationHistoryDetailView extends LocatableLayout {
-=======
 public class ConfigurationHistoryDetailView extends VLayout implements BookmarkableView {
->>>>>>> d9c6f5bd
 
     private int configurationUpdateId;
 
     public ConfigurationHistoryDetailView() {
         setWidth100();
         setHeight100();
-    }
-
-    public ConfigurationHistoryDetailView(String locatorId) {
-        super(locatorId);
     }
 
     @Override
@@ -72,16 +55,6 @@
 
     }
 
-<<<<<<< HEAD
-    private void setup() {
-        if (getChildren().length > 0)
-            getChildren()[0].destroy();
-
-        ConfigurationEditor editor = new ConfigurationEditor(getLocatorId(), definition, configuration);
-        editor.setReadOnly(true);
-        addMember(editor);
-        markForRedraw();
-=======
 
     private void displayHistory(final ResourceConfigurationUpdate update) {
 
@@ -99,7 +72,6 @@
                         markForRedraw();
                     }
                 });
->>>>>>> d9c6f5bd
     }
 
     public void displayInDialog() {
