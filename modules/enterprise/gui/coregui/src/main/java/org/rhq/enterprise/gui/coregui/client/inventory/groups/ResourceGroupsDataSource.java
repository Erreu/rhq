/*
 * RHQ Management Platform
 * Copyright (C) 2005-2010 Red Hat, Inc.
 * All rights reserved.
 *
 * This program is free software; you can redistribute it and/or modify
 * it under the terms of the GNU General Public License as published by
 * the Free Software Foundation version 2 of the License.
 *
 * This program is distributed in the hope that it will be useful,
 * but WITHOUT ANY WARRANTY; without even the implied warranty of
 * MERCHANTABILITY or FITNESS FOR A PARTICULAR PURPOSE. See the
 * GNU General Public License for more details.
 *
 * You should have received a copy of the GNU General Public License
 * along with this program; if not, write to the Free Software
 * Foundation, Inc., 675 Mass Ave, Cambridge, MA 02139, USA.
 */
package org.rhq.enterprise.gui.coregui.client.inventory.groups;

import com.google.gwt.user.client.rpc.AsyncCallback;
import com.smartgwt.client.data.DSRequest;
import com.smartgwt.client.data.DSResponse;
import com.smartgwt.client.data.DataSourceField;
import com.smartgwt.client.data.fields.DataSourceIntegerField;
import com.smartgwt.client.data.fields.DataSourceTextField;
import com.smartgwt.client.rpc.RPCResponse;
import com.smartgwt.client.widgets.grid.ListGridRecord;

import org.rhq.core.domain.criteria.ResourceGroupCriteria;
import org.rhq.core.domain.resource.ResourceType;
import org.rhq.core.domain.resource.group.GroupCategory;
import org.rhq.core.domain.resource.group.ResourceGroup;
import org.rhq.core.domain.util.PageList;
import org.rhq.enterprise.gui.coregui.client.CoreGUI;
import org.rhq.enterprise.gui.coregui.client.gwt.GWTServiceLookup;
import org.rhq.enterprise.gui.coregui.client.gwt.ResourceGroupGWTServiceAsync;
import org.rhq.enterprise.gui.coregui.client.util.RPCDataSource;

/**
 * @author Greg Hinkle
 */
public class ResourceGroupsDataSource extends RPCDataSource<ResourceGroup> {

    private ResourceGroupGWTServiceAsync groupService = GWTServiceLookup.getResourceGroupService();

    private static ResourceGroupsDataSource INSTANCE;

    public static ResourceGroupsDataSource getInstance() {
        if (INSTANCE == null) {
            INSTANCE = new ResourceGroupsDataSource();
        }
        return INSTANCE;
    }

    public ResourceGroupsDataSource() {
        super();

        DataSourceField idDataField = new DataSourceIntegerField("id", "ID", 20);
        idDataField.setPrimaryKey(true);

        DataSourceTextField nameDataField = new DataSourceTextField("name", "Name", 200);
        nameDataField.setCanEdit(false);

        DataSourceTextField descriptionDataField = new DataSourceTextField("description", "Description");
        descriptionDataField.setCanEdit(false);

        DataSourceTextField typeNameDataField = new DataSourceTextField("typeName", "Type");
        DataSourceTextField pluginNameDataField = new DataSourceTextField("pluginName", "Plugin");
        DataSourceTextField categoryDataField = new DataSourceTextField("category", "Category");

        setFields(idDataField, nameDataField, descriptionDataField, typeNameDataField, pluginNameDataField,
            categoryDataField);
    }

    public void executeFetch(final DSRequest request, final DSResponse response) {
        ResourceGroupCriteria criteria = getFetchCriteria(request);

        groupService.findResourceGroupsByCriteria(criteria, new AsyncCallback<PageList<ResourceGroup>>() {
            public void onFailure(Throwable caught) {
                CoreGUI.getErrorHandler().handleError("Failed to fetch groups data", caught);
                response.setStatus(RPCResponse.STATUS_FAILURE);
                processResponse(request.getRequestId(), response);
            }

            public void onSuccess(PageList<ResourceGroup> result) {
                response.setData(buildRecords(result));
                response.setTotalRows(result.getTotalSize()); // for paging to work we have to specify size of full result set
                processResponse(request.getRequestId(), response);
            }
        });
    }

    protected ResourceGroupCriteria getFetchCriteria(final DSRequest request) {
        ResourceGroupCriteria criteria = new ResourceGroupCriteria();

        criteria.setPageControl(getPageControl(request));

        if (request.getCriteria().getValues().get("name") != null) {
            criteria.addFilterName((String) request.getCriteria().getValues().get("name"));
        }

        if (request.getCriteria().getValues().get("category") != null) {
            criteria.addFilterGroupCategory(GroupCategory.valueOf(((String) request.getCriteria().getValues().get(
                "category")).toUpperCase()));
        }

        if (request.getCriteria().getValues().get("downMemberCount") != null) {
            criteria.addFilterDownMemberCount(Integer.parseInt((String) request.getCriteria().getValues().get(
                "downMemberCount")));
        }

<<<<<<< HEAD
        if (request.getCriteria().getValues().get("explicitResourceId") != null) {
            criteria.addFilterExplicitResourceIds(Integer.parseInt((String) request.getCriteria().getValues().get(
                "explicitResourceId")));
=======
        if (request.getCriteria().getValues().get("groupDefinitionId") != null) {
            criteria.addFilterGroupDefinitionId(Integer.parseInt((String) request.getCriteria().getValues().get(
                "groupDefinitionId")));
>>>>>>> fe4cc406
        }

        return criteria;
    }

    @Override
    public ResourceGroup copyValues(ListGridRecord from) {
        Integer idAttrib = from.getAttributeAsInt("id");
        String nameAttrib = from.getAttribute("name");
        String descriptionAttrib = from.getAttribute("description");
        String typeNameAttrib = from.getAttribute("typeName");
        String pluginNameAttrib = from.getAttribute("pluginName");
        ResourceType rt = null;

        ResourceGroup rg = new ResourceGroup(nameAttrib);
        rg.setId(idAttrib);
        rg.setDescription(descriptionAttrib);
        if (null != typeNameAttrib) {
            rt = new ResourceType();
            rt.setName(typeNameAttrib);
            rt.setPlugin(pluginNameAttrib);
            rg.setResourceType(rt);
        }

        return rg;
    }

    @Override
    public ListGridRecord copyValues(ResourceGroup from) {
        ListGridRecord record = new ListGridRecord();
        record.setAttribute("group", from);
        record.setAttribute("id", from.getId());
        record.setAttribute("name", from.getName());
        record.setAttribute("description", from.getDescription());
        record.setAttribute("category", from.getGroupCategory().toString());

        if (from.getResourceType() != null) {
            record.setAttribute("resourceType", from.getResourceType());
            record.setAttribute("typeName", from.getResourceType().getName());
            record.setAttribute("pluginName", from.getResourceType().getPlugin());
        }

        return record;
    }

}<|MERGE_RESOLUTION|>--- conflicted
+++ resolved
@@ -110,15 +110,14 @@
                 "downMemberCount")));
         }
 
-<<<<<<< HEAD
         if (request.getCriteria().getValues().get("explicitResourceId") != null) {
             criteria.addFilterExplicitResourceIds(Integer.parseInt((String) request.getCriteria().getValues().get(
                 "explicitResourceId")));
-=======
+        }
+
         if (request.getCriteria().getValues().get("groupDefinitionId") != null) {
             criteria.addFilterGroupDefinitionId(Integer.parseInt((String) request.getCriteria().getValues().get(
                 "groupDefinitionId")));
->>>>>>> fe4cc406
         }
 
         return criteria;
