--- conflicted
+++ resolved
@@ -112,10 +112,7 @@
     private MenuBarView menuBarView;
     private Footer footer;
     private int rpcTimeout;
-<<<<<<< HEAD
-=======
     private ProductInfo productInfo;
->>>>>>> 4646e239
 
     public void onModuleLoad() {
         String hostPageBaseURL = GWT.getHostPageBaseURL();
