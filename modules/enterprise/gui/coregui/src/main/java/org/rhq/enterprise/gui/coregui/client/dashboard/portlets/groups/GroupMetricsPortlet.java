/*
 * RHQ Management Platform
 * Copyright (C) 2005-2010 Red Hat, Inc.
 * All rights reserved.
 *
 * This program is free software; you can redistribute it and/or modify
 * it under the terms of the GNU General Public License as published by
 * the Free Software Foundation version 2 of the License.
 *
 * This program is distributed in the hope that it will be useful,
 * but WITHOUT ANY WARRANTY; without even the implied warranty of
 * MERCHANTABILITY or FITNESS FOR A PARTICULAR PURPOSE. See the
 * GNU General Public License for more details.
 *
 * You should have received a copy of the GNU General Public License
 * along with this program; if not, write to the Free Software
 * Foundation, Inc., 675 Mass Ave, Cambridge, MA 02139, USA.
 */
package org.rhq.enterprise.gui.coregui.client.dashboard.portlets.groups;

import java.util.ArrayList;
import java.util.Arrays;
import java.util.EnumSet;
import java.util.HashMap;
import java.util.List;
import java.util.Set;

import com.google.gwt.user.client.Timer;
import com.google.gwt.user.client.rpc.AsyncCallback;
import com.smartgwt.client.types.Alignment;
import com.smartgwt.client.types.ContentsType;
import com.smartgwt.client.types.Overflow;
import com.smartgwt.client.types.VerticalAlignment;
import com.smartgwt.client.widgets.Canvas;
import com.smartgwt.client.widgets.HTMLFlow;
import com.smartgwt.client.widgets.form.DynamicForm;
import com.smartgwt.client.widgets.form.events.SubmitValuesEvent;
import com.smartgwt.client.widgets.form.events.SubmitValuesHandler;
import com.smartgwt.client.widgets.form.fields.CanvasItem;
import com.smartgwt.client.widgets.form.fields.LinkItem;
import com.smartgwt.client.widgets.form.fields.StaticTextItem;
import com.smartgwt.client.widgets.form.fields.events.ClickEvent;
import com.smartgwt.client.widgets.form.fields.events.ClickHandler;
import com.smartgwt.client.widgets.layout.VLayout;

import org.rhq.core.domain.common.EntityContext;
import org.rhq.core.domain.configuration.Configuration;
import org.rhq.core.domain.configuration.PropertySimple;
import org.rhq.core.domain.criteria.ResourceGroupCriteria;
import org.rhq.core.domain.dashboard.DashboardPortlet;
import org.rhq.core.domain.measurement.MeasurementDefinition;
import org.rhq.core.domain.measurement.composite.MeasurementDataNumericHighLowComposite;
import org.rhq.core.domain.resource.ResourceType;
import org.rhq.core.domain.resource.group.GroupCategory;
import org.rhq.core.domain.resource.group.ResourceGroup;
import org.rhq.core.domain.resource.group.composite.ResourceGroupComposite;
import org.rhq.core.domain.util.PageList;
import org.rhq.enterprise.gui.coregui.client.LinkManager;
import org.rhq.enterprise.gui.coregui.client.components.FullHTMLPane;
import org.rhq.enterprise.gui.coregui.client.components.measurement.CustomConfigMeasurementRangeEditor;
import org.rhq.enterprise.gui.coregui.client.dashboard.AutoRefreshPortlet;
import org.rhq.enterprise.gui.coregui.client.dashboard.AutoRefreshPortletUtil;
import org.rhq.enterprise.gui.coregui.client.dashboard.CustomSettingsPortlet;
import org.rhq.enterprise.gui.coregui.client.dashboard.Portlet;
import org.rhq.enterprise.gui.coregui.client.dashboard.PortletViewFactory;
import org.rhq.enterprise.gui.coregui.client.dashboard.PortletWindow;
import org.rhq.enterprise.gui.coregui.client.dashboard.portlets.PortletConfigurationEditorComponent;
import org.rhq.enterprise.gui.coregui.client.dashboard.portlets.PortletConfigurationEditorComponent.Constant;
import org.rhq.enterprise.gui.coregui.client.gwt.GWTServiceLookup;
import org.rhq.enterprise.gui.coregui.client.inventory.common.detail.summary.AbstractActivityView;
import org.rhq.enterprise.gui.coregui.client.inventory.common.detail.summary.AbstractActivityView.ChartViewWindow;
import org.rhq.enterprise.gui.coregui.client.inventory.groups.detail.monitoring.table.CompositeGroupD3GraphListView;
import org.rhq.enterprise.gui.coregui.client.inventory.groups.detail.monitoring.table.CompositeGroupMultiLineGraphListView;
import org.rhq.enterprise.gui.coregui.client.inventory.resource.type.ResourceTypeRepository;
import org.rhq.enterprise.gui.coregui.client.util.BrowserUtility;
import org.rhq.enterprise.gui.coregui.client.util.Log;
import org.rhq.enterprise.gui.coregui.client.util.MeasurementUtility;
import org.rhq.enterprise.gui.coregui.client.util.enhanced.EnhancedVLayout;

/**This portlet allows the end user to customize the metric display
 *
 * @author Simeon Pinder
 */
public class GroupMetricsPortlet extends EnhancedVLayout implements CustomSettingsPortlet, AutoRefreshPortlet {

    private int groupId = -1;
    private boolean isAutoCluster;
    private boolean isAutoGroup;
    protected Canvas recentMeasurementsContent = new Canvas();
    protected boolean currentlyLoading = false;
    protected long start = -1;
    protected long end = -1;
    protected int lastN = -1;
    protected int units = -1;

    // A non-displayed, persisted identifier for the portlet
    public static final String KEY = "GroupMetrics";
    // A default displayed, persisted name for the portlet
    public static final String NAME = MSG.view_portlet_defaultName_group_metrics();
    public static final String ID = "id";

    // set on initial configuration, the window for this portlet view.
    protected PortletWindow portletWindow;
    //instance ui widgets

    protected Timer refreshTimer;

    //defines the list of configuration elements to load/persist for this portlet
    protected static List<String> CONFIG_INCLUDE = new ArrayList<String>();
    static {
        CONFIG_INCLUDE.add(Constant.METRIC_RANGE);
        CONFIG_INCLUDE.add(Constant.METRIC_RANGE_BEGIN_END_FLAG);
        CONFIG_INCLUDE.add(Constant.METRIC_RANGE_ENABLE);
        CONFIG_INCLUDE.add(Constant.METRIC_RANGE_LASTN);
        CONFIG_INCLUDE.add(Constant.METRIC_RANGE_UNIT);
    }

    public GroupMetricsPortlet(EntityContext context) {
        super();
        this.groupId = context.getGroupId();
        this.isAutoGroup = context.isAutoGroup();
        this.isAutoCluster = context.isAutoCluster();
    }

    @Override
    protected void onInit() {
        setRefreshing(true);
        initializeUi();
        loadData();
    }

    /**Defines layout for the portlet page.
     */
    protected void initializeUi() {
        setPadding(5);
        setMembersMargin(5);
        addMember(recentMeasurementsContent);
    }

    /** Responsible for initialization and lazy configuration of the portlet values
     */
    public void configure(PortletWindow portletWindow, DashboardPortlet storedPortlet) {
        //populate portlet configuration details
        if (null == this.portletWindow && null != portletWindow) {
            this.portletWindow = portletWindow;
        }

        if ((null == storedPortlet) || (null == storedPortlet.getConfiguration())) {
            return;
        }

        Configuration portletConfig = storedPortlet.getConfiguration();

        //lazy init any elements not yet configured.
        for (String key : PortletConfigurationEditorComponent.CONFIG_PROPERTY_INITIALIZATION.keySet()) {
            if ((portletConfig.getSimple(key) == null) && CONFIG_INCLUDE.contains(key)) {
                portletConfig.put(new PropertySimple(key,
                    PortletConfigurationEditorComponent.CONFIG_PROPERTY_INITIALIZATION.get(key)));
            }
        }
    }

    public Canvas getHelpCanvas() {
        return new HTMLFlow(MSG.view_portlet_help_metrics());
    }

    public static final class Factory implements PortletViewFactory {
        public static PortletViewFactory INSTANCE = new Factory();

        public final Portlet getInstance(EntityContext context) {

            if (EntityContext.Type.ResourceGroup != context.getType()) {
                throw new IllegalArgumentException("Context [" + context + "] not supported by portlet");
            }

            return new GroupMetricsPortlet(context);
        }
    }

    protected void loadData() {
        currentlyLoading = true;
        getRecentMetrics();
    }

    /** Builds custom config UI, using shared widgets
     */
    @Override
    public DynamicForm getCustomSettingsForm() {
        //root form.
        DynamicForm customSettings = new DynamicForm();
        //embed range editor in it own container
        EnhancedVLayout page = new EnhancedVLayout();
        final DashboardPortlet storedPortlet = this.portletWindow.getStoredPortlet();
        final Configuration portletConfig = storedPortlet.getConfiguration();
        final CustomConfigMeasurementRangeEditor measurementRangeEditor = PortletConfigurationEditorComponent
            .getMeasurementRangeEditor(portletConfig);

        //submit handler
        customSettings.addSubmitValuesHandler(new SubmitValuesHandler() {
            @Override
            public void onSubmitValues(SubmitValuesEvent event) {
                //retrieve range editor values
                Configuration updatedConfig = AbstractActivityView.saveMeasurementRangeEditorSettings(
                    measurementRangeEditor, portletConfig);

                //persist
                storedPortlet.setConfiguration(updatedConfig);
                configure(portletWindow, storedPortlet);
                refresh();
            }
        });
        page.addMember(measurementRangeEditor);
        customSettings.addChild(page);
        return customSettings;
    }

    /** Fetches recent metric information and updates the DynamicForm instance with i)sparkline information,
     * ii) link to recent metric graph for more details and iii) last metric value formatted to show significant
     * digits.
     */
    protected void getRecentMetrics() {
        final DashboardPortlet storedPortlet = this.portletWindow.getStoredPortlet();
        final Configuration portletConfig = storedPortlet.getConfiguration();

        //display container
        final VLayout column = new VLayout();
        column.setHeight(10);//pack

        //initialize to defaults
        end = -1;
        start = -1;
        lastN = -1;
        units = -1;

        //result timeframe if enabled
        PropertySimple property = portletConfig.getSimple(Constant.METRIC_RANGE_ENABLE);
        if (null != property && Boolean.valueOf(property.getBooleanValue())) {//then proceed setting

            boolean isAdvanced = Boolean.valueOf(portletConfig.getSimpleValue(Constant.METRIC_RANGE_BEGIN_END_FLAG,
                Constant.METRIC_RANGE_BEGIN_END_FLAG_DEFAULT));
            if (isAdvanced) {
                //Advanced time settings
                String currentSetting = portletConfig.getSimpleValue(Constant.METRIC_RANGE,
                    Constant.METRIC_RANGE_DEFAULT);
                String[] range = currentSetting.split(",");
                if (range.length == 2) {
                    start = Long.valueOf(range[0]);
                    end = Long.valueOf(range[1]);
                }
            } else {
                //Simple time settings
                property = portletConfig.getSimple(Constant.METRIC_RANGE_LASTN);
                if (property != null) {
                    lastN = Integer.valueOf(portletConfig.getSimpleValue(Constant.METRIC_RANGE_LASTN,
                        Constant.METRIC_RANGE_LASTN_DEFAULT));
                    units = Integer.valueOf(portletConfig.getSimpleValue(Constant.METRIC_RANGE_UNIT,
                        Constant.METRIC_RANGE_UNIT_DEFAULT));
                }
            }
        }

        //locate resourceGroupRef
        ResourceGroupCriteria criteria = new ResourceGroupCriteria();
        criteria.addFilterId(this.groupId);
        criteria.fetchConfigurationUpdates(false);
        criteria.fetchExplicitResources(false);
        criteria.fetchGroupDefinition(false);
        criteria.fetchOperationHistories(false);

        // for autoclusters and autogroups we need to add more criteria
        final boolean isAutoCluster = isAutoCluster();
        final boolean isAutoGroup = isAutoGroup();
        if (isAutoCluster) {
            criteria.addFilterVisible(false);
        } else if (isAutoGroup) {
            criteria.addFilterVisible(false);
            criteria.addFilterPrivate(true);
        }

        //locate the resource group
        GWTServiceLookup.getResourceGroupService().findResourceGroupCompositesByCriteria(criteria,
            new AsyncCallback<PageList<ResourceGroupComposite>>() {
                @Override
                public void onFailure(Throwable caught) {
                    Log.debug("Error retrieving resource group composite for group [" + groupId + "]:"
                        + caught.getMessage());
                    setRefreshing(false);
                }

                @Override
                public void onSuccess(PageList<ResourceGroupComposite> results) {
                    if (!results.isEmpty()) {
                        final ResourceGroupComposite groupComposite = results.get(0);
                        final ResourceGroup group = groupComposite.getResourceGroup();
                        if (group.getGroupCategory() == GroupCategory.COMPATIBLE) {
                            // Load the fully fetched ResourceType.
                            ResourceType groupType = group.getResourceType();
                            ResourceTypeRepository.Cache.getInstance().getResourceTypes(
                                groupType.getId(),
                                EnumSet.of(ResourceTypeRepository.MetadataType.content,
                                    ResourceTypeRepository.MetadataType.operations,
                                    ResourceTypeRepository.MetadataType.measurements,
                                    ResourceTypeRepository.MetadataType.events,
                                    ResourceTypeRepository.MetadataType.resourceConfigurationDefinition),
                                new ResourceTypeRepository.TypeLoadedCallback() {
                                    public void onTypesLoaded(ResourceType type) {
                                        group.setResourceType(type);
                                        //metric definitions
                                        Set<MeasurementDefinition> definitions = type.getMetricDefinitions();

                                        //build id mapping for measurementDefinition instances Ex. Free Memory -> MeasurementDefinition[100071]
                                        final HashMap<String, MeasurementDefinition> measurementDefMap = new HashMap<String, MeasurementDefinition>();
                                        for (MeasurementDefinition definition : definitions) {
                                            measurementDefMap.put(definition.getDisplayName(), definition);
                                        }
                                        //bundle definition ids for asynch call.
                                        int[] definitionArrayIds = new int[definitions.size()];
                                        final String[] displayOrder = new String[definitions.size()];
                                        measurementDefMap.keySet().toArray(displayOrder);
                                        //sort the charting data ex. Free Memory, Free Swap Space,..System Load
                                        Arrays.sort(displayOrder);

                                        //organize definitionArrayIds for ordered request on server.
                                        int index = 0;
                                        for (String definitionToDisplay : displayOrder) {
                                            definitionArrayIds[index++] = measurementDefMap.get(definitionToDisplay)
                                                .getId();
                                        }

                                        AsyncCallback<List<List<MeasurementDataNumericHighLowComposite>>> callback = new AsyncCallback<List<List<MeasurementDataNumericHighLowComposite>>>() {
                                            @Override
                                            public void onFailure(Throwable caught) {
                                                Log.debug("Error retrieving recent metrics charting data for group ["
                                                    + groupId + "]:" + caught.getMessage());
                                                setRefreshing(false);
                                            }

                                            @Override
                                            public void onSuccess(
                                                List<List<MeasurementDataNumericHighLowComposite>> results) {
                                                if (!results.isEmpty()) {
                                                    boolean someChartedData = false;
                                                    //iterate over the retrieved charting data
                                                    for (int index = 0; index < displayOrder.length; index++) {
                                                        //retrieve the correct measurement definition
                                                        final MeasurementDefinition md = measurementDefMap
                                                            .get(displayOrder[index]);

                                                        //load the data results for the given metric definition
                                                        List<MeasurementDataNumericHighLowComposite> data = results
                                                            .get(index);

                                                        //locate last and minimum values.
                                                        double lastValue = -1;
                                                        double minValue = Double.MAX_VALUE;//
                                                        for (MeasurementDataNumericHighLowComposite d : data) {
                                                            if ((!Double.isNaN(d.getValue()))
                                                                && (String.valueOf(d.getValue()).indexOf("NaN") == -1)) {
                                                                if (d.getValue() < minValue) {
                                                                    minValue = d.getValue();
                                                                }
                                                                lastValue = d.getValue();
                                                            }
                                                        }

                                                        //collapse the data into comma delimited list for consumption by third party javascript library(jquery.sparkline)
                                                        String commaDelimitedList = "";

                                                        for (MeasurementDataNumericHighLowComposite d : data) {
                                                            if ((!Double.isNaN(d.getValue()))
                                                                && (String.valueOf(d.getValue()).indexOf("NaN") == -1)) {
                                                                commaDelimitedList += d.getValue() + ",";
                                                            }
                                                        }
                                                        DynamicForm row = new DynamicForm();
                                                        row.setNumCols(3);
                                                        HTMLFlow graph = new HTMLFlow();
                                                        //                        String contents = "<span id='sparkline_" + index + "' class='dynamicsparkline' width='0'>"
                                                        //                            + commaDelimitedList + "</span>";
                                                        String contents = "<span id='sparkline_" + index
                                                            + "' class='dynamicsparkline' width='0' " + "values='"
                                                            + commaDelimitedList + "'>...</span>";
                                                        graph.setContents(contents);
                                                        graph.setContentsType(ContentsType.PAGE);
                                                        //disable scrollbars on span
                                                        graph.setScrollbarSize(0);

                                                        CanvasItem graphContainer = new CanvasItem();
                                                        graphContainer.setShowTitle(false);
                                                        graphContainer.setHeight(16);
                                                        graphContainer.setWidth(60);
                                                        graphContainer.setCanvas(graph);

                                                        final String title = md.getDisplayName();
                                                        LinkItem link = AbstractActivityView.newLinkItem(title,null);
                                                        link.setTooltip(title);
                                                        link.setTitleVAlign(VerticalAlignment.TOP);
                                                        link.setAlign(Alignment.LEFT);
                                                        link.setClipValue(true);
                                                        link.setWrap(true);
                                                        link.setHeight(26);
                                                        link.setWidth("150px");
                                                        link.addClickHandler(new ClickHandler() {
                                                            @Override
                                                            public void onClick(ClickEvent event) {
<<<<<<< HEAD
                                                                ChartViewWindow window = new ChartViewWindow(title);
                                                                //generate and include iframed content
                                                                FullHTMLPane iframe = new FullHTMLPane(destination);
                                                                //                                                                            .extendLocatorId("View"),
                                                                //                                                                        AbstractActivityView.iframeLink(destination));
                                                                window.addItem(iframe);
                                                                window.show();
                                                            }
                                                        });
=======
                                                                ChartViewWindow window = new ChartViewWindow(
                                                                        recentMeasurementsContent
                                                                                .extendLocatorId("ChartWindow"), title);
                                                                        CompositeGroupD3GraphListView graph = new CompositeGroupMultiLineGraphListView("CompositeD3GraphView",
                                                                                groupId, md.getId());
                                                                        window.addItem(graph);
                                                                        graph.populateData();
                                                                        window.show();
                                                                    }
                                                                });

>>>>>>> 546ca74d

                                                        //Value
                                                        String convertedValue  = AbstractActivityView
                                                            .convertLastValueForDisplay(lastValue, md);
                                                        StaticTextItem value = AbstractActivityView
                                                            .newTextItem(convertedValue);

                                                        row.setItems(graphContainer, link, value);
                                                        //if graph content returned
                                                        if ((md.getName().trim().indexOf("Trait.") == -1)
                                                            && (lastValue != -1)) {
                                                            column.addMember(row);
                                                            someChartedData = true;
                                                        }
                                                    }
                                                    if (!someChartedData) {// when there are results but no chartable entries.
                                                        DynamicForm row = AbstractActivityView
                                                            .createEmptyDisplayRow(AbstractActivityView.RECENT_MEASUREMENTS_GROUP_NONE);
                                                        column.addMember(row);
                                                    } else {
                                                        //insert see more link
                                                        DynamicForm row = new DynamicForm();
                                                        String link = LinkManager
                                                            .getGroupMonitoringGraphsLink(EntityContext
                                                                .forGroup(groupId));
                                                        AbstractActivityView.addSeeMoreLink(row, link, column);
                                                    }
                                                    //call out to 3rd party javascript lib
                                                    BrowserUtility.graphSparkLines();
                                                } else {
                                                    DynamicForm row = AbstractActivityView.createEmptyDisplayRow(

                                                    AbstractActivityView.RECENT_MEASUREMENTS_GROUP_NONE);
                                                    column.addMember(row);
                                                }
                                                setRefreshing(false);
                                            }
                                        };

                                        //make the asynchronous call for all the measurement data
                                        if (end != -1 && start != -1) {
                                            GWTServiceLookup.getMeasurementDataService().findDataForCompatibleGroup(
                                                groupId, definitionArrayIds, start, end, 60, callback);
                                        } else if (lastN != -1 && units != -1) {
                                            GWTServiceLookup.getMeasurementDataService()
                                                .findDataForCompatibleGroupForLast(groupId, definitionArrayIds, lastN,
                                                    units, 60, callback);
                                        } else {
                                            GWTServiceLookup.getMeasurementDataService()
                                                .findDataForCompatibleGroupForLast(groupId, definitionArrayIds, 8,
                                                    MeasurementUtility.UNIT_HOURS, 60, callback);
                                        }
                                    }
                                });
                        }
                    } else {
                        DynamicForm row = AbstractActivityView
                            .createEmptyDisplayRow(AbstractActivityView.RECENT_MEASUREMENTS_GROUP_NONE);
                        column.addMember(row);
                        setRefreshing(false);
                    }
                }
            });

        //cleanup
        for (Canvas child : recentMeasurementsContent.getChildren()) {
            child.destroy();
        }
        recentMeasurementsContent.addChild(column);
        recentMeasurementsContent.markForRedraw();
    }

    @Override
    public void startRefreshCycle() {
        refreshTimer = AutoRefreshPortletUtil.startRefreshCycle(this, this, refreshTimer);

        //call out to 3rd party javascript lib
        BrowserUtility.graphSparkLines();
        recentMeasurementsContent.markForRedraw();
    }

    @Override
    protected void onDestroy() {
        AutoRefreshPortletUtil.onDestroy(this, refreshTimer);

        super.onDestroy();
    }

    @Override
    public boolean isRefreshing() {
        return this.currentlyLoading;
    }

    @Override
    public void refresh() {
        if (!isRefreshing()) {
            loadData();
        }
    }

    private boolean isAutoGroup() {
        return this.isAutoGroup;
    }

    private boolean isAutoCluster() {
        return this.isAutoCluster;
    }

    protected void setRefreshing(boolean currentlyRefreshing) {
        this.currentlyLoading = currentlyRefreshing;
    }
}<|MERGE_RESOLUTION|>--- conflicted
+++ resolved
@@ -29,7 +29,6 @@
 import com.google.gwt.user.client.rpc.AsyncCallback;
 import com.smartgwt.client.types.Alignment;
 import com.smartgwt.client.types.ContentsType;
-import com.smartgwt.client.types.Overflow;
 import com.smartgwt.client.types.VerticalAlignment;
 import com.smartgwt.client.widgets.Canvas;
 import com.smartgwt.client.widgets.HTMLFlow;
@@ -56,7 +55,6 @@
 import org.rhq.core.domain.resource.group.composite.ResourceGroupComposite;
 import org.rhq.core.domain.util.PageList;
 import org.rhq.enterprise.gui.coregui.client.LinkManager;
-import org.rhq.enterprise.gui.coregui.client.components.FullHTMLPane;
 import org.rhq.enterprise.gui.coregui.client.components.measurement.CustomConfigMeasurementRangeEditor;
 import org.rhq.enterprise.gui.coregui.client.dashboard.AutoRefreshPortlet;
 import org.rhq.enterprise.gui.coregui.client.dashboard.AutoRefreshPortletUtil;
@@ -392,7 +390,7 @@
                                                         graphContainer.setCanvas(graph);
 
                                                         final String title = md.getDisplayName();
-                                                        LinkItem link = AbstractActivityView.newLinkItem(title,null);
+                                                        LinkItem link = AbstractActivityView.newLinkItem(title, null);
                                                         link.setTooltip(title);
                                                         link.setTitleVAlign(VerticalAlignment.TOP);
                                                         link.setAlign(Alignment.LEFT);
@@ -403,32 +401,17 @@
                                                         link.addClickHandler(new ClickHandler() {
                                                             @Override
                                                             public void onClick(ClickEvent event) {
-<<<<<<< HEAD
                                                                 ChartViewWindow window = new ChartViewWindow(title);
-                                                                //generate and include iframed content
-                                                                FullHTMLPane iframe = new FullHTMLPane(destination);
-                                                                //                                                                            .extendLocatorId("View"),
-                                                                //                                                                        AbstractActivityView.iframeLink(destination));
-                                                                window.addItem(iframe);
+                                                                CompositeGroupD3GraphListView graph = new CompositeGroupMultiLineGraphListView(
+                                                                    groupId, md.getId());
+                                                                window.addItem(graph);
+                                                                graph.populateData();
                                                                 window.show();
                                                             }
                                                         });
-=======
-                                                                ChartViewWindow window = new ChartViewWindow(
-                                                                        recentMeasurementsContent
-                                                                                .extendLocatorId("ChartWindow"), title);
-                                                                        CompositeGroupD3GraphListView graph = new CompositeGroupMultiLineGraphListView("CompositeD3GraphView",
-                                                                                groupId, md.getId());
-                                                                        window.addItem(graph);
-                                                                        graph.populateData();
-                                                                        window.show();
-                                                                    }
-                                                                });
-
->>>>>>> 546ca74d
 
                                                         //Value
-                                                        String convertedValue  = AbstractActivityView
+                                                        String convertedValue = AbstractActivityView
                                                             .convertLastValueForDisplay(lastValue, md);
                                                         StaticTextItem value = AbstractActivityView
                                                             .newTextItem(convertedValue);
