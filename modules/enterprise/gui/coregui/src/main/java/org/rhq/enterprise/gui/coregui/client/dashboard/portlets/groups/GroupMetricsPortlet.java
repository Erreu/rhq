/*
 * RHQ Management Platform
 * Copyright (C) 2005-2010 Red Hat, Inc.
 * All rights reserved.
 *
 * This program is free software; you can redistribute it and/or modify
 * it under the terms of the GNU General Public License as published by
 * the Free Software Foundation version 2 of the License.
 *
 * This program is distributed in the hope that it will be useful,
 * but WITHOUT ANY WARRANTY; without even the implied warranty of
 * MERCHANTABILITY or FITNESS FOR A PARTICULAR PURPOSE. See the
 * GNU General Public License for more details.
 *
 * You should have received a copy of the GNU General Public License
 * along with this program; if not, write to the Free Software
 * Foundation, Inc., 675 Mass Ave, Cambridge, MA 02139, USA.
 */
package org.rhq.enterprise.gui.coregui.client.dashboard.portlets.groups;

import java.util.ArrayList;
import java.util.Arrays;
import java.util.EnumSet;
import java.util.HashMap;
import java.util.List;
import java.util.Set;

import com.google.gwt.user.client.Timer;
import com.google.gwt.user.client.rpc.AsyncCallback;
import com.smartgwt.client.types.Alignment;
import com.smartgwt.client.types.ContentsType;
import com.smartgwt.client.types.VerticalAlignment;
import com.smartgwt.client.widgets.Canvas;
import com.smartgwt.client.widgets.HTMLFlow;
import com.smartgwt.client.widgets.form.DynamicForm;
import com.smartgwt.client.widgets.form.events.SubmitValuesEvent;
import com.smartgwt.client.widgets.form.events.SubmitValuesHandler;
import com.smartgwt.client.widgets.form.fields.CanvasItem;
import com.smartgwt.client.widgets.form.fields.LinkItem;
import com.smartgwt.client.widgets.form.fields.StaticTextItem;
import com.smartgwt.client.widgets.form.fields.events.ClickEvent;
import com.smartgwt.client.widgets.form.fields.events.ClickHandler;
import com.smartgwt.client.widgets.layout.VLayout;

import org.rhq.core.domain.common.EntityContext;
import org.rhq.core.domain.configuration.Configuration;
import org.rhq.core.domain.configuration.PropertySimple;
import org.rhq.core.domain.criteria.ResourceGroupCriteria;
import org.rhq.core.domain.dashboard.DashboardPortlet;
import org.rhq.core.domain.measurement.MeasurementDefinition;
import org.rhq.core.domain.measurement.composite.MeasurementDataNumericHighLowComposite;
import org.rhq.core.domain.resource.ResourceType;
import org.rhq.core.domain.resource.group.GroupCategory;
import org.rhq.core.domain.resource.group.ResourceGroup;
import org.rhq.core.domain.resource.group.composite.ResourceGroupComposite;
import org.rhq.core.domain.util.PageList;
import org.rhq.enterprise.gui.coregui.client.LinkManager;
import org.rhq.enterprise.gui.coregui.client.components.measurement.CustomConfigMeasurementRangeEditor;
import org.rhq.enterprise.gui.coregui.client.dashboard.AutoRefreshPortlet;
import org.rhq.enterprise.gui.coregui.client.dashboard.AutoRefreshPortletUtil;
import org.rhq.enterprise.gui.coregui.client.dashboard.CustomSettingsPortlet;
import org.rhq.enterprise.gui.coregui.client.dashboard.Portlet;
import org.rhq.enterprise.gui.coregui.client.dashboard.PortletViewFactory;
import org.rhq.enterprise.gui.coregui.client.dashboard.PortletWindow;
import org.rhq.enterprise.gui.coregui.client.dashboard.portlets.PortletConfigurationEditorComponent;
import org.rhq.enterprise.gui.coregui.client.dashboard.portlets.PortletConfigurationEditorComponent.Constant;
import org.rhq.enterprise.gui.coregui.client.gwt.GWTServiceLookup;
import org.rhq.enterprise.gui.coregui.client.inventory.common.detail.summary.AbstractActivityView;
import org.rhq.enterprise.gui.coregui.client.inventory.common.detail.summary.AbstractActivityView.ChartViewWindow;
import org.rhq.enterprise.gui.coregui.client.inventory.groups.detail.monitoring.table.CompositeGroupD3GraphListView;
import org.rhq.enterprise.gui.coregui.client.inventory.groups.detail.monitoring.table.CompositeGroupMultiLineGraphListView;
import org.rhq.enterprise.gui.coregui.client.inventory.resource.type.ResourceTypeRepository;
import org.rhq.enterprise.gui.coregui.client.util.BrowserUtility;
import org.rhq.enterprise.gui.coregui.client.util.Log;
import org.rhq.enterprise.gui.coregui.client.util.MeasurementUtility;
import org.rhq.enterprise.gui.coregui.client.util.enhanced.EnhancedVLayout;

/**This portlet allows the end user to customize the metric display
 *
 * @author Simeon Pinder
 */
public class GroupMetricsPortlet extends EnhancedVLayout implements CustomSettingsPortlet, AutoRefreshPortlet {

    private int groupId = -1;
    private boolean isAutoCluster;
    private boolean isAutoGroup;
    protected Canvas recentMeasurementsContent = new Canvas();
    protected boolean currentlyLoading = false;
    protected long start = -1;
    protected long end = -1;
    protected int lastN = -1;
    protected int units = -1;

    // A non-displayed, persisted identifier for the portlet
    public static final String KEY = "GroupMetrics";
    // A default displayed, persisted name for the portlet
    public static final String NAME = MSG.view_portlet_defaultName_group_metrics();
    public static final String ID = "id";

    // set on initial configuration, the window for this portlet view.
    protected PortletWindow portletWindow;
    //instance ui widgets

    protected Timer refreshTimer;

    //defines the list of configuration elements to load/persist for this portlet
    protected static List<String> CONFIG_INCLUDE = new ArrayList<String>();
    static {
        CONFIG_INCLUDE.add(Constant.METRIC_RANGE);
        CONFIG_INCLUDE.add(Constant.METRIC_RANGE_BEGIN_END_FLAG);
        CONFIG_INCLUDE.add(Constant.METRIC_RANGE_ENABLE);
        CONFIG_INCLUDE.add(Constant.METRIC_RANGE_LASTN);
        CONFIG_INCLUDE.add(Constant.METRIC_RANGE_UNIT);
    }

    public GroupMetricsPortlet(EntityContext context) {
        super();
        this.groupId = context.getGroupId();
        this.isAutoGroup = context.isAutoGroup();
        this.isAutoCluster = context.isAutoCluster();
    }

    @Override
    protected void onInit() {
        setRefreshing(true);
        initializeUi();
        loadData();
    }

    /**Defines layout for the portlet page.
     */
    protected void initializeUi() {
        setPadding(5);
        setMembersMargin(5);
        addMember(recentMeasurementsContent);
    }

    /** Responsible for initialization and lazy configuration of the portlet values
     */
    public void configure(PortletWindow portletWindow, DashboardPortlet storedPortlet) {
        //populate portlet configuration details
        if (null == this.portletWindow && null != portletWindow) {
            this.portletWindow = portletWindow;
        }

        if ((null == storedPortlet) || (null == storedPortlet.getConfiguration())) {
            return;
        }

        Configuration portletConfig = storedPortlet.getConfiguration();

        //lazy init any elements not yet configured.
        for (String key : PortletConfigurationEditorComponent.CONFIG_PROPERTY_INITIALIZATION.keySet()) {
            if ((portletConfig.getSimple(key) == null) && CONFIG_INCLUDE.contains(key)) {
                portletConfig.put(new PropertySimple(key,
                    PortletConfigurationEditorComponent.CONFIG_PROPERTY_INITIALIZATION.get(key)));
            }
        }
    }

    public Canvas getHelpCanvas() {
        return new HTMLFlow(MSG.view_portlet_help_metrics());
    }

    public static final class Factory implements PortletViewFactory {
        public static PortletViewFactory INSTANCE = new Factory();

        public final Portlet getInstance(EntityContext context) {

            if (EntityContext.Type.ResourceGroup != context.getType()) {
                throw new IllegalArgumentException("Context [" + context + "] not supported by portlet");
            }

            return new GroupMetricsPortlet(context);
        }
    }

    protected void loadData() {
        currentlyLoading = true;
        getRecentMetrics();
    }

    /** Builds custom config UI, using shared widgets
     */
    @Override
    public DynamicForm getCustomSettingsForm() {
        //root form.
        DynamicForm customSettings = new DynamicForm();
        //embed range editor in it own container
        EnhancedVLayout page = new EnhancedVLayout();
        final DashboardPortlet storedPortlet = this.portletWindow.getStoredPortlet();
        final Configuration portletConfig = storedPortlet.getConfiguration();
        final CustomConfigMeasurementRangeEditor measurementRangeEditor = PortletConfigurationEditorComponent
            .getMeasurementRangeEditor(portletConfig);

        //submit handler
        customSettings.addSubmitValuesHandler(new SubmitValuesHandler() {
            @Override
            public void onSubmitValues(SubmitValuesEvent event) {
                //retrieve range editor values
                Configuration updatedConfig = AbstractActivityView.saveMeasurementRangeEditorSettings(
                    measurementRangeEditor, portletConfig);

                //persist
                storedPortlet.setConfiguration(updatedConfig);
                configure(portletWindow, storedPortlet);
                refresh();
            }
        });
        page.addMember(measurementRangeEditor);
        customSettings.addChild(page);
        return customSettings;
    }

    /** Fetches recent metric information and updates the DynamicForm instance with i)sparkline information,
     * ii) link to recent metric graph for more details and iii) last metric value formatted to show significant
     * digits.
     */
    protected void getRecentMetrics() {
        final DashboardPortlet storedPortlet = this.portletWindow.getStoredPortlet();
        final Configuration portletConfig = storedPortlet.getConfiguration();

        //display container
        final VLayout column = new VLayout();
        column.setHeight(10);//pack

        //initialize to defaults
        end = -1;
        start = -1;
        lastN = -1;
        units = -1;

        //result timeframe if enabled
        PropertySimple property = portletConfig.getSimple(Constant.METRIC_RANGE_ENABLE);
        if (null != property && Boolean.valueOf(property.getBooleanValue())) {//then proceed setting

            boolean isAdvanced = Boolean.valueOf(portletConfig.getSimpleValue(Constant.METRIC_RANGE_BEGIN_END_FLAG,
                Constant.METRIC_RANGE_BEGIN_END_FLAG_DEFAULT));
            if (isAdvanced) {
                //Advanced time settings
                String currentSetting = portletConfig.getSimpleValue(Constant.METRIC_RANGE,
                    Constant.METRIC_RANGE_DEFAULT);
                String[] range = currentSetting.split(",");
                if (range.length == 2) {
                    start = Long.valueOf(range[0]);
                    end = Long.valueOf(range[1]);
                }
            } else {
                //Simple time settings
                property = portletConfig.getSimple(Constant.METRIC_RANGE_LASTN);
                if (property != null) {
                    lastN = Integer.valueOf(portletConfig.getSimpleValue(Constant.METRIC_RANGE_LASTN,
                        Constant.METRIC_RANGE_LASTN_DEFAULT));
                    units = Integer.valueOf(portletConfig.getSimpleValue(Constant.METRIC_RANGE_UNIT,
                        Constant.METRIC_RANGE_UNIT_DEFAULT));
                }
            }
        }

        //locate resourceGroupRef
        ResourceGroupCriteria criteria = new ResourceGroupCriteria();
        criteria.addFilterId(this.groupId);
        criteria.fetchConfigurationUpdates(false);
        criteria.fetchExplicitResources(false);
        criteria.fetchGroupDefinition(false);
        criteria.fetchOperationHistories(false);

        // for autoclusters and autogroups we need to add more criteria
        final boolean isAutoCluster = isAutoCluster();
        final boolean isAutoGroup = isAutoGroup();
        if (isAutoCluster) {
            criteria.addFilterVisible(false);
        } else if (isAutoGroup) {
            criteria.addFilterVisible(false);
            criteria.addFilterPrivate(true);
        }

        //locate the resource group
        GWTServiceLookup.getResourceGroupService().findResourceGroupCompositesByCriteria(criteria,
            new AsyncCallback<PageList<ResourceGroupComposite>>() {
                @Override
                public void onFailure(Throwable caught) {
                    Log.debug("Error retrieving resource group composite for group [" + groupId + "]:"
                        + caught.getMessage());
                    setRefreshing(false);
                }

                @Override
                public void onSuccess(PageList<ResourceGroupComposite> results) {
                    if (!results.isEmpty()) {
                        final ResourceGroupComposite groupComposite = results.get(0);
                        final ResourceGroup group = groupComposite.getResourceGroup();
                        if (group.getGroupCategory() == GroupCategory.COMPATIBLE) {
                            // Load the fully fetched ResourceType.
                            ResourceType groupType = group.getResourceType();
                            ResourceTypeRepository.Cache.getInstance().getResourceTypes(
                                groupType.getId(),
                                EnumSet.of(ResourceTypeRepository.MetadataType.content,
                                    ResourceTypeRepository.MetadataType.operations,
                                    ResourceTypeRepository.MetadataType.measurements,
                                    ResourceTypeRepository.MetadataType.events,
                                    ResourceTypeRepository.MetadataType.resourceConfigurationDefinition),
                                new ResourceTypeRepository.TypeLoadedCallback() {
                                    public void onTypesLoaded(ResourceType type) {
                                        group.setResourceType(type);
                                        //metric definitions
                                        Set<MeasurementDefinition> definitions = type.getMetricDefinitions();

                                        //build id mapping for measurementDefinition instances Ex. Free Memory -> MeasurementDefinition[100071]
                                        final HashMap<String, MeasurementDefinition> measurementDefMap = new HashMap<String, MeasurementDefinition>();
                                        for (MeasurementDefinition definition : definitions) {
                                            measurementDefMap.put(definition.getDisplayName(), definition);
                                        }
                                        //bundle definition ids for asynch call.
                                        int[] definitionArrayIds = new int[definitions.size()];
                                        final String[] displayOrder = new String[definitions.size()];
                                        measurementDefMap.keySet().toArray(displayOrder);
                                        //sort the charting data ex. Free Memory, Free Swap Space,..System Load
                                        Arrays.sort(displayOrder);

                                        //organize definitionArrayIds for ordered request on server.
                                        int index = 0;
                                        for (String definitionToDisplay : displayOrder) {
                                            definitionArrayIds[index++] = measurementDefMap.get(definitionToDisplay)
                                                .getId();
                                        }

                                        AsyncCallback<List<List<MeasurementDataNumericHighLowComposite>>> callback = new AsyncCallback<List<List<MeasurementDataNumericHighLowComposite>>>() {
                                            @Override
                                            public void onFailure(Throwable caught) {
                                                Log.debug("Error retrieving recent metrics charting data for group ["
                                                    + groupId + "]:" + caught.getMessage());
                                                setRefreshing(false);
                                            }

                                            @Override
                                            public void onSuccess(
                                                List<List<MeasurementDataNumericHighLowComposite>> results) {
                                                if (!results.isEmpty()) {
                                                    boolean someChartedData = false;
                                                    //iterate over the retrieved charting data
                                                    for (int index = 0; index < displayOrder.length; index++) {
                                                        //retrieve the correct measurement definition
                                                        final MeasurementDefinition md = measurementDefMap
                                                            .get(displayOrder[index]);

                                                        //load the data results for the given metric definition
                                                        List<MeasurementDataNumericHighLowComposite> data = results
                                                            .get(index);

                                                        //locate last and minimum values.
                                                        double lastValue = -1;
                                                        double minValue = Double.MAX_VALUE;//
                                                        for (MeasurementDataNumericHighLowComposite d : data) {
                                                            if ((!Double.isNaN(d.getValue()))
                                                                && (String.valueOf(d.getValue()).indexOf("NaN") == -1)) {
                                                                if (d.getValue() < minValue) {
                                                                    minValue = d.getValue();
                                                                }
                                                                lastValue = d.getValue();
                                                            }
                                                        }

                                                        //collapse the data into comma delimited list for consumption by third party javascript library(jquery.sparkline)
                                                        String commaDelimitedList = "";

                                                        for (MeasurementDataNumericHighLowComposite d : data) {
                                                            if ((!Double.isNaN(d.getValue()))
                                                                && (String.valueOf(d.getValue()).indexOf("NaN") == -1)) {
                                                                commaDelimitedList += d.getValue() + ",";
                                                            }
                                                        }
<<<<<<< HEAD
                                                        DynamicForm row = new DynamicForm();
                                                        row.setNumCols(3);
=======
                                                        LocatableDynamicForm row = new LocatableDynamicForm(
                                                            recentMeasurementsContent.extendLocatorId(md.getName()));
                                                        row.setNumCols(4);
                                                        row.setColWidths(65,"*",20,100);
                                                        row.setWidth100();
                                                        row.setAutoHeight();
                                                        row.setOverflow(Overflow.VISIBLE);
>>>>>>> 38f333ca
                                                        HTMLFlow graph = new HTMLFlow();
                                                        //                        String contents = "<span id='sparkline_" + index + "' class='dynamicsparkline' width='0'>"
                                                        //                            + commaDelimitedList + "</span>";
                                                        String contents = "<span id='sparkline_" + index
                                                            + "' class='dynamicsparkline' width='0' " + "values='"
                                                            + commaDelimitedList + "'>...</span>";
                                                        graph.setContents(contents);
                                                        graph.setContentsType(ContentsType.PAGE);
                                                        //disable scrollbars on span
                                                        graph.setScrollbarSize(0);

                                                        CanvasItem graphContainer = new CanvasItem();
                                                        graphContainer.setShowTitle(false);
                                                        graphContainer.setHeight(16);
                                                        graphContainer.setWidth(60);
                                                        graphContainer.setCanvas(graph);

                                                        final String title = md.getDisplayName();
                                                        LinkItem link = AbstractActivityView.newLinkItem(title, null);
                                                        link.setTooltip(title);
                                                        link.setTitleVAlign(VerticalAlignment.TOP);
                                                        link.setAlign(Alignment.LEFT);
                                                        link.setClipValue(true);
                                                        link.setWrap(true);
                                                        link.setHeight(26);
                                                        link.addClickHandler(new ClickHandler() {
                                                            @Override
                                                            public void onClick(ClickEvent event) {
<<<<<<< HEAD
                                                                ChartViewWindow window = new ChartViewWindow(title);
                                                                CompositeGroupD3GraphListView graph = new CompositeGroupMultiLineGraphListView(
                                                                    groupId, md.getId());
                                                                window.addItem(graph);
                                                                graph.populateData();
                                                                window.show();
                                                            }
                                                        });

=======
                                                                ChartViewWindow window = new ChartViewWindow(
                                                                        recentMeasurementsContent
                                                                                .extendLocatorId("ChartWindow"), title);
                                                                        CompositeGroupD3GraphListView graph = new CompositeGroupMultiLineGraphListView("CompositeD3GraphView",
                                                                                groupId, md.getId());
                                                                        window.addItem(graph);
                                                                        graph.populateData();
                                                                        window.show();
                                                                    }
                                                                });

                                                        //@todo: this goes away once we have validated the new d3 charts
                                                        final String destination = "/resource/common/monitor/Visibility.do?mode=chartSingleMetricMultiResource&groupId="
                                                                + groupId + "&m=" + md.getId();
                                                        LinkItem oldLink = AbstractActivityView.newLinkItem("*",
                                                                destination);
                                                        oldLink.setTooltip("Link to Old Charts");
                                                        oldLink.addClickHandler(new ClickHandler() {
                                                            @Override
                                                            public void onClick(ClickEvent event) {
                                                                ChartViewWindow window = new ChartViewWindow(
                                                                        recentMeasurementsContent
                                                                                .extendLocatorId("ChartWindow"), title);
                                                                //generate and include iframed content
                                                                FullHTMLPane iframe = new FullHTMLPane(
                                                                        recentMeasurementsContent
                                                                                .extendLocatorId("View"), destination);
                                                                //                                                                            .extendLocatorId("View"),
                                                                //                                                                        AbstractActivityView.iframeLink(destination));
                                                                window.addItem(iframe);
                                                                window.show();
                                                            }
                                                        });
>>>>>>> 38f333ca
                                                        //Value
                                                        String convertedValue = AbstractActivityView
                                                            .convertLastValueForDisplay(lastValue, md);
                                                        StaticTextItem value = AbstractActivityView
                                                            .newTextItem(convertedValue);

                                                        row.setItems(graphContainer, link, oldLink, value);
                                                        //if graph content returned
                                                        if ((md.getName().trim().indexOf("Trait.") == -1)
                                                            && (lastValue != -1)) {
                                                            column.addMember(row);
                                                            someChartedData = true;
                                                        }
                                                    }
                                                    if (!someChartedData) {// when there are results but no chartable entries.
                                                        DynamicForm row = AbstractActivityView
                                                            .createEmptyDisplayRow(AbstractActivityView.RECENT_MEASUREMENTS_GROUP_NONE);
                                                        column.addMember(row);
                                                    } else {
                                                        //insert see more link
                                                        DynamicForm row = new DynamicForm();
                                                        String link = LinkManager
                                                            .getGroupMonitoringGraphsLink(EntityContext
                                                                .forGroup(groupId));
                                                        AbstractActivityView.addSeeMoreLink(row, link, column);
                                                    }
                                                    //call out to 3rd party javascript lib
                                                    BrowserUtility.graphSparkLines();
                                                } else {
                                                    DynamicForm row = AbstractActivityView.createEmptyDisplayRow(

                                                    AbstractActivityView.RECENT_MEASUREMENTS_GROUP_NONE);
                                                    column.addMember(row);
                                                }
                                                setRefreshing(false);
                                            }
                                        };

                                        //make the asynchronous call for all the measurement data
                                        if (end != -1 && start != -1) {
                                            GWTServiceLookup.getMeasurementDataService().findDataForCompatibleGroup(
                                                groupId, definitionArrayIds, start, end, 60, callback);
                                        } else if (lastN != -1 && units != -1) {
                                            GWTServiceLookup.getMeasurementDataService()
                                                .findDataForCompatibleGroupForLast(groupId, definitionArrayIds, lastN,
                                                    units, 60, callback);
                                        } else {
                                            GWTServiceLookup.getMeasurementDataService()
                                                .findDataForCompatibleGroupForLast(groupId, definitionArrayIds, 8,
                                                    MeasurementUtility.UNIT_HOURS, 60, callback);
                                        }
                                    }
                                });
                        }
                    } else {
                        DynamicForm row = AbstractActivityView
                            .createEmptyDisplayRow(AbstractActivityView.RECENT_MEASUREMENTS_GROUP_NONE);
                        column.addMember(row);
                        setRefreshing(false);
                    }
                }
            });

        //cleanup
        for (Canvas child : recentMeasurementsContent.getChildren()) {
            child.destroy();
        }
        recentMeasurementsContent.addChild(column);
        recentMeasurementsContent.markForRedraw();
    }

    @Override
    public void startRefreshCycle() {
        refreshTimer = AutoRefreshPortletUtil.startRefreshCycle(this, this, refreshTimer);

        //call out to 3rd party javascript lib
        BrowserUtility.graphSparkLines();
        recentMeasurementsContent.markForRedraw();
    }

    @Override
    protected void onDestroy() {
        AutoRefreshPortletUtil.onDestroy(this, refreshTimer);

        super.onDestroy();
    }

    @Override
    public boolean isRefreshing() {
        return this.currentlyLoading;
    }

    @Override
    public void refresh() {
        if (!isRefreshing()) {
            loadData();
        }
    }

    private boolean isAutoGroup() {
        return this.isAutoGroup;
    }

    private boolean isAutoCluster() {
        return this.isAutoCluster;
    }

    protected void setRefreshing(boolean currentlyRefreshing) {
        this.currentlyLoading = currentlyRefreshing;
    }
}<|MERGE_RESOLUTION|>--- conflicted
+++ resolved
@@ -29,6 +29,7 @@
 import com.google.gwt.user.client.rpc.AsyncCallback;
 import com.smartgwt.client.types.Alignment;
 import com.smartgwt.client.types.ContentsType;
+import com.smartgwt.client.types.Overflow;
 import com.smartgwt.client.types.VerticalAlignment;
 import com.smartgwt.client.widgets.Canvas;
 import com.smartgwt.client.widgets.HTMLFlow;
@@ -55,6 +56,7 @@
 import org.rhq.core.domain.resource.group.composite.ResourceGroupComposite;
 import org.rhq.core.domain.util.PageList;
 import org.rhq.enterprise.gui.coregui.client.LinkManager;
+import org.rhq.enterprise.gui.coregui.client.components.FullHTMLPane;
 import org.rhq.enterprise.gui.coregui.client.components.measurement.CustomConfigMeasurementRangeEditor;
 import org.rhq.enterprise.gui.coregui.client.dashboard.AutoRefreshPortlet;
 import org.rhq.enterprise.gui.coregui.client.dashboard.AutoRefreshPortletUtil;
@@ -370,18 +372,12 @@
                                                                 commaDelimitedList += d.getValue() + ",";
                                                             }
                                                         }
-<<<<<<< HEAD
                                                         DynamicForm row = new DynamicForm();
-                                                        row.setNumCols(3);
-=======
-                                                        LocatableDynamicForm row = new LocatableDynamicForm(
-                                                            recentMeasurementsContent.extendLocatorId(md.getName()));
                                                         row.setNumCols(4);
-                                                        row.setColWidths(65,"*",20,100);
+                                                        row.setColWidths(65, "*", 20, 100);
                                                         row.setWidth100();
                                                         row.setAutoHeight();
                                                         row.setOverflow(Overflow.VISIBLE);
->>>>>>> 38f333ca
                                                         HTMLFlow graph = new HTMLFlow();
                                                         //                        String contents = "<span id='sparkline_" + index + "' class='dynamicsparkline' width='0'>"
                                                         //                            + commaDelimitedList + "</span>";
@@ -410,7 +406,6 @@
                                                         link.addClickHandler(new ClickHandler() {
                                                             @Override
                                                             public void onClick(ClickEvent event) {
-<<<<<<< HEAD
                                                                 ChartViewWindow window = new ChartViewWindow(title);
                                                                 CompositeGroupD3GraphListView graph = new CompositeGroupMultiLineGraphListView(
                                                                     groupId, md.getId());
@@ -420,41 +415,24 @@
                                                             }
                                                         });
 
-=======
-                                                                ChartViewWindow window = new ChartViewWindow(
-                                                                        recentMeasurementsContent
-                                                                                .extendLocatorId("ChartWindow"), title);
-                                                                        CompositeGroupD3GraphListView graph = new CompositeGroupMultiLineGraphListView("CompositeD3GraphView",
-                                                                                groupId, md.getId());
-                                                                        window.addItem(graph);
-                                                                        graph.populateData();
-                                                                        window.show();
-                                                                    }
-                                                                });
-
                                                         //@todo: this goes away once we have validated the new d3 charts
                                                         final String destination = "/resource/common/monitor/Visibility.do?mode=chartSingleMetricMultiResource&groupId="
-                                                                + groupId + "&m=" + md.getId();
+                                                            + groupId + "&m=" + md.getId();
                                                         LinkItem oldLink = AbstractActivityView.newLinkItem("*",
-                                                                destination);
+                                                            destination);
                                                         oldLink.setTooltip("Link to Old Charts");
                                                         oldLink.addClickHandler(new ClickHandler() {
                                                             @Override
                                                             public void onClick(ClickEvent event) {
-                                                                ChartViewWindow window = new ChartViewWindow(
-                                                                        recentMeasurementsContent
-                                                                                .extendLocatorId("ChartWindow"), title);
+                                                                ChartViewWindow window = new ChartViewWindow(title);
                                                                 //generate and include iframed content
-                                                                FullHTMLPane iframe = new FullHTMLPane(
-                                                                        recentMeasurementsContent
-                                                                                .extendLocatorId("View"), destination);
+                                                                FullHTMLPane iframe = new FullHTMLPane(destination);
                                                                 //                                                                            .extendLocatorId("View"),
                                                                 //                                                                        AbstractActivityView.iframeLink(destination));
                                                                 window.addItem(iframe);
                                                                 window.show();
                                                             }
                                                         });
->>>>>>> 38f333ca
                                                         //Value
                                                         String convertedValue = AbstractActivityView
                                                             .convertLastValueForDisplay(lastValue, md);
