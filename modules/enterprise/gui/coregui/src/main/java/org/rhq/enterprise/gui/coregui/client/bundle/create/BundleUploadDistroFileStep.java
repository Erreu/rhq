/*
 * RHQ Management Platform
 * Copyright (C) 2005-2010 Red Hat, Inc.
 * All rights reserved.
 *
 * This program is free software; you can redistribute it and/or modify
 * it under the terms of the GNU General Public License as published by
 * the Free Software Foundation version 2 of the License.
 *
 * This program is distributed in the hope that it will be useful,
 * but WITHOUT ANY WARRANTY; without even the implied warranty of
 * MERCHANTABILITY or FITNESS FOR A PARTICULAR PURPOSE. See the
 * GNU General Public License for more details.
 *
 * You should have received a copy of the GNU General Public License
 * along with this program; if not, write to the Free Software
 * Foundation, Inc., 675 Mass Ave, Cambridge, MA 02139, USA.
 */
package org.rhq.enterprise.gui.coregui.client.bundle.create;

import java.util.LinkedHashMap;

import com.google.gwt.user.client.rpc.AsyncCallback;
import com.smartgwt.client.widgets.Canvas;
import com.smartgwt.client.widgets.form.DynamicForm;
import com.smartgwt.client.widgets.form.events.FormSubmitFailedEvent;
import com.smartgwt.client.widgets.form.events.FormSubmitFailedHandler;
import com.smartgwt.client.widgets.form.fields.CanvasItem;
import com.smartgwt.client.widgets.form.fields.LinkItem;
import com.smartgwt.client.widgets.form.fields.TextAreaItem;
import com.smartgwt.client.widgets.form.fields.TextItem;
import com.smartgwt.client.widgets.form.fields.events.ClickEvent;
import com.smartgwt.client.widgets.form.fields.events.ClickHandler;

import org.rhq.core.domain.bundle.BundleVersion;
import org.rhq.core.domain.criteria.BundleVersionCriteria;
import org.rhq.core.domain.util.PageList;
import org.rhq.enterprise.gui.coregui.client.CoreGUI;
import org.rhq.enterprise.gui.coregui.client.components.form.RadioGroupWithComponentsItem;
import org.rhq.enterprise.gui.coregui.client.components.upload.BundleDistributionFileUploadForm;
import org.rhq.enterprise.gui.coregui.client.components.upload.DynamicCallbackForm;
import org.rhq.enterprise.gui.coregui.client.components.upload.DynamicFormHandler;
import org.rhq.enterprise.gui.coregui.client.components.upload.DynamicFormSubmitCompleteEvent;
import org.rhq.enterprise.gui.coregui.client.components.upload.TextFileRetrieverForm;
import org.rhq.enterprise.gui.coregui.client.components.wizard.WizardStep;
import org.rhq.enterprise.gui.coregui.client.gwt.BundleGWTServiceAsync;
import org.rhq.enterprise.gui.coregui.client.gwt.GWTServiceLookup;
import org.rhq.enterprise.gui.coregui.client.util.message.Message;
import org.rhq.enterprise.gui.coregui.client.util.message.Message.Severity;

public class BundleUploadDistroFileStep implements WizardStep {

    private final AbstractBundleCreateWizard wizard;

    private DynamicForm mainCanvasForm;
    private TextItem urlTextItem;
    private BundleDistributionFileUploadForm uploadDistroForm;
<<<<<<< HEAD
    private DynamicCallbackForm recipeForm;
=======
    private boolean uploadDistroFormHandlersInstalled = false;
>>>>>>> dba73ab5
    private RadioGroupWithComponentsItem radioGroup;

    public BundleUploadDistroFileStep(AbstractBundleCreateWizard bundleCreationWizard) {
        this.wizard = bundleCreationWizard;
    }

    public Canvas getCanvas() {
        if (mainCanvasForm == null) {
            LinkedHashMap<String, DynamicForm> radioItems = new LinkedHashMap<String, DynamicForm>();
            radioItems.put("URL", createUrlForm());
            radioItems.put("Upload", createUploadForm());
            radioItems.put("Recipe", createRecipeForm());

            mainCanvasForm = new DynamicForm();
            radioGroup = new RadioGroupWithComponentsItem("bundleDistroRadioGroup", "Bundle Distribution", radioItems,
                mainCanvasForm);
            radioGroup.setShowTitle(false);
            mainCanvasForm.setItems(radioGroup);
        }

        // If we've already created a bundle verison, don't allow the user to submit something else.
        // The user must hit the cancel button and start over if they want to use a different bundle distribution file.
        if (wizard.getBundleVersion() != null) {
            mainCanvasForm.setDisabled(true);
        }

        return mainCanvasForm;
    }

    public boolean nextPage() {
        if (wizard.getBundleVersion() == null) {
            String selected = radioGroup.getSelected();

            if ("URL".equals(selected)) {
                processUrl();
            } else if ("Upload".equals(selected)) {
                if (!uploadDistroFormHandlersInstalled) {
                    uploadDistroForm.addFormHandler(new DynamicFormHandler() {
                        public void onSubmitComplete(DynamicFormSubmitCompleteEvent event) {
                            processUpload();
                        }
                    });
                    uploadDistroForm.addFormSubmitFailedHandler(new FormSubmitFailedHandler() {
                        public void onFormSubmitFailed(FormSubmitFailedEvent event) {
                            return; // the distro form component will log an error for us
                        }
                    });
                    uploadDistroFormHandlersInstalled = true;
                }
                uploadDistroForm.submitForm();
            } else if ("Recipe".equals(selected)) {
                processRecipe();
            } else {
                return false;
            }
            return false;
        } else {
            // there is already a bundle version, so we must have created it already
            // and the user must have reached here after hitting the previous button earlier;
            // just move to the next step to let the user peruse the wizard steps
            return true;
        }
    }

    public String getName() {
        return "Provide A Bundle Distribution";
    }

    private DynamicForm createUrlForm() {
        urlTextItem = new TextItem("url", "URL");
        urlTextItem.setRequired(false);
        urlTextItem.setShowTitle(false);
        urlTextItem.setWidth(400);
        DynamicForm urlForm = new DynamicForm();
        urlForm.setPadding(20);
        urlForm.setWidth100();
        urlForm.setItems(urlTextItem);
        return urlForm;
    }

    private BundleDistributionFileUploadForm createUploadForm() {
        uploadDistroForm = new BundleDistributionFileUploadForm(false);
        uploadDistroForm.setPadding(20);
<<<<<<< HEAD
        uploadDistroForm.addFormHandler(new DynamicFormHandler() {
            public void onSubmitComplete(DynamicFormSubmitCompleteEvent event) {
                processUpload();
            }
        });
        uploadDistroForm.addFormSubmitFailedHandler(new FormSubmitFailedHandler() {
            public void onFormSubmitFailed(FormSubmitFailedEvent event) {
                return; // the distro form component will log an error for us
            }
        });

=======
        uploadDistroForm.setWidth100();
        uploadDistroFormHandlersInstalled = false;
>>>>>>> dba73ab5
        return uploadDistroForm;
    }

    private DynamicForm createRecipeForm() {
        recipeForm = new DynamicCallbackForm("recipeForm");
        recipeForm.setMargin(Integer.valueOf(20));
        recipeForm.setShowInlineErrors(false);

        final LinkItem showUpload = new LinkItem("recipeUploadLink");
        showUpload.setValue("Click To Upload A Recipe File");
        showUpload.setShowTitle(false);

        final CanvasItem upload = new CanvasItem("recipeUploadCanvas");
        upload.setShowTitle(false);
        upload.setVisible(false);

        final TextFileRetrieverForm textFileRetrieverForm = new TextFileRetrieverForm();
        upload.setCanvas(textFileRetrieverForm);

        showUpload.addClickHandler(new ClickHandler() {
            public void onClick(ClickEvent clickEvent) {
                recipeForm.hideItem(showUpload.getName());
                recipeForm.showItem(upload.getName());
            }
        });

        final TextAreaItem recipe = new TextAreaItem("recipeText");
        recipe.setShowTitle(false);
        recipe.setRequired(false);
        recipe.setColSpan(4);
        recipe.setWidth(400);
        recipe.setHeight(150);

        textFileRetrieverForm.addFormHandler(new DynamicFormHandler() {
            public void onSubmitComplete(DynamicFormSubmitCompleteEvent event) {
                wizard.setRecipe(event.getResults());
                recipe.setValue(event.getResults());
                textFileRetrieverForm.retrievalStatus(true);
                recipeForm.showItem(showUpload.getName());
                recipeForm.hideItem(upload.getName());
            }
        });

        recipeForm.setItems(showUpload, upload, recipe);

        return recipeForm;
    }

    private void processUrl() {
        String urlString = (String) this.urlTextItem.getValue();

        BundleGWTServiceAsync bundleServer = GWTServiceLookup.getBundleService();
        bundleServer.createBundleVersionViaURL(urlString, new AsyncCallback<BundleVersion>() {
            public void onSuccess(BundleVersion result) {
                CoreGUI.getMessageCenter().notify(
                    new Message("Created bundle [" + result.getName() + "] version [" + result.getVersion() + "]",
                        Message.Severity.Info));
                wizard.setBundleVersion(result);
                setButtonsDisableMode(false);
                wizard.getView().incrementStep(); // go to the next step
            }

            public void onFailure(Throwable caught) {
                CoreGUI.getErrorHandler().handleError("Failed to create bundle", caught);
                wizard.setBundleVersion(null);
                setButtonsDisableMode(false);
            }
        });
    }

    private void processUpload() {
        if (Boolean.TRUE.equals(uploadDistroForm.getUploadResults())) {
            int bvId = uploadDistroForm.getBundleVersionId();
            BundleVersionCriteria criteria = new BundleVersionCriteria();
            criteria.addFilterId(bvId);
            criteria.fetchBundle(true);
            BundleGWTServiceAsync bundleServer = GWTServiceLookup.getBundleService();
            bundleServer.findBundleVersionsByCriteria(criteria, new AsyncCallback<PageList<BundleVersion>>() {
                public void onSuccess(PageList<BundleVersion> result) {
                    BundleVersion bv = result.get(0);
                    CoreGUI.getMessageCenter().notify(
                        new Message("Created bundle [" + bv.getName() + "] version [" + bv.getVersion() + "]",
                            Message.Severity.Info));
                    wizard.setBundleVersion(bv);
                    setButtonsDisableMode(false);
                    wizard.getView().incrementStep(); // go to the next step
                }

                public void onFailure(Throwable caught) {
                    CoreGUI.getErrorHandler().handleError("Failed to create bundle", caught);
                    wizard.setBundleVersion(null);
                    setButtonsDisableMode(false);
                }
            });
        } else {
            CoreGUI.getMessageCenter().notify(new Message("Failed to upload bundle distribution file", Severity.Error));
            wizard.setBundleVersion(null);
            setButtonsDisableMode(false);
        }
    }

    private void processRecipe() {
        this.wizard.setRecipe((String) this.recipeForm.getItem("recipeText").getValue());
        BundleGWTServiceAsync bundleServer = GWTServiceLookup.getBundleService();
        bundleServer.createBundleVersionViaRecipe(this.wizard.getRecipe(), new AsyncCallback<BundleVersion>() {
            public void onSuccess(BundleVersion result) {
                CoreGUI.getMessageCenter().notify(
                    new Message("Created bundle [" + result.getName() + "] version [" + result.getVersion() + "]",
                        Message.Severity.Info));
                wizard.setBundleVersion(result);
                setButtonsDisableMode(false);
                wizard.getView().incrementStep(); // go to the next step
            }

            public void onFailure(Throwable caught) {
                CoreGUI.getErrorHandler().handleError("Failed to create bundle", caught);
                wizard.setBundleVersion(null);
                wizard.setRecipe("");
                setButtonsDisableMode(false);
            }
        });
    }

    private void setButtonsDisableMode(boolean disabled) {
        wizard.getView().getCancelButton().setDisabled(disabled);
        wizard.getView().getNextButton().setDisabled(disabled);
        wizard.getView().getPreviousButton().setDisabled(disabled);
    }
}<|MERGE_RESOLUTION|>--- conflicted
+++ resolved
@@ -55,11 +55,8 @@
     private DynamicForm mainCanvasForm;
     private TextItem urlTextItem;
     private BundleDistributionFileUploadForm uploadDistroForm;
-<<<<<<< HEAD
     private DynamicCallbackForm recipeForm;
-=======
     private boolean uploadDistroFormHandlersInstalled = false;
->>>>>>> dba73ab5
     private RadioGroupWithComponentsItem radioGroup;
 
     public BundleUploadDistroFileStep(AbstractBundleCreateWizard bundleCreationWizard) {
@@ -96,19 +93,6 @@
             if ("URL".equals(selected)) {
                 processUrl();
             } else if ("Upload".equals(selected)) {
-                if (!uploadDistroFormHandlersInstalled) {
-                    uploadDistroForm.addFormHandler(new DynamicFormHandler() {
-                        public void onSubmitComplete(DynamicFormSubmitCompleteEvent event) {
-                            processUpload();
-                        }
-                    });
-                    uploadDistroForm.addFormSubmitFailedHandler(new FormSubmitFailedHandler() {
-                        public void onFormSubmitFailed(FormSubmitFailedEvent event) {
-                            return; // the distro form component will log an error for us
-                        }
-                    });
-                    uploadDistroFormHandlersInstalled = true;
-                }
                 uploadDistroForm.submitForm();
             } else if ("Recipe".equals(selected)) {
                 processRecipe();
@@ -143,22 +127,19 @@
     private BundleDistributionFileUploadForm createUploadForm() {
         uploadDistroForm = new BundleDistributionFileUploadForm(false);
         uploadDistroForm.setPadding(20);
-<<<<<<< HEAD
-        uploadDistroForm.addFormHandler(new DynamicFormHandler() {
-            public void onSubmitComplete(DynamicFormSubmitCompleteEvent event) {
-                processUpload();
-            }
-        });
-        uploadDistroForm.addFormSubmitFailedHandler(new FormSubmitFailedHandler() {
-            public void onFormSubmitFailed(FormSubmitFailedEvent event) {
-                return; // the distro form component will log an error for us
-            }
-        });
-
-=======
-        uploadDistroForm.setWidth100();
-        uploadDistroFormHandlersInstalled = false;
->>>>>>> dba73ab5
+        if (!uploadDistroFormHandlersInstalled) {
+            uploadDistroForm.addFormHandler(new DynamicFormHandler() {
+                public void onSubmitComplete(DynamicFormSubmitCompleteEvent event) {
+                    processUpload();
+                }
+            });
+            uploadDistroForm.addFormSubmitFailedHandler(new FormSubmitFailedHandler() {
+                public void onFormSubmitFailed(FormSubmitFailedEvent event) {
+                    return; // the distro form component will log an error for us
+                }
+            });
+            uploadDistroFormHandlersInstalled = true;
+        }
         return uploadDistroForm;
     }
 
