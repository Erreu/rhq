/*
 *
 * RHQ Management Platform
 * Copyright (C) 2005-2013 Red Hat, Inc.
 * All rights reserved.
 *
 * This program is free software; you can redistribute it and/or modify
 * it under the terms of the GNU General Public License, version 2, as
 * published by the Free Software Foundation, and/or the GNU Lesser
 * General Public License, version 2.1, also as published by the Free
 * Software Foundation.
 *
 * This program is distributed in the hope that it will be useful,
 * but WITHOUT ANY WARRANTY; without even the implied warranty of
 * MERCHANTABILITY or FITNESS FOR A PARTICULAR PURPOSE. See the
 * GNU General Public License and the GNU Lesser General Public License
 * for more details.
 *
 * You should have received a copy of the GNU General Public License
 * and the GNU Lesser General Public License along with this program;
 * if not, write to the Free Software Foundation, Inc.,
 * 51 Franklin Street, Fifth Floor, Boston, MA 02110-1301, USA.
 *
 */

package org.rhq.server.metrics;

import java.util.ArrayList;
import java.util.List;
import java.util.Map;
import java.util.Set;
import java.util.TreeMap;
import java.util.concurrent.ConcurrentLinkedQueue;
import java.util.concurrent.Executors;
import java.util.concurrent.Semaphore;
import java.util.concurrent.atomic.AtomicInteger;

import com.datastax.driver.core.ResultSet;
import com.datastax.driver.core.ResultSetFuture;
import com.datastax.driver.core.Session;
import com.google.common.util.concurrent.FutureCallback;
import com.google.common.util.concurrent.Futures;
import com.google.common.util.concurrent.ListeningExecutorService;
import com.google.common.util.concurrent.MoreExecutors;

import org.apache.commons.logging.Log;
import org.apache.commons.logging.LogFactory;
import org.joda.time.DateTime;
import org.joda.time.DateTimeComparator;
import org.joda.time.Duration;

import org.rhq.core.domain.measurement.MeasurementDataNumeric;
import org.rhq.core.domain.measurement.composite.MeasurementDataNumericHighLowComposite;
import org.rhq.core.util.StringUtil;
import org.rhq.server.metrics.domain.AggregateNumericMetric;
import org.rhq.server.metrics.domain.AggregateType;
import org.rhq.server.metrics.domain.MetricsIndexEntry;
import org.rhq.server.metrics.domain.MetricsTable;
import org.rhq.server.metrics.domain.RawNumericMetric;

/**
 * @author John Sanda
 */
public class MetricsServer {

    private static final int DEFAULT_PAGE_SIZE = 200;

    private final Log log = LogFactory.getLog(MetricsServer.class);

    private DateTimeService dateTimeService = new DateTimeService();

    private Session session;

    private MetricsDAO dao;

    private MetricsConfiguration configuration;

    private ListeningExecutorService listeningExecutorService = MoreExecutors.listeningDecorator(
        Executors.newFixedThreadPool(5));

    private ConcurrentLinkedQueue<MeasurementDataNumeric> rawDataQueue =
        new ConcurrentLinkedQueue<MeasurementDataNumeric>();

    private Semaphore semaphore = new Semaphore(100);

    private boolean shutdown = false;

    public MetricsServer() {
//        listeningExecutorService.submit(new Runnable() {
//            @Override
//            public void run() {
//                while (!shutdown) {
//                    try {
//                        if (!rawDataQueue.isEmpty()) {
//                            semaphore.acquire();
//                            MeasurementDataNumeric rawData = rawDataQueue.poll();
//                            persistRawData();
//                        }
//                    } catch (InterruptedException e) {
//
//                    }
//                }
//            }
//        });
    }

    public void setSession(Session session) {
        this.session = session;
    }

    public void setDAO(MetricsDAO dao) {
        this.dao = dao;
    }

    public void setConfiguration(MetricsConfiguration configuration) {
        this.configuration = configuration;
    }

    public void setDateTimeService(DateTimeService dateTimeService) {
        this.dateTimeService = dateTimeService;
    }

    public void shutdown() {
        shutdown = true;
    }

    public RawNumericMetric findLatestValueForResource(int scheduleId) {
        return dao.findLatestRawMetric(scheduleId);
    }

    public Iterable<MeasurementDataNumericHighLowComposite> findDataForResource(int scheduleId, long beginTime,
        long endTime) {
        DateTime begin = new DateTime(beginTime);

        if (dateTimeService.isInRawDataRange(begin)) {
            Iterable<RawNumericMetric> metrics = dao.findRawMetrics(scheduleId, beginTime, endTime);
            return createRawComposites(metrics, beginTime, endTime);
        }

        Iterable<AggregateNumericMetric> metrics = null;
        if (dateTimeService.isIn1HourDataRange(begin)) {
            metrics = dao.findOneHourMetrics(scheduleId, beginTime, endTime);
        } else if (dateTimeService.isIn6HourDataRnage(begin)) {
            metrics = dao.findSixHourMetrics(scheduleId, beginTime, endTime);
        } else if (dateTimeService.isIn24HourDataRnage(begin)) {
            metrics = dao.findTwentyFourHourMetrics(scheduleId, beginTime, endTime);
        } else {
            throw new IllegalArgumentException("beginTime[" + beginTime + "] is outside the accepted range.");
        }

        return createComposites(metrics, beginTime, endTime);
    }

    public List<MeasurementDataNumericHighLowComposite> findDataForGroup(List<Integer> scheduleIds, long beginTime,
        long endTime) {
        DateTime begin = new DateTime(beginTime);

        if (dateTimeService.isInRawDataRange(begin)) {
            Iterable<RawNumericMetric> metrics = dao.findRawMetrics(scheduleIds, beginTime, endTime);
            return createRawComposites(metrics, beginTime, endTime);
        }

        Iterable<AggregateNumericMetric> metrics = null;
        if (dateTimeService.isIn1HourDataRange(begin)) {
            metrics = dao.findOneHourMetrics(scheduleIds, beginTime, endTime);
        } else if (dateTimeService.isIn6HourDataRnage(begin)) {
            metrics = dao.findSixHourMetrics(scheduleIds, beginTime, endTime);
        } else if (dateTimeService.isIn24HourDataRnage(begin)) {
            metrics = dao.findTwentyFourHourMetrics(scheduleIds, beginTime, endTime);
        } else {
            throw new IllegalArgumentException("beginTime[" + beginTime + "] is outside the accepted range.");
        }

        return createComposites(metrics, beginTime, endTime);
    }

    public AggregateNumericMetric getSummaryAggregate(int scheduleId, long beginTime, long endTime) {
        long start = System.currentTimeMillis();
        try {
            if (log.isDebugEnabled()) {
                log.debug("Calculating resource summary aggregate for [scheduleId: " + scheduleId + ", beginTime: " +
                    beginTime + ", endTime: " + endTime + "]");
            }
            DateTime begin = new DateTime(beginTime);

            if (dateTimeService.isInRawDataRange(begin)) {
                Iterable<RawNumericMetric> metrics = dao.findRawMetrics(scheduleId, beginTime, endTime);
                return calculateAggregatedRaw(metrics, beginTime);
            }

            Iterable<AggregateNumericMetric> metrics = null;
            if (dateTimeService.isIn1HourDataRange(begin)) {
                metrics = dao.findOneHourMetrics(scheduleId, beginTime, endTime);
            } else if (dateTimeService.isIn6HourDataRnage(begin)) {
                metrics = dao.findSixHourMetrics(scheduleId, beginTime, endTime);
            } else if (dateTimeService.isIn24HourDataRnage(begin)) {
                metrics = dao.findTwentyFourHourMetrics(scheduleId, beginTime, endTime);
            } else {
                throw new IllegalArgumentException("beginTime[" + beginTime + "] is outside the accepted range.");
            }

            return calculateAggregate(metrics, beginTime);
        } finally {
            long end = System.currentTimeMillis();
            if (log.isDebugEnabled()) {
                log.debug("Finished calculating resource summary aggregate in " + (end - start) + " ms");
            }
        }
    }

    public AggregateNumericMetric getSummaryAggregate(List<Integer> scheduleIds, long beginTime, long endTime) {
        long start = System.currentTimeMillis();
        try {
            if (log.isDebugEnabled()) {
                log.debug("Calculating group summary aggregate for [scheduleIds: [" + StringUtil.listToString(
                    scheduleIds) + "], beginTime: " + beginTime + ", endTime: " + endTime + "]");
            }
            DateTime begin = new DateTime(beginTime);

            if (dateTimeService.isInRawDataRange(new DateTime(beginTime))) {
                Iterable<RawNumericMetric> metrics = dao.findRawMetrics(scheduleIds, beginTime, endTime);
                return calculateAggregatedRaw(metrics, beginTime);
            }

            Iterable<AggregateNumericMetric> metrics = null;
            if (dateTimeService.isIn1HourDataRange(begin)) {
                metrics = dao.findOneHourMetrics(scheduleIds, beginTime, endTime);
            } else if (dateTimeService.isIn6HourDataRnage(begin)) {
                metrics = dao.findSixHourMetrics(scheduleIds, beginTime, endTime);
            } else if (dateTimeService.isIn24HourDataRnage(begin)) {
                metrics = dao.findTwentyFourHourMetrics(scheduleIds, beginTime, endTime);
            } else {
                throw new IllegalArgumentException("beginTime[" + beginTime + "] is outside the accepted range.");
            }

            return calculateAggregate(metrics, beginTime);
        } finally {
            long end = System.currentTimeMillis();
            if (log.isDebugEnabled()) {
                log.debug("Finished calculating group summary aggregate in " + (end - start) + " ms");
            }
        }
    }

    private List<MeasurementDataNumericHighLowComposite> createRawComposites(Iterable<RawNumericMetric> metrics,
        long beginTime, long endTime) {
        Buckets buckets = new Buckets(beginTime, endTime);
        for (RawNumericMetric metric : metrics) {
            buckets.insert(metric.getTimestamp(), metric.getValue(), metric.getValue(), metric.getValue());
        }

        List<MeasurementDataNumericHighLowComposite> data = new ArrayList<MeasurementDataNumericHighLowComposite>();
        for (int i = 0; i < buckets.getNumDataPoints(); ++i) {
            Buckets.Bucket bucket = buckets.get(i);
            data.add(new MeasurementDataNumericHighLowComposite(bucket.getStartTime(), bucket.getAvg(),
                bucket.getMax(), bucket.getMin()));
        }
        return data;
    }

    private List<MeasurementDataNumericHighLowComposite> createComposites(Iterable<AggregateNumericMetric> metrics,
        long beginTime, long endTime) {
        Buckets buckets = new Buckets(beginTime, endTime);
        for (AggregateNumericMetric metric : metrics) {
            buckets.insert(metric.getTimestamp(), metric.getAvg(), metric.getMin(), metric.getMax());
        }

        List<MeasurementDataNumericHighLowComposite> data = new ArrayList<MeasurementDataNumericHighLowComposite>();
        for (int i = 0; i < buckets.getNumDataPoints(); ++i) {
            Buckets.Bucket bucket = buckets.get(i);
            data.add(new MeasurementDataNumericHighLowComposite(bucket.getStartTime(), bucket.getAvg(),
                bucket.getMax(), bucket.getMin()));
        }
        return data;
    }

<<<<<<< HEAD
    public void addNumericData(Set<MeasurementDataNumeric> dataSet) {
        if (log.isDebugEnabled()) {
            log.debug("Persisting " + dataSet.size() + " raw metrics");
        }
        long startTime = System.currentTimeMillis();
        int count = 0;
        try {
            for (MeasurementDataNumeric data : dataSet) {
                dao.insertRawData(data);
                ++count;
=======
    public void addNumericData(final Set<MeasurementDataNumeric> dataSet,
        final RawDataInsertedCallback callback) {
        try {
            if (log.isDebugEnabled()) {
                log.debug("Inserting " + dataSet.size() + " raw metrics");
>>>>>>> f0a64319
            }

        final long startTime = System.currentTimeMillis();
        final AtomicInteger remainingInserts = new AtomicInteger(dataSet.size());

        for (final MeasurementDataNumeric data : dataSet) {
            semaphore.acquire();
            ResultSetFuture resultSetFuture = dao.insertRawData(data);
            Futures.addCallback(resultSetFuture, new FutureCallback<ResultSet>() {
                @Override
                public void onSuccess(ResultSet rows) {
                    updateMetricsIndex(data, dataSet.size(), remainingInserts, startTime, callback);
                }

                @Override
                public void onFailure(Throwable throwable) {
                    log.error("An error occurred while inserting raw data " + data, throwable);
                    callback.onFailure(throwable);
                    semaphore.release();
                }
            });
        }
        } catch (Exception e) {
            log.error("An error occurred while inserting raw numeric data", e);
            throw new RuntimeException(e);
        } finally {
            long endTime = System.currentTimeMillis();
            if (log.isDebugEnabled()) {
                log.debug("Persisted " + count + " raw metrics in " + (endTime - startTime) + " ms");
            }
        }
    }

<<<<<<< HEAD
    void updateMetricsIndex(Set<MeasurementDataNumeric> rawMetrics) {

        Map<Integer, Long> updates = new TreeMap<Integer, Long>();
        for (MeasurementDataNumeric rawMetric : rawMetrics) {
            updates.put(rawMetric.getScheduleId(), dateTimeService.getTimeSlice(
                new DateTime(rawMetric.getTimestamp()), configuration.getRawTimeSliceDuration()).getMillis());
        }

        dao.updateMetricsIndex(MetricsTable.ONE_HOUR, updates);
=======
    void updateMetricsIndex(final MeasurementDataNumeric rawData, final int total,
        final AtomicInteger remainingInserts, final long startTime, final RawDataInsertedCallback callback) {

        long timeSlice = dateTimeService.getTimeSlice(new DateTime(rawData.getTimestamp()),
            configuration.getRawTimeSliceDuration()).getMillis();
        ResultSetFuture resultSetFuture = dao.updateMetricsIndex(MetricsTable.ONE_HOUR, rawData.getScheduleId(),
            timeSlice);
        Futures.addCallback(resultSetFuture, new FutureCallback<ResultSet>() {
            @Override
            public void onSuccess(ResultSet rows) {
                callback.onSuccess(rawData);
                if (remainingInserts.decrementAndGet() == 0) {
                    long endTime = System.currentTimeMillis();
                    if (log.isDebugEnabled()) {
                        log.debug("Finished inserting " + total + " raw metrics in " + (endTime - startTime) + " ms");
                    }
                    callback.onFinish();
                }
                semaphore.release();
            }

            @Override
            public void onFailure(Throwable throwable) {
                log.error("An error occurred while trying to update " + MetricsTable.INDEX + " for raw data " +
                    rawData);
                callback.onFailure(throwable);
                semaphore.release();
            }
        });
>>>>>>> f0a64319
    }

    /**
     * Computes and stores aggregate for all time slices that are ready to be aggregated.
     * This is includes raw, 1hr, 6hr, and 24hr data.
     *
     * @param startTime A timestamp that the determines the period over which data will be
     *                  aggregated. Aggregation is normally run hourly as part of the data
     *                  purge job; so, this timestamp is rounded down to the hour and then
     *                  an hour is subtracted to get the actual starting time over which
     *                  data will be aggregated. Suppose the argument has a value (time) of
     *                  02:00:34. This means that raw data that has been stored between
     *                  01:00 and 02:00 will be aggregated.
     *
     * @return One hour aggregates. That is, any raw data that has been rolled up into onr
     * one hour aggregates. The one hour aggregates are returned because they are needed
     * for subsequently computing baselines.
     */
    public Iterable<AggregateNumericMetric> calculateAggregates(long startTime) {
        DateTime dt = new DateTime(startTime);
        DateTime currentHour = dateTimeService.getTimeSlice(dt, configuration.getRawTimeSliceDuration());
        DateTime lastHour = currentHour.minusHours(1);

        long hourTimeSlice = lastHour.getMillis();

        long sixHourTimeSlice = dateTimeService.getTimeSlice(lastHour,
            configuration.getOneHourTimeSliceDuration()).getMillis();

        long twentyFourHourTimeSlice = dateTimeService.getTimeSlice(lastHour,
            configuration.getSixHourTimeSliceDuration()).getMillis();

        // We first query the metrics index table to determine which schedules have data to
        // be aggregated. Then we retrieve the metric data and aggregate or compress the
        // data, writing the compressed values into the next wider (i.e., longer life span
        // for data) bucket/table. At this point we remove the index entries for the data
        // that has already been processed. We purge the entire row in the index table.
        // We can safely do this because the row wi..
        //
        // The last step in the work flow is to update the metrics
        // index for the newly persisted aggregates.

        Iterable<AggregateNumericMetric> newOneHourAggregates = null;

        List<AggregateNumericMetric> updatedSchedules = aggregateRawData(hourTimeSlice);
        newOneHourAggregates = updatedSchedules;
        if (!updatedSchedules.isEmpty()) {
            dao.deleteMetricsIndexEntries(MetricsTable.ONE_HOUR, hourTimeSlice);
            updateMetricsIndex(MetricsTable.SIX_HOUR, updatedSchedules, configuration.getOneHourTimeSliceDuration());
        }

        updatedSchedules = calculateAggregates(MetricsTable.ONE_HOUR, MetricsTable.SIX_HOUR, sixHourTimeSlice,
            configuration.getOneHourTimeSliceDuration());
        if (!updatedSchedules.isEmpty()) {
            dao.deleteMetricsIndexEntries(MetricsTable.SIX_HOUR, sixHourTimeSlice);
            updateMetricsIndex(MetricsTable.TWENTY_FOUR_HOUR, updatedSchedules,
                configuration.getSixHourTimeSliceDuration());
        }

        updatedSchedules = calculateAggregates(MetricsTable.SIX_HOUR, MetricsTable.TWENTY_FOUR_HOUR,
            twentyFourHourTimeSlice, configuration.getSixHourTimeSliceDuration());
        if (!updatedSchedules.isEmpty()) {
            dao.deleteMetricsIndexEntries(MetricsTable.TWENTY_FOUR_HOUR, twentyFourHourTimeSlice);
        }

        return newOneHourAggregates;
    }

    private void updateMetricsIndex(MetricsTable bucket, Iterable<AggregateNumericMetric> metrics, Duration duration) {
        Map<Integer, Long> updates = new TreeMap<Integer, Long>();
        for (AggregateNumericMetric metric : metrics) {
            updates.put(metric.getScheduleId(),
                dateTimeService.getTimeSlice(new DateTime(metric.getTimestamp()), duration).getMillis());
        }
        dao.updateMetricsIndex(bucket, updates);
    }

    private List<AggregateNumericMetric> aggregateRawData(long theHour) {
        Iterable<MetricsIndexEntry> indexEntries = dao.findMetricsIndexEntries(MetricsTable.ONE_HOUR, theHour);
        List<AggregateNumericMetric> oneHourMetrics = new ArrayList<AggregateNumericMetric>();

        for (MetricsIndexEntry indexEntry : indexEntries) {
            DateTime startTime = indexEntry.getTime();
            DateTime endTime = startTime.plusMinutes(60);

            Iterable<RawNumericMetric> rawMetrics = dao.findRawMetrics(indexEntry.getScheduleId(),
                startTime.getMillis(), endTime.getMillis());
            AggregateNumericMetric aggregatedRaw = calculateAggregatedRaw(rawMetrics, startTime.getMillis());
            aggregatedRaw.setScheduleId(indexEntry.getScheduleId());
            oneHourMetrics.add(aggregatedRaw);
        }

        for (AggregateNumericMetric metric : oneHourMetrics) {
            dao.insertOneHourData(metric.getScheduleId(), metric.getTimestamp(), AggregateType.MIN, metric.getMin());
            dao.insertOneHourData(metric.getScheduleId(), metric.getTimestamp(), AggregateType.MAX, metric.getMax());
            dao.insertOneHourData(metric.getScheduleId(), metric.getTimestamp(), AggregateType.AVG, metric.getAvg());
        }
        return oneHourMetrics;
    }

    private AggregateNumericMetric calculateAggregatedRaw(Iterable<RawNumericMetric> rawMetrics, long timestamp) {
        double min = Double.NaN;
        double max = min;
        int count = 0;
        ArithmeticMeanCalculator mean = new ArithmeticMeanCalculator();
        double value;

        for (RawNumericMetric metric : rawMetrics) {
            value = metric.getValue();
            if (count == 0) {
                min = value;
                max = min;
            }
            if (value < min) {
                min = value;
            } else if (value > max) {
                max = value;
            }
            mean.add(value);
            ++count;
        }

        // We let the caller handle setting the schedule id because in some cases we do
        // not care about it.
        return new AggregateNumericMetric(0, mean.getArithmeticMean(), min, max, timestamp);
    }

    private List<AggregateNumericMetric> calculateAggregates(MetricsTable fromTable,
        MetricsTable toTable, long timeSlice, Duration nextDuration) {

        Iterable<MetricsIndexEntry> indexEntries = dao.findMetricsIndexEntries(toTable, timeSlice);
        List<AggregateNumericMetric> toMetrics = new ArrayList<AggregateNumericMetric>();

        DateTime currentHour = getCurrentHour();
        DateTimeComparator dateTimeComparator = DateTimeComparator.getInstance();

        for (MetricsIndexEntry indexEntry : indexEntries) {
            DateTime startTime = indexEntry.getTime();
            DateTime endTime = startTime.plus(nextDuration);

            if (dateTimeComparator.compare(currentHour, endTime) < 0) {
                continue;
            }

            Iterable<AggregateNumericMetric> metrics = null;
            switch (fromTable) {
                case ONE_HOUR:
                    metrics = dao.findOneHourMetrics(indexEntry.getScheduleId(), startTime.getMillis(),
                        endTime.getMillis());
                    break;
                case SIX_HOUR:
                    metrics = dao.findSixHourMetrics(indexEntry.getScheduleId(), startTime.getMillis(),
                        endTime.getMillis());
                    break;
                default:  // 24 hour
                    metrics = dao.findTwentyFourHourMetrics(indexEntry.getScheduleId(), startTime.getMillis(),
                        endTime.getMillis());
                    break;
            }
            AggregateNumericMetric aggregatedMetric = calculateAggregate(metrics, startTime.getMillis());
            aggregatedMetric.setScheduleId(indexEntry.getScheduleId());
            toMetrics.add(aggregatedMetric);
        }

        switch (toTable) {
            case ONE_HOUR:
                insertOneHourAggregates(toMetrics);
                break;
            case SIX_HOUR:
                insertSixHourAggregates(toMetrics);
                break;
            default:  // 24 hour
                insertTwentyFourHourAggregates(toMetrics);
        }
        return toMetrics;
    }

    private void insertOneHourAggregates(List<AggregateNumericMetric> metrics) {
        for (AggregateNumericMetric metric : metrics) {
            dao.insertOneHourData(metric.getScheduleId(), metric.getTimestamp(), AggregateType.MIN, metric.getMin());
            dao.insertOneHourData(metric.getScheduleId(), metric.getTimestamp(), AggregateType.MAX, metric.getMax());
            dao.insertOneHourData(metric.getScheduleId(), metric.getTimestamp(), AggregateType.AVG, metric.getAvg());
        }
    }

    private void insertSixHourAggregates(List<AggregateNumericMetric> metrics) {
        for (AggregateNumericMetric metric : metrics) {
            dao.insertSixHourData(metric.getScheduleId(), metric.getTimestamp(), AggregateType.MIN, metric.getMin());
            dao.insertSixHourData(metric.getScheduleId(), metric.getTimestamp(), AggregateType.MAX, metric.getMax());
            dao.insertSixHourData(metric.getScheduleId(), metric.getTimestamp(), AggregateType.AVG, metric.getAvg());
        }
    }

    private void insertTwentyFourHourAggregates(List<AggregateNumericMetric> metrics) {
        for (AggregateNumericMetric metric : metrics) {
            dao.insertTwentyFourHourData(metric.getScheduleId(), metric.getTimestamp(), AggregateType.MIN,
                metric.getMin());
            dao.insertTwentyFourHourData(metric.getScheduleId(), metric.getTimestamp(), AggregateType.MAX,
                metric.getMax());
            dao.insertTwentyFourHourData(metric.getScheduleId(), metric.getTimestamp(), AggregateType.AVG,
                metric.getAvg());
        }
    }

    private AggregateNumericMetric calculateAggregate(Iterable<AggregateNumericMetric> metrics, long timestamp) {
        double min = Double.NaN;
        double max = min;
        int count = 0;
        ArithmeticMeanCalculator mean = new ArithmeticMeanCalculator();

        for (AggregateNumericMetric metric : metrics) {
            if (count == 0) {
                min = metric.getMin();
                max = metric.getMax();
            }
            if (metric.getMin() < min) {
                min = metric.getMin();
            } else if (metric.getMax() > max) {
                max = metric.getMax();
            }
            mean.add(metric.getAvg());
            ++count;
        }

        // We let the caller handle setting the schedule id because in some cases we do
        // not care about it.
        return new AggregateNumericMetric(0, mean.getArithmeticMean(), min, max, timestamp);
    }

//    public void addTraitData(Set<MeasurementDataTrait> dataSet) {
//        Mutator<Integer> mutator = HFactory.createMutator(keyspace, IntegerSerializer.get());
//        Mutator<Integer> indexMutator = HFactory.createMutator(keyspace, IntegerSerializer.get());
//
//        for (MeasurementDataTrait trait : dataSet) {
//            mutator.addInsertion(
//                trait.getScheduleId(),
//                traitsCF,
//                HFactory.createColumn(trait.getTimestamp(), trait.getValue(), DateTimeService.ONE_YEAR,
//                    LongSerializer.get(), StringSerializer.get()));
//
//            Composite composite = new Composite();
//            composite.addComponent(trait.getTimestamp(), LongSerializer.get());
//            composite.addComponent(trait.getScheduleId(), IntegerSerializer.get());
//            composite.addComponent(trait.getDefinitionId(), IntegerSerializer.get());
//            composite.addComponent(trait.getDisplayType().ordinal(), IntegerSerializer.get());
//            composite.addComponent(trait.getDisplayName(), StringSerializer.get());
//
//            indexMutator.addInsertion(trait.getResourceId(), resourceTraitsCF,
//                HFactory.createColumn(composite, trait.getValue(), CompositeSerializer.get(), StringSerializer.get()));
//        }
//
//        mutator.execute();
//        indexMutator.execute();
//    }

//    public void addCallTimeData(Set<CallTimeData> callTimeDatas) {
//    }

    protected DateTime getCurrentHour() {
        DateTime now = new DateTime();
        return now.hourOfDay().roundFloorCopy();
    }
}<|MERGE_RESOLUTION|>--- conflicted
+++ resolved
@@ -274,24 +274,11 @@
         return data;
     }
 
-<<<<<<< HEAD
-    public void addNumericData(Set<MeasurementDataNumeric> dataSet) {
-        if (log.isDebugEnabled()) {
-            log.debug("Persisting " + dataSet.size() + " raw metrics");
-        }
-        long startTime = System.currentTimeMillis();
-        int count = 0;
-        try {
-            for (MeasurementDataNumeric data : dataSet) {
-                dao.insertRawData(data);
-                ++count;
-=======
     public void addNumericData(final Set<MeasurementDataNumeric> dataSet,
         final RawDataInsertedCallback callback) {
         try {
             if (log.isDebugEnabled()) {
                 log.debug("Inserting " + dataSet.size() + " raw metrics");
->>>>>>> f0a64319
             }
 
         final long startTime = System.currentTimeMillis();
@@ -317,25 +304,9 @@
         } catch (Exception e) {
             log.error("An error occurred while inserting raw numeric data", e);
             throw new RuntimeException(e);
-        } finally {
-            long endTime = System.currentTimeMillis();
-            if (log.isDebugEnabled()) {
-                log.debug("Persisted " + count + " raw metrics in " + (endTime - startTime) + " ms");
-            }
-        }
-    }
-
-<<<<<<< HEAD
-    void updateMetricsIndex(Set<MeasurementDataNumeric> rawMetrics) {
-
-        Map<Integer, Long> updates = new TreeMap<Integer, Long>();
-        for (MeasurementDataNumeric rawMetric : rawMetrics) {
-            updates.put(rawMetric.getScheduleId(), dateTimeService.getTimeSlice(
-                new DateTime(rawMetric.getTimestamp()), configuration.getRawTimeSliceDuration()).getMillis());
-        }
-
-        dao.updateMetricsIndex(MetricsTable.ONE_HOUR, updates);
-=======
+        }
+    }
+
     void updateMetricsIndex(final MeasurementDataNumeric rawData, final int total,
         final AtomicInteger remainingInserts, final long startTime, final RawDataInsertedCallback callback) {
 
@@ -365,7 +336,6 @@
                 semaphore.release();
             }
         });
->>>>>>> f0a64319
     }
 
     /**
