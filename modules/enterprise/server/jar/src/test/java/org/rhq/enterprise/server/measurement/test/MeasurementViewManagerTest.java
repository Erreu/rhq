--- conflicted
+++ resolved
@@ -6,13 +6,9 @@
 import javax.persistence.EntityManager;
 import javax.persistence.Query;
 
-<<<<<<< HEAD
-import org.testng.annotations.*;
-=======
 import org.testng.annotations.AfterTest;
 import org.testng.annotations.BeforeMethod;
 import org.testng.annotations.Test;
->>>>>>> f82412f3
 
 import org.rhq.core.domain.auth.Subject;
 import org.rhq.core.domain.measurement.MeasurementDefinition;
@@ -44,23 +40,13 @@
         // TODO: jmarques - write unit tests for MeasurementViewManager
     }
 
-<<<<<<< HEAD
-    @BeforeClass
-    public void beforeSuite() throws Exception {
-=======
     @BeforeMethod
     public void init() throws Exception {
->>>>>>> f82412f3
         viewManager = LookupUtil.getMeasurementViewManager();
         subjectManager = LookupUtil.getSubjectManager();
 
         overlord = subjectManager.getOverlord();
 
-<<<<<<< HEAD
-    @BeforeMethod
-    public void beforeTest() throws Exception {
-=======
->>>>>>> f82412f3
         getTransactionManager().begin();
         try {
             EntityManager em = getEntityManager();
