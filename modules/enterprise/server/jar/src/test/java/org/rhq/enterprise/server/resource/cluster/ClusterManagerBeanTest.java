/*
 * RHQ Management Platform
 * Copyright (C) 2005-2008 Red Hat, Inc.
 * All rights reserved.
 *
 * This program is free software; you can redistribute it and/or modify
 * it under the terms of the GNU General Public License as published by
 * the Free Software Foundation version 2 of the License.
 *
 * This program is distributed in the hope that it will be useful,
 * but WITHOUT ANY WARRANTY; without even the implied warranty of
 * MERCHANTABILITY or FITNESS FOR A PARTICULAR PURPOSE. See the
 * GNU General Public License for more details.
 *
 * You should have received a copy of the GNU General Public License
 * along with this program; if not, write to the Free Software
 * Foundation, Inc., 675 Mass Ave, Cambridge, MA 02139, USA.
 */

package org.rhq.enterprise.server.resource.cluster;

import java.util.List;

import javax.persistence.EntityManager;

<<<<<<< HEAD
import org.testng.annotations.BeforeClass;
import org.testng.annotations.BeforeSuite;
=======
import org.testng.annotations.BeforeMethod;
>>>>>>> f82412f3
import org.testng.annotations.Test;

import org.rhq.core.domain.auth.Subject;
import org.rhq.core.domain.authz.Permission;
import org.rhq.core.domain.authz.Role;
import org.rhq.core.domain.resource.Resource;
import org.rhq.core.domain.resource.group.ClusterKey;
import org.rhq.core.domain.resource.group.ResourceGroup;
import org.rhq.core.domain.util.PageControl;
import org.rhq.core.domain.util.PageList;
import org.rhq.enterprise.server.resource.ResourceManagerLocal;
import org.rhq.enterprise.server.resource.group.ResourceGroupManagerLocal;
import org.rhq.enterprise.server.test.AbstractEJB3Test;
import org.rhq.enterprise.server.util.LookupUtil;
import org.rhq.enterprise.server.util.ResourceTreeHelper;
import org.rhq.enterprise.server.util.SessionTestHelper;

/**
 * Test for {@link ClusterManagerBean} SLSB.
 * @author jshaughnessy
 *
 */
@Test(groups = { "resource-manager" })
public class ClusterManagerBeanTest extends AbstractEJB3Test {
    static private final boolean TESTS_ENABLED = true;

    private ClusterManagerLocal clusterManager;
    private ResourceGroupManagerLocal resourceGroupManager;
    private ResourceManagerLocal resourceManager;

<<<<<<< HEAD
    @BeforeClass
=======
    @BeforeMethod
>>>>>>> f82412f3
    @SuppressWarnings( { "unused" })
    private void init() {
        clusterManager = LookupUtil.getClusterManager();
        resourceGroupManager = LookupUtil.getResourceGroupManager();
        resourceManager = LookupUtil.getResourceManager();
    }

    @Test(enabled = TESTS_ENABLED)
    public void testClusterKey() throws Throwable {
        getTransactionManager().begin();
        try {
            EntityManager em = getEntityManager();

            // setup simple test structures
            Subject subject = SessionTestHelper.createNewSubject(em, "subject-ClusterManagerBeanTest");
            Role role = SessionTestHelper.createNewRoleForSubject(em, subject, "role-ClusterManagerBeanTest",
                Permission.MANAGE_INVENTORY);

            ResourceGroup clusterGroup = SessionTestHelper.createNewCompatibleGroupForRole(em, role,
                "clusterGroup-ClusterManagerBeanTest");

            // setup two test resource trees to make into a resource cluster. Two compatible root nodes
            // with the exact same child hierarchy
            List<Resource> treeA = ResourceTreeHelper.createTree(em,
                "A=d1c1,d1c2; d1c1=d2c1,d2c2; d2c1=d3c1,d3c2; d2c2=d3c3,d3c4");
            List<Resource> treeB = ResourceTreeHelper.createTree(em,
                "B=d1c1,d1c2; d1c1=d2c1,d2c2; d2c1=d3c1,d3c2; d2c2=d3c3,d3c4");

            // test simple implicit resources
            Resource nodeA = ResourceTreeHelper.findNode(treeA, "A");
            Resource nodeB = ResourceTreeHelper.findNode(treeB, "B");

            resourceGroupManager.addResourcesToGroup(subject, clusterGroup.getId(), new int[] { nodeA.getId(),
                nodeB.getId() });

            PageList<Resource> AChildren = resourceManager.findChildResources(subject, nodeA.getId(), PageControl
                .getUnlimitedInstance());
            assert !AChildren.isEmpty() : "Expected Children for Node A";

            int AChildResourceTypeId = AChildren.get(0).getResourceType().getId();
            String AChildResourceKey = AChildren.get(0).getResourceKey();

            ClusterKey clusterKey = new ClusterKey(clusterGroup.getId(), AChildResourceTypeId, AChildResourceKey);
            assert clusterKey.getClusterGroupId() == clusterGroup.getId();
            assert clusterKey.getDepth() == 1;
            assert AChildResourceKey.equals(clusterKey.getHierarchy().get(0).getResourceKey());
            assert AChildResourceTypeId == clusterKey.getHierarchy().get(0).getResourceTypeId();
            assert AChildResourceTypeId == ClusterKey.getResourceType(clusterKey);
            assert ClusterKey.valueOf(clusterKey.toString()) != null;

            List<Resource> resources = clusterManager.getAutoClusterResources(subject, clusterKey);

            assert resources.size() == 2;
            assert resources.get(0).getId() != resources.get(1).getId();
            assert resources.get(0).getParentResource().getId() != resources.get(1).getParentResource().getId();
            assert resources.get(0).getParentResource().getId() == nodeA.getId()
                || resources.get(0).getParentResource().getId() == nodeB.getId();
            assert resources.get(1).getParentResource().getId() == nodeA.getId()
                || resources.get(1).getParentResource().getId() == nodeB.getId();

            assertNull(clusterManager.getAutoClusterBackingGroup(subject, clusterKey));

            ResourceGroup backingGroup = clusterManager.createAutoClusterBackingGroup(subject, clusterKey, true);
            assertNotNull(backingGroup);
            assertEquals(backingGroup.getClusterKey(), clusterKey.toString());
            assertEquals(backingGroup.getClusterResourceGroup(), clusterGroup);
            //Set<Resource> backingGroupResources = backingGroup.getExplicitResources();
            // explicitResources for backingGroup is lazy, so we need to hit resourceManager for the answer
            List<Resource> backingGroupResources = resourceManager.findExplicitResourcesByResourceGroup(subject,
                backingGroup, PageControl.getUnlimitedInstance());
            assertEquals(backingGroupResources.size(), resources.size());
            for (Resource resource : backingGroupResources) {
                assert resources.contains(resource);
            }

        } catch (Throwable t) {
            t.printStackTrace();
            throw t;
        } finally {
            getTransactionManager().rollback();
        }
    }

    @Test(enabled = TESTS_ENABLED)
    public void testClusterKeyDepth2() throws Throwable {
        getTransactionManager().begin();
        try {
            EntityManager em = getEntityManager();

            // setup simple test structures
            Subject subject = SessionTestHelper.createNewSubject(em, "subject-ClusterManagerBeanTest");
            Role role = SessionTestHelper.createNewRoleForSubject(em, subject, "role-ClusterManagerBeanTest",
                Permission.MANAGE_INVENTORY);

            ResourceGroup clusterGroup = SessionTestHelper.createNewCompatibleGroupForRole(em, role,
                "clusterGroup-ClusterManagerBeanTest");

            // setup two test resource trees to make into a resource cluster. Two compatible root nodes
            // with the exact same child hierarchy
            List<Resource> treeA = ResourceTreeHelper.createTree(em,
                "A=d1c1,d1c2; d1c1=d2c1,d2c2; d2c1=d3c1,d3c2; d2c2=d3c3,d3c4");
            List<Resource> treeB = ResourceTreeHelper.createTree(em,
                "B=d1c1,d1c2; d1c1=d2c1,d2c2; d2c1=d3c1,d3c2; d2c2=d3c3,d3c4");

            // test simple implicit resources
            Resource nodeA = ResourceTreeHelper.findNode(treeA, "A");
            Resource nodeB = ResourceTreeHelper.findNode(treeB, "B");

            resourceGroupManager.addResourcesToGroup(subject, clusterGroup.getId(), new int[] { nodeA.getId(),
                nodeB.getId() });

            PageList<Resource> AChildren = resourceManager.findChildResources(subject, nodeA.getId(), PageControl
                .getUnlimitedInstance());
            assert !AChildren.isEmpty() : "Expected Children for Node A";

            Resource AChild = AChildren.get(0);
            int AChildResourceTypeId = AChild.getResourceType().getId();
            String AChildResourceKey = AChild.getResourceKey();

            PageList<Resource> AGrandChildren = resourceManager.findChildResources(subject, AChild.getId(), PageControl
                .getUnlimitedInstance());

            Resource AGrandChild = AGrandChildren.get(0);
            int AGrandChildResourceTypeId = AGrandChild.getResourceType().getId();
            String AGrandChildResourceKey = AGrandChild.getResourceKey();

            ClusterKey clusterKey = new ClusterKey(clusterGroup.getId(), AChildResourceTypeId, AChildResourceKey);
            clusterKey.addChildToHierarchy(AGrandChildResourceTypeId, AGrandChildResourceKey);
            assert clusterKey.getClusterGroupId() == clusterGroup.getId();
            assert clusterKey.getDepth() == 2;
            assert AChildResourceKey.equals(clusterKey.getHierarchy().get(0).getResourceKey());
            assert AChildResourceTypeId == clusterKey.getHierarchy().get(0).getResourceTypeId();
            assert AGrandChildResourceKey.equals(clusterKey.getHierarchy().get(1).getResourceKey());
            assert AGrandChildResourceTypeId == clusterKey.getHierarchy().get(1).getResourceTypeId();
            assert AGrandChildResourceTypeId == ClusterKey.getResourceType(clusterKey);
            assert ClusterKey.valueOf(clusterKey.toString()) != null;

            List<Resource> resources = clusterManager.getAutoClusterResources(subject, clusterKey);

            assert resources.size() == 2;
            assert resources.get(0).getId() != resources.get(1).getId();
            assert resources.get(0).getParentResource().getId() != resources.get(1).getParentResource().getId();
            assert resources.get(0).getParentResource().getParentResource().getId() == nodeA.getId()
                || resources.get(0).getParentResource().getParentResource().getId() == nodeB.getId();
            assert resources.get(1).getParentResource().getParentResource().getId() == nodeA.getId()
                || resources.get(1).getParentResource().getParentResource().getId() == nodeB.getId();

        } catch (Throwable t) {
            t.printStackTrace();
            throw t;
        } finally {
            getTransactionManager().rollback();
        }
    }

}<|MERGE_RESOLUTION|>--- conflicted
+++ resolved
@@ -23,12 +23,7 @@
 
 import javax.persistence.EntityManager;
 
-<<<<<<< HEAD
-import org.testng.annotations.BeforeClass;
-import org.testng.annotations.BeforeSuite;
-=======
 import org.testng.annotations.BeforeMethod;
->>>>>>> f82412f3
 import org.testng.annotations.Test;
 
 import org.rhq.core.domain.auth.Subject;
@@ -59,11 +54,7 @@
     private ResourceGroupManagerLocal resourceGroupManager;
     private ResourceManagerLocal resourceManager;
 
-<<<<<<< HEAD
-    @BeforeClass
-=======
     @BeforeMethod
->>>>>>> f82412f3
     @SuppressWarnings( { "unused" })
     private void init() {
         clusterManager = LookupUtil.getClusterManager();
