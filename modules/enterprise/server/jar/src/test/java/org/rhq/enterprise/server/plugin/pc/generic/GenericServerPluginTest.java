--- conflicted
+++ resolved
@@ -33,12 +33,9 @@
 
 import org.rhq.core.domain.configuration.Configuration;
 import org.rhq.core.domain.plugin.PluginKey;
-<<<<<<< HEAD
-=======
 import org.rhq.core.domain.plugin.PluginStatusType;
 import org.rhq.core.domain.plugin.ServerPlugin;
 import org.rhq.core.util.MessageDigestGenerator;
->>>>>>> c146853d
 import org.rhq.core.util.stream.StreamUtil;
 import org.rhq.enterprise.server.plugin.ServerPluginsLocal;
 import org.rhq.enterprise.server.plugin.pc.ServerPluginType;
@@ -49,11 +46,8 @@
 import org.rhq.enterprise.server.test.AbstractEJB3Test;
 import org.rhq.enterprise.server.util.LookupUtil;
 import org.rhq.enterprise.server.xmlschema.ScheduledJobDefinition;
-<<<<<<< HEAD
-=======
 import org.rhq.enterprise.server.xmlschema.ServerPluginDescriptorUtil;
 import org.rhq.enterprise.server.xmlschema.generated.serverplugin.ServerPluginDescriptorType;
->>>>>>> c146853d
 import org.rhq.enterprise.server.xmlschema.generated.serverplugin.generic.GenericPluginDescriptorType;
 
 @Test
@@ -93,21 +87,10 @@
         List<ScheduledJobDefinition> schedules = component.context.getSchedules();
         assert schedules == null;
 
-        ServerPluginsLocal serverPluginsLocal = LookupUtil.getServerPlugins();
-        Map<ServerPluginType, List<PluginKey>> map = serverPluginsLocal.getAllPluginsGroupedByType();
-        assert map.size() == 1;
-        List<PluginKey> pluginNames = map.get(new ServerPluginType(GenericPluginDescriptorType.class));
-        assert pluginNames.size() == 1;
-        assert pluginNames.get(0).getPluginName().equals("TestSimpleGenericPlugin");
-
         // make sure everything is shutdown
         this.pluginService.stopMasterPluginContainer();
         assert pc.state == State.UNINITIALIZED;
         assert component.state == LifecycleState.UNINITIALIZED;
-
-        // with the master down, this method should return an empty map
-        map = serverPluginsLocal.getAllPluginsGroupedByType();
-        assert map.size() == 0;
     }
 
     public void testGetInstalledPlugins() throws Exception {
@@ -146,7 +129,7 @@
             }
             assert got_it == true;
         } finally {
-            // make sure we clean this up, even on error 
+            // make sure we clean this up, even on error
             serverPluginsLocal.purgeServerPlugin(LookupUtil.getSubjectManager().getOverlord(), new PluginKey(plugin));
         }
 
