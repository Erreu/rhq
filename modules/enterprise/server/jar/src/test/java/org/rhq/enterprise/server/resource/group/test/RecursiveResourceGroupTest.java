/*
 * RHQ Management Platform
 * Copyright (C) 2005-2008 Red Hat, Inc.
 * All rights reserved.
 *
 * This program is free software; you can redistribute it and/or modify
 * it under the terms of the GNU General Public License as published by
 * the Free Software Foundation version 2 of the License.
 *
 * This program is distributed in the hope that it will be useful,
 * but WITHOUT ANY WARRANTY; without even the implied warranty of
 * MERCHANTABILITY or FITNESS FOR A PARTICULAR PURPOSE. See the
 * GNU General Public License for more details.
 *
 * You should have received a copy of the GNU General Public License
 * along with this program; if not, write to the Free Software
 * Foundation, Inc., 675 Mass Ave, Cambridge, MA 02139, USA.
 */
package org.rhq.enterprise.server.resource.group.test;

import java.util.ArrayList;
import java.util.Collections;
import java.util.List;
import java.util.Random;

import javax.persistence.EntityManager;

<<<<<<< HEAD
import org.testng.annotations.BeforeClass;
import org.testng.annotations.BeforeSuite;
=======
import org.testng.annotations.BeforeMethod;
>>>>>>> f82412f3
import org.testng.annotations.Test;

import org.rhq.core.domain.auth.Subject;
import org.rhq.core.domain.authz.Permission;
import org.rhq.core.domain.authz.Role;
import org.rhq.core.domain.resource.Resource;
import org.rhq.core.domain.resource.group.ResourceGroup;
import org.rhq.core.domain.util.PageControl;
import org.rhq.enterprise.server.auth.SubjectManagerLocal;
import org.rhq.enterprise.server.authz.RoleManagerLocal;
import org.rhq.enterprise.server.resource.ResourceManagerLocal;
import org.rhq.enterprise.server.resource.group.ResourceGroupManagerLocal;
import org.rhq.enterprise.server.test.AbstractEJB3Test;
import org.rhq.enterprise.server.util.LookupUtil;
import org.rhq.enterprise.server.util.ResourceTreeHelper;
import org.rhq.enterprise.server.util.SessionTestHelper;

public class RecursiveResourceGroupTest extends AbstractEJB3Test {

    private ResourceGroupManagerLocal resourceGroupManager;
    private ResourceManagerLocal resourceManager;
    private RoleManagerLocal roleManager;
    private SubjectManagerLocal subjectManager;

<<<<<<< HEAD
    @BeforeClass
=======
    @BeforeMethod
>>>>>>> f82412f3
    @SuppressWarnings({ "unused" })
    private void init() {
        resourceGroupManager = LookupUtil.getResourceGroupManager();
        resourceManager = LookupUtil.getResourceManager();
        roleManager = LookupUtil.getRoleManager();
        subjectManager = LookupUtil.getSubjectManager();
    }

    @Test(groups = "integration.session")
    public void testImplicitGroupMembershipFromInventoryUpdate() throws Throwable {
        getTransactionManager().begin();
        try {
            EntityManager em = getEntityManager();

            // setup simple test structures
            Subject subject = SessionTestHelper.createNewSubject(em, "fake subject");
            Role role = SessionTestHelper
                .createNewRoleForSubject(em, subject, "fake role", Permission.MANAGE_INVENTORY);

            ResourceGroup recursiveGroup = SessionTestHelper.createNewMixedGroupForRole(em, role, "fake group", true);

            // setup the test tree
            List<Resource> fullTree = getSimpleTree(em);

            // test simple implicit resources
            Resource nodeA = ResourceTreeHelper.findNode(fullTree, "A");

            List<Resource> resourcesFromTreeA = ResourceTreeHelper.getSubtree(nodeA);

            resourceGroupManager.addResourcesToGroup(subject, recursiveGroup.getId(), new int[] { nodeA.getId() });
            List<Resource> initialExplicitResources = resourceManager.findExplicitResourcesByResourceGroup(subject,
                recursiveGroup, PageControl.getUnlimitedInstance());

            assert initialExplicitResources.size() == 1 : "Failed: initial explicit resources, size was "
                + initialExplicitResources.size();
            assert initialExplicitResources.get(0).getId() == nodeA.getId() : "Failed: initial explicit resources id, found "
                + initialExplicitResources.get(0).getId() + ", expected " + nodeA.getId();

            List<Resource> initialImplicitResources = resourceManager.findImplicitResourcesByResourceGroup(subject,
                recursiveGroup, PageControl.getUnlimitedInstance());
            verifyEqualByIds("Failed: initial implicit resources", resourcesFromTreeA, initialImplicitResources);

            // test update implicit resources
            Resource newChildOfNodeA = new Resource("new nodeOne child", "new nodeOne child", nodeA.getResourceType());
            newChildOfNodeA.setUuid("" + new Random().nextInt());

            resourceManager.createResource(subject, newChildOfNodeA, nodeA.getId()); // sets up implicit relationships

            List<Resource> updatedImplicitResources = resourceManager.findImplicitResourcesByResourceGroup(subject,
                recursiveGroup, PageControl.getUnlimitedInstance());

            resourcesFromTreeA.add(newChildOfNodeA);
            verifyEqualByIds("Failed: simple implicit resources", resourcesFromTreeA, updatedImplicitResources);
        } catch (Throwable t) {
            t.printStackTrace();
            throw t;
        } finally {
            getTransactionManager().rollback();
        }
    }

    @Test(groups = "integration.session")
    public void testUpdateImplicitGroupMembership() throws Throwable {
        getTransactionManager().begin();
        try {
            EntityManager em = getEntityManager();

            // setup simple test structures
            Subject subject = SessionTestHelper.createNewSubject(em, "fake subject");
            Role role = SessionTestHelper
                .createNewRoleForSubject(em, subject, "fake role", Permission.MANAGE_INVENTORY);

            ResourceGroup lineageG1 = SessionTestHelper.createNewMixedGroupForRole(em, role, "gen1", true);
            ResourceGroup lineageG2 = SessionTestHelper.createNewMixedGroupForRole(em, role, "gen2", true);
            ResourceGroup lineageG3 = SessionTestHelper.createNewMixedGroupForRole(em, role, "gen3", true);
            ResourceGroup lineageG4 = SessionTestHelper.createNewMixedGroupForRole(em, role, "gen4", true);

            // setup the test tree
            List<Resource> fullTree = ResourceTreeHelper.createTree(em, "A=1; 1=a; a=i;"); // resource chain
            Resource gen1 = ResourceTreeHelper.findNode(fullTree, "A");
            Resource gen2 = ResourceTreeHelper.findNode(fullTree, "1");
            Resource gen3 = ResourceTreeHelper.findNode(fullTree, "a");
            Resource gen4 = ResourceTreeHelper.findNode(fullTree, "i");

            resourceGroupManager.addResourcesToGroup(subject, lineageG1.getId(), new int[] { gen1.getId() });
            resourceGroupManager.addResourcesToGroup(subject, lineageG2.getId(), new int[] { gen2.getId() });
            resourceGroupManager.addResourcesToGroup(subject, lineageG3.getId(), new int[] { gen3.getId() });
            resourceGroupManager.addResourcesToGroup(subject, lineageG4.getId(), new int[] { gen4.getId() });

            // test update implicit resources
            Resource gen5 = new Resource("g5", "g5", gen4.getResourceType());
            gen5.setUuid("" + new Random().nextInt());
            resourceManager.createResource(subject, gen5, gen4.getId()); // sets up implicit relationships

            // confirm results
            List<Integer> newLineageG1 = resourceManager.findImplicitResourceIdsByResourceGroup(lineageG1.getId());
            List<Integer> newLineageG2 = resourceManager.findImplicitResourceIdsByResourceGroup(lineageG2.getId());
            List<Integer> newLineageG3 = resourceManager.findImplicitResourceIdsByResourceGroup(lineageG3.getId());
            List<Integer> newLineageG4 = resourceManager.findImplicitResourceIdsByResourceGroup(lineageG4.getId());

            List<Resource> treeGen1 = ResourceTreeHelper.getSubtree(gen1);
            List<Resource> treeGen2 = ResourceTreeHelper.getSubtree(gen2);
            List<Resource> treeGen3 = ResourceTreeHelper.getSubtree(gen3);
            List<Resource> treeGen4 = ResourceTreeHelper.getSubtree(gen4);

            // gen5 resource should have been added to all of them
            treeGen1.add(gen5);
            treeGen2.add(gen5);
            treeGen3.add(gen5);
            treeGen4.add(gen5);

            verifyEqual("Failed: updateImplicitGroupMembership gen1", getIds(treeGen1), newLineageG1);
            verifyEqual("Failed: updateImplicitGroupMembership gen2", getIds(treeGen2), newLineageG2);
            verifyEqual("Failed: updateImplicitGroupMembership gen3", getIds(treeGen3), newLineageG3);
            verifyEqual("Failed: updateImplicitGroupMembership gen4", getIds(treeGen4), newLineageG4);
        } catch (Throwable t) {
            t.printStackTrace();
            throw t;
        } finally {
            getTransactionManager().rollback();
        }
    }

    @Test(groups = "integration.session")
    public void testImplicitGroupMembershipFromComplexGroupUpdates() throws Throwable {
        Subject subject = null;
        Role role = null;
        ResourceGroup recursiveGroup = null;
        List<Resource> fullTree = null;

        Resource nodeBigA;
        Resource nodeOne;
        Resource nodeThree;
        Resource nodeLittleA;
        Resource nodeTripleLittleI;

        List<Resource> resultsExplicit = null;

        List<Resource> expectedImplicit = null;
        List<Resource> expectedExplicit = new ArrayList<Resource>();

        try {
            getTransactionManager().begin();
            try {
                EntityManager em = getEntityManager();
                // setup simple test structures
                subject = SessionTestHelper.createNewSubject(em, "fake subject");
                role = SessionTestHelper.createNewRoleForSubject(em, subject, "fake role", Permission.MANAGE_INVENTORY);
                recursiveGroup = SessionTestHelper.createNewMixedGroupForRole(em, role, "fake group", true);

                // setup the test tree
                fullTree = getSimpleTree(em);

                ResourceTreeHelper.printForest(fullTree);

                // get the resources from the tree we want to explicitly add
                nodeBigA = ResourceTreeHelper.findNode(fullTree, "A");
                nodeOne = ResourceTreeHelper.findNode(fullTree, "1");
                nodeThree = ResourceTreeHelper.findNode(fullTree, "3");
                nodeLittleA = ResourceTreeHelper.findNode(fullTree, "a");
                nodeTripleLittleI = ResourceTreeHelper.findNode(fullTree, "iii");

                // adding nodeLittleA should give us the subtree under nodeLittleA
                expectedImplicit = ResourceTreeHelper.getSubtree(nodeLittleA);
                implicitGroupMembershipAddHelper(subject, recursiveGroup, nodeLittleA, expectedImplicit);
                resultsExplicit = resourceManager.findExplicitResourcesByResourceGroup(subject, recursiveGroup,
                    PageControl.getUnlimitedInstance());
                expectedExplicit.add(nodeLittleA);
                verifyEqualByIds("explicit add 1", expectedExplicit, resultsExplicit);

                // adding nodeThree should give us the union of the subtrees under nodeLittleA and nodeThree
                expectedImplicit.add(nodeThree);
                implicitGroupMembershipAddHelper(subject, recursiveGroup, nodeThree, expectedImplicit);
                resultsExplicit = resourceManager.findExplicitResourcesByResourceGroup(subject, recursiveGroup,
                    PageControl.getUnlimitedInstance());
                expectedExplicit.add(nodeThree);
                verifyEqualByIds("explicit add 2", expectedExplicit, resultsExplicit);

                // adding nodeBigA should give us the union of the entire A tree with the nodeThree subtree
                expectedImplicit = ResourceTreeHelper.getSubtree(nodeBigA);
                expectedImplicit.addAll(ResourceTreeHelper.getSubtree(nodeThree));
                implicitGroupMembershipAddHelper(subject, recursiveGroup, nodeBigA, expectedImplicit);
                resultsExplicit = resourceManager.findExplicitResourcesByResourceGroup(subject, recursiveGroup,
                    PageControl.getUnlimitedInstance());
                expectedExplicit.add(nodeBigA);
                verifyEqualByIds("explicit add 3", expectedExplicit, resultsExplicit);

                // adding nodeOne, which is a child of nodeBigA, shouldn't effect the expected results
                implicitGroupMembershipAddHelper(subject, recursiveGroup, nodeOne, expectedImplicit);
                resultsExplicit = resourceManager.findExplicitResourcesByResourceGroup(subject, recursiveGroup,
                    PageControl.getUnlimitedInstance());
                expectedExplicit.add(nodeOne);
                verifyEqualByIds("explicit add 4", expectedExplicit, resultsExplicit);

                // adding nodeTripleLittleI shouldn't effect the expected results either
                implicitGroupMembershipAddHelper(subject, recursiveGroup, nodeTripleLittleI, expectedImplicit);
                resultsExplicit = resourceManager.findExplicitResourcesByResourceGroup(subject, recursiveGroup,
                    PageControl.getUnlimitedInstance());
                expectedExplicit.add(nodeTripleLittleI);
                verifyEqualByIds("explicit add 5", expectedExplicit, resultsExplicit);
            } catch (Throwable t) {
                t.printStackTrace();
                throw t;
            } finally {
                getTransactionManager().commit();
            }

            getTransactionManager().begin();
            try {
                // removing the subtree nodeTripleLittleI shouldn't affect the expected set
                implicitGroupMembershipRemoveHelper(subject, recursiveGroup, nodeTripleLittleI, expectedImplicit);
            } catch (Throwable t) {
                t.printStackTrace();
                throw t;
            } finally {
                getTransactionManager().commit();
            }

            getTransactionManager().begin();
            try {
                // removing a descendant of a node that is also in the explicit list should be a no-op
                implicitGroupMembershipRemoveHelper(subject, recursiveGroup, nodeOne, expectedImplicit);

                expectedImplicit.remove(nodeThree);
                // removing the wandering nodeThree, so that results will be the complete nodeBigA subtree
                implicitGroupMembershipRemoveHelper(subject, recursiveGroup, nodeThree, expectedImplicit);

                // removing a root node should remove all descendants that aren't still in the explicit list
                implicitGroupMembershipRemoveHelper(subject, recursiveGroup, nodeBigA,
                    ResourceTreeHelper.getSubtree(nodeLittleA));
            } catch (Throwable t) {
                t.printStackTrace();
                throw t;
            } finally {
                getTransactionManager().commit();
            }

            getTransactionManager().begin();
            try {
                // remove a node that wasn't in the group - negative testing
                try {
                    // passing the "real" expected list for the results; this way, if the exception doesn't happen, the helper returns true
                    implicitGroupMembershipRemoveHelper(subject, recursiveGroup, nodeBigA,
                        ResourceTreeHelper.getSubtree(nodeLittleA));
                    assert false : "Failed: removed non-existent successfully: node = " + nodeBigA.getName();
                } catch (Throwable t) {
                    // expected
                }
            } catch (Throwable t) {
                t.printStackTrace();
                throw t;
            } finally {
                // throwing the RGUE will already mark this xaction for rollback
                //getTransactionManager().commit();
                getTransactionManager().rollback();
            }

            getTransactionManager().begin();
            try {
                // removing the last resource should leave an empty list
                implicitGroupMembershipRemoveHelper(subject, recursiveGroup, nodeLittleA, new ArrayList<Resource>());
            } catch (Throwable t) {
                t.printStackTrace();
                throw t;
            } finally {
                getTransactionManager().commit();
            }

            getTransactionManager().begin();
            try {
                // remove a node that wasn't in the group - negative testing
                try {
                    // passing the "real" expected list for the results; this way, if the exception doesn't happen, the helper returns true
                    Resource nodeBigB = ResourceTreeHelper.findNode(fullTree, "B");
                    implicitGroupMembershipRemoveHelper(subject, recursiveGroup, nodeBigB,
                        ResourceTreeHelper.getSubtree(nodeBigA));
                    assert false : "Failed: removed non-existent successfully: node = " + nodeBigB.getName();
                } catch (Throwable t) {
                    // expected
                }
            } catch (Throwable t) {
                t.printStackTrace();
                throw t;
            } finally {
                // throwing the RGUE will already mark this xaction for rollback
                //getTransactionManager().commit();
                getTransactionManager().rollback();
            }

            getTransactionManager().begin();
            try {
                resultsExplicit = resourceManager.findExplicitResourcesByResourceGroup(subject, recursiveGroup,
                    PageControl.getUnlimitedInstance());
                verifyEqualByIds("explicit remove 0", new ArrayList<Resource>(), resultsExplicit);
            } catch (Throwable t) {
                t.printStackTrace();
                throw t;
            } finally {
                getTransactionManager().commit();
            }

        } finally {
            // clean up anything that may have gotten created
            getTransactionManager().begin();
            try {
                EntityManager em = getEntityManager();

                Subject overlord = subjectManager.getOverlord();

                if (null != subject) {
                    subjectManager.deleteUsers(overlord, new int[] { subject.getId() });
                }
                if (null != role) {
                    roleManager.deleteRoles(overlord, new int[] { role.getId() });
                }
                if (null != recursiveGroup) {
                    resourceGroupManager.deleteResourceGroup(overlord, recursiveGroup.getId());
                }

                if (null != fullTree) {
                    ResourceTreeHelper.deleteForest(em, fullTree);
                }

            } catch (Throwable t) {
                t.printStackTrace();
                throw t;
            } finally {
                getTransactionManager().commit();
            }
        }
    }

    private void printGroup(String prefix, Subject subject, ResourceGroup group) {
        print(prefix + ": exp",
            resourceManager.findExplicitResourcesByResourceGroup(subject, group, PageControl.getUnlimitedInstance()));
        print(prefix + ": imp",
            resourceManager.findImplicitResourcesByResourceGroup(subject, group, PageControl.getUnlimitedInstance()));
    }

    private void print(String prefix, List<Resource> resources) {
        System.out.print(prefix + ": ");
        for (Resource res : resources) {
            System.out.print(res.getName() + " ");
        }
        System.out.println();
    }

    private void implicitGroupMembershipAddHelper(Subject subject, ResourceGroup recursiveGroup, Resource node,
        List<Resource> expectedResults) {
        printGroup("complex implicit before add: node = " + node.getName() + " [" + node.getId() + "]", subject,
            recursiveGroup);
        resourceGroupManager.addResourcesToGroup(subject, recursiveGroup.getId(), new int[] { node.getId() });
        printGroup("complex implicit after add: node = " + node.getName() + " [" + node.getId() + "]", subject,
            recursiveGroup);
        List<Resource> implicitResources = resourceManager.findImplicitResourcesByResourceGroup(subject,
            recursiveGroup, PageControl.getUnlimitedInstance());
        verifyEqualByIds("Failed: complex implicit add: node = " + node.getName() + " [" + node.getId() + "]",
            expectedResults, implicitResources);
    }

    private void implicitGroupMembershipRemoveHelper(Subject subject, ResourceGroup recursiveGroup, Resource node,
        List<Resource> expectedResults) {
        printGroup("complex implicit before remove: node = " + node.getName() + " [" + node.getId() + "]", subject,
            recursiveGroup);
        resourceGroupManager.removeResourcesFromGroup(subject, recursiveGroup.getId(), new int[] { node.getId() });
        printGroup("complex implicit after remove: node = " + node.getName() + " [" + node.getId() + "]", subject,
            recursiveGroup);
        List<Resource> implicitResources = resourceManager.findImplicitResourcesByResourceGroup(subject,
            recursiveGroup, PageControl.getUnlimitedInstance());
        verifyEqualByIds("Failed: complex implicit remove: node = " + node.getName() + " [" + node.getId() + "]",
            expectedResults, implicitResources);
    }

    private void verifyEqualByIds(String errorMessage, List<Resource> expected, List<Resource> results) {
        List<Integer> expectedIds = getIds(expected);
        List<Integer> resultsIds = getIds(results);
        verifyEqual(errorMessage, expectedIds, resultsIds);
    }

    private void verifyEqual(String errorMessage, List<Integer> expectedIds, List<Integer> resultsIds) {
        assert (expectedIds.containsAll(resultsIds) && resultsIds.containsAll(expectedIds)) : errorMessage
            + "\nexpected = " + expectedIds + "\nresults = " + resultsIds;
    }

    private List<Integer> getIds(List<Resource> resources) {
        List<Integer> results = new ArrayList<Integer>();
        for (Resource res : resources) {
            results.add(res.getId());
        }
        Collections.sort(results);
        return results;
    }

    private List<Resource> getSimpleTree(EntityManager em) {
        return ResourceTreeHelper.createTree(em, "A=1,2; 1=a,b; a=i,ii; b=iii,iv; B=3");
    }
}<|MERGE_RESOLUTION|>--- conflicted
+++ resolved
@@ -25,12 +25,7 @@
 
 import javax.persistence.EntityManager;
 
-<<<<<<< HEAD
-import org.testng.annotations.BeforeClass;
-import org.testng.annotations.BeforeSuite;
-=======
 import org.testng.annotations.BeforeMethod;
->>>>>>> f82412f3
 import org.testng.annotations.Test;
 
 import org.rhq.core.domain.auth.Subject;
@@ -55,11 +50,7 @@
     private RoleManagerLocal roleManager;
     private SubjectManagerLocal subjectManager;
 
-<<<<<<< HEAD
-    @BeforeClass
-=======
     @BeforeMethod
->>>>>>> f82412f3
     @SuppressWarnings({ "unused" })
     private void init() {
         resourceGroupManager = LookupUtil.getResourceGroupManager();
