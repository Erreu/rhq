/*
* RHQ Management Platform
* Copyright (C) 2009 Red Hat, Inc.
* All rights reserved.
*
* This program is free software; you can redistribute it and/or modify
* it under the terms of the GNU General Public License, version 2, as
* published by the Free Software Foundation, and/or the GNU Lesser
* General Public License, version 2.1, also as published by the Free
* Software Foundation.
*
* This program is distributed in the hope that it will be useful,
* but WITHOUT ANY WARRANTY; without even the implied warranty of
* MERCHANTABILITY or FITNESS FOR A PARTICULAR PURPOSE. See the
* GNU General Public License and the GNU Lesser General Public License
* for more details.
*
* You should have received a copy of the GNU General Public License
* and the GNU Lesser General Public License along with this program;
* if not, write to the Free Software Foundation, Inc.,
* 51 Franklin Street, Fifth Floor, Boston, MA 02110-1301, USA.
*/
package org.rhq.enterprise.server.plugin.pc.content;

import java.util.ArrayList;
import java.util.List;
import java.util.Set;

import javax.persistence.EntityManager;
import javax.transaction.Transaction;
import javax.transaction.TransactionManager;

import org.testng.annotations.AfterMethod;
import org.testng.annotations.BeforeMethod;
import org.testng.annotations.Test;

import org.rhq.core.domain.auth.Subject;
import org.rhq.core.domain.content.ContentSource;
import org.rhq.core.domain.content.ContentSourceType;
import org.rhq.core.domain.content.PackageVersionContentSource;
import org.rhq.core.domain.content.Repo;
import org.rhq.core.domain.content.RepoGroup;
import org.rhq.core.domain.content.RepoRelationship;
import org.rhq.core.domain.content.RepoRepoGroup;
import org.rhq.core.domain.content.RepoRepoRelationship;
import org.rhq.core.domain.criteria.RepoCriteria;
import org.rhq.core.domain.util.PageList;
import org.rhq.enterprise.server.auth.SubjectManagerLocal;
import org.rhq.enterprise.server.content.ContentSourceManagerLocal;
import org.rhq.enterprise.server.content.RepoManagerLocal;
import org.rhq.enterprise.server.test.AbstractEJB3Test;
import org.rhq.enterprise.server.util.LookupUtil;

/**
 * @author Jason Dobies
 */
public class ContentProviderManagerSyncContentProviderTest extends AbstractEJB3Test {

    private static final String CUSTOM_IMPORTED_REPO_NAME = "customImportedRepo";

    private static final String PREVIOUS_CANDIDATE_REPO_NAME = "testPreviousCandidate";

    private TestContentServerPluginService pluginService;

    // The following variables need to be cleaned up at the end of the test

    private ContentSourceType testSourceType;

    private ContentSource syncSource; // Source that is syncced in this test
    private ContentSource nonSyncSource; // Existing source NOT being syncced in this test

    private Repo nonCandidateOnOtherSource; // Should NOT appear in the sync packages call since its a different source

    private List<Integer> reposToDelete = new ArrayList<Integer>();
    private List<Integer> repoGroupsToDelete = new ArrayList<Integer>();
    private Integer repoId;
    private Integer relatedRepoId;

    @BeforeMethod
    public void setupBeforeMethod() throws Exception {

        // Plugin service setup
        prepareScheduler();
        pluginService = new TestContentServerPluginService(this);

        // Because of the (current) transaction settings of some of the nested methods (i.e. REQUIRES_NEW),
        // this test must commit its data and clean up after itself, as compared to simply rolling back the
        // transaction at the end.
        TransactionManager tx = getTransactionManager();
        tx.begin();
        EntityManager entityManager = getEntityManager();

        ContentSourceManagerLocal contentManager = LookupUtil.getContentSourceManager();
        RepoManagerLocal repoManager = LookupUtil.getRepoManagerLocal();
        SubjectManagerLocal subjectManager = LookupUtil.getSubjectManager();
        Subject overlord = subjectManager.getOverlord();

        // Create a sample content source type that will be used in this test
        testSourceType = new ContentSourceType("testType");
        entityManager.persist(testSourceType);

        // Add a content source to sync in this test
        syncSource = new ContentSource("testSource1", testSourceType);
        contentManager.simpleCreateContentSource(overlord, syncSource);
        entityManager.flush();

        // Add an extra content source that isn't being syncced
        nonSyncSource = new ContentSource("testSource2", testSourceType);
        contentManager.simpleCreateContentSource(overlord, nonSyncSource);
        entityManager.flush();

        // Add existing repo against other source (this shouldn't show up in the request for packages)
        nonCandidateOnOtherSource = new Repo("nonCandidateOnOtherSource");
        nonCandidateOnOtherSource.setCandidate(false);
        nonCandidateOnOtherSource.addContentSource(nonSyncSource);
        repoManager.createRepo(overlord, nonCandidateOnOtherSource);

        tx.commit();
    }

    @AfterMethod
    public void tearDownAfterMethod() throws Exception {

        // Transactional stuff
        TransactionManager tx = getTransactionManager();
        tx.begin();
        EntityManager entityManager = getEntityManager();

        RepoManagerLocal repoManager = LookupUtil.getRepoManagerLocal();
        SubjectManagerLocal subjectManager = LookupUtil.getSubjectManager();
        Subject overlord = subjectManager.getOverlord();

        // Delete the repo relationships
        entityManager.createNamedQuery(RepoRepoRelationship.DELETE_BY_REPO_ID).setParameter("repoId", repoId)
            .executeUpdate();

        entityManager.createNamedQuery(RepoRelationship.DELETE_BY_RELATED_REPO_ID).setParameter("relatedRepoId",
            relatedRepoId).executeUpdate();

        // Delete any repos that were created in this test
        for (Integer repoId : reposToDelete) {
            repoManager.deleteRepo(overlord, repoId);
        }
        reposToDelete.clear();

        // Delete any repo groups that were created in this test
        for (Integer repoGroupId : repoGroupsToDelete) {
            repoManager.deleteRepoGroup(overlord, repoGroupId);
        }
        repoGroupsToDelete.clear();

        // First disassociate packages from the content source
        entityManager.createNamedQuery(PackageVersionContentSource.DELETE_BY_CONTENT_SOURCE_ID).setParameter(
            "contentSourceId", syncSource.getId()).executeUpdate();

        // Delete the existing repos
        nonCandidateOnOtherSource = entityManager.find(Repo.class, nonCandidateOnOtherSource.getId());
        entityManager.remove(nonCandidateOnOtherSource);

        // Delete the source that was created
        syncSource = entityManager.find(ContentSource.class, syncSource.getId());
        entityManager.remove(syncSource);

        nonSyncSource = entityManager.find(ContentSource.class, nonSyncSource.getId());
        entityManager.remove(nonSyncSource);

        // Delete the fake source type
        testSourceType = entityManager.find(ContentSourceType.class, testSourceType.getId());
        entityManager.remove(testSourceType);

        tx.commit();

        // Plugin service teardown
        unprepareServerPluginService();
        unprepareScheduler();
    }

    @Test
    @SuppressWarnings("unchecked")
    public void synchronizeContentSource() throws Exception {

<<<<<<< HEAD
        try {
            getTransactionManager().begin();

            // Setup
            // --------------------------------------------
            RepoManagerLocal repoManager = LookupUtil.getRepoManagerLocal();
            SubjectManagerLocal subjectManager = LookupUtil.getSubjectManager();
            Subject overlord = subjectManager.getOverlord();

            // -> Add an already imported repo to the system so it already exists when the report introduces it
            Repo existingImportedRepo = new Repo(TestContentProvider.EXISTING_IMPORTED_REPO_NAME);
            existingImportedRepo.setCandidate(false);
            repoManager.createRepo(overlord, existingImportedRepo);

            // -> Add an already imported repo that wasn't introduced from the report; a user created repo
            Repo customImportedRepo = new Repo(CUSTOM_IMPORTED_REPO_NAME);
            customImportedRepo.setCandidate(false);
            customImportedRepo.addContentSource(syncSource);
            repoManager.createRepo(overlord, customImportedRepo);

            // -> Simulate a candidate repo from a previous import that will be in this report as well
            Repo existingCandidateRepo = new Repo(TestContentProvider.EXISTING_CANDIDATE_REPO_NAME);
            existingCandidateRepo.setCandidate(true);
            repoManager.createRepo(overlord, existingCandidateRepo);

            // -> Simulate a candidate repo from a previous import that will *NOT* be in this report
            Repo previousRepo = new Repo(PREVIOUS_CANDIDATE_REPO_NAME);
            previousRepo.setCandidate(true);
            previousRepo.addContentSource(syncSource);
            repoManager.createRepo(overlord, previousRepo);

            // Test
            // --------------------------------------------
            // TestContentProviderManager providerManager = new TestContentProviderManager();
            boolean tested = pluginService.getContentProviderManager().testConnection(syncSource.getId());
            assert tested;

            boolean completed = pluginService.getContentProviderManager().synchronizeContentProvider(syncSource.getId());
            assert completed;

            // Verify RepoGroups
            RepoGroup repoGroup = repoManager.getRepoGroupByName("testRepoGroup");
            assert repoGroup != null;
            repoGroupsToDelete.add(repoGroup.getId());

            // Verify Repos
            // --------------------------------------------
            List<Repo> retrievedRepos;

            // -> Simple Repo
            retrievedRepos = repoManager.getRepoByName("testRepo1");
            assert retrievedRepos.size() == 1;
            assert retrievedRepos.get(0).isCandidate();
            reposToDelete.add(retrievedRepos.get(0).getId());

            // -> Repo in a group
            retrievedRepos = repoManager.getRepoByName("testRepo2");
            assert retrievedRepos.size() == 1;
            assert retrievedRepos.get(0).isCandidate();
            reposToDelete.add(retrievedRepos.get(0).getId());

            Repo repoInGroup = retrievedRepos.get(0);

            RepoCriteria findWithRepoGroup = new RepoCriteria();
            findWithRepoGroup.fetchRepoRepoGroups(true);
            findWithRepoGroup.addFilterId(repoInGroup.getId());

            PageList<Repo> repoPageList = repoManager.findReposByCriteria(overlord, findWithRepoGroup);
            repoInGroup = repoPageList.get(0);

            Set<RepoRepoGroup> repoGroups = repoInGroup.getRepoRepoGroups();
            assert repoGroups.size() == 1;

            RepoRepoGroup repoRepoGroup = repoGroups.iterator().next();
            assert repoRepoGroup.getRepoRepoGroupPK().getRepoGroup().getName().equals("testRepoGroup");
            assert repoRepoGroup.getRepoRepoGroupPK().getRepo().getName().equals("testRepo2");

            // -> Repo with a parent
            retrievedRepos = repoManager.getRepoByName("testRepo3");
            assert retrievedRepos.size() == 1;
            assert retrievedRepos.get(0).isCandidate();
            reposToDelete.add(retrievedRepos.get(0).getId());
            relatedRepoId = retrievedRepos.get(0).getId();

            retrievedRepos = repoManager.getRepoByName("testRepo4");
            assert retrievedRepos.size() == 1;
            assert retrievedRepos.get(0).isCandidate();
            reposToDelete.add(retrievedRepos.get(0).getId());
            repoId = retrievedRepos.get(0).getId();

            RepoCriteria findWithRelationships = new RepoCriteria();
            findWithRelationships.addFilterName("testRepo4");
            findWithRelationships.fetchRepoRepoRelationships(true);
            PageList<Repo> childRepoList = repoManager.findReposByCriteria(overlord, findWithRelationships);
            assert childRepoList.size() == 1;

            Repo childRepo = childRepoList.get(0);
            Set<RepoRepoRelationship> childRepoRepoRelationship = childRepo.getRepoRepoRelationships();
            assert childRepoRepoRelationship.size() == 1;

            // -> Repo that was already imported in the system (make sure there is still only one)
            retrievedRepos = repoManager.getRepoByName(TestContentProvider.EXISTING_IMPORTED_REPO_NAME);
            assert retrievedRepos.size() == 1;
            reposToDelete.add(retrievedRepos.get(0).getId());

            // -> Repo that was imported but not in the report (i.e. a user created repo)
            retrievedRepos = repoManager.getRepoByName(CUSTOM_IMPORTED_REPO_NAME);
            assert retrievedRepos.size() == 1;
            reposToDelete.add(retrievedRepos.get(0).getId());

            // -> Repo that was already a candidate in the system (make sure it's not added again)
            retrievedRepos = repoManager.getRepoByName(TestContentProvider.EXISTING_CANDIDATE_REPO_NAME);
            assert retrievedRepos.size() == 1;
            reposToDelete.add(retrievedRepos.get(0).getId());

            // -> Make sure a repo that was previously a candidate of this content provider but did not
            //    come back in the latest sync is removed
            retrievedRepos = repoManager.getRepoByName(PREVIOUS_CANDIDATE_REPO_NAME);
            assert retrievedRepos.size() == 0;

            // -> Non-existent repo
            retrievedRepos = repoManager.getRepoByName("testRepoFoo");
            assert retrievedRepos.size() == 0;

            getTransactionManager().commit();
        } catch(Throwable t) {
            getTransactionManager().rollback();
        }
=======
        // Setup
        // --------------------------------------------
        RepoManagerLocal repoManager = LookupUtil.getRepoManagerLocal();
        SubjectManagerLocal subjectManager = LookupUtil.getSubjectManager();
        Subject overlord = subjectManager.getOverlord();

        // -> Add an already imported repo to the system so it already exists when the report introduces it
        Repo existingImportedRepo = new Repo(TestContentProvider.EXISTING_IMPORTED_REPO_NAME);
        existingImportedRepo.setCandidate(false);
        existingImportedRepo.addContentSource(syncSource);
        repoManager.createRepo(overlord, existingImportedRepo);

        // -> Add an already imported repo that wasn't introduced from the report; a user created repo
        Repo customImportedRepo = new Repo(CUSTOM_IMPORTED_REPO_NAME);
        customImportedRepo.setCandidate(false);
        customImportedRepo.addContentSource(syncSource);
        repoManager.createRepo(overlord, customImportedRepo);

        // -> Simulate a candidate repo from a previous import that will be in this report as well
        Repo existingCandidateRepo = new Repo(TestContentProvider.EXISTING_CANDIDATE_REPO_NAME);
        existingCandidateRepo.setCandidate(true);
        existingCandidateRepo.addContentSource(syncSource);
        repoManager.createRepo(overlord, existingCandidateRepo);

        // -> Simulate a candidate repo from a previous import that will *NOT* be in this report
        Repo previousRepo = new Repo(PREVIOUS_CANDIDATE_REPO_NAME);
        previousRepo.setCandidate(true);
        previousRepo.addContentSource(syncSource);
        repoManager.createRepo(overlord, previousRepo);

        // Test
        // --------------------------------------------
        // TestContentProviderManager providerManager = new TestContentProviderManager();
        boolean tested = false;
        try {
            pluginService.getContentProviderManager().testConnection(syncSource.getId());
            tested = true;
        } catch (Exception e) {
            System.err.println("testConnection() failed: " + e);
            e.printStackTrace();
        }
        assert tested : "testConnection()";

        boolean completed = pluginService.getContentProviderManager().synchronizeContentProvider(syncSource.getId());
        assert completed;

        // Verify RepoGroups
        RepoGroup repoGroup = repoManager.getRepoGroupByName("testRepoGroup");
        assert repoGroup != null;
        repoGroupsToDelete.add(repoGroup.getId());

        // Verify Repos
        // --------------------------------------------
        List<Repo> retrievedRepos;

        // -> Simple Repo
        retrievedRepos = repoManager.getRepoByName("testRepo1");
        assert retrievedRepos.size() == 1;
        assert retrievedRepos.get(0).isCandidate();
        reposToDelete.add(retrievedRepos.get(0).getId());

        // -> Repo in a group
        retrievedRepos = repoManager.getRepoByName("testRepo2");
        assert retrievedRepos.size() == 1;
        assert retrievedRepos.get(0).isCandidate();
        reposToDelete.add(retrievedRepos.get(0).getId());

        Repo repoInGroup = retrievedRepos.get(0);

        RepoCriteria findWithRepoGroup = new RepoCriteria();
        findWithRepoGroup.fetchRepoRepoGroups(true);
        findWithRepoGroup.addFilterId(repoInGroup.getId());

        PageList<Repo> repoPageList = repoManager.findReposByCriteria(overlord, findWithRepoGroup);
        repoInGroup = repoPageList.get(0);

        Set<RepoRepoGroup> repoGroups = repoInGroup.getRepoRepoGroups();
        assert repoGroups.size() == 1;

        RepoRepoGroup repoRepoGroup = repoGroups.iterator().next();
        assert repoRepoGroup.getRepoRepoGroupPK().getRepoGroup().getName().equals("testRepoGroup");
        assert repoRepoGroup.getRepoRepoGroupPK().getRepo().getName().equals("testRepo2");

        // -> Repo with a parent
        retrievedRepos = repoManager.getRepoByName("testRepo3");
        assert retrievedRepos.size() == 1;
        assert retrievedRepos.get(0).isCandidate();
        reposToDelete.add(retrievedRepos.get(0).getId());
        relatedRepoId = retrievedRepos.get(0).getId();

        retrievedRepos = repoManager.getRepoByName("testRepo4");
        assert retrievedRepos.size() == 1;
        assert retrievedRepos.get(0).isCandidate();
        reposToDelete.add(retrievedRepos.get(0).getId());
        repoId = retrievedRepos.get(0).getId();

        RepoCriteria findWithRelationships = new RepoCriteria();
        findWithRelationships.addFilterName("testRepo4");
        findWithRelationships.fetchRepoRepoRelationships(true);
        PageList<Repo> childRepoList = repoManager.findReposByCriteria(overlord, findWithRelationships);
        assert childRepoList.size() == 1;

        Repo childRepo = childRepoList.get(0);
        Set<RepoRepoRelationship> childRepoRepoRelationship = childRepo.getRepoRepoRelationships();
        assert childRepoRepoRelationship.size() == 1;

        // -> Repo that was already imported in the system (make sure there is still only one)
        retrievedRepos = repoManager.getRepoByName(TestContentProvider.EXISTING_IMPORTED_REPO_NAME);
        assert retrievedRepos.size() == 1;
        reposToDelete.add(retrievedRepos.get(0).getId());

        // -> Repo that was imported but not in the report (i.e. a user created repo)
        retrievedRepos = repoManager.getRepoByName(CUSTOM_IMPORTED_REPO_NAME);
        assert retrievedRepos.size() == 1;
        reposToDelete.add(retrievedRepos.get(0).getId());

        // -> Repo that was already a candidate in the system (make sure it's not added again)
        retrievedRepos = repoManager.getRepoByName(TestContentProvider.EXISTING_CANDIDATE_REPO_NAME);
        assert retrievedRepos.size() == 1;
        reposToDelete.add(retrievedRepos.get(0).getId());

        // -> Make sure a repo that was previously a candidate of this content provider but did not
        //    come back in the latest sync is removed
        retrievedRepos = repoManager.getRepoByName(PREVIOUS_CANDIDATE_REPO_NAME);
        assert retrievedRepos.size() == 0;

        // -> Non-existent repo
        retrievedRepos = repoManager.getRepoByName("testRepoFoo");
        assert retrievedRepos.size() == 0;
>>>>>>> 0b250a4c
    }
}<|MERGE_RESOLUTION|>--- conflicted
+++ resolved
@@ -179,7 +179,6 @@
     @SuppressWarnings("unchecked")
     public void synchronizeContentSource() throws Exception {
 
-<<<<<<< HEAD
         try {
             getTransactionManager().begin();
 
@@ -211,11 +210,11 @@
             previousRepo.addContentSource(syncSource);
             repoManager.createRepo(overlord, previousRepo);
 
-            // Test
-            // --------------------------------------------
-            // TestContentProviderManager providerManager = new TestContentProviderManager();
-            boolean tested = pluginService.getContentProviderManager().testConnection(syncSource.getId());
-            assert tested;
+        // Test
+        // --------------------------------------------
+        // TestContentProviderManager providerManager = new TestContentProviderManager();
+        boolean tested = pluginService.getContentProviderManager().testConnection(syncSource.getId());
+        assert tested;
 
             boolean completed = pluginService.getContentProviderManager().synchronizeContentProvider(syncSource.getId());
             assert completed;
@@ -308,136 +307,5 @@
         } catch(Throwable t) {
             getTransactionManager().rollback();
         }
-=======
-        // Setup
-        // --------------------------------------------
-        RepoManagerLocal repoManager = LookupUtil.getRepoManagerLocal();
-        SubjectManagerLocal subjectManager = LookupUtil.getSubjectManager();
-        Subject overlord = subjectManager.getOverlord();
-
-        // -> Add an already imported repo to the system so it already exists when the report introduces it
-        Repo existingImportedRepo = new Repo(TestContentProvider.EXISTING_IMPORTED_REPO_NAME);
-        existingImportedRepo.setCandidate(false);
-        existingImportedRepo.addContentSource(syncSource);
-        repoManager.createRepo(overlord, existingImportedRepo);
-
-        // -> Add an already imported repo that wasn't introduced from the report; a user created repo
-        Repo customImportedRepo = new Repo(CUSTOM_IMPORTED_REPO_NAME);
-        customImportedRepo.setCandidate(false);
-        customImportedRepo.addContentSource(syncSource);
-        repoManager.createRepo(overlord, customImportedRepo);
-
-        // -> Simulate a candidate repo from a previous import that will be in this report as well
-        Repo existingCandidateRepo = new Repo(TestContentProvider.EXISTING_CANDIDATE_REPO_NAME);
-        existingCandidateRepo.setCandidate(true);
-        existingCandidateRepo.addContentSource(syncSource);
-        repoManager.createRepo(overlord, existingCandidateRepo);
-
-        // -> Simulate a candidate repo from a previous import that will *NOT* be in this report
-        Repo previousRepo = new Repo(PREVIOUS_CANDIDATE_REPO_NAME);
-        previousRepo.setCandidate(true);
-        previousRepo.addContentSource(syncSource);
-        repoManager.createRepo(overlord, previousRepo);
-
-        // Test
-        // --------------------------------------------
-        // TestContentProviderManager providerManager = new TestContentProviderManager();
-        boolean tested = false;
-        try {
-            pluginService.getContentProviderManager().testConnection(syncSource.getId());
-            tested = true;
-        } catch (Exception e) {
-            System.err.println("testConnection() failed: " + e);
-            e.printStackTrace();
-        }
-        assert tested : "testConnection()";
-
-        boolean completed = pluginService.getContentProviderManager().synchronizeContentProvider(syncSource.getId());
-        assert completed;
-
-        // Verify RepoGroups
-        RepoGroup repoGroup = repoManager.getRepoGroupByName("testRepoGroup");
-        assert repoGroup != null;
-        repoGroupsToDelete.add(repoGroup.getId());
-
-        // Verify Repos
-        // --------------------------------------------
-        List<Repo> retrievedRepos;
-
-        // -> Simple Repo
-        retrievedRepos = repoManager.getRepoByName("testRepo1");
-        assert retrievedRepos.size() == 1;
-        assert retrievedRepos.get(0).isCandidate();
-        reposToDelete.add(retrievedRepos.get(0).getId());
-
-        // -> Repo in a group
-        retrievedRepos = repoManager.getRepoByName("testRepo2");
-        assert retrievedRepos.size() == 1;
-        assert retrievedRepos.get(0).isCandidate();
-        reposToDelete.add(retrievedRepos.get(0).getId());
-
-        Repo repoInGroup = retrievedRepos.get(0);
-
-        RepoCriteria findWithRepoGroup = new RepoCriteria();
-        findWithRepoGroup.fetchRepoRepoGroups(true);
-        findWithRepoGroup.addFilterId(repoInGroup.getId());
-
-        PageList<Repo> repoPageList = repoManager.findReposByCriteria(overlord, findWithRepoGroup);
-        repoInGroup = repoPageList.get(0);
-
-        Set<RepoRepoGroup> repoGroups = repoInGroup.getRepoRepoGroups();
-        assert repoGroups.size() == 1;
-
-        RepoRepoGroup repoRepoGroup = repoGroups.iterator().next();
-        assert repoRepoGroup.getRepoRepoGroupPK().getRepoGroup().getName().equals("testRepoGroup");
-        assert repoRepoGroup.getRepoRepoGroupPK().getRepo().getName().equals("testRepo2");
-
-        // -> Repo with a parent
-        retrievedRepos = repoManager.getRepoByName("testRepo3");
-        assert retrievedRepos.size() == 1;
-        assert retrievedRepos.get(0).isCandidate();
-        reposToDelete.add(retrievedRepos.get(0).getId());
-        relatedRepoId = retrievedRepos.get(0).getId();
-
-        retrievedRepos = repoManager.getRepoByName("testRepo4");
-        assert retrievedRepos.size() == 1;
-        assert retrievedRepos.get(0).isCandidate();
-        reposToDelete.add(retrievedRepos.get(0).getId());
-        repoId = retrievedRepos.get(0).getId();
-
-        RepoCriteria findWithRelationships = new RepoCriteria();
-        findWithRelationships.addFilterName("testRepo4");
-        findWithRelationships.fetchRepoRepoRelationships(true);
-        PageList<Repo> childRepoList = repoManager.findReposByCriteria(overlord, findWithRelationships);
-        assert childRepoList.size() == 1;
-
-        Repo childRepo = childRepoList.get(0);
-        Set<RepoRepoRelationship> childRepoRepoRelationship = childRepo.getRepoRepoRelationships();
-        assert childRepoRepoRelationship.size() == 1;
-
-        // -> Repo that was already imported in the system (make sure there is still only one)
-        retrievedRepos = repoManager.getRepoByName(TestContentProvider.EXISTING_IMPORTED_REPO_NAME);
-        assert retrievedRepos.size() == 1;
-        reposToDelete.add(retrievedRepos.get(0).getId());
-
-        // -> Repo that was imported but not in the report (i.e. a user created repo)
-        retrievedRepos = repoManager.getRepoByName(CUSTOM_IMPORTED_REPO_NAME);
-        assert retrievedRepos.size() == 1;
-        reposToDelete.add(retrievedRepos.get(0).getId());
-
-        // -> Repo that was already a candidate in the system (make sure it's not added again)
-        retrievedRepos = repoManager.getRepoByName(TestContentProvider.EXISTING_CANDIDATE_REPO_NAME);
-        assert retrievedRepos.size() == 1;
-        reposToDelete.add(retrievedRepos.get(0).getId());
-
-        // -> Make sure a repo that was previously a candidate of this content provider but did not
-        //    come back in the latest sync is removed
-        retrievedRepos = repoManager.getRepoByName(PREVIOUS_CANDIDATE_REPO_NAME);
-        assert retrievedRepos.size() == 0;
-
-        // -> Non-existent repo
-        retrievedRepos = repoManager.getRepoByName("testRepoFoo");
-        assert retrievedRepos.size() == 0;
->>>>>>> 0b250a4c
     }
 }