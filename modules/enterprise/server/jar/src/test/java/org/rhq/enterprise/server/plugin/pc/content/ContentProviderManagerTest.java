/*
* RHQ Management Platform
* Copyright (C) 2009 Red Hat, Inc.
* All rights reserved.
*
* This program is free software; you can redistribute it and/or modify
* it under the terms of the GNU General Public License, version 2, as
* published by the Free Software Foundation, and/or the GNU Lesser
* General Public License, version 2.1, also as published by the Free
* Software Foundation.
*
* This program is distributed in the hope that it will be useful,
* but WITHOUT ANY WARRANTY; without even the implied warranty of
* MERCHANTABILITY or FITNESS FOR A PARTICULAR PURPOSE. See the
* GNU General Public License and the GNU Lesser General Public License
* for more details.
*
* You should have received a copy of the GNU General Public License
* and the GNU Lesser General Public License along with this program;
* if not, write to the Free Software Foundation, Inc.,
* 51 Franklin Street, Fifth Floor, Boston, MA 02110-1301, USA.
*/
package org.rhq.enterprise.server.plugin.pc.content;

import java.io.InputStream;
import java.util.ArrayList;
import java.util.Collection;
import java.util.List;
import java.util.Set;

import javax.persistence.EntityManager;
import javax.persistence.Query;
import javax.transaction.TransactionManager;

import org.testng.annotations.AfterMethod;
import org.testng.annotations.BeforeMethod;
import org.testng.annotations.Test;

import org.rhq.core.domain.auth.Subject;
import org.rhq.core.domain.configuration.Configuration;
import org.rhq.core.domain.content.ContentSource;
import org.rhq.core.domain.content.ContentSourceType;
import org.rhq.core.domain.content.PackageType;
import org.rhq.core.domain.content.PackageVersion;
import org.rhq.core.domain.content.PackageVersionContentSource;
import org.rhq.core.domain.content.Repo;
import org.rhq.core.domain.content.RepoGroup;
import org.rhq.core.domain.content.RepoRelationship;
import org.rhq.core.domain.content.RepoRepoGroup;
import org.rhq.core.domain.content.RepoRepoRelationship;
import org.rhq.core.domain.criteria.RepoCriteria;
import org.rhq.core.domain.resource.ResourceCategory;
import org.rhq.core.domain.resource.ResourceType;
import org.rhq.core.domain.util.PageList;
import org.rhq.enterprise.server.auth.SubjectManagerLocal;
import org.rhq.enterprise.server.content.ContentSourceManagerLocal;
import org.rhq.enterprise.server.content.RepoManagerLocal;
import org.rhq.enterprise.server.test.AbstractEJB3Test;
<<<<<<< HEAD
import org.rhq.enterprise.server.test.TestContentServerPluginService;
=======
>>>>>>> 59085723
import org.rhq.enterprise.server.util.LookupUtil;

/**
 * @author Jason Dobies
 */
public class ContentProviderManagerTest extends AbstractEJB3Test {

    private static final String PACKAGE_TYPE_NAME = "testPackageType";
    private static final String RESOURCE_TYPE_NAME = "testResourceType";
    private static final String PLUGIN_NAME = "testPlugin";
    private static final String PACKAGE_NAME = "package1";
    private static final String PACKAGE_VERSION = "1.0";
    private static final String PACKAGE_ARCH = "noarch";

    // The following variables need to be cleaned up at the end of the test

    private ContentSourceType testSourceType;

    private ContentSource testSource;
    private PackageType testPackageType;

    private ResourceType testResourceType;
    private List<Integer> reposToDelete = new ArrayList<Integer>();
    private List<Integer> repoGroupsToDelete = new ArrayList<Integer>();
    private List<Integer> packagesToDelete = new ArrayList<Integer>();
    private Integer repoId;
    private Integer relatedRepoId;

    @BeforeMethod
    public void setupBeforeMethod() throws Exception {

        // Plugin service setup
        prepareScheduler();
<<<<<<< HEAD
        TestContentServerPluginService pluginService = prepareContentServerPluginService();
=======
        TestContentServerPluginService pluginService = new TestContentServerPluginService();
        prepareCustomServerPluginService(pluginService);
>>>>>>> 59085723
        pluginService.startMasterPluginContainer();

        // Because of the (current) transaction settings of some of the nested methods (i.e. REQUIRES_NEW),
        // this test must commit its data and clean up after itself, as compared to simply rolling back the
        // transaction at the end.
        TransactionManager tx = getTransactionManager();
        tx.begin();
        EntityManager entityManager = getEntityManager();

        ContentSourceManagerLocal contentManager = LookupUtil.getContentSourceManager();
        SubjectManagerLocal subjectManager = LookupUtil.getSubjectManager();
        Subject overlord = subjectManager.getOverlord();

        // Create a sample content source type that will be used in this test
        testSourceType = new ContentSourceType("testType");
        entityManager.persist(testSourceType);

        // Add a content source to the DB to hang the sync against
        testSource = new ContentSource("testSource", testSourceType);
        contentManager.simpleCreateContentSource(overlord, testSource);

        // Create a sample package type that will be used for packages sync'd in the test
        testResourceType = new ResourceType(RESOURCE_TYPE_NAME, PLUGIN_NAME, ResourceCategory.PLATFORM, null);
        entityManager.persist(testResourceType);

        testPackageType = new PackageType(PACKAGE_TYPE_NAME, testResourceType);
        entityManager.persist(testPackageType);

        tx.commit();
    }

    @AfterMethod
    public void tearDownAfterMethod() throws Exception {

        // Transactional stuff
        TransactionManager tx = getTransactionManager();
        tx.begin();
        EntityManager entityManager = getEntityManager();

        RepoManagerLocal repoManager = LookupUtil.getRepoManagerLocal();
        SubjectManagerLocal subjectManager = LookupUtil.getSubjectManager();
        Subject overlord = subjectManager.getOverlord();

        // Delete the repo relationships
        entityManager.createNamedQuery(RepoRepoRelationship.DELETE_BY_REPO_ID).setParameter("repoId", repoId)
            .executeUpdate();

        entityManager.createNamedQuery(RepoRelationship.DELETE_BY_RELATED_REPO_ID).setParameter("relatedRepoId",
            relatedRepoId).executeUpdate();

        // Delete any repos that were created in this test
        for (Integer repoId : reposToDelete) {
            repoManager.deleteRepo(overlord, repoId);
        }

        // Delete any repo groups that were created in this test
        for (Integer repoGroupId : repoGroupsToDelete) {
            repoManager.deleteRepoGroup(overlord, repoGroupId);
        }

        // First disassociate packages from the content source
        entityManager.createNamedQuery(PackageVersionContentSource.DELETE_BY_CONTENT_SOURCE_ID).setParameter(
            "contentSourceId", testSource.getId()).executeUpdate();

        // Delete any packages created in this test
        for (Integer packageId : packagesToDelete) {
            PackageVersion deleteMe = entityManager.find(PackageVersion.class, packageId);
            entityManager.remove(deleteMe);
        }

        // Delete the source that was created
        testSource = entityManager.find(ContentSource.class, testSource.getId());
        entityManager.remove(testSource);

        // Delete the fake package type
        testPackageType = entityManager.find(PackageType.class, testPackageType.getId());
        entityManager.remove(testPackageType);

        // Delete the fake resource type
        testResourceType = entityManager.find(ResourceType.class, testResourceType.getId());
        entityManager.remove(testResourceType);

        // Delete the fake source type
        testSourceType = entityManager.find(ContentSourceType.class, testSourceType.getId());
        entityManager.remove(testSourceType);

        tx.commit();

        // Plugin service teardown
        unprepareServerPluginService();
        unprepareScheduler();
    }

    @Test
    @SuppressWarnings("unchecked")
    public void synchronizeContentSource() throws Exception {

        // Setup
        RepoManagerLocal repoManager = LookupUtil.getRepoManagerLocal();
        SubjectManagerLocal subjectManager = LookupUtil.getSubjectManager();
        Subject overlord = subjectManager.getOverlord();

        TestContentProviderManager providerManager = new TestContentProviderManager();

        // Test
        boolean completed = providerManager.synchronizeContentSource(testSource.getId());
        assert completed;

        // Verify RepoGroups
        RepoGroup repoGroup = repoManager.getRepoGroupByName("testRepoGroup");
        assert repoGroup != null;
        repoGroupsToDelete.add(repoGroup.getId());

        // Verify Repos
        List<Repo> retrievedRepos;

        // -> Simple Repo
        retrievedRepos = repoManager.getRepoByName("testRepo1");
        assert retrievedRepos.size() == 1;
        reposToDelete.add(retrievedRepos.get(0).getId());

        // -> Repo in a group
        retrievedRepos = repoManager.getRepoByName("testRepo2");
        assert retrievedRepos.size() == 1;
        reposToDelete.add(retrievedRepos.get(0).getId());

        Repo repoInGroup = retrievedRepos.get(0);

        RepoCriteria findWithRepoGroup = new RepoCriteria();
        findWithRepoGroup.fetchRepoRepoGroups(true);
        findWithRepoGroup.addFilterId(repoInGroup.getId());

        PageList<Repo> repoPageList = repoManager.findReposByCriteria(overlord, findWithRepoGroup);
        repoInGroup = repoPageList.get(0);

        Set<RepoRepoGroup> repoGroups = repoInGroup.getRepoRepoGroups();
        assert repoGroups.size() == 1;

        RepoRepoGroup repoRepoGroup = repoGroups.iterator().next();
        assert repoRepoGroup.getRepoRepoGroupPK().getRepoGroup().getName().equals("testRepoGroup");
        assert repoRepoGroup.getRepoRepoGroupPK().getRepo().getName().equals("testRepo2");

        // -> Repo with a parent
        retrievedRepos = repoManager.getRepoByName("testRepo3");
        assert retrievedRepos.size() == 1;
        reposToDelete.add(retrievedRepos.get(0).getId());
        relatedRepoId = retrievedRepos.get(0).getId();

        retrievedRepos = repoManager.getRepoByName("testRepo4");
        assert retrievedRepos.size() == 1;
        reposToDelete.add(retrievedRepos.get(0).getId());
        repoId = retrievedRepos.get(0).getId();

        RepoCriteria findWithRelationships = new RepoCriteria();
        findWithRelationships.addFilterName("testRepo4");
        findWithRelationships.fetchRepoRepoRelationships(true);
        PageList<Repo> childRepoList = repoManager.findReposByCriteria(overlord, findWithRelationships);
        assert childRepoList.size() == 1;

        Repo childRepo = childRepoList.get(0);
        Set<RepoRepoRelationship> childRepoRepoRelationship = childRepo.getRepoRepoRelationships();
        assert childRepoRepoRelationship.size() == 1;

        // -> Non-existent repo
        retrievedRepos = repoManager.getRepoByName("testRepoFoo");
        assert retrievedRepos.size() == 0;

        // Verify Packages
        TransactionManager tx = getTransactionManager();
        tx.begin();
        EntityManager entityManager = getEntityManager();

        try {
            Query packageQuery = entityManager.createNamedQuery(PackageVersion.QUERY_FIND_BY_PACKAGE_DETAILS_KEY);
            packageQuery.setParameter("packageName", PACKAGE_NAME);
            packageQuery.setParameter("packageTypeName", PACKAGE_TYPE_NAME);
            packageQuery.setParameter("resourceTypeId", testResourceType.getId());
            packageQuery.setParameter("architectureName", PACKAGE_ARCH);
            packageQuery.setParameter("version", PACKAGE_VERSION);

            List<PackageVersion> packageList = packageQuery.getResultList();
            assert packageList.size() == 1;
            packagesToDelete.add(packageList.get(0).getId());
        } finally {
            tx.rollback();
        }

    }

    /**
     * Mock implementation of a content provider that will return known data.
     */
    private class TestContentProvider implements ContentProvider, PackageSource, RepoSource {

        public RepoImportReport importRepos() throws Exception {
            RepoImportReport report = new RepoImportReport();

            // Create a repo group in the system
            RepoGroupDetails group1 = new RepoGroupDetails("testRepoGroup", "family");
            report.addRepoGroup(group1);

            // Simple repo
            RepoDetails repo1 = new RepoDetails("testRepo1");
            repo1.setDescription("First test repo");
            report.addRepo(repo1);

            // Repo belonging to a group that was created in the sync
            RepoDetails repo2 = new RepoDetails("testRepo2");
            repo2.setRepoGroup("testRepoGroup");
            report.addRepo(repo2);

            // Repo with a parent repo created in this sync
            // Parent explicitly added to this list *after* this child to ensure that's not a problem
            RepoDetails repo3 = new RepoDetails("testRepo3");
            report.addRepo(repo3);

            RepoDetails repo4 = new RepoDetails("testRepo4");
            repo4.setParentRepoName("testRepo3");
            report.addRepo(repo4);

            return report;
        }

        public void synchronizePackages(PackageSyncReport report,
            Collection<ContentProviderPackageDetails> existingPackages) throws Exception {
            ContentProviderPackageDetailsKey key1 = new ContentProviderPackageDetailsKey(PACKAGE_NAME, PACKAGE_VERSION,
                PACKAGE_TYPE_NAME, PACKAGE_ARCH, RESOURCE_TYPE_NAME, PLUGIN_NAME);
            ContentProviderPackageDetails pkg1 = new ContentProviderPackageDetails(key1);
            pkg1.setLocation("repo/foo");

            report.addNewPackage(pkg1);
        }

        public void initialize(Configuration configuration) throws Exception {
            // No-op
        }

        public void shutdown() {
            // No-op
        }

        public void testConnection() throws Exception {
            // No-op
        }

        public InputStream getInputStream(String location) throws Exception {
            // No-op
            return null;
        }

    }

    /**
     * Stubs out the methods in {@link ContentProviderManager} that would go out and expect a fully packaged plugin.
     * Instead, use the mock implementation provided above.
     */
    private class TestContentProviderManager extends ContentProviderManager {

        private ContentProvider testProvider = new TestContentProvider();

        protected ContentProvider getIsolatedContentProvider(int contentProviderId) throws RuntimeException {
            return testProvider;
        }
    }

}<|MERGE_RESOLUTION|>--- conflicted
+++ resolved
@@ -56,10 +56,6 @@
 import org.rhq.enterprise.server.content.ContentSourceManagerLocal;
 import org.rhq.enterprise.server.content.RepoManagerLocal;
 import org.rhq.enterprise.server.test.AbstractEJB3Test;
-<<<<<<< HEAD
-import org.rhq.enterprise.server.test.TestContentServerPluginService;
-=======
->>>>>>> 59085723
 import org.rhq.enterprise.server.util.LookupUtil;
 
 /**
@@ -93,12 +89,8 @@
 
         // Plugin service setup
         prepareScheduler();
-<<<<<<< HEAD
-        TestContentServerPluginService pluginService = prepareContentServerPluginService();
-=======
         TestContentServerPluginService pluginService = new TestContentServerPluginService();
         prepareCustomServerPluginService(pluginService);
->>>>>>> 59085723
         pluginService.startMasterPluginContainer();
 
         // Because of the (current) transaction settings of some of the nested methods (i.e. REQUIRES_NEW),
