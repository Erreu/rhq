/*
 * RHQ Management Platform
 * Copyright (C) 2005-2010 Red Hat, Inc.
 * All rights reserved.
 *
 * This program is free software; you can redistribute it and/or modify
 * it under the terms of the GNU General Public License as published by
 * the Free Software Foundation version 2 of the License.
 *
 * This program is distributed in the hope that it will be useful,
 * but WITHOUT ANY WARRANTY; without even the implied warranty of
 * MERCHANTABILITY or FITNESS FOR A PARTICULAR PURPOSE. See the
 * GNU General Public License for more details.
 *
 * You should have received a copy of the GNU General Public License
 * along with this program; if not, write to the Free Software
 * Foundation, Inc., 675 Mass Ave, Cambridge, MA 02139, USA.
 */
package org.rhq.enterprise.server.performance.test;

import org.rhq.enterprise.server.test.AbstractEJB3PerformanceTest;
import org.rhq.helpers.perftest.support.testng.DatabaseSetupInterceptor;
import org.rhq.helpers.perftest.support.testng.DatabaseState;
import org.testng.annotations.Listeners;
import org.testng.annotations.Test;

/**
 * Performance test the availabilities subsystem
 *
 * @author Heiko W. Rupp
 * @author Lukas Krejci
 */
<<<<<<< HEAD
@Test(groups = "PERF")
@Listeners({ DatabaseSetupInterceptor.class })
//@JdbcConnectionProviderMethod("getConnection") //defined in AbstractEJB3Test
=======
@Test(groups = "PERF", enabled = false)
>>>>>>> ff9f820b
public class AvailabilityInsertPurgeTest extends AbstractEJB3PerformanceTest {

    @DatabaseState(url = "perftest/AvailabilityInsertPurgeTest-testOne-data.xml.zip", dbVersion="2.94")
    public void testOne() throws Exception {
        startTiming();

        Thread.sleep(1234);

        endTiming();

        commitTimings();

    }
}<|MERGE_RESOLUTION|>--- conflicted
+++ resolved
@@ -30,13 +30,8 @@
  * @author Heiko W. Rupp
  * @author Lukas Krejci
  */
-<<<<<<< HEAD
 @Test(groups = "PERF")
 @Listeners({ DatabaseSetupInterceptor.class })
-//@JdbcConnectionProviderMethod("getConnection") //defined in AbstractEJB3Test
-=======
-@Test(groups = "PERF", enabled = false)
->>>>>>> ff9f820b
 public class AvailabilityInsertPurgeTest extends AbstractEJB3PerformanceTest {
 
     @DatabaseState(url = "perftest/AvailabilityInsertPurgeTest-testOne-data.xml.zip", dbVersion="2.94")
