--- conflicted
+++ resolved
@@ -67,21 +67,10 @@
     public void beforeMethod() {
         super.startTest();
 
-<<<<<<< HEAD
         this.ps = new TestBundleServerPluginService();
         prepareCustomServerPluginService(this.ps);
-        bundleManagerBean = LookupUtil.getBundleManager();
+        bundleManager = LookupUtil.getBundleManager();
         this.ps.startMasterPluginContainer();
-=======
-        if (null == ps) {
-            ps = new TestBundleServerPluginService();
-            pc = ps.createMasterPluginContainer();
-        } else {
-            pc.initialize(ps.masterConfig);
-        }
-
-        bundleManager = LookupUtil.getBundleManager();
->>>>>>> f6fd9c9a
     }
 
     @AfterMethod(alwaysRun = true)
