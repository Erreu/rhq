/*
 * RHQ Management Platform
 * Copyright (C) 2005-2008 Red Hat, Inc.
 * All rights reserved.
 *
 * This program is free software; you can redistribute it and/or modify
 * it under the terms of the GNU General Public License as published by
 * the Free Software Foundation version 2 of the License.
 *
 * This program is distributed in the hope that it will be useful,
 * but WITHOUT ANY WARRANTY; without even the implied warranty of
 * MERCHANTABILITY or FITNESS FOR A PARTICULAR PURPOSE. See the
 * GNU General Public License for more details.
 *
 * You should have received a copy of the GNU General Public License
 * along with this program; if not, write to the Free Software
 * Foundation, Inc., 675 Mass Ave, Cambridge, MA 02139, USA.
 */
package org.rhq.enterprise.server.resource.test;

import javax.persistence.EntityManager;

<<<<<<< HEAD
import org.testng.annotations.BeforeClass;
import org.testng.annotations.BeforeSuite;
=======
import org.testng.annotations.BeforeMethod;
>>>>>>> f82412f3
import org.testng.annotations.Test;

import org.rhq.core.domain.auth.Subject;
import org.rhq.core.domain.authz.Permission;
import org.rhq.core.domain.authz.Role;
import org.rhq.core.domain.resource.ResourceCategory;
import org.rhq.core.domain.resource.ResourceType;
import org.rhq.core.domain.resource.group.ResourceGroup;
import org.rhq.enterprise.server.authz.PermissionException;
import org.rhq.enterprise.server.resource.group.ResourceGroupAlreadyExistsException;
import org.rhq.enterprise.server.resource.group.ResourceGroupManagerLocal;
import org.rhq.enterprise.server.resource.group.ResourceGroupNotFoundException;
import org.rhq.enterprise.server.test.AbstractEJB3Test;
import org.rhq.enterprise.server.util.LookupUtil;
import org.rhq.enterprise.server.util.SessionTestHelper;

public class ResourceGroupManagerBeanTest extends AbstractEJB3Test {
    private static ResourceGroupManagerLocal resourceGroupManager;

<<<<<<< HEAD
    @BeforeClass
=======
    @BeforeMethod
>>>>>>> f82412f3
    @SuppressWarnings("unused")
    private void init() {
        try {
            resourceGroupManager = LookupUtil.getResourceGroupManager();
        } catch (Throwable t) {
            // Catch RuntimeExceptions and Errors and dump their stack trace, because Surefire will completely swallow them
            // and throw a cryptic NPE (see http://jira.codehaus.org/browse/SUREFIRE-157)!
            t.printStackTrace();
            throw new RuntimeException(t);
        }
    }

    @Test(groups = "integration.session")
    public void testGetCompatibleGroupById() throws Exception {
        getTransactionManager().begin();
        try {
            EntityManager em = getEntityManager();

            /* bootstrap */
            ResourceType type = new ResourceType("type", "plugin", ResourceCategory.PLATFORM, null);
            Subject testSubject = SessionTestHelper.createNewSubject(em, "testSubject");
            Role testRole = SessionTestHelper.createNewRoleForSubject(em, testSubject, "testRole");
            ResourceGroup compatGroup = new ResourceGroup("testCompatGroup", type);
            compatGroup.addRole(testRole);
            em.persist(type);
            em.persist(compatGroup);
            em.flush();
            testRole.addResourceGroup(compatGroup);
            em.merge(testRole);
            em.flush();

            int id = compatGroup.getId();
            try {
                resourceGroupManager.getResourceGroupById(testSubject, id, null);
            } catch (ResourceGroupNotFoundException e) {
                assert (false) : "Could not find recently persisted compatible group by id";
            } catch (PermissionException se) {
                assert (false) : "Incorrect permissions when getting compatible group by id";
            }
        } finally {
            getTransactionManager().rollback();
        }
    }

    @Test(groups = "integration.session")
    public void testUpdateGroupDescription() throws Exception {
        getTransactionManager().begin();
        try {
            EntityManager em = getEntityManager();

            /* bootstrap */
            ResourceType type = new ResourceType("type", "plugin", ResourceCategory.PLATFORM, null);
            Subject testSubject = SessionTestHelper.createNewSubject(em, "testSubject");
            createSession(testSubject);
            Role testRole = SessionTestHelper.createNewRoleForSubject(em, testSubject, "testRole");
            testRole.addPermission(Permission.MANAGE_INVENTORY);
            ResourceGroup compatGroup = new ResourceGroup("group1", type);
            compatGroup.addRole(testRole);
            em.persist(type);
            em.persist(compatGroup);
            em.flush();
            testRole.addResourceGroup(compatGroup);
            em.merge(testRole);
            em.flush();

            int id = compatGroup.getId();
            try {
                ResourceGroup oldGroup = resourceGroupManager.getResourceGroupById(testSubject, id, null);
                oldGroup.setDescription("new description goes here ");
                resourceGroupManager.updateResourceGroup(testSubject, oldGroup);
            } catch (ResourceGroupAlreadyExistsException rgaee) {
                fail("ResourceGroupAlreadyExistsException should NOT have been thrown.");
            }
        } finally {
            getTransactionManager().rollback();
        }
    }

    @Test(groups = "integration.session")
    public void testUpdateGroupName() throws Exception {
        getTransactionManager().begin();
        try {
            EntityManager em = getEntityManager();

            /* bootstrap */
            ResourceType type = new ResourceType("type", "plugin", ResourceCategory.PLATFORM, null);
            Subject testSubject = SessionTestHelper.createNewSubject(em, "testSubject");
            createSession(testSubject);
            Role testRole = SessionTestHelper.createNewRoleForSubject(em, testSubject, "testRole");
            testRole.addPermission(Permission.MANAGE_INVENTORY);
            ResourceGroup compatGroup = new ResourceGroup("group1", type);
            compatGroup.addRole(testRole);
            em.persist(type);
            em.persist(compatGroup);
            em.flush();
            testRole.addResourceGroup(compatGroup);
            em.merge(testRole);
            em.flush();

            int id = compatGroup.getId();
            try {
                ResourceGroup oldGroup = resourceGroupManager.getResourceGroupById(testSubject, id, null);
                oldGroup.setName("newGroup1");
                resourceGroupManager.updateResourceGroup(testSubject, oldGroup);
            } catch (ResourceGroupAlreadyExistsException rgaee) {
                fail("ResourceGroupAlreadyExistsException should NOT have been thrown.");
            }
        } finally {
            getTransactionManager().rollback();
        }
    }

    /*
     * CGroup  getCompatibleGroupById(Subject user, int id) MGroup  getMixedGroupById(Subject user, int id) List<>
     * getCompatibleGroupsByResourceType(Subject user, ResourceType type, PC) int     getCompatibleGroupCount(Subject
     * user) int     getMixedGroupCount(Subject user)
     */
}<|MERGE_RESOLUTION|>--- conflicted
+++ resolved
@@ -20,12 +20,7 @@
 
 import javax.persistence.EntityManager;
 
-<<<<<<< HEAD
-import org.testng.annotations.BeforeClass;
-import org.testng.annotations.BeforeSuite;
-=======
 import org.testng.annotations.BeforeMethod;
->>>>>>> f82412f3
 import org.testng.annotations.Test;
 
 import org.rhq.core.domain.auth.Subject;
@@ -45,11 +40,7 @@
 public class ResourceGroupManagerBeanTest extends AbstractEJB3Test {
     private static ResourceGroupManagerLocal resourceGroupManager;
 
-<<<<<<< HEAD
-    @BeforeClass
-=======
     @BeforeMethod
->>>>>>> f82412f3
     @SuppressWarnings("unused")
     private void init() {
         try {
