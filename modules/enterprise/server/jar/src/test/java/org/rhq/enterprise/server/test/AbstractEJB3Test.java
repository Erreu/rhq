/*
 * RHQ Management Platform
 * Copyright (C) 2005-2008 Red Hat, Inc.
 * All rights reserved.
 *
 * This program is free software; you can redistribute it and/or modify
 * it under the terms of the GNU General Public License as published by
 * the Free Software Foundation version 2 of the License.
 *
 * This program is distributed in the hope that it will be useful,
 * but WITHOUT ANY WARRANTY; without even the implied warranty of
 * MERCHANTABILITY or FITNESS FOR A PARTICULAR PURPOSE. See the
 * GNU General Public License for more details.
 *
 * You should have received a copy of the GNU General Public License
 * along with this program; if not, write to the Free Software
 * Foundation, Inc., 675 Mass Ave, Cambridge, MA 02139, USA.
 */
package org.rhq.enterprise.server.test;

import java.sql.Connection;
import java.util.Hashtable;
import java.util.Properties;

import javax.management.MBeanServer;
import javax.management.MBeanServerFactory;
import javax.naming.InitialContext;
import javax.naming.NamingException;
import javax.persistence.EntityManager;
import javax.persistence.EntityManagerFactory;
import javax.transaction.TransactionManager;

import org.hibernate.SessionFactory;
import org.hibernate.stat.Statistics;
import org.testng.AssertJUnit;
import org.testng.annotations.AfterMethod;
import org.testng.annotations.AfterSuite;
import org.testng.annotations.BeforeMethod;
import org.testng.annotations.BeforeSuite;

import org.jboss.ejb3.embedded.EJB3StandaloneBootstrap;
import org.jboss.ejb3.embedded.EJB3StandaloneDeployer;
import org.jboss.mx.util.MBeanServerLocator;

import org.rhq.core.db.DatabaseTypeFactory;
import org.rhq.core.db.PostgresqlDatabaseType;
import org.rhq.core.domain.auth.Subject;
import org.rhq.core.domain.util.PersistenceUtility;
import org.rhq.enterprise.server.RHQConstants;
import org.rhq.enterprise.server.auth.SessionManager;
import org.rhq.enterprise.server.core.comm.ServerCommunicationsServiceMBean;
import org.rhq.enterprise.server.plugin.pc.ServerPluginService;
<<<<<<< HEAD
=======
import org.rhq.enterprise.server.plugin.pc.ServerPluginServiceManagement;
>>>>>>> 59085723
import org.rhq.enterprise.server.scheduler.SchedulerService;
import org.rhq.enterprise.server.scheduler.SchedulerServiceMBean;
import org.rhq.enterprise.server.util.LookupUtil;

/**
 * This is the abstract test base for server jar tests.
 *
 * @author Greg Hinkle
 */
public abstract class AbstractEJB3Test extends AssertJUnit {
    @BeforeSuite(groups = "integration.ejb3")
    public static void startupEmbeddedJboss() throws Exception {
        System.out.println("Starting ejb3...");
        String deployDir = System.getProperty("deploymentDirectory", "target/classes");
        System.out.println("Loading EJB3 deployments from directory: " + deployDir);
        try {
            EJB3StandaloneBootstrap.boot(null);
            //         EJB3StandaloneBootstrap.scanClasspath();

            /*Properties p = System.getProperties();
             * for (Object name : p.keySet()) { System.out.println(" " + name + " = " +
             * p.getProperty((String)name));}*/

            System.err.println("...... embedded-jboss-beans deployed....");

            // Add all EJBs found in the archive that has this file
            EJB3StandaloneDeployer deployer = EJB3StandaloneBootstrap.createDeployer(); //new EJB3StandaloneDeployer();

            deployer.setClassLoader(AbstractEJB3Test.class.getClassLoader());
            deployer.getArchivesByResource().add("META-INF/persistence.xml");
            deployer.getArchivesByResource().add("META-INF/ejb-jar.xml");

            /*
             *       File core = new File(deployDir, "on-core-domain-ejb.ejb3");      if (!core.exists())
             * System.err.println("Deployment directory does not exist: " + core.getAbsolutePath());
             * deployer.getArchives().add(core.toURI().toURL());
             *
             * File server = new File(deployDir, "on-enterprise-server-ejb.ejb3");      if (!server.exists())
             * System.err.println("Deployment directory does not exist: " + server.getAbsolutePath());
             * deployer.getArchives().add(server.toURI().toURL());
             *
             */

            System.err.println("...... deploying MM ejb3.....");
            System.err.println("...... ejb3 deployed....");

            // Deploy everything we got
            //deployer.setKernel(EJB3StandaloneBootstrap.getKernel());
            deployer.create();
            System.err.println("...... deployer created....");

            // Set the hibernate dialect
            //            System.setProperty("hibernate.dialect","org.hibernate.dialect.Oracle10gDialect"); // TODO

            deployer.start();
            System.err.println("...... deployer started....");

            System.err.println("...... start statistics");
            SessionFactory sessionFactory = PersistenceUtility.getHibernateSession(getEntityManager())
                .getSessionFactory();
            stats = sessionFactory.getStatistics();
            stats.setStatisticsEnabled(true);
        } catch (Throwable t) {
            // Catch RuntimeExceptions and Errors and dump their stack trace, because Surefire will completely swallow them
            // and throw a cryptic NPE (see http://jira.codehaus.org/browse/SUREFIRE-157)!
            t.printStackTrace();
            throw new RuntimeException(t);
        }
    }

    //@Configuration(groups = "integration.ejb3", afterSuite = true)
    @AfterSuite
    public static void shutdownEmbeddedJboss() {
        EJB3StandaloneBootstrap.shutdown();
    }

    private static long start;

    @BeforeMethod
    public static void startTest() {
        if (DatabaseTypeFactory.getDefaultDatabaseType() == null) {
            try {
                Connection conn = LookupUtil.getDataSource().getConnection();
                DatabaseTypeFactory.setDefaultDatabaseType(DatabaseTypeFactory.getDatabaseType(conn));
            } catch (Exception e) {
                System.err.println("!!! WARNING !!! cannot set default database type, some tests may fail");
                e.printStackTrace();
            }
        }

        start = stats.getQueryExecutionCount();
    }

    @AfterMethod
    public static void endTest() {
        System.out.println("Connections used: " + (stats.getQueryExecutionCount() - start));
    }

    private TransactionManager tm;
    private MBeanServer dummyJBossMBeanServer;
    private static Statistics stats;

    public TransactionManager getTransactionManager() {
        try {
            tm = (TransactionManager) getInitialContext().lookup("java:/TransactionManager");
            return tm;
        } catch (NamingException e) {
            e.printStackTrace();
            throw new RuntimeException("Failed to load transaction manager", e);
        }
    }

    public static EntityManager getEntityManager() {
        try {
            return ((EntityManagerFactory) getInitialContext().lookup(RHQConstants.ENTITY_MANAGER_JNDI_NAME))
                .createEntityManager();
        } catch (NamingException e) {
            e.printStackTrace();
            throw new RuntimeException("Failed to load entity manager", e);
        }
    }

    public static InitialContext getInitialContext() {
        Hashtable<String, String> env = new Hashtable<String, String>();
        env.put("java.naming.factory.initial", "org.jnp.interfaces.LocalOnlyContextFactory");
        env.put("java.naming.factory.url.pkgs", "org.jboss.naming:org.jnp.interfaces");
        try {
            return new InitialContext(env);
        } catch (NamingException e) {
            e.printStackTrace();
            throw new RuntimeException("Failed to load initial context", e);
        }
    }

    public boolean isPostgres() throws Exception {
        return DatabaseTypeFactory.getDatabaseType(getInitialContext(), RHQConstants.DATASOURCE_JNDI_NAME) instanceof PostgresqlDatabaseType;
    }

    /**
     * This creates a session for the given user and associates that session with the subject. You can test the security
     * annotations by creating sessions for different users with different permissions.
     *
     * @param subject a JON subject
     */
    public void createSession(Subject subject) {
        SessionManager.getInstance().put(subject);
    }

    /**
     * Returns an MBeanServer that simulates the JBossAS MBeanServer.
     *
     * @return MBeanServer instance
     */
    public MBeanServer getJBossMBeanServer() {
        if (dummyJBossMBeanServer == null) {
            dummyJBossMBeanServer = MBeanServerFactory.createMBeanServer("jboss");
            MBeanServerLocator.setJBoss(dummyJBossMBeanServer);
        }

        return dummyJBossMBeanServer;
    }

    /**
     * If you need to test round trips from server to agent and back, you first must install the server communications
     * service that houses all the agent clients. Call this method and add your test agent services to the public fields
     * in the returned object.
     *
     * @return the object that will house your test agent service impls and the agent clients.
     *
     * @throws RuntimeException
     */
    public TestServerCommunicationsService prepareForTestAgents() {
        try {
            MBeanServer mbs = getJBossMBeanServer();
            TestServerCommunicationsService testAgentContainer = new TestServerCommunicationsService();
            mbs.registerMBean(testAgentContainer, ServerCommunicationsServiceMBean.OBJECT_NAME);
            return testAgentContainer;
        } catch (Exception e) {
            throw new RuntimeException(e);
        }
    }

    /**
     * Call this after your tests have finished. You only need to call this if your test previously called
     * {@link #prepareForTestAgents()}.
     */
    public void unprepareForTestAgents() {
        try {
            if (dummyJBossMBeanServer != null) {
                dummyJBossMBeanServer.unregisterMBean(ServerCommunicationsServiceMBean.OBJECT_NAME);
            }
        } catch (Exception e) {
            throw new RuntimeException(e);
        }
    }

    private ServerPluginService serverPluginService;

    /**
<<<<<<< HEAD
     * If you need to test content source server plugins, you must first prepare the server plugin service via
     * this method. The caller must explicitly start the PC by using the appropriate API on the returned object; this
     * method will only start the service, it will NOT start the master PC.
=======
     * If you need to test server plugins, you must first prepare the server plugin service.
     * After this returns, the caller must explicitly start the PC by using the appropriate API
     * on the given mbean; this method will only start the service, it will NOT start the master PC.
>>>>>>> 59085723
     *
     * @param testServiceMBean the object that will house your test server plugins
     *
     * @throws RuntimeException
     */
<<<<<<< HEAD
    public TestContentServerPluginService prepareContentServerPluginService() {
        try {
            MBeanServer mbs = getJBossMBeanServer();
            TestContentServerPluginService mbean = new TestContentServerPluginService();
            mbean.start();
            mbs.registerMBean(mbean, TestContentServerPluginService.OBJECT_NAME);
            serverPluginService = mbean;
            return mbean;
=======
    public void prepareCustomServerPluginService(ServerPluginService testServiceMBean) {
        try {
            MBeanServer mbs = getJBossMBeanServer();
            testServiceMBean.start();
            mbs.registerMBean(testServiceMBean, ServerPluginServiceManagement.OBJECT_NAME);
            serverPluginService = testServiceMBean;
            return;
>>>>>>> 59085723
        } catch (Exception e) {
            throw new RuntimeException(e);
        }
    }

    public void unprepareServerPluginService() throws Exception {
        if (serverPluginService != null) {
            serverPluginService.stopMasterPluginContainer();
            serverPluginService.stop();
            getJBossMBeanServer().unregisterMBean(ServerPluginService.OBJECT_NAME);
            serverPluginService = null;
        }
    }

    private SchedulerService schedulerService;

    public SchedulerService getSchedulerService() {
        return schedulerService;
    }

    public void prepareScheduler() {
        try {
            Properties quartzProps = new Properties();
            quartzProps.load(this.getClass().getClassLoader().getResourceAsStream("test-scheduler.properties"));

            schedulerService = new SchedulerService();
            schedulerService.setQuartzProperties(quartzProps);
            schedulerService.start();
            getJBossMBeanServer().registerMBean(schedulerService, SchedulerServiceMBean.SCHEDULER_MBEAN_NAME);
            schedulerService.startQuartzScheduler();
            return;
        } catch (Exception e) {
            throw new RuntimeException(e);
        }
    }

    public void unprepareScheduler() throws Exception {
        if (schedulerService != null) {
            schedulerService.stop();
            getJBossMBeanServer().unregisterMBean(SchedulerServiceMBean.SCHEDULER_MBEAN_NAME);
            schedulerService = null;
        }
    }
}<|MERGE_RESOLUTION|>--- conflicted
+++ resolved
@@ -50,10 +50,7 @@
 import org.rhq.enterprise.server.auth.SessionManager;
 import org.rhq.enterprise.server.core.comm.ServerCommunicationsServiceMBean;
 import org.rhq.enterprise.server.plugin.pc.ServerPluginService;
-<<<<<<< HEAD
-=======
 import org.rhq.enterprise.server.plugin.pc.ServerPluginServiceManagement;
->>>>>>> 59085723
 import org.rhq.enterprise.server.scheduler.SchedulerService;
 import org.rhq.enterprise.server.scheduler.SchedulerServiceMBean;
 import org.rhq.enterprise.server.util.LookupUtil;
@@ -253,30 +250,14 @@
     private ServerPluginService serverPluginService;
 
     /**
-<<<<<<< HEAD
-     * If you need to test content source server plugins, you must first prepare the server plugin service via
-     * this method. The caller must explicitly start the PC by using the appropriate API on the returned object; this
-     * method will only start the service, it will NOT start the master PC.
-=======
      * If you need to test server plugins, you must first prepare the server plugin service.
      * After this returns, the caller must explicitly start the PC by using the appropriate API
      * on the given mbean; this method will only start the service, it will NOT start the master PC.
->>>>>>> 59085723
      *
      * @param testServiceMBean the object that will house your test server plugins
      *
      * @throws RuntimeException
      */
-<<<<<<< HEAD
-    public TestContentServerPluginService prepareContentServerPluginService() {
-        try {
-            MBeanServer mbs = getJBossMBeanServer();
-            TestContentServerPluginService mbean = new TestContentServerPluginService();
-            mbean.start();
-            mbs.registerMBean(mbean, TestContentServerPluginService.OBJECT_NAME);
-            serverPluginService = mbean;
-            return mbean;
-=======
     public void prepareCustomServerPluginService(ServerPluginService testServiceMBean) {
         try {
             MBeanServer mbs = getJBossMBeanServer();
@@ -284,7 +265,6 @@
             mbs.registerMBean(testServiceMBean, ServerPluginServiceManagement.OBJECT_NAME);
             serverPluginService = testServiceMBean;
             return;
->>>>>>> 59085723
         } catch (Exception e) {
             throw new RuntimeException(e);
         }
