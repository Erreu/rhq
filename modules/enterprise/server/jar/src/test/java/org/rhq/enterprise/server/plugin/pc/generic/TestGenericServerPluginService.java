/*
 * RHQ Management Platform
 * Copyright (C) 2005-2008 Red Hat, Inc.
 * All rights reserved.
 *
 * This program is free software; you can redistribute it and/or modify
 * it under the terms of the GNU General Public License as published by
 * the Free Software Foundation version 2 of the License.
 *
 * This program is distributed in the hope that it will be useful,
 * but WITHOUT ANY WARRANTY; without even the implied warranty of
 * MERCHANTABILITY or FITNESS FOR A PARTICULAR PURPOSE. See the
 * GNU General Public License for more details.
 *
 * You should have received a copy of the GNU General Public License
 * along with this program; if not, write to the Free Software
 * Foundation, Inc., 675 Mass Ave, Cambridge, MA 02139, USA.
 */
package org.rhq.enterprise.server.plugin.pc.generic;

import java.io.File;
import java.net.URL;
import java.util.ArrayList;
import java.util.HashMap;
import java.util.List;
import java.util.Map;

import org.rhq.core.domain.configuration.Configuration;
import org.rhq.core.domain.configuration.definition.ConfigurationDefinition;
import org.rhq.core.domain.plugin.PluginKey;
import org.rhq.core.domain.plugin.PluginStatusType;
import org.rhq.core.domain.plugin.ServerPlugin;
import org.rhq.core.util.MessageDigestGenerator;
import org.rhq.enterprise.server.plugin.pc.AbstractTypeServerPluginContainer;
import org.rhq.enterprise.server.plugin.pc.MasterServerPluginContainer;
import org.rhq.enterprise.server.plugin.pc.MasterServerPluginContainerConfiguration;
import org.rhq.enterprise.server.plugin.pc.ServerPluginComponent;
import org.rhq.enterprise.server.plugin.pc.ServerPluginEnvironment;
import org.rhq.enterprise.server.plugin.pc.ServerPluginManager;
import org.rhq.enterprise.server.plugin.pc.ServerPluginService;
import org.rhq.enterprise.server.plugin.pc.ServerPluginType;
import org.rhq.enterprise.server.xmlschema.ServerPluginDescriptorMetadataParser;
import org.rhq.enterprise.server.xmlschema.generated.serverplugin.ServerPluginDescriptorType;

/**
 * Used as a mock service for the generic server plugin container.
 */
public class TestGenericServerPluginService extends ServerPluginService implements TestGenericServerPluginServiceMBean {
    public enum State {
        INITIALIZED, STARTED, STOPPED, UNINITIALIZED
    }

    // public so tests can directly set these
    public TestMasterServerPluginContainer master;
    public TestGenericServerPluginContainer genericPC;
    public MasterServerPluginContainerConfiguration masterConfig;

    public TestGenericServerPluginService() {
        // build the config at constructor time so tests have it even before the PC is initialized
        File dir = new File(System.getProperty("java.io.tmpdir"), "test-server-plugins");
        this.masterConfig = new MasterServerPluginContainerConfiguration(dir, dir, dir, null);
    }

    @Override
    public MasterServerPluginContainer createMasterPluginContainer() {
        this.master = new TestMasterServerPluginContainer();
        this.master.initialize(this.masterConfig);
        return this.master;
    }

    /**
     * The test master PC
     */
    class TestMasterServerPluginContainer extends MasterServerPluginContainer {
        @Override
        protected List<AbstractTypeServerPluginContainer> createPluginContainers() {
            ArrayList<AbstractTypeServerPluginContainer> pcs = new ArrayList<AbstractTypeServerPluginContainer>(1);
            genericPC = new TestGenericServerPluginContainer(this);
            pcs.add(genericPC);
            return pcs;
        }

        @Override
        protected ClassLoader createRootServerPluginClassLoader() {
            return this.getClass().getClassLoader();
        }

        @Override
        protected Map<URL, ? extends ServerPluginDescriptorType> preloadAllPlugins() throws Exception {
            // if our test never setup any plugins, ignore it and just return an empty map
            File pluginDir = getConfiguration().getPluginDirectory();
            if (pluginDir == null || pluginDir.listFiles() == null || pluginDir.listFiles().length == 0) {
                return new HashMap<URL, ServerPluginDescriptorType>();
            } else {
                return super.preloadAllPlugins();
            }
        }

        @Override
<<<<<<< HEAD
        protected List<PluginKey> getDisabledPluginNames() {
=======
        protected List<PluginKey> getDisabledPluginKeys() {
>>>>>>> c146853d
            // in the real world, the db is checked for enable flag, here we say all plugins are enabled
            return new ArrayList<PluginKey>();
        }
    }

    /**
     * The test generic PC.
     */
    class TestGenericServerPluginContainer extends GenericServerPluginContainer {
        public State state = State.UNINITIALIZED;

        public TestGenericServerPluginContainer(MasterServerPluginContainer master) {
            super(master);
        }

        @Override
        protected ServerPluginManager createPluginManager() {
            TestGenericPluginManager pm = new TestGenericPluginManager(this);
            return pm;
        }

        @Override
        public synchronized void initialize() throws Exception {
            if (state == State.UNINITIALIZED) {
                state = State.INITIALIZED;
            } else {
                System.out.println("!!! PC LIFECYCLE WAS BAD - THIS IS A BUG !!!");
                throw new IllegalStateException("not uninitialized: " + state);
            }
            super.initialize();
        }

        @Override
        public synchronized void start() {
            if (state == State.INITIALIZED) {
                state = State.STARTED;
            } else {
                System.out.println("!!! PC LIFECYCLE WAS BAD - THIS IS A BUG !!!");
                throw new IllegalStateException("not initialized: " + state);
            }
            super.start();
        }

        @Override
        public synchronized void stop() {
            if (state == State.STARTED) {
                state = State.STOPPED;
            } else {
                System.out.println("!!! PC LIFECYCLE WAS BAD - THIS IS A BUG !!!");
                throw new IllegalStateException("not started: " + state);
            }
            super.stop();
        }

        @Override
        public synchronized void shutdown() {
            if (state == State.STOPPED) {
                state = State.UNINITIALIZED;
            } else {
                System.out.println("!!! PC LIFECYCLE WAS BAD - THIS IS A BUG !!!");
                throw new IllegalStateException("not stopped: " + state);
            }
            super.shutdown();
        }
    }

    /**
     * The test plugin manager.
     */
    class TestGenericPluginManager extends ServerPluginManager {
        public final Map<String, ServerPluginComponent> components;

        public TestGenericPluginManager(TestGenericServerPluginContainer pc) {
            super(pc);
            components = new HashMap<String, ServerPluginComponent>();
        }

        @Override
        protected ServerPlugin getPlugin(ServerPluginEnvironment env) {

            try {
                Configuration pluginConfig = null;
                Configuration scheduledJobsConfig = null;
                ConfigurationDefinition configDef;

                ServerPluginDescriptorType pluginDescriptor = env.getPluginDescriptor();

                configDef = ServerPluginDescriptorMetadataParser.getPluginConfigurationDefinition(pluginDescriptor);
                if (configDef != null) {
                    pluginConfig = configDef.getDefaultTemplate().createConfiguration();
                }

                configDef = ServerPluginDescriptorMetadataParser.getScheduledJobsDefinition(pluginDescriptor);
                if (configDef != null) {
                    scheduledJobsConfig = configDef.getDefaultTemplate().createConfiguration();
                }

                File pluginFile = new File(env.getPluginUrl().toURI());
                ServerPlugin plugin = new ServerPlugin(0, env.getPluginKey().getPluginName(), pluginFile.getName(),
                    pluginDescriptor.getDisplayName(), true, PluginStatusType.INSTALLED, pluginDescriptor
                        .getDescription(), "", MessageDigestGenerator.getDigestString(pluginFile), pluginDescriptor
                        .getVersion(), pluginDescriptor.getVersion(), pluginConfig, scheduledJobsConfig,
                    new ServerPluginType(pluginDescriptor).stringify(), System.currentTimeMillis(), System
                        .currentTimeMillis());
                return plugin;
            } catch (Exception e) {
                throw new RuntimeException(e);
            }
        }

        @Override
        protected ServerPluginComponent createServerPluginComponent(ServerPluginEnvironment environment)
            throws Exception {
            ServerPluginComponent component = super.createServerPluginComponent(environment);
            components.put(environment.getPluginKey().getPluginName(), component);
            return component;
        }
    }
}<|MERGE_RESOLUTION|>--- conflicted
+++ resolved
@@ -97,11 +97,7 @@
         }
 
         @Override
-<<<<<<< HEAD
-        protected List<PluginKey> getDisabledPluginNames() {
-=======
         protected List<PluginKey> getDisabledPluginKeys() {
->>>>>>> c146853d
             // in the real world, the db is checked for enable flag, here we say all plugins are enabled
             return new ArrayList<PluginKey>();
         }
