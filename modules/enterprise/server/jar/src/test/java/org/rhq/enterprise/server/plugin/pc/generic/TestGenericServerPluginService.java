/*
 * RHQ Management Platform
 * Copyright (C) 2005-2008 Red Hat, Inc.
 * All rights reserved.
 *
 * This program is free software; you can redistribute it and/or modify
 * it under the terms of the GNU General Public License as published by
 * the Free Software Foundation version 2 of the License.
 *
 * This program is distributed in the hope that it will be useful,
 * but WITHOUT ANY WARRANTY; without even the implied warranty of
 * MERCHANTABILITY or FITNESS FOR A PARTICULAR PURPOSE. See the
 * GNU General Public License for more details.
 *
 * You should have received a copy of the GNU General Public License
 * along with this program; if not, write to the Free Software
 * Foundation, Inc., 675 Mass Ave, Cambridge, MA 02139, USA.
 */
package org.rhq.enterprise.server.plugin.pc.generic;

import java.io.File;
import java.net.URL;
import java.util.ArrayList;
import java.util.HashMap;
import java.util.List;
import java.util.Map;

import org.rhq.core.domain.configuration.Configuration;
import org.rhq.core.domain.configuration.definition.ConfigurationDefinition;
<<<<<<< HEAD
=======
import org.rhq.core.domain.plugin.Plugin;
import org.rhq.core.domain.plugin.PluginDeploymentType;
import org.rhq.core.domain.plugin.PluginKey;
>>>>>>> 3e3f767e
import org.rhq.core.domain.plugin.PluginStatusType;
import org.rhq.core.domain.plugin.ServerPlugin;
import org.rhq.core.util.MessageDigestGenerator;
import org.rhq.enterprise.server.plugin.pc.AbstractTypeServerPluginContainer;
import org.rhq.enterprise.server.plugin.pc.MasterServerPluginContainer;
import org.rhq.enterprise.server.plugin.pc.MasterServerPluginContainerConfiguration;
import org.rhq.enterprise.server.plugin.pc.ServerPluginComponent;
import org.rhq.enterprise.server.plugin.pc.ServerPluginEnvironment;
import org.rhq.enterprise.server.plugin.pc.ServerPluginManager;
import org.rhq.enterprise.server.plugin.pc.ServerPluginService;
import org.rhq.enterprise.server.xmlschema.ServerPluginDescriptorMetadataParser;
import org.rhq.enterprise.server.xmlschema.generated.serverplugin.ServerPluginDescriptorType;

/**
 * Used as a mock service for the generic server plugin container.
 */
public class TestGenericServerPluginService extends ServerPluginService implements TestGenericServerPluginServiceMBean {
    public enum State {
        INITIALIZED, STARTED, STOPPED, UNINITIALIZED
    }

    // public so tests can directly set these
    public TestMasterServerPluginContainer master;
    public TestGenericServerPluginContainer genericPC;
    public MasterServerPluginContainerConfiguration masterConfig;

    public TestGenericServerPluginService() {
        // build the config at constructor time so tests have it even before the PC is initialized
        File dir = new File(System.getProperty("java.io.tmpdir"), "test-server-plugins");
        this.masterConfig = new MasterServerPluginContainerConfiguration(dir, dir, dir, null);
    }

    @Override
    public MasterServerPluginContainer createMasterPluginContainer() {
        this.master = new TestMasterServerPluginContainer();
        this.master.initialize(this.masterConfig);
        return this.master;
    }

    /**
     * The test master PC
     */
    class TestMasterServerPluginContainer extends MasterServerPluginContainer {
        @Override
        protected List<AbstractTypeServerPluginContainer> createPluginContainers() {
            ArrayList<AbstractTypeServerPluginContainer> pcs = new ArrayList<AbstractTypeServerPluginContainer>(1);
            genericPC = new TestGenericServerPluginContainer(this);
            pcs.add(genericPC);
            return pcs;
        }

        @Override
        protected ClassLoader createRootServerPluginClassLoader() {
            return this.getClass().getClassLoader();
        }

        @Override
        protected Map<URL, ? extends ServerPluginDescriptorType> preloadAllPlugins() throws Exception {
            // if our test never setup any plugins, ignore it and just return an empty map
            File pluginDir = getConfiguration().getPluginDirectory();
            if (pluginDir == null || pluginDir.listFiles() == null || pluginDir.listFiles().length == 0) {
                return new HashMap<URL, ServerPluginDescriptorType>();
            } else {
                return super.preloadAllPlugins();
            }
        }

        @Override
        protected List<PluginKey> getDisabledPluginNames() {
            // in the real world, the db is checked for enable flag, here we say all plugins are enabled
            return new ArrayList<PluginKey>();
        }
    }

    /**
     * The test generic PC.
     */
    class TestGenericServerPluginContainer extends GenericServerPluginContainer {
        public State state = State.UNINITIALIZED;

        public TestGenericServerPluginContainer(MasterServerPluginContainer master) {
            super(master);
        }

        @Override
        protected ServerPluginManager createPluginManager() {
            TestGenericPluginManager pm = new TestGenericPluginManager(this);
            return pm;
        }

        @Override
        public synchronized void initialize() throws Exception {
            if (state == State.UNINITIALIZED) {
                state = State.INITIALIZED;
            } else {
                System.out.println("!!! PC LIFECYCLE WAS BAD - THIS IS A BUG !!!");
                throw new IllegalStateException("not uninitialized: " + state);
            }
            super.initialize();
        }

        @Override
        public synchronized void start() {
            if (state == State.INITIALIZED) {
                state = State.STARTED;
            } else {
                System.out.println("!!! PC LIFECYCLE WAS BAD - THIS IS A BUG !!!");
                throw new IllegalStateException("not initialized: " + state);
            }
            super.start();
        }

        @Override
        public synchronized void stop() {
            if (state == State.STARTED) {
                state = State.STOPPED;
            } else {
                System.out.println("!!! PC LIFECYCLE WAS BAD - THIS IS A BUG !!!");
                throw new IllegalStateException("not started: " + state);
            }
            super.stop();
        }

        @Override
        public synchronized void shutdown() {
            if (state == State.STOPPED) {
                state = State.UNINITIALIZED;
            } else {
                System.out.println("!!! PC LIFECYCLE WAS BAD - THIS IS A BUG !!!");
                throw new IllegalStateException("not stopped: " + state);
            }
            super.shutdown();
        }
    }

    /**
     * The test plugin manager.
     */
    class TestGenericPluginManager extends ServerPluginManager {
        public final Map<String, ServerPluginComponent> components;

        public TestGenericPluginManager(TestGenericServerPluginContainer pc) {
            super(pc);
            components = new HashMap<String, ServerPluginComponent>();
        }

        @Override
        protected ServerPlugin getPlugin(ServerPluginEnvironment env) {

            try {
                Configuration pluginConfig = null;
                Configuration scheduledJobsConfig = null;
                ConfigurationDefinition configDef;

                ServerPluginDescriptorType pluginDescriptor = env.getPluginDescriptor();

                configDef = ServerPluginDescriptorMetadataParser.getPluginConfigurationDefinition(pluginDescriptor);
                if (configDef != null) {
                    pluginConfig = configDef.getDefaultTemplate().createConfiguration();
                }

                configDef = ServerPluginDescriptorMetadataParser.getScheduledJobsDefinition(pluginDescriptor);
                if (configDef != null) {
                    scheduledJobsConfig = configDef.getDefaultTemplate().createConfiguration();
                }

                File pluginFile = new File(env.getPluginUrl().toURI());
<<<<<<< HEAD
                ServerPlugin plugin = new ServerPlugin(0, env.getPluginName(), pluginFile.getName(), pluginDescriptor
                    .getDisplayName(), true, PluginStatusType.INSTALLED, pluginDescriptor.getDescription(), "",
                    MessageDigestGenerator.getDigestString(pluginFile), pluginDescriptor.getVersion(), pluginDescriptor
                        .getVersion(), pluginConfig, scheduledJobsConfig, System.currentTimeMillis(), System
                        .currentTimeMillis());
=======
                Plugin plugin = new Plugin(0, env.getPluginKey().getPluginName(), pluginFile.getName(),
                    pluginDescriptor.getDisplayName(), true, PluginStatusType.INSTALLED, pluginDescriptor
                        .getDescription(), "", MessageDigestGenerator.getDigestString(pluginFile), pluginDescriptor
                        .getVersion(), pluginDescriptor.getVersion(), PluginDeploymentType.SERVER, pluginConfig,
                    scheduledJobsConfig, System.currentTimeMillis(), System.currentTimeMillis());
>>>>>>> 3e3f767e
                return plugin;
            } catch (Exception e) {
                throw new RuntimeException(e);
            }
        }

        @Override
        protected ServerPluginComponent createServerPluginComponent(ServerPluginEnvironment environment)
            throws Exception {
            ServerPluginComponent component = super.createServerPluginComponent(environment);
            components.put(environment.getPluginKey().getPluginName(), component);
            return component;
        }
    }
}<|MERGE_RESOLUTION|>--- conflicted
+++ resolved
@@ -27,12 +27,7 @@
 
 import org.rhq.core.domain.configuration.Configuration;
 import org.rhq.core.domain.configuration.definition.ConfigurationDefinition;
-<<<<<<< HEAD
-=======
-import org.rhq.core.domain.plugin.Plugin;
-import org.rhq.core.domain.plugin.PluginDeploymentType;
 import org.rhq.core.domain.plugin.PluginKey;
->>>>>>> 3e3f767e
 import org.rhq.core.domain.plugin.PluginStatusType;
 import org.rhq.core.domain.plugin.ServerPlugin;
 import org.rhq.core.util.MessageDigestGenerator;
@@ -200,19 +195,11 @@
                 }
 
                 File pluginFile = new File(env.getPluginUrl().toURI());
-<<<<<<< HEAD
-                ServerPlugin plugin = new ServerPlugin(0, env.getPluginName(), pluginFile.getName(), pluginDescriptor
-                    .getDisplayName(), true, PluginStatusType.INSTALLED, pluginDescriptor.getDescription(), "",
-                    MessageDigestGenerator.getDigestString(pluginFile), pluginDescriptor.getVersion(), pluginDescriptor
-                        .getVersion(), pluginConfig, scheduledJobsConfig, System.currentTimeMillis(), System
-                        .currentTimeMillis());
-=======
-                Plugin plugin = new Plugin(0, env.getPluginKey().getPluginName(), pluginFile.getName(),
+                ServerPlugin plugin = new ServerPlugin(0, env.getPluginKey().getPluginName(), pluginFile.getName(),
                     pluginDescriptor.getDisplayName(), true, PluginStatusType.INSTALLED, pluginDescriptor
                         .getDescription(), "", MessageDigestGenerator.getDigestString(pluginFile), pluginDescriptor
-                        .getVersion(), pluginDescriptor.getVersion(), PluginDeploymentType.SERVER, pluginConfig,
+                        .getVersion(), pluginDescriptor.getVersion(), pluginConfig,
                     scheduledJobsConfig, System.currentTimeMillis(), System.currentTimeMillis());
->>>>>>> 3e3f767e
                 return plugin;
             } catch (Exception e) {
                 throw new RuntimeException(e);
