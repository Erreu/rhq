--- conflicted
+++ resolved
@@ -34,7 +34,7 @@
         </operation>
 
         <metric displayName="Metric 1" property="metric1" displayType="summary" defaultInterval="300000"/>
-        <metric displayName="Metric 2" property="metric2" displayType="summary" defaultInterval="300000" dataType="trait"/>
+        <metric displayName="Metric 2" property="metric2" displayType="summary" defaultInterval="300000" dataType="summary"/>
 
         <event name="logAEntry" description="an entry was appended to a log file"/>
         <event name="logBEntry" description="an entry was appended to a log file"/>
@@ -51,7 +51,6 @@
             </configuration>
         </content>
 
-<<<<<<< HEAD
         <drift-configuration name="drift-pc">
            <basedir>
               <value-context>pluginConfiguration</value-context>
@@ -83,13 +82,6 @@
                <value-context>fileSystem</value-context>
                <value-name>/wot/gorilla</value-name>
            </destination-base-dir>
-=======
-        <bundle-target>
-           <destination-base-dir name="bundleTarget1">
-               <value-context>pluginConfiguration</value-context>
-               <value-name>connectionPropertyY</value-name>
-           </destination-base-dir>
->>>>>>> 4fa820c8
         </bundle-target>
 
         <service name="Child1" description="Child 1 description"/>
