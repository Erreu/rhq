/*
 * RHQ Management Platform
 * Copyright (C) 2005-2009 Red Hat, Inc.
 * All rights reserved.
 *
 * This program is free software; you can redistribute it and/or modify
 * it under the terms of the GNU General Public License as published by
 * the Free Software Foundation version 2 of the License.
 *
 * This program is distributed in the hope that it will be useful,
 * but WITHOUT ANY WARRANTY; without even the implied warranty of
 * MERCHANTABILITY or FITNESS FOR A PARTICULAR PURPOSE. See the
 * GNU General Public License for more details.
 *
 * You should have received a copy of the GNU General Public License
 * along with this program; if not, write to the Free Software
 * Foundation, Inc., 675 Mass Ave, Cambridge, MA 02139, USA.
 */
package org.rhq.enterprise.server.plugin.pc.content;

import java.util.Collection;
import java.util.HashSet;
import java.util.Set;

import org.rhq.core.domain.content.ContentSourceType;
import org.rhq.enterprise.server.plugin.pc.ServerPluginEnvironment;
import org.rhq.enterprise.server.plugin.pc.ServerPluginManager;
import org.rhq.enterprise.server.plugin.pc.content.metadata.ContentSourcePluginMetadataManager;
import org.rhq.enterprise.server.xmlschema.generated.serverplugin.content.ContentPluginDescriptorType;

/**
 * This loads in all content source server plugins that can be found and will maintain the complete set of
 * {@link #getMetadataManager() metadata} found in all plugin descriptors from all loaded plugins. You can obtain a
 * loaded plugin's {@link ServerPluginEnvironment environment}, including its classloader, from this object as
 * well.
 *
 * @author John Mazzitelli
 */
public class ContentServerPluginManager extends ServerPluginManager {

    private ContentSourcePluginMetadataManager metadataManager;

    public ContentServerPluginManager(ContentServerPluginContainer pc) {
        super(pc);
    }

    @Override
    public void initialize() throws Exception {
        super.initialize();
        metadataManager = new ContentSourcePluginMetadataManager();
    }

    @Override
    public void shutdown() {
        super.shutdown();
        metadataManager = null;
    }

    /**
     * Gets the plugin environment for the plugin responsible for managing the given content source type.
     *
     * @param  type
     *
     * @return plugin environment
     */
    public ServerPluginEnvironment getPluginEnvironment(ContentSourceType type) {
        String pluginName = this.metadataManager.getPluginNameFromContentSourceType(type);
        return getPluginEnvironment(pluginName);
    }

    /**
     * An object that can be used to process and store all metadata from all content plugins. This object will contain all the
     * metadata found in all loaded content plugins.
     *
     * @return object to retrieve plugin metadata from
     */
    public ContentSourcePluginMetadataManager getMetadataManager() {
        return metadataManager;
    }

    @Override
    public void loadPlugin(ServerPluginEnvironment env, boolean enabled) throws Exception {

        super.loadPlugin(env, enabled);

        if (enabled) {
            Collection<ContentSourceType> newTypes;
            newTypes = this.metadataManager.loadPlugin((ContentPluginDescriptorType) env.getPluginDescriptor());

            // double check that the api classes are loadable, if not, very bad
            Set<ContentSourceType> newTypesCopy = new HashSet<ContentSourceType>(newTypes);
            for (ContentSourceType newType : newTypesCopy) {
                try {
                    String className = newType.getContentSourceApiClass();
                    Class<?> apiClass = Class.forName(className, false, env.getPluginClassLoader());

                    if (!ContentProvider.class.isAssignableFrom(apiClass)) {
                        throw new Exception("The API class [" + className + "] should implement ["
                            + ContentProvider.class.getName() + "] but does not");
                    }
                } catch (Exception e) {
                    // do not deploy this plugin - its stinky
                    try {
                        unloadPlugin(env.getPluginKey().getPluginName());
                    } catch (Exception ignore) {
                    }
                    throw e;
                }
            }
        }
        return;
    }

    @Override
<<<<<<< HEAD
    public void unloadPlugin(ServerPluginEnvironment env) throws Exception {
        metadataManager.unloadPlugin(env.getPluginKey().getPluginName());
        super.unloadPlugin(env);
=======
    public void unloadPlugin(String pluginName) throws Exception {
        metadataManager.unloadPlugin(pluginName);
        super.unloadPlugin(pluginName);
>>>>>>> c146853d
    };
}<|MERGE_RESOLUTION|>--- conflicted
+++ resolved
@@ -112,14 +112,8 @@
     }
 
     @Override
-<<<<<<< HEAD
-    public void unloadPlugin(ServerPluginEnvironment env) throws Exception {
-        metadataManager.unloadPlugin(env.getPluginKey().getPluginName());
-        super.unloadPlugin(env);
-=======
     public void unloadPlugin(String pluginName) throws Exception {
         metadataManager.unloadPlugin(pluginName);
         super.unloadPlugin(pluginName);
->>>>>>> c146853d
     };
 }