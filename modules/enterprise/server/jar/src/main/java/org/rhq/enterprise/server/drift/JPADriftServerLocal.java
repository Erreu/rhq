/*
 * RHQ Management Platform
 * Copyright 2011, Red Hat Middleware LLC, and individual contributors
 * as indicated by the @author tags. See the copyright.txt file in the
 * distribution for a full listing of individual contributors.
 *
 * This program is free software; you can redistribute it and/or modify
 * it under the terms of the GNU General Public License as published by
 * the Free Software Foundation version 2 of the License.
 *
 * This program is distributed in the hope that it will be useful,
 * but WITHOUT ANY WARRANTY; without even the implied warranty of
 * MERCHANTABILITY or FITNESS FOR A PARTICULAR PURPOSE. See the
 * GNU General Public License for more details.
 *
 * You should have received a copy of the GNU General Public License
 * along with this program; if not, write to the Free Software
 * Foundation, Inc., 675 Mass Ave, Cambridge, MA 02139, USA.
 */
package org.rhq.enterprise.server.drift;

import java.io.File;
import java.io.InputStream;

import javax.ejb.Local;

import org.rhq.core.domain.auth.Subject;
import org.rhq.core.domain.criteria.DriftChangeSetCriteria;
import org.rhq.core.domain.criteria.DriftCriteria;
import org.rhq.core.domain.drift.DriftComposite;
import org.rhq.core.domain.drift.DriftSnapshot;
import org.rhq.core.domain.drift.JPADrift;
import org.rhq.core.domain.drift.JPADriftChangeSet;
import org.rhq.core.domain.drift.JPADriftFile;
import org.rhq.core.domain.util.PageList;

/**
 * The SLSB methods needed to support the JPA (RHQ Default) Drift Server Plugin.
 * 
 * @author Jay Shaughnessy
 * @author John Sanda
 */
@Local
public interface JPADriftServerLocal {

    DriftSnapshot createSnapshot(Subject subject, DriftChangeSetCriteria criteria);

    /**
     * Simple get method for a JPADriftFile. Does not return the content.
     * @param subject
     * @param sha256
     * @return The JPADriftFile sans content.
     */
    JPADriftFile getDriftFile(Subject subject, String sha256);

    /**
     * Standard criteria based fetch method
     * @param subject
     * @param criteria
     * @return The DriftChangeSets matching the criteria
     */
    PageList<JPADriftChangeSet> findDriftChangeSetsByCriteria(Subject subject, DriftChangeSetCriteria criteria);

    PageList<DriftComposite> findDriftCompositesByCriteria(Subject subject, DriftCriteria criteria);

    /**
     * Standard criteria based fetch method
     * @param subject
     * @param criteria
     * @return The Drifts matching the criteria
     */
    PageList<JPADrift> findDriftsByCriteria(Subject subject, DriftCriteria criteria);

    /**
     * SUPPORTS JPA DRIFT SERVER PLUGIN 
     * @param driftFile
     * @return
     * @throws Exception
     */
    JPADriftFile persistDriftFile(JPADriftFile driftFile) throws Exception;

    /**
     * SUPPORTS JPA DRIFT SERVER PLUGIN
     * @param driftFile
     * @param data
     * @throws Exception
     */
    void persistDriftFileData(JPADriftFile driftFile, InputStream data) throws Exception;

    /**
     * This method stores the provided change-set file for the resource. The version will be incremented based
     * on the max version of existing change-sets for the resource. The change-set will be processed generating
     * requests for drift file content and/or drift instances as required.
     *  
     * @param resourceId The resource for which the change-set is being reported.
     * @param changeSetZip The change-set zip file
     * @throws Exception
     */
    void storeChangeSet(Subject subject, int resourceId, File changeSetZip) throws Exception;

    /**
     * This method stores the provided drift files. The files should correspond to requested drift files.
     * The unzipped files will have their sha256 generated. Those not corresponding to needed content will
     * be logged and ignored.
     *  
     * @param filesZip The change-set zip file
     * @throws Exception
     */
    void storeFiles(Subject subject, File filesZip) throws Exception;

    /**
     * SUPPORTS JPA DRIFT SERVER PLUGIN
     * This is for internal use only - do not call it unless you know what you are doing.
     * This purges all drift entities and changeset entities associated with the drift config.
     */
    void purgeByDriftConfigurationName(Subject subject, int resourceId, String driftConfigName) throws Exception;

    /**
     * SUPPORTS JPA DRIFT SERVER PLUGIN
     * This will remove all drift files that are no longer referenced by drift entries. This is a maintenance method
     * to help reclaim space on the backend.
     * 
     * @param subject
     * @param purgeMillis 
     * @return number of orphaned drife files that were removed
     */
<<<<<<< HEAD
    int purgeOrphanedDriftFiles(Subject subject, long purgeMillis);
=======
    int purgeOrphanedDriftFiles(Subject subject);

    String getDriftFileBits(String hash);
>>>>>>> 8f7e9786
}<|MERGE_RESOLUTION|>--- conflicted
+++ resolved
@@ -124,11 +124,7 @@
      * @param purgeMillis 
      * @return number of orphaned drife files that were removed
      */
-<<<<<<< HEAD
     int purgeOrphanedDriftFiles(Subject subject, long purgeMillis);
-=======
-    int purgeOrphanedDriftFiles(Subject subject);
 
     String getDriftFileBits(String hash);
->>>>>>> 8f7e9786
 }