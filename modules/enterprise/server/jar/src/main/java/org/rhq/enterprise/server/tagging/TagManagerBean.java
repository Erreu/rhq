--- conflicted
+++ resolved
@@ -206,7 +206,6 @@
         }
     }
 
-<<<<<<< HEAD
 
 
     @RequiredPermission(Permission.MANAGE_INVENTORY)
@@ -228,9 +227,6 @@
     }
 
 
-
-
-=======
     public PageList<TagReportComposite> findTagReportCompositesByCriteria(Subject subject, TagCriteria tagCriteria) {
         // TODO criteria stuff
 
@@ -242,5 +238,5 @@
 
         return result;
     }
->>>>>>> 9f5fb1af
+
 }