--- conflicted
+++ resolved
@@ -54,14 +54,6 @@
 import org.jboss.annotation.ejb.TransactionTimeout;
 import org.jboss.util.StringPropertyReplacer;
 
-<<<<<<< HEAD
-import org.rhq.core.clientapi.server.plugin.content.ContentProviderPackageDetails;
-import org.rhq.core.clientapi.server.plugin.content.ContentProviderPackageDetailsKey;
-import org.rhq.core.clientapi.server.plugin.content.InitializationException;
-import org.rhq.core.clientapi.server.plugin.content.PackageSyncReport;
-import org.rhq.core.clientapi.server.plugin.content.RepoDetails;
-=======
->>>>>>> b225391e
 import org.rhq.core.domain.auth.Subject;
 import org.rhq.core.domain.authz.Permission;
 import org.rhq.core.domain.content.Architecture;
@@ -391,45 +383,9 @@
     }
 
     @RequiredPermission(Permission.MANAGE_INVENTORY)
-<<<<<<< HEAD
-    public ContentSource createContentSource(Subject subject, String name, String description, String typeName,
-        Configuration configuration, boolean lazyLoad, DownloadMode downloadMode) throws ContentSourceException,
-        InitializationException {
-        log.debug("User [" + subject + "] is creating a content source [" + name + "] of type [" + typeName + "]");
-
-        // we first must get the content source type - if it doesn't exist, we throw an exception
-        Query q = entityManager.createNamedQuery(ContentSourceType.QUERY_FIND_BY_NAME);
-        q.setParameter("name", typeName);
-        ContentSourceType type = (ContentSourceType) q.getSingleResult();
-
-        // if download mode isn't specified, use the default specified in the content source type definition
-        if (downloadMode == null) {
-            downloadMode = type.getDefaultDownloadMode();
-        }
-
-        // Store the content source
-        ContentSource source = new ContentSource(name, type);
-        source.setDescription(description);
-        source.setConfiguration(configuration);
-        source.setLazyLoad(lazyLoad);
-        source.setDownloadMode(downloadMode);
-
-        validateContentSource(source);
-
-        source = createContentSource(subject, source);
-
-        return source;
-    }
-
-    @RequiredPermission(Permission.MANAGE_INVENTORY)
-    public ContentSource createContentSource(Subject subject, ContentSource contentSource)
-    //throws ContentSourceException, InitializationException {
-        throws ContentSourceException, InitializationException {
-=======
     public ContentSource createContentSource(Subject subject, ContentSource contentSource)
         throws ContentSourceException {
 
->>>>>>> b225391e
         validateContentSource(contentSource);
 
         log.debug("User [" + subject + "] is creating content source [" + contentSource + "]");
@@ -442,12 +398,8 @@
 
         } catch (InitializationException ie) {
             log.warn("Failed to start adapter for [" + contentSource + "]", ie);
-<<<<<<< HEAD
-            throw ie;
-=======
             throw new ContentSourceException("Failed to start adapter for [" + contentSource + "]. Cause: "
                 + ThrowableUtil.getAllMessages(ie));
->>>>>>> b225391e
         } catch (Exception e) {
             log.warn("Failed to start adapter for [" + contentSource + "]", e);
         }
