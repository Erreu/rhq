/*
 * RHQ Management Platform
 * Copyright (C) 2005-2008 Red Hat, Inc.
 * All rights reserved.
 *
 * This program is free software; you can redistribute it and/or modify
 * it under the terms of the GNU General Public License as published by
 * the Free Software Foundation version 2 of the License.
 *
 * This program is distributed in the hope that it will be useful,
 * but WITHOUT ANY WARRANTY; without even the implied warranty of
 * MERCHANTABILITY or FITNESS FOR A PARTICULAR PURPOSE. See the
 * GNU General Public License for more details.
 *
 * You should have received a copy of the GNU General Public License
 * along with this program; if not, write to the Free Software
 * Foundation, Inc., 675 Mass Ave, Cambridge, MA 02139, USA.
 */
package org.rhq.enterprise.server.discovery;

import java.util.ArrayList;
import java.util.Arrays;
import java.util.EnumSet;
import java.util.HashMap;
import java.util.HashSet;
import java.util.Iterator;
import java.util.List;
import java.util.Map;
import java.util.Set;

import javax.ejb.EJB;
import javax.ejb.Stateless;
import javax.ejb.TransactionAttribute;
import javax.ejb.TransactionAttributeType;
import javax.persistence.EntityManager;
import javax.persistence.PersistenceContext;
import javax.persistence.Query;
import javax.security.auth.login.LoginException;

import org.apache.commons.logging.Log;
import org.apache.commons.logging.LogFactory;
import org.jetbrains.annotations.NotNull;
import org.jetbrains.annotations.Nullable;

import org.rhq.core.clientapi.agent.PluginContainerException;
import org.rhq.core.clientapi.agent.discovery.InvalidPluginConfigurationClientException;
import org.rhq.core.clientapi.agent.upgrade.ResourceUpgradeRequest;
import org.rhq.core.clientapi.agent.upgrade.ResourceUpgradeResponse;
import org.rhq.core.clientapi.server.discovery.InvalidInventoryReportException;
import org.rhq.core.clientapi.server.discovery.InventoryReport;
import org.rhq.core.domain.auth.Subject;
import org.rhq.core.domain.authz.Permission;
import org.rhq.core.domain.configuration.Configuration;
import org.rhq.core.domain.discovery.MergeResourceResponse;
import org.rhq.core.domain.discovery.ResourceSyncInfo;
import org.rhq.core.domain.resource.Agent;
import org.rhq.core.domain.resource.InventoryStatus;
import org.rhq.core.domain.resource.ProductVersion;
import org.rhq.core.domain.resource.Resource;
import org.rhq.core.domain.resource.ResourceCategory;
import org.rhq.core.domain.resource.ResourceType;
import org.rhq.core.domain.resource.ResourceUpgradeReport;
import org.rhq.core.domain.util.PageControl;
import org.rhq.core.domain.util.PageList;
import org.rhq.core.domain.util.PageOrdering;
import org.rhq.core.server.PersistenceUtility;
import org.rhq.core.util.collection.ArrayUtils;
import org.rhq.enterprise.server.RHQConstants;
import org.rhq.enterprise.server.agentclient.AgentClient;
import org.rhq.enterprise.server.auth.SubjectManagerLocal;
import org.rhq.enterprise.server.authz.AuthorizationManagerLocal;
import org.rhq.enterprise.server.authz.PermissionException;
import org.rhq.enterprise.server.authz.RequiredPermission;
import org.rhq.enterprise.server.core.AgentManagerLocal;
import org.rhq.enterprise.server.resource.ProductVersionManagerLocal;
import org.rhq.enterprise.server.resource.ResourceAlreadyExistsException;
import org.rhq.enterprise.server.resource.ResourceAvailabilityManagerLocal;
import org.rhq.enterprise.server.resource.ResourceManagerLocal;
import org.rhq.enterprise.server.resource.ResourceTypeManagerLocal;
import org.rhq.enterprise.server.resource.group.ResourceGroupManagerLocal;
import org.rhq.enterprise.server.system.SystemManagerLocal;

/**
 * SLSB that provides the interface point to the discovery subsystem for the UI layer and the discovery server service.
 *
 * @author Ian Springer
 * @author Greg Hinkle
 */
@Stateless
public class DiscoveryBossBean implements DiscoveryBossLocal, DiscoveryBossRemote {
    private final Log log = LogFactory.getLog(DiscoveryBossBean.class.getName());

    @PersistenceContext(unitName = RHQConstants.PERSISTENCE_UNIT_NAME)
    private EntityManager entityManager;

    @EJB
    private AgentManagerLocal agentManager;
    @EJB
    private AuthorizationManagerLocal authorizationManager;
    @EJB
    private DiscoveryBossLocal discoveryBoss; // ourself for Tx purposes
    @EJB
    private ResourceGroupManagerLocal groupManager;
    @EJB
    private ResourceManagerLocal resourceManager;
    @EJB
    private ResourceAvailabilityManagerLocal resourceAvailabilityManager;
    @EJB
    private ResourceTypeManagerLocal resourceTypeManager;
    @EJB
    private SubjectManagerLocal subjectManager;
    @EJB
    private ProductVersionManagerLocal productVersionManager;
    @EJB
    private SystemManagerLocal systemManager;

    public ResourceSyncInfo mergeInventoryReport(InventoryReport report) throws InvalidInventoryReportException {
        validateInventoryReport(report);
        Agent agent = report.getAgent();
        long start = System.currentTimeMillis();

        Agent knownAgent = agentManager.getAgentByName(agent.getName());
        if (knownAgent == null) {
            throw new InvalidInventoryReportException("Unknown Agent named [" + agent.getName()
                + "] sent an inventory report - that report will be ignored");
        }

        if (log.isDebugEnabled()) {
            log.debug("Received inventory report from RHQ Agent [" + knownAgent + "]. Number of added roots: "
                + report.getAddedRoots().size());
        }

        Set<Resource> roots = report.getAddedRoots();
        log.debug(report);

        for (Resource root : roots) {
            // Make sure all platform, server, and service types are valid. Also, make sure they're fetched - otherwise
            // we'll get persistence exceptions when we try to merge OR persist the platform.
            long rootStart = System.currentTimeMillis();
            if (!initResourceTypes(root)) {
                continue;
            }
            if ((root.getParentResource() != Resource.ROOT) && (root.getParentResource().getId() != Resource.ROOT_ID)) {
                // This is a new resource that has a parent that already exists.
                Resource parent = getExistingResource(root.getParentResource());
                assert parent != null;
                mergeResource(root, parent, knownAgent);
            } else {
                // This is a root resource.
                mergeResource(root, Resource.ROOT, knownAgent);
            }

            // Do NOT delete this flush+clear - it greatly improves performance.
            entityManager.flush();
            entityManager.clear();

            if (log.isDebugEnabled()) {
                log.debug("Root merged: resource/millis=" + root.getName() + '/'
                    + (System.currentTimeMillis() - rootStart));
            }
        }

        // Prepare the ResourceSyncInfo tree which contains all the info the PC needs to sync itself up with us.
        Resource platform = this.resourceManager.getPlatform(knownAgent);
        
        //the platform can be null in only one scenario.. a brand new agent has connected to the server
        //and that agent is currently trying to upgrade its resources. For that it asks us to send down
        //the current inventory on the server side. But at this point there isn't any since that very
        //agent just registered and is starting up for the very first time and therefore hasn't had
        //a chance yet to send us its full inventory report.
        ResourceSyncInfo syncInfo = platform != null ? this.entityManager.find(ResourceSyncInfo.class, platform.getId()) : null;

        if (log.isDebugEnabled()) {
            log.debug("Inventory merge completed in (" + (System.currentTimeMillis() - start) + ")ms");
        }

        return syncInfo;
    }

    @RequiredPermission(Permission.MANAGE_INVENTORY)
    public Map<Resource, List<Resource>> getQueuedPlatformsAndServers(Subject user, PageControl pc) {
        return getQueuedPlatformsAndServers(user, EnumSet.of(InventoryStatus.NEW), pc);
    }

    @RequiredPermission(Permission.MANAGE_INVENTORY)
    public Map<Resource, List<Resource>> getQueuedPlatformsAndServers(Subject user, EnumSet<InventoryStatus> statuses,
        PageControl pc) {
        // pc.initDefaultOrderingField("res.ctime", PageOrdering.DESC); // this is set in getQueuedPlatforms,

        // maps a platform to a list of child servers
        Map<Resource, List<Resource>> queuedResources = new HashMap<Resource, List<Resource>>();

        List<Resource> queuedPlatforms = getQueuedPlatforms(user, statuses, pc);
        for (Resource platform : queuedPlatforms) {
            List<Resource> queuedServers = new ArrayList<Resource>();
            for (InventoryStatus status : statuses) {
                queuedServers.addAll(getQueuedPlatformChildServers(user, status, platform));
            }
            queuedResources.put(platform, queuedServers);
        }
        return queuedResources;
    }

    @RequiredPermission(Permission.MANAGE_INVENTORY)
    @SuppressWarnings("unchecked")
    public PageList<Resource> getQueuedPlatforms(Subject user, EnumSet<InventoryStatus> statuses, PageControl pc) {
        pc.initDefaultOrderingField("res.ctime", PageOrdering.DESC); // show the newest ones first by default

        Query queryCount = PersistenceUtility.createCountQuery(entityManager,
            Resource.QUERY_FIND_QUEUED_PLATFORMS_BY_INVENTORY_STATUS);
        Query query = PersistenceUtility.createQueryWithOrderBy(entityManager,
            Resource.QUERY_FIND_QUEUED_PLATFORMS_BY_INVENTORY_STATUS, pc);

        queryCount.setParameter("inventoryStatuses", statuses);
        long count = (Long) queryCount.getSingleResult();

        query.setParameter("inventoryStatuses", statuses);
        List<Resource> results = query.getResultList();

        return new PageList<Resource>(results, (int) count, pc);
    }

    @RequiredPermission(Permission.MANAGE_INVENTORY)
    public List<Resource> getQueuedPlatformChildServers(Subject user, InventoryStatus status, Resource platform) {
        PageList<Resource> childServers = resourceManager.findChildResourcesByCategoryAndInventoryStatus(user,
            platform, ResourceCategory.SERVER, status, PageControl.getUnlimitedInstance());

        return childServers;
    }

    @RequiredPermission(Permission.MANAGE_INVENTORY)
    public void updateInventoryStatus(Subject user, List<Resource> platforms, List<Resource> servers,
        InventoryStatus status) {
        long start = System.currentTimeMillis();

        // need to attach the resources
        List<Resource> attachedPlatforms = new ArrayList<Resource>(platforms.size());
        for (Resource p : platforms) {
            attachedPlatforms.add(entityManager.find(Resource.class, p.getId()));
        }

        platforms = attachedPlatforms;

        List<Resource> attachedServers = new ArrayList<Resource>(servers.size());
        for (Resource s : servers) {
            attachedServers.add(entityManager.find(Resource.class, s.getId()));
        }

        servers = attachedServers;

        // Update and persist the actual inventory statuses
        // This is done is a separate transaction to stop failures in the agent from rolling back the transaction
        discoveryBoss.updateInventoryStatus(user, status, platforms, servers);

        // on status change request an agent sync on the affected resources.  The agent will sync status and determine
        // what other sync work needs to be performed. Synchronize the platforms, then the servers, omitting servers
        // under synced platforms since they will have been handled already.        
        for (Resource platform : platforms) {
            AgentClient agentClient = agentManager.getAgentClient(platform.getAgent());
            try {
                agentClient.getDiscoveryAgentService().synchronizeInventory(
                    entityManager.find(ResourceSyncInfo.class, platform.getId()));
            } catch (Exception e) {
                log.warn("Could not perform commit synchronization with agent for platform [" + platform.getName()
                    + "]", e);
            }
        }

        for (Resource server : servers) {
            // Only update servers if they haven't already been updated at the platform level
            if (!platforms.contains(server.getParentResource())) {
                AgentClient agentClient = agentManager.getAgentClient(server.getAgent());
                try {
                    agentClient.getDiscoveryAgentService().synchronizeInventory(
                        entityManager.find(ResourceSyncInfo.class, server.getId()));
                } catch (Exception e) {
                    log.warn("Could not perform commit synchronization with agent for server [" + server.getName()
                        + "]", e);
                }
            }
        }

        if (log.isDebugEnabled()) {
            log.debug("Inventory status set to [" + status + "] for [" + platforms.size() + "] platforms and ["
                + servers.size() + "] servers in [" + (System.currentTimeMillis() - start) + "]ms");
        }
    }

    /**
     * Updates statuses according to the inventory rules. This is used internally - never call this yourself without
     * knowing what you do. See {@link #updateInventoryStatus(Subject, List, List, InventoryStatus)} for the "public"
     * version.
     */
    @TransactionAttribute(TransactionAttributeType.REQUIRES_NEW)
    public void updateInventoryStatus(Subject user, InventoryStatus status, List<Resource> platforms,
        List<Resource> servers) {
        for (Resource platform : platforms) {
            resourceManager.setResourceStatus(user, platform, status, false);
        }

        for (Resource server : servers) {
            resourceManager.setResourceStatus(user, server, status, true);
        }
        if (status == InventoryStatus.COMMITTED) {
            List<Integer> allResourceIds = new ArrayList<Integer>();
            for (Resource platform : platforms) {
                allResourceIds.add(platform.getId());
            }
            for (Resource server : servers) {
                allResourceIds.add(server.getId());
            }
            resourceAvailabilityManager.insertNeededAvailabilityForImportedResources(allResourceIds);
        }
    }

    public Resource manuallyAddResource(Subject subject, int resourceTypeId, int parentResourceId,
        Configuration pluginConfiguration) throws Exception {

        Resource result = null;

        try {
            ResourceType resourceType = this.resourceTypeManager.getResourceTypeById(subject, resourceTypeId);
            // the subsequent call to manuallyAddResource requires a detached ResourceType param so clear 
            entityManager.clear();
            MergeResourceResponse response = manuallyAddResource(subject, resourceType, parentResourceId,
                pluginConfiguration);
            result = this.resourceManager.getResourceById(subject, response.getResourceId());
        } catch (Exception e) {
            throw new Exception(e.getMessage());
        }

        return result;
    }

    @NotNull
    public MergeResourceResponse manuallyAddResource(Subject user, ResourceType resourceType, int parentResourceId,
        Configuration pluginConfiguration) throws InvalidPluginConfigurationClientException, PluginContainerException {
        if (!this.authorizationManager.hasResourcePermission(user, Permission.CREATE_CHILD_RESOURCES, parentResourceId)) {
            throw new PermissionException("You do not have permission on resource with id " + parentResourceId
                + " to manually add child resources.");
        }

        MergeResourceResponse mergeResourceResponse;
        try {
            Resource parentResource = this.resourceManager.getResourceById(user, parentResourceId);
            AgentClient agentClient = this.agentManager.getAgentClient(parentResource.getAgent());
            mergeResourceResponse = agentClient.getDiscoveryAgentService().manuallyAddResource(resourceType,
                parentResourceId, pluginConfiguration, user.getId());
        } catch (RuntimeException e) {
            throw new RuntimeException("Error adding " + resourceType.getName()
                + " resource to inventory as a child of the resource with id " + parentResourceId + " - cause: "
                + e.getLocalizedMessage(), e);
        }

        return mergeResourceResponse;
    }

    public MergeResourceResponse addResource(Resource resource, int creatorSubjectId) {
        MergeResourceResponse mergeResourceResponse;
        try {
            validateResource(resource);

        } catch (InvalidInventoryReportException e) {
            throw new IllegalStateException("Plugin Container sent an invalid Resource - " + e.getLocalizedMessage());
        }
        if (!initResourceTypes(resource)) {
            throw new IllegalStateException("Plugin Container sent a Resource with an unknown type - "
                + resource.getResourceType());
        }

        Resource existingResource = getExistingResource(resource);
        if (existingResource != null) {
            mergeResourceResponse = new MergeResourceResponse(existingResource.getId(), true);
        } else {
            Subject creator = this.subjectManager.getSubjectById(creatorSubjectId);
            try {
                creator = this.subjectManager.loginUnauthenticated(creator.getName(), true);
            } catch (LoginException e) {
                throw new IllegalStateException(
                    "Unable to temporarily login to provided resource creator user for resource creation", e);
            }

            Resource parentResource = this.resourceManager.getResourceById(creator, resource.getParentResource()
                .getId());
            resource.setAgent(parentResource.getAgent());
            resource.setModifiedBy(creator.getName());

            // Manually added resources are auto-committed.
            resource.setInventoryStatus(InventoryStatus.COMMITTED);
            resource.setItime(System.currentTimeMillis());
            try {
                this.resourceManager.createResource(creator, resource, parentResource.getId());
            } catch (ResourceAlreadyExistsException e) {
                throw new IllegalStateException(e);
            }

            mergeResourceResponse = new MergeResourceResponse(resource.getId(), false);
        }

        return mergeResourceResponse;
    }

    public boolean updateResourceVersion(int resourceId, String version) {
        Resource existingResource = this.entityManager.find(Resource.class, resourceId);
        if (existingResource != null) {
            boolean changed = updateResourceVersion(existingResource, version);
            if (changed) {
                this.entityManager.merge(existingResource);
            }
            return true;
        } else {
            return false;
        }
    }

    public Set<ResourceUpgradeResponse> upgradeResources(Set<ResourceUpgradeRequest> upgradeRequests) {
        Set<ResourceUpgradeResponse> result = new HashSet<ResourceUpgradeResponse>();
        
        boolean allowGenericPropertiesUpgrade = Boolean.parseBoolean(systemManager.getSystemConfiguration().getProperty(RHQConstants.AllowResourceGenericPropertiesUpgrade, "false"));
        
        for (ResourceUpgradeRequest request : upgradeRequests) {
            Resource existingResource = this.entityManager.find(Resource.class, request.getResourceId());
            if (existingResource != null) {
                ResourceUpgradeResponse upgradedData = upgradeResource(existingResource, request, allowGenericPropertiesUpgrade);
                result.add(upgradedData);
            }
        }
        return result;
    }
    
    /**
     * Convienence method that looks at <code>resource</code> and if its version is not
     * the same as <code>newVersion</code>, its version string will be set to it. If
     * the resource's version was different and was changed by this method, <code>true</code>
     * will be returned.
     * 
     * @param resource the resource whose version is to be checked
     * @param newVersion what the version of the resource should be
     * 
     * @return <code>true</code> if the resource's version was not <code>newVersion</code> and was
     *         changed to it. <code>false</code> if the version was already the same as <code>newVersion</code>
     *         or <code>resource</code> was <code>null</code>. In other words, this returns <code>true</code>
     *         iff the resource's version was actually changed.
     */
    private boolean updateResourceVersion(Resource resource, String newVersion) {
        boolean versionChanged = false;
        if (resource != null) {
            String oldVersion = resource.getVersion();

            // we consider null and "" versions the same - and they should not be product versions
            if (oldVersion == null) {
                oldVersion = "";
            }

            if (newVersion == null) {
                newVersion = "";
            }

            versionChanged = !oldVersion.equals(newVersion);

            if (versionChanged) {
                log.info("Resource [" + resource + "] changed its version from [" + oldVersion + "] to [" + newVersion
                    + "]");
                resource.setVersion(newVersion);

                ProductVersion productVersion = null;
                if (newVersion.length() > 0) {
                    productVersion = productVersionManager.addProductVersion(resource.getResourceType(), newVersion);
                }
                resource.setProductVersion(productVersion);
            }
        }
        return versionChanged;
    }

    /**
     * @param existingResource
     * @param upgradeReport
     * @param allowGenericPropertiesUpgrade name and description are only upgraded if this is true
     * @return true if the resource was changed, false otherwise
     */
    private ResourceUpgradeResponse upgradeResource(@NotNull Resource resource, ResourceUpgradeReport upgradeReport, boolean allowGenericPropertiesUpgrade) {
        ResourceUpgradeResponse ret = new ResourceUpgradeResponse();
        ret.setResourceId(resource.getId());
        
        String resourceKey = upgradeReport.getNewResourceKey();
        String name = upgradeReport.getNewName();
//            String version = upgradeReport.getNewVersion();
        String description = upgradeReport.getNewDescription();
//            Configuration pluginConfiguration = upgradeReport.getNewPluginConfiguration();
//            Configuration resourceConfiguration = upgradeReport.getNewResourceConfiguration();
        
        if (resourceKey != null || name != null || description != null) {
            StringBuilder logMessage = new StringBuilder("Resource [")
                .append(resource.toString()).append("] upgraded its ");
            
            if (needsUpgrade(resource.getResourceKey(), resourceKey)) {
                resource.setResourceKey(resourceKey);
                logMessage.append("resourceKey, ");
            }
            ret.setUpgradedResourceKey(resource.getResourceKey());
            
            if (allowGenericPropertiesUpgrade && needsUpgrade(resource.getName(), name)) {
                resource.setName(name);
                logMessage.append("name, ");
            }
            ret.setUpgradedResourceName(resource.getName());
            
//                if (version != null) {
//                    changed = updateResourceVersion(resource, version) || changed;
//                }
            
            if (allowGenericPropertiesUpgrade && needsUpgrade(resource.getDescription(), description)) {
                resource.setDescription(description);
                logMessage.append("description, ");
            }
            ret.setUpgradedResourceDescription(resource.getDescription());
            
//                if (pluginConfiguration != null) {
//                    if (!equalOrNull(pluginConfiguration, resource.getPluginConfiguration())) {
//                        log.info("Resource [" + resource + "] upgraded its plugin configuration from [" +
//                            resource.getPluginConfiguration() + "] to [" + pluginConfiguration + "]");
//                        changed = true;
//                        resource.setPluginConfiguration(pluginConfiguration);
//                    }
//                }
//                
//                if (resourceConfiguration != null) {
//                    if (!equalOrNull(resourceConfiguration, resource.getResourceConfiguration())) {
//                        //XXX Will this create a new history entry?
//    
//                        log.info("Resource [" + resource + "] upgraded its resource configuration from [" +
//                            resource.getResourceConfiguration() + "] to [" + resourceConfiguration + "]");
//                        
//                        changed = true;
//                        resource.setResourceConfiguration(resourceConfiguration);
//                    }
//                }
            
            logMessage.replace(logMessage.length() - 1, logMessage.length(), 
                "to become [").append(resource.toString()).append("]");
        
            log.info(logMessage.toString());
        }
        return ret;
    }
    
    private void validateInventoryReport(InventoryReport report) throws InvalidInventoryReportException {
        for (Resource root : report.getAddedRoots()) {
            validateResource(root);
        }
    }

    private void validateResource(Resource resource) throws InvalidInventoryReportException {
        if (resource.getResourceType() == null) {
            throw new InvalidInventoryReportException("Reported resource [" + resource + "] has a null type.");
        }

        if (resource.getResourceKey() == null) {
            throw new InvalidInventoryReportException("Reported resource [" + resource + "] has a null key.");
        }

        if (resource.getInventoryStatus() == InventoryStatus.DELETED) {
            throw new InvalidInventoryReportException(
                "Reported resource ["
                    + resource
                    + "] has an illegal inventory status of 'DELETED' - agents are not allowed to delete platforms from inventory.");
        }

        // Recursively validate all the resource's descendants.
        for (Resource childResource : resource.getChildResources()) {
            validateResource(childResource);
        }
    }

    /**
     * Merges the specified resource into inventory. If the resource already exists in inventory, it is updated; if it
     * does not already exist in inventory, it is added and its parent is set to the specified, already inventoried,
     * parent resource.
     *
     * @param  resource       the resource to be merged
     * @param  parentResource the inventoried resource that should be the parent of the resource to be merged
     * @param  agent          the agent that should be set on the resource being merged
     *
     * @throws InvalidInventoryReportException if a critical field in the resource is missing or invalid
     */
    private void mergeResource(@NotNull Resource resource, @Nullable Resource parentResource, @NotNull Agent agent)
        throws InvalidInventoryReportException {
        long start = System.currentTimeMillis();

        log.debug("Merging [" + resource + "]...");
        Resource existingResource = getExistingResource(resource);

        if (existingResource != null) {
            updatePreviouslyInventoriedResource(resource, existingResource, parentResource);
        } else {
            presetAgent(resource, agent);
            addResourceToInventory(resource, parentResource);
        }

        if (log.isDebugEnabled()) {
            log.debug("Resource merged: resource/millis=" + resource.getName() + '/'
                + (System.currentTimeMillis() - start));
        }
        return;
    }

    private void presetAgent(Resource resource, Agent agent) {
        resource.setAgent(agent);
        for (Resource child : resource.getChildResources()) {
            presetAgent(child, agent);
        }
    }

    /**
     * Given a resource, will attempt to find it in the server's inventory (that is, finds it in the database). If the
     * given resource's ID does not exist in the database, it will be looked up by its resource key. If the resource
     * cannot be found either via ID or resource key, the given resource's ID will be reset to 0 and null will be
     * returned.
     *
     * @param  resource the resource to find in the server's inventory (the database)
     *
     * @return the existing resource found in the database that matches that of the given resource
     */
    private Resource getExistingResource(Resource resource) {
        Resource existingResource = null;

        log.debug("getExistingResource processing for [" + resource + "]");

        String idLogMsg = "id=" + resource.getId();

        if (resource.getId() != 0) {
            log.debug(idLogMsg + ": Agent claims resource is already in inventory.");

            /* agent says this resource is already in inventory.
             *
             * note: we intentionally do not use ResourceManager.getResourceById() here, because if it were to throw a
             *  ResourceNotFoundException, it would cause a tx rollback (ips, 05/09/07).
             */
            existingResource = entityManager.find(Resource.class, resource.getId());
            if (existingResource == null) {
                // agent lied - agent's copy of JON server inventory must be stale.
                log.debug(idLogMsg + ": However, no resource exists with the specified id.");
            } else {
                log.debug(idLogMsg + ": Found resource already in inventory with specified id");
            }
        } else {
            log.debug(idLogMsg + ": Agent reported resource with id of 0.");
        }

        if (existingResource == null) {
            log.debug(idLogMsg + ": Checking if a resource exists with the specified business key.");

            /*
             * double-check for an existing resource using the business key.
             *
             * this will happen if the agent found the resource (non-zero id) but the entityManager didn't know about it,
             * or if the agent didn't know about it to begin with (id was 0).
             */
            ResourceType resourceType = resource.getResourceType();
            Resource parent = resource;
            Subject overlord = subjectManager.getOverlord();
            while (parent != null && existingResource == null) {
                parent = parent.getParentResource();
<<<<<<< HEAD
                //check if the parent itself is inventoried. This might not be the case
                //during initial sync-up for resource upgrade.
                Resource existingParent = null;
                if (parent != null) {
                    existingParent = entityManager.find(Resource.class, parent.getId());
                    if (existingParent == null) {
                        //well, this parent is not known to the server, so there's no
                        //point in trying to find a child of it...
                        continue;
                    }
                }
                existingResource = resourceManager.getResourceByParentAndKey(overlord, existingParent, 
                        resource.getResourceKey(), resourceType.getPlugin(), resourceType.getName());
=======
                existingResource = resourceManager.getResourceByParentAndKey(subjectManager.getOverlord(), parent,
                    resource.getResourceKey(), resourceType.getPlugin(), resourceType.getName());
>>>>>>> a13c17de
            }

            if (existingResource != null) {
                // We found it - reset the id to what it should be.
                resource.setId(existingResource.getId());
                log.debug(idLogMsg + ": Found resource already in inventory with specified business key");
            } else {
                log.debug(idLogMsg + ": Unable to find the agent-reported resource by id or business key.");

                if (resource.getId() != 0) {
                    // existingResource is still null at this point, the resource does not exist in inventory.
                    log.error(idLogMsg + ": Resetting the resource's id to zero.");
                    resource.setId(0);
                    // TODO: Is there anything else we should do here to inform the agent it has an out-of-sync resource?
                } else {
                    log.debug(idLogMsg + ": Resource's id was already zero, nothing to do for the merge.");
                }
            }
        }

        if (existingResource != null) {
            existingResource.getChildResources().size(); // eager load child resources to avoid later failures in adding children
        }

        return existingResource;
    }

    private void updatePreviouslyInventoriedResource(Resource resource, Resource existingResource,
        Resource parentResource) throws InvalidInventoryReportException {
        /*
         * there exists a small window of time after the synchronous part of the uninventory and before the async
         * quartz job comes along to perform the actual removal of the resource from the database, that an inventory
         * report can come across the wire and !OVERWROTE! the UNINVENTORIED status back to COMMITTED.  if we find,
         * during an inventory report merge, that the existing resource was already uninventoried (indicating that
         * the quartz job has not yet come along to remove this resource from the database) we should stop all
         * processing from this node and return immediately.  this short-cuts the processing for the entire sub-tree
         * under this resource, but that's OK because the in-band uninventory logic will have marked entire sub-tree
         * for uninventory atomically.  in other words, all of the descendants under a resource would also be marked 
         * for async uninventory too.
         */
        if (existingResource.getInventoryStatus() == InventoryStatus.UNINVENTORIED) {
            return;
        }

        assert (parentResource == null) || (parentResource.getId() != 0);

        ResourceType existingResourceParentType = (existingResource.getParentResource() != null) ? existingResource
            .getParentResource().getResourceType() : null;
        ResourceType resourceParentType = (resource.getParentResource() != null) ? resource.getParentResource()
            .getResourceType() : null;
        Set<ResourceType> validParentTypes = existingResource.getResourceType().getParentResourceTypes();
        if (validParentTypes != null && !validParentTypes.isEmpty()
            && !validParentTypes.contains(existingResourceParentType)) {
            // The existing Resource has an invalid parent ResourceType. This may be because its ResourceType was moved
            // to a new parent ResourceType, but its new parent was not yet discovered at the time of the type move. See
            // if the Resource reported by the Agent has a valid parent type, and, if so, update the existing Resource's
            // parent to that type.

            if (validParentTypes.contains(resourceParentType)) {
                if (existingResource.getParentResource() != null) {
                    existingResource.getParentResource().removeChildResource(existingResource);
                }
                if (resource.getParentResource() != null) {
                    parentResource = getExistingResource(resource.getParentResource());
                    parentResource.addChildResource(existingResource);
                }
                existingResource.setParentResource(resource.getParentResource());
            } else {
                log.debug("Existing Resource " + existingResource + " has invalid parent type ("
                    + existingResourceParentType + ") and so does plugin-reported Resource " + resource + " ("
                    + resourceParentType + ") - valid parent types are [" + validParentTypes + "].");
            }
        }

        // The below block is for Resources that were created via the RHQ GUI, whose descriptions will be null.
        if (existingResource.getDescription() == null && resource.getDescription() != null) {
            log.debug("Setting description of existing resource with id " + existingResource.getId() + " to '"
                + resource.getDescription() + "' (as reported by agent)...");
            existingResource.setDescription(resource.getDescription());
        }

        // Log a warning if the agent says the Resource key has changed (should rarely happen).
        if ((existingResource.getResourceKey() != null)
            && !existingResource.getResourceKey().equals(resource.getResourceKey())) {
            log.warn("Agent reported that key for " + existingResource + " has changed from '"
                + existingResource.getResourceKey() + "' to '" + resource.getResourceKey() + "'.");
        }

        updateResourceVersion(existingResource, resource.getVersion());

        // If the resource was marked as deleted, reactivate it again.
        if (existingResource.getInventoryStatus() == InventoryStatus.DELETED) {
            existingResource.setInventoryStatus(InventoryStatus.COMMITTED);
            existingResource.setPluginConfiguration(resource.getPluginConfiguration());
        }

        for (Resource childResource : resource.getChildResources()) {
            // It's important to specify the existing Resource, which is an attached entity bean, as the parent.
            mergeResource(childResource, existingResource, existingResource.getAgent());
        }
        return;
    }

    private boolean initResourceTypes(Resource resource) {
        ResourceType resourceType;
        try {
            resourceType = this.resourceTypeManager.getResourceTypeByNameAndPlugin(subjectManager.getOverlord(),
                resource.getResourceType().getName(), resource.getResourceType().getPlugin());
        } catch (RuntimeException e) {
            log.error("Failed to lookup Resource type [" + resource.getResourceType() + "] for reported Resource ["
                + resource + "] - this should not have happened.");
            return false;
        }
        if (resourceType == null) {
            log.error("Reported resource [" + resource + "] has an unknown type [" + resource.getResourceType()
                + "]. The Agent most likely has a plugin named '" + resource.getResourceType().getPlugin()
                + "' installed that is not installed on the Server. Resource will be ignored...");
            return false;
        }

        resource.setResourceType(resourceType);
        for (Iterator<Resource> childIterator = resource.getChildResources().iterator(); childIterator.hasNext();) {
            Resource child = childIterator.next();
            if (!initResourceTypes(child)) {
                childIterator.remove();
            }
        }
        return true;
    }

    private void addResourceToInventory(Resource resource, Resource parentResource) {
        log.debug("New resource [" + resource + "] reported - adding to inventory with status 'NEW'...");
        initAutoDiscoveredResource(resource, parentResource);
        entityManager.persist(resource);

        if (parentResource != null) {
            parentResource.addChildResource(resource);
        }

        // Add a product version entry for the new resource.
        addProductVersionsRecursively(resource);

        if (parentResource != null) {
            groupManager.updateImplicitGroupMembership(subjectManager.getOverlord(), resource);
        }

        // do NOT delete this flush/clear - it greatly improves performance
        entityManager.flush();
        entityManager.clear();
    }

    /**
     * Ensures the resource has the proper relationship to its product version. This method will recursively dig
     * into child resources, updating their versions as well.
     *
     * @param resource resource (along with its children) to which to add product version references
     */
    private void addProductVersionsRecursively(Resource resource) {
        if ((resource.getVersion() != null) && (resource.getVersion().length() > 0)) {
            ResourceType type = resource.getResourceType();
            ProductVersion productVersion = productVersionManager.addProductVersion(type, resource.getVersion());
            resource.setProductVersion(productVersion);
        }

        for (Resource child : resource.getChildResources()) {
            addProductVersionsRecursively(child);
        }
    }

    private void initAutoDiscoveredResource(Resource resource, Resource parent) {
        // Before adding a new auto-discovered resource to inventory, ensure that it, and all its descendants, has
        // the proper inventory status and an owner and modifier of superUser.
        if ((resource.getParentResource() != null)
            && (resource.getParentResource().getInventoryStatus() == InventoryStatus.COMMITTED)
            && ((resource.getResourceType().getCategory() == ResourceCategory.SERVICE) || (resource.getParentResource()
                .getResourceType().getCategory() == ResourceCategory.SERVER))) {
            // Auto-commit services whose parent resources have already been imported by the user
            resource.setInventoryStatus(InventoryStatus.COMMITTED);
        } else {
            resource.setInventoryStatus(InventoryStatus.NEW);
        }

        resource.setItime(System.currentTimeMillis());
        resource.setModifiedBy(subjectManager.getOverlord().getName());
        for (Resource childResource : resource.getChildResources()) {
            initAutoDiscoveredResource(childResource, resource);
        }
    }

    public void importResources(Subject subject, Integer[] resourceIds) {
        if (resourceIds == null || resourceIds.length == 0) {
            return;
        }
        checkStatus(subject, resourceIds, InventoryStatus.COMMITTED, EnumSet.of(InventoryStatus.NEW));
    }

    public void ignoreResources(Subject subject, Integer[] resourceIds) {
        if (resourceIds == null || resourceIds.length == 0) {
            return;
        }
        checkStatus(subject, resourceIds, InventoryStatus.IGNORED, EnumSet.of(InventoryStatus.NEW));
    }

    public void unignoreResources(Subject subject, Integer[] resourceIds) {
        if (resourceIds == null || resourceIds.length == 0) {
            return;
        }
        checkStatus(subject, resourceIds, InventoryStatus.NEW, EnumSet.of(InventoryStatus.IGNORED));
    }

    @SuppressWarnings("unchecked")
    private void checkStatus(Subject subject, Integer[] resourceIds, InventoryStatus target,
        EnumSet<InventoryStatus> validStatuses) {
        Query query = entityManager.createQuery("" //
            + "  SELECT res.inventoryStatus " //
            + "    FROM Resource res " //
            + "   WHERE res.id IN ( :resourceIds ) " //
            + "GROUP BY res.inventoryStatus ");
        query.setParameter("resourceIds", Arrays.asList(resourceIds));
        List<InventoryStatus> results = query.getResultList();

        for (InventoryStatus expected : validStatuses) {
            results.remove(expected);
        }
        if (results.size() > 0) {
            throw new IllegalArgumentException("Can only commit resources with status: " + results);
        }

        PageList<Resource> resources = resourceManager.findResourceByIds(subject, ArrayUtils.unwrapArray(resourceIds),
            false, PageControl.getUnlimitedInstance());
        List<Resource> platforms = new ArrayList<Resource>();
        List<Resource> servers = new ArrayList<Resource>();
        for (Resource res : resources) {
            ResourceCategory category = res.getResourceType().getCategory();
            if (category == ResourceCategory.PLATFORM) {
                platforms.add(res);
            } else if (category == ResourceCategory.SERVER) {
                servers.add(res);
            } else {
                throw new IllegalArgumentException("Can not directly change the inventory status of a service");
            }
        }

        updateInventoryStatus(subject, platforms, servers, target);
    }
    
    private static <T> boolean needsUpgrade(T oldValue, T newValue) {
        return newValue != null && (oldValue == null || !newValue.equals(oldValue));
    }
}<|MERGE_RESOLUTION|>--- conflicted
+++ resolved
@@ -662,7 +662,6 @@
             Subject overlord = subjectManager.getOverlord();
             while (parent != null && existingResource == null) {
                 parent = parent.getParentResource();
-<<<<<<< HEAD
                 //check if the parent itself is inventoried. This might not be the case
                 //during initial sync-up for resource upgrade.
                 Resource existingParent = null;
@@ -675,11 +674,7 @@
                     }
                 }
                 existingResource = resourceManager.getResourceByParentAndKey(overlord, existingParent, 
-                        resource.getResourceKey(), resourceType.getPlugin(), resourceType.getName());
-=======
-                existingResource = resourceManager.getResourceByParentAndKey(subjectManager.getOverlord(), parent,
                     resource.getResourceKey(), resourceType.getPlugin(), resourceType.getName());
->>>>>>> a13c17de
             }
 
             if (existingResource != null) {
