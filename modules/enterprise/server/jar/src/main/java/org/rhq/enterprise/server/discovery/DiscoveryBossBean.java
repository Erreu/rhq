--- conflicted
+++ resolved
@@ -600,11 +600,7 @@
          * the quartz job has not yet come along to remove this resource from the database) we should stop all
          * processing from this node and return immediately.  this short-cuts the processing for the entire sub-tree
          * under this resource, but that's OK because the in-band uninventory logic will have marked entire sub-tree
-<<<<<<< HEAD
-         * for uninventory atomically.  in other words, all of the descendants under a resource would also be marked
-=======
          * for uninventory atomically.  in other words, all of the descendants under a resource would also be marked 
->>>>>>> 4b8e7d15
          * for async uninventory too.
          */
         if (existingResource.getInventoryStatus() == InventoryStatus.UNINVENTORIED) {
