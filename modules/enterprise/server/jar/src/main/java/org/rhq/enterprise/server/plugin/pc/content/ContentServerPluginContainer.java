--- conflicted
+++ resolved
@@ -75,15 +75,9 @@
     }
 
     @Override
-<<<<<<< HEAD
-    public void schedulePluginJobs() throws Exception {
-        super.schedulePluginJobs();
-        scheduleProviderSyncJobs();
-=======
     public void scheduleAllPluginJobs() throws Exception {
         super.scheduleAllPluginJobs();
         scheduleSyncJobs();
->>>>>>> 865f0401
         return;
     }
 
@@ -184,7 +178,7 @@
      * It will schedule one job per adapter such that each adapter is scheduled to be synchronized as per its defined
      * sync schedule. This must only be called when all content source adapters have been initialized.
      */
-    public void scheduleProviderSyncJobs() {
+    public void scheduleSyncJobs() {
         if (this.adapterManager != null) {
             for (ContentSource contentSource : this.adapterManager.getAllContentSources()) {
                 try {
