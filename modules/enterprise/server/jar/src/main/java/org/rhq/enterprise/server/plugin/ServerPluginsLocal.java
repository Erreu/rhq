package org.rhq.enterprise.server.plugin;

import java.io.File;
import java.util.List;
import java.util.Map;

import javax.ejb.Local;
import javax.persistence.NoResultException;

import org.rhq.core.domain.auth.Subject;
import org.rhq.core.domain.plugin.PluginKey;
import org.rhq.core.domain.plugin.PluginStatusType;
import org.rhq.core.domain.plugin.ServerPlugin;
import org.rhq.enterprise.server.plugin.pc.ServerPluginType;
import org.rhq.enterprise.server.xmlschema.generated.serverplugin.ServerPluginDescriptorType;

/**
 * Interface to the methods that interact with the serve-side plugin infrastructure.
<<<<<<< HEAD
 *
=======
 * Most of these methods will only return information on {@link PluginStatusType#INSTALLED}
 * plugins; only when explicitly stated will a method return data on
 * {@link PluginStatusType#DELETED} plugins, too.
 * 
>>>>>>> 33254426
 * @author John Mazzitelli
 */
@Local
public interface ServerPluginsLocal {
    /**
<<<<<<< HEAD
     * Returns a list of all the server plugins in the database.
     *
     * @return all plugins found in the DB
=======
     * Recycles the master plugin container, essentially shutting down all server plugins
     * and then restarting them.
     * 
     * @param subject the user asking to restart the master plugin container 
     */
    void restartMasterPluginContainer(Subject subject);

    /**
     * Returns a list of all the installed server plugins in the database
     * 
     * @return all installed server plugins found in the DB
>>>>>>> 33254426
     */
    List<ServerPlugin> getServerPlugins();

    /**
     * Returns a list of all the installed and deleted server plugins in the database.
     * When a plugin is "undeployed", it still exists in the database, but is flagged
     * as "deleted". This method returns those deleted plugins in addition to those plugins
     * that are still installed.
     * 
     * @return all installed and deleted server plugins found in the DB
     */
    List<ServerPlugin> getAllServerPlugins();

    /**
     * Returns a plugin with the given key.
     * @param key identifies the plugin to find
     * @return the named plugin
     * @throws NoResultException when no plugin with that name exists
     */
    ServerPlugin getServerPlugin(PluginKey key);

    /**
     * Methods in this object that return plugins normally do not include
     * the data from relationships with the plugin (for example, the
     * plugin configuration and scheduled jobs related to the plugin).
     *
     * Call this method to fill in that data that wasn't originally loaded.
     *
     * @param plugin
     * @return the same plugin, with the relationship data loaded
     * @throws NoResultException when no plugin with that name exists
     */
    ServerPlugin getServerPluginRelationships(ServerPlugin plugin);

    /**
     * Get a list of plugins from their IDs.
     *
     * @param pluginIds the IDs of the plugins to load.
     * @return plugins matching the given IDs
     */
    List<ServerPlugin> getServerPluginsById(List<Integer> pluginIds);

    /**
     * Get a list of both installed and deleted plugins from their IDs.
     * 
     * @param pluginIds the IDs of the plugins to load.
     * @return plugins matching the given IDs
     */
    List<ServerPlugin> getAllServerPluginsById(List<Integer> pluginIds);

    /**
     * Given a plugin key, returns the descriptor for that plugin.
     *
     * @param pluginKey
     * @return descriptor parsed from the file in the plugin jar
     * @throws Exception if the descriptor could not be retrieved or parsed for the given plugin
     */
    ServerPluginDescriptorType getServerPluginDescriptor(PluginKey pluginKey) throws Exception;

    /**
     * Returns a list of plugin keys for only those server plugins whose
     * enabled flag is equal to the given parameter.
     *
     * @param enabled if <code>true</code>, return only the keys of plugins that are enabled;
     *                if <code>false</code>, return only the keys of plugins that are disabled.
     * @return list of plugin keys that match the enabled criteria
     */
    List<PluginKey> getServerPluginKeysByEnabled(boolean enabled);

    /**
     * Enables the plugins and restarts them.
     *
     * @param subject user making the request
     * @param pluginIds the plugins to be enabled
     * @return the list of keys of the plugins that were enabled
     * @throws Exception if failed to disable a plugin
     */
    List<PluginKey> enableServerPlugins(Subject subject, List<Integer> pluginIds) throws Exception;

    /**
     * Disables the plugins and unschedules their jobs.
     *
     * @param subject user making the request
     * @param pluginIds the plugins to be disabled
     * @return the list of keys of the plugins that were disabled
     * @throws Exception if failed to disable a plugin
     */
    List<PluginKey> disableServerPlugins(Subject subject, List<Integer> pluginIds) throws Exception;

    /**
     * Removes the plugins from the system and unschedules their jobs.
     *
     * @param subject user making the request
     * @param pluginIds the plugins to be undeployed
     * @return the list of keys of plugins that were undeployed
     * @throws Exception if failed to undeploy a plugin
     */
    List<PluginKey> undeployServerPlugins(Subject subject, List<Integer> pluginIds) throws Exception;

    /**
     * Purges the undeployed plugins from the system so there is no record of them to have
     * ever existed. This deletes all remnants of the plugin from the database.
     *
     * @param subject user making the request
     * @param pluginIds the plugins to be purged
     * @return the list of keys of plugins that were purged
     * @throws Exception if failed to purge a plugin
     */
    List<PluginKey> purgeServerPlugins(Subject subject, List<Integer> pluginIds) throws Exception;

    /**
     * Turns on or off the enabled flag in the database but does NOT restart the server plugin container.
     * This has "requires new" semantics, so the results are committed immediately upon return.
     *
     * @param subject user making the request
     * @param pluginIds the plugins to be enabled
     * @param enabled the value of the enabled flag for the plugins
     * @throws if failed to update a plugin
     */
    void setServerPluginEnabledFlag(Subject subject, List<Integer> pluginIds, boolean enabled) throws Exception;

    /**
     * Sets the status flag in the database but does NOT restart the server plugin container.
     * If the status is {@link PluginStatusType#DELETED}, the enabled flag is also flipped to <code>false</code>.
     *
     * This has "requires new" semantics, so the results are committed immediately upon return.
     *
     * @param subject user making the request
     * @param pluginIds the plugins to be enabled
     * @param enabled the value of the enabled flag for the plugins
     * @throws if failed to update one of the plugins
     */
    void setServerPluginStatus(Subject subject, List<Integer> pluginIds, PluginStatusType status) throws Exception;

    /**
     * Registers the given plugin to the database. This does nothing with the master plugin container,
     * all it does is ensure the database is up-to-date with this new plugin.
     *
     * @param subject the user that needs to have permissions to add a plugin to the system
     * @param plugin the plugin definition
     * @param pluginFile the actual plugin file itself
     * @return the plugin after being persisted
     * @throws Exception if failed to fully register the plugin
     */
    ServerPlugin registerServerPlugin(Subject subject, ServerPlugin plugin, File pluginFile) throws Exception;

    /**
     * Given a plugin that already exists, this will update that plugin's data in the database,
     * except for the content, which is left as-is. If the plugin did not yet exist, an exception is thrown.
     * You can use this to update the plugin's scheduled jobs configuration and plugin configuration.
     *
     * @param subject user making the request
     * @param plugin existing plugin with updated data
     * @return the updated plugin
     * @throws Exception if the plugin did not already exist or an error occurred that caused the update to fail
     */
    ServerPlugin updateServerPluginExceptContent(Subject subject, ServerPlugin plugin) throws Exception;

    /**
     * Purges the server plugin from the database. This ensures that, after this method returns,
     * the given plugin will be unknown. The plugin can be installed again later.
     *
     * This has "requires new" semantics, so the results are committed immediately upon return.
     * This is really a supporting method for {@link #reRegisterServerPlugin(Subject, ServerPlugin, File)} - you'll
     * probably want to use that instead. Do not blindly purge server plugins using this method unless you
     * know what you are doing.
     *
     * @param subject user making the request
     * @param pluginKey the key of the server plugin to delete
     */
    void purgeServerPlugin(Subject subject, PluginKey pluginKey);

    /**
     * Given the key of a server plugin, this will return the status of that plugin.
     * Use this to determine if a plugin has been deleted or not.
     *
     * @param pluginKey the key of the plugin whose status is to be returned.
     * @return the status of the plugin, to indicate if the plugin has been deleted or is installed.
     *         <code>null</code> indicates an unknown plugin.
     */
    PluginStatusType getServerPluginStatus(PluginKey pluginKey);

    /**
     * This will return a map containing all installed plugins that are both enabled and disabled.
     *
     * @return keys of all enabled and disabled plugins, keyed on their types
     */
    Map<ServerPluginType, List<PluginKey>> getInstalledServerPluginsGroupedByType();
}<|MERGE_RESOLUTION|>--- conflicted
+++ resolved
@@ -16,36 +16,26 @@
 
 /**
  * Interface to the methods that interact with the serve-side plugin infrastructure.
-<<<<<<< HEAD
- *
-=======
  * Most of these methods will only return information on {@link PluginStatusType#INSTALLED}
  * plugins; only when explicitly stated will a method return data on
  * {@link PluginStatusType#DELETED} plugins, too.
- * 
->>>>>>> 33254426
+ *
  * @author John Mazzitelli
  */
 @Local
 public interface ServerPluginsLocal {
     /**
-<<<<<<< HEAD
-     * Returns a list of all the server plugins in the database.
-     *
-     * @return all plugins found in the DB
-=======
      * Recycles the master plugin container, essentially shutting down all server plugins
      * and then restarting them.
-     * 
-     * @param subject the user asking to restart the master plugin container 
+     *
+     * @param subject the user asking to restart the master plugin container
      */
     void restartMasterPluginContainer(Subject subject);
 
     /**
      * Returns a list of all the installed server plugins in the database
-     * 
+     *
      * @return all installed server plugins found in the DB
->>>>>>> 33254426
      */
     List<ServerPlugin> getServerPlugins();
 
@@ -54,7 +44,7 @@
      * When a plugin is "undeployed", it still exists in the database, but is flagged
      * as "deleted". This method returns those deleted plugins in addition to those plugins
      * that are still installed.
-     * 
+     *
      * @return all installed and deleted server plugins found in the DB
      */
     List<ServerPlugin> getAllServerPlugins();
@@ -90,7 +80,7 @@
 
     /**
      * Get a list of both installed and deleted plugins from their IDs.
-     * 
+     *
      * @param pluginIds the IDs of the plugins to load.
      * @return plugins matching the given IDs
      */
