/*
 * RHQ Management Platform
 * Copyright (C) 2005-2008 Red Hat, Inc.
 * All rights reserved.
 *
 * This program is free software; you can redistribute it and/or modify
 * it under the terms of the GNU General Public License as published by
 * the Free Software Foundation version 2 of the License.
 *
 * This program is distributed in the hope that it will be useful,
 * but WITHOUT ANY WARRANTY; without even the implied warranty of
 * MERCHANTABILITY or FITNESS FOR A PARTICULAR PURPOSE. See the
 * GNU General Public License for more details.
 *
 * You should have received a copy of the GNU General Public License
 * along with this program; if not, write to the Free Software
 * Foundation, Inc., 675 Mass Ave, Cambridge, MA 02139, USA.
 */
package org.rhq.enterprise.server.agentclient;

import org.rhq.core.clientapi.agent.bundle.BundleAgentService;
import org.rhq.core.clientapi.agent.configuration.ConfigurationAgentService;
import org.rhq.core.clientapi.agent.content.ContentAgentService;
import org.rhq.core.clientapi.agent.discovery.DiscoveryAgentService;
import org.rhq.core.clientapi.agent.drift.DriftAgentService;
import org.rhq.core.clientapi.agent.inventory.ResourceFactoryAgentService;
import org.rhq.core.clientapi.agent.measurement.MeasurementAgentService;
import org.rhq.core.clientapi.agent.operation.OperationAgentService;
import org.rhq.core.clientapi.agent.support.SupportAgentService;
import org.rhq.core.domain.resource.Agent;

/**
 * The client interface to an RHQ agent - used by the RHQ server to send commands to the various agent subsystems. If you
 * want to know all the things the RHQ Server can command the RHQ agent to do, study this interface and the Agent
 * Services it provides.
 */
public interface AgentClient {
    /**
     * Returns the agent domain object which provides the information about the agent.
     *
     * @return agent information
     */
    Agent getAgent();

    /**
     * Puts this agent client in "sending mode" which enables this client to begin sending messages to the agent.
     * Calling this method will immediately begin sending messages that were flagged as guaranteed delivery and have yet
     * to be successfully sent (that is, messages spooled will be flushed out to the agent).
     */
    void startSending();

    /**
     * Stops the agent client from sending messages. Any messages sent asynchronously with guaranteed delivery will be
     * spooled and sent the next time an agent client is started.
     */
    void stopSending();

    /**
     * Returns <code>true</code> if the agent is up and this client can communicate with it. This will return <code>
     * false</code> if, for any reason, the agent cannot be pinged (which could mean the agent is down, or a network
     * problem has occurred that prohibits the client from reaching the agent).
     *
     * @param  timeoutMillis the amount of time, in milliseconds, the caller wants to wait before considering the agent
     *                       down
     *
     * @return <code>true</code> if the agent can be pinged; <code>false</code> if this client cannot communicate with
     *         the agent for some reason
     */
    boolean ping(long timeoutMillis);

    // each agent subsystem has two getters for it below - one allows you to override the timeout, one uses the default timeout

    BundleAgentService getBundleAgentService();

<<<<<<< HEAD
    BundleAgentService getBundleAgentService(long timeout);

    ContentAgentService getContentAgentService();

    ContentAgentService getContentAgentService(long timeout);

    ResourceFactoryAgentService getResourceFactoryAgentService();

    ResourceFactoryAgentService getResourceFactoryAgentService(long timeout);

    DiscoveryAgentService getDiscoveryAgentService();

    DiscoveryAgentService getDiscoveryAgentService(long timeout);

    MeasurementAgentService getMeasurementAgentService();

    MeasurementAgentService getMeasurementAgentService(long timeout);

    OperationAgentService getOperationAgentService();

    OperationAgentService getOperationAgentService(long timeout);

    ConfigurationAgentService getConfigurationAgentService();

    ConfigurationAgentService getConfigurationAgentService(long timeout);

    SupportAgentService getSupportAgentService();

    SupportAgentService getSupportAgentService(long timeout);

    DriftAgentService getDriftAgentService();

    DriftAgentService getDriftAgentService(long timeout);
=======
    BundleAgentService getBundleAgentService(Long timeout);

    ContentAgentService getContentAgentService();

    ContentAgentService getContentAgentService(Long timeout);

    ResourceFactoryAgentService getResourceFactoryAgentService();

    ResourceFactoryAgentService getResourceFactoryAgentService(Long timeout);

    DiscoveryAgentService getDiscoveryAgentService();

    DiscoveryAgentService getDiscoveryAgentService(Long timeout);

    MeasurementAgentService getMeasurementAgentService();

    MeasurementAgentService getMeasurementAgentService(Long timeout);

    OperationAgentService getOperationAgentService();

    OperationAgentService getOperationAgentService(Long timeout);

    ConfigurationAgentService getConfigurationAgentService();

    ConfigurationAgentService getConfigurationAgentService(Long timeout);

    SupportAgentService getSupportAgentService();

    SupportAgentService getSupportAgentService(Long timeout);

    DriftAgentService getDriftAgentService();

    DriftAgentService getDriftAgentService(Long timeout);
>>>>>>> c923c9a9
}<|MERGE_RESOLUTION|>--- conflicted
+++ resolved
@@ -72,41 +72,6 @@
 
     BundleAgentService getBundleAgentService();
 
-<<<<<<< HEAD
-    BundleAgentService getBundleAgentService(long timeout);
-
-    ContentAgentService getContentAgentService();
-
-    ContentAgentService getContentAgentService(long timeout);
-
-    ResourceFactoryAgentService getResourceFactoryAgentService();
-
-    ResourceFactoryAgentService getResourceFactoryAgentService(long timeout);
-
-    DiscoveryAgentService getDiscoveryAgentService();
-
-    DiscoveryAgentService getDiscoveryAgentService(long timeout);
-
-    MeasurementAgentService getMeasurementAgentService();
-
-    MeasurementAgentService getMeasurementAgentService(long timeout);
-
-    OperationAgentService getOperationAgentService();
-
-    OperationAgentService getOperationAgentService(long timeout);
-
-    ConfigurationAgentService getConfigurationAgentService();
-
-    ConfigurationAgentService getConfigurationAgentService(long timeout);
-
-    SupportAgentService getSupportAgentService();
-
-    SupportAgentService getSupportAgentService(long timeout);
-
-    DriftAgentService getDriftAgentService();
-
-    DriftAgentService getDriftAgentService(long timeout);
-=======
     BundleAgentService getBundleAgentService(Long timeout);
 
     ContentAgentService getContentAgentService();
@@ -140,5 +105,4 @@
     DriftAgentService getDriftAgentService();
 
     DriftAgentService getDriftAgentService(Long timeout);
->>>>>>> c923c9a9
 }