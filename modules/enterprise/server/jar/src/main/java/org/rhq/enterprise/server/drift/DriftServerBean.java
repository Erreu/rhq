--- conflicted
+++ resolved
@@ -19,17 +19,11 @@
 import org.rhq.core.domain.common.EntityContext;
 import org.rhq.core.domain.configuration.Configuration;
 import org.rhq.core.domain.criteria.DriftChangeSetCriteria;
-<<<<<<< HEAD
-import org.rhq.core.domain.criteria.DriftCriteria;
-import org.rhq.core.domain.drift.Drift;
-import org.rhq.core.domain.drift.DriftChangeSet;
-=======
 import org.rhq.core.domain.criteria.DriftChangeSetJPACriteria;
 import org.rhq.core.domain.criteria.DriftCriteria;
 import org.rhq.core.domain.drift.Drift;
 import org.rhq.core.domain.drift.DriftChangeSet;
 import org.rhq.core.domain.drift.DriftComposite;
->>>>>>> 3b0c7347
 import org.rhq.core.domain.drift.DriftConfiguration;
 import org.rhq.core.domain.drift.Snapshot;
 import org.rhq.core.domain.resource.Resource;
@@ -68,18 +62,6 @@
     private AgentManagerLocal agentMgr;
 
     @Override
-    public PageList<DriftChangeSet> findDriftChangeSetsByCriteria(Subject subject, DriftChangeSetCriteria criteria) {
-        DriftServerPluginFacet driftServerPlugin = getServerPlugin();
-        return driftServerPlugin.findDriftChangeSetsByCriteria(subject, criteria);
-    }
-
-    @Override
-    public PageList<Drift> findDriftsByCriteria(Subject subject, DriftCriteria criteria) {
-        DriftServerPluginFacet driftServerPlugin = getServerPlugin();
-        return driftServerPlugin.findDriftsByCriteria(subject, criteria);
-    }
-
-    @Override
     @TransactionAttribute(NOT_SUPPORTED)
     public PageList<DriftChangeSet> findDriftChangeSetsByCriteria(Subject subject, DriftChangeSetCriteria criteria) {
         DriftServerPluginFacet driftServerPlugin = getServerPlugin();
