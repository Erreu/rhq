--- conflicted
+++ resolved
@@ -94,10 +94,7 @@
      * @param purgeMillis only those unused drift files that are older than this (in epoch millis) will be purged.
      * @return number of orphaned drife files that were removed
      */
-<<<<<<< HEAD
     int purgeOrphanedDriftFiles(Subject subject, long purgeMillis);
-=======
-    int purgeOrphanedDriftFiles(Subject subject);
 
     /**
      * Returns the content associated with the specified hash as a string
@@ -106,5 +103,4 @@
      * @return The content as a string
      */
     String getDriftFileBits(String hash);
->>>>>>> 8f7e9786
 }