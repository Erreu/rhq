--- conflicted
+++ resolved
@@ -86,11 +86,8 @@
 import org.rhq.enterprise.server.measurement.MeasurementScheduleManagerLocal;
 import org.rhq.enterprise.server.resource.ResourceManagerLocal;
 import org.rhq.enterprise.server.resource.ResourceTypeManagerLocal;
-<<<<<<< HEAD
-=======
 import org.rhq.enterprise.server.resource.group.ResourceGroupDeleteException;
 import org.rhq.enterprise.server.resource.group.ResourceGroupManagerLocal;
->>>>>>> 4b74ffa6
 
 /**
  * This class manages the metadata for resources. Plugins are registered against this bean so that their metadata can be
@@ -130,12 +127,9 @@
     private ResourceManagerLocal resourceManager;
 
     @EJB
-<<<<<<< HEAD
-=======
     private ResourceGroupManagerLocal resourceGroupManager;
 
     @EJB
->>>>>>> 4b74ffa6
     private ResourceTypeManagerLocal resourceTypeManager;
 
     @EJB
@@ -435,9 +429,6 @@
         return;
     }
 
-<<<<<<< HEAD
-    private void updateTypes(Set<ResourceType> rootResourceTypes) throws Exception {
-=======
     private void updateTypes(Set<ResourceType> resourceTypes) throws Exception {        
         // Only process the type if it is a non-runs-inside type (i.e. not a child of some other type X at this same
         // level in the type hierarchy). runs-inside types which we skip here will get processed at the next level down
@@ -453,15 +444,10 @@
             }
         }
 
->>>>>>> 4b74ffa6
         // Iterate the resource types breadth-first, so all platform types get added before any server types or platform
         // service types. This way, we'll be able to set all of the platform types as parents of the server types and
         // platform service types. It's also helpful for other types with multiple "runs-inside" parent types (e.g
         // Hibernate Entities), since it ensures the parent types will get persisted prior to the child types.
-<<<<<<< HEAD
-        for (ResourceType rootResourceType : rootResourceTypes) {
-            updateType(rootResourceType);
-=======
         if (log.isDebugEnabled()) {
             log.debug("Processing types: " + nonRunsInsideResourceTypes + "...");
         }
@@ -473,10 +459,6 @@
         // Only recurse if there are actually children - this prevents infinite recursion.
         if (!legitimateChildren.isEmpty()) {
             updateTypes(legitimateChildren);
->>>>>>> 4b74ffa6
-        }
-        for (ResourceType rootResourceType : rootResourceTypes) {
-            updateTypes(rootResourceType.getChildResourceTypes());
         }
     }
 
@@ -622,7 +604,6 @@
         entityManager.remove(existingType);
         entityManager.flush();
     }
-
 
     private void removeFromParents(ResourceType typeToBeRemoved) {
         // Wrap in new HashSet to avoid ConcurrentModificationExceptions.
@@ -742,11 +723,7 @@
     }
 
     private void persistNewType(ResourceType resourceType) {
-<<<<<<< HEAD
-        log.info("Persisting new type [" + resourceType + "]...");
-=======
         log.info("Persisting new ResourceType [" + toConciseString(resourceType) + "]...");
->>>>>>> 4b74ffa6
         // If the type didn't exist then we'll persist here which will cascade through
         // all child types as well as plugin and resource configs and their delegate types and
         // metric and operation definitions and their dependent types,
@@ -755,7 +732,6 @@
         // Check if the subcategories as children of resourceType are valid
         // Those are the subcategories we offer for children of us
         checkForValidSubcategories(resourceType.getChildSubCategories());
-<<<<<<< HEAD
 
         // Check if we have a subcategory attached that needs to be linked to one of the parents
         // This is a subcategory of our parent where we are supposed to be grouped in.
@@ -765,17 +741,6 @@
         entityManager.flush();
     }
 
-=======
-
-        // Check if we have a subcategory attached that needs to be linked to one of the parents
-        // This is a subcategory of our parent where we are supposed to be grouped in.
-        linkSubCategoryToParents(resourceType);
-
-        entityManager.persist(resourceType);
-        entityManager.flush();
-    }
-
->>>>>>> 4b74ffa6
     private void linkSubCategoryToParents(ResourceType resourceType) {
         if (resourceType.getSubCategory() == null) {
             return; // Nothing to do
@@ -794,11 +759,6 @@
     }
 
     private void updateParentResourceTypes(ResourceType newType, ResourceType existingType) {
-<<<<<<< HEAD
-        Set<ResourceType> newParentTypes = newType.getParentResourceTypes();
-        log.debug("Setting parent types on type: " + ((existingType != null) ? existingType : newType )
-                + " to [" + newParentTypes + "]...");
-=======
         if (log.isDebugEnabled()) {
             if (existingType != null) {
                 log.debug("Setting parent types on existing type: " + existingType + " to ["
@@ -811,7 +771,6 @@
         }
         
         Set<ResourceType> newParentTypes = newType.getParentResourceTypes();
->>>>>>> 4b74ffa6
         newType.setParentResourceTypes(new HashSet<ResourceType>());
         Set<ResourceType> originalExistingParentTypes = new HashSet<ResourceType>();
         if (existingType != null) {
@@ -819,26 +778,16 @@
         }
         for (ResourceType newParentType : newParentTypes) {
             try {
-<<<<<<< HEAD
-                boolean parentNew = existingType == null || !originalExistingParentTypes.remove(newParentType) ;
-                if (parentNew) {
-=======
                 boolean isExistingParent = originalExistingParentTypes.remove(newParentType);                
                 if (existingType == null || !isExistingParent) {
->>>>>>> 4b74ffa6
                     ResourceType realParentType = (ResourceType) entityManager.createNamedQuery(
                         ResourceType.QUERY_FIND_BY_NAME_AND_PLUGIN).setParameter("name", newParentType.getName())
                         .setParameter("plugin", newParentType.getPlugin()).getSingleResult();
                     ResourceType type = (existingType != null) ? existingType : newType;
-<<<<<<< HEAD
-                    log.info("Adding type [" + toConciseString(type) + "] as child of type ["
-                            + toConciseString(realParentType) + "]...");
-=======
                     if (existingType != null) {
                         log.info("Adding ResourceType [" + toConciseString(type) + "] as child of ResourceType ["
                                 + toConciseString(realParentType) + "]...");
                     }
->>>>>>> 4b74ffa6
                     realParentType.addChildResourceType(type);
                 }
             } catch (NoResultException nre) {
