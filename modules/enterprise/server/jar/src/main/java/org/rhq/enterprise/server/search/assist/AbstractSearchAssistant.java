package org.rhq.enterprise.server.search.assist;

import static org.rhq.enterprise.server.search.common.SearchQueryGenerationUtility.getJPQLForString;

import java.util.ArrayList;
import java.util.Collections;
import java.util.HashMap;
import java.util.List;
import java.util.Map;

import javax.persistence.Query;

import org.apache.commons.logging.Log;
import org.apache.commons.logging.LogFactory;

import org.rhq.core.domain.auth.Subject;
import org.rhq.enterprise.server.search.SearchExpressionException;
import org.rhq.enterprise.server.util.LookupUtil;

public abstract class AbstractSearchAssistant implements SearchAssistant {

    private final Log log = LogFactory.getLog(SearchAssistant.class);

    private int subjectId;
    private boolean requiresAuthorizationFragment;
    private int maxResultCount = 20;

    public AbstractSearchAssistant(Subject subject) {
        this.subjectId = subject.getId();
        this.requiresAuthorizationFragment = !LookupUtil.getAuthorizationManager().isInventoryManager(subject);
    }

    public int getSubjectId() {
        return subjectId;
    }

    public boolean requiresAuthorizationFragment() {
        return requiresAuthorizationFragment;
    }

    public int getMaxResultCount() {
        return maxResultCount;
    }

    public void setMaxResultCount(int maxResultCount) {
        this.maxResultCount = maxResultCount;
    }

    public String getPrimarySimpleContext() {
        return null;
    }

    public List<String> getSimpleContexts() {
        return Collections.emptyList();
    }

    public List<String> getParameterizedContexts() {
        return Collections.emptyList();
    }

    public boolean isNumericalContext(String context) {
        return false; // all contexts are assumed string, unless otherwise stated
    }

    public boolean isEnumContext(String context) {
        return false; // all contexts are assumed string, unless otherwise stated
    }

    public List<String> getParameters(String context, String filter) {
        if (getParameterizedContexts().contains(context) == false) {
            throw new SearchExpressionException("context[" + context
                + "] is not parameterized, no completions available");
        }
        return Collections.emptyList();
    }

    public List<String> getValues(String context, String param, String filter) {
        return Collections.emptyList();
    }

    @SuppressWarnings("unchecked")
    protected final List<String> execute(String jpql) {
        log.debug("Executing JPQL: " + jpql);
        Query query = LookupUtil.getEntityManager().createQuery(jpql);
        query.setMaxResults(maxResultCount);
        List<String> results = query.getResultList();
        return results;
    }

    @SuppressWarnings("unchecked")
    protected final Map<String, List<String>> executeMap(String jpql) {
        log.debug("Executing Map JPQL: " + jpql);
        Query query = LookupUtil.getEntityManager().createQuery(jpql);
        List<Object[]> rawResults = query.getResultList();
        Map<String, List<String>> results = new HashMap<String, List<String>>();
        for (Object[] nextTuple : rawResults) {
            String key = (String) nextTuple[0];
            String value = (String) nextTuple[1];
            List<String> valueList = results.get(key);
            if (valueList == null) {
                valueList = new ArrayList<String>();
                results.put(key, valueList);
            }
            valueList.add(value);
        }
        return results;
    }

    protected final String conditionallyAddJPQLString(String fragment, String filter) {
        if (filter == null || filter.equals("")) {
            return "";
<<<<<<< HEAD
        }

        return " AND " + getJPQLForString(fragment, filter);
=======
        }

        return " AND " + getJPQLForString(fragment, filter);
    }

    protected final String conditionallyAddAuthzFragment(String fragment) {
        if (requiresAuthorizationFragment == false) {
            return "";
        }

        return " AND " + fragment;
>>>>>>> 4b8e7d15
    }

    protected final List<String> filter(Class<? extends Enum<?>> enumType, String filter) {
        return filter(enumType, filter, false);
    }

    protected final List<String> filter(Class<? extends Enum<?>> enumType, String filter, boolean includeAnyOption) {
        List<String> results = new ArrayList<String>();
        if (includeAnyOption && "any".contains(filter)) {
            results.add("any");
        }
        for (Enum<?> next : enumType.getEnumConstants()) {
            String enumName = next.name().toLowerCase();
            if (filter == null || filter.equals("") || enumName.contains(filter)) {
                results.add(enumName);
            }
        }
        return Collections.unmodifiableList(results);
    }

    protected final List<String> filter(List<String> data, String filter) {
        return filter(data, filter, 10);
    }

    protected final List<String> filter(List<String> data, String filter, int max) {
        List<String> results = new ArrayList<String>();
        int count = 0;
        for (String next : data) {
            if (filter.equals("") //
                || (filter.equals("null") && next == null) //
                || (next != null && next.toLowerCase().indexOf(filter) != -1)) {
                count++;
                results.add(next);
                if (count == max) {
                    break;
                }
            }
        }
        return Collections.unmodifiableList(results);
    }

    protected final String quote(String data) {
        return "'" + data + "'";
    }

    protected final String getFormatterValueFragment(String data) {
        boolean hasWhitespace = false;
        for (char next : data.toCharArray()) {
            if (Character.isWhitespace(next)) {
                hasWhitespace = true;
                break;
            }
        }

        if (hasWhitespace) {
            // interpret everything as a literal
            return " = " + data.toLowerCase();
        }

        return null; // change all ? to _ and all * to %
    }

    protected final String stripQuotes(String data) {
        if (data.length() == 0) {
            return "";
        }

        char first = data.charAt(0);
        char last = data.charAt(data.length() - 1);
        if (first == '\'' || first == '"') {
            if (data.length() == 1) {
                return "";
            }
            data = data.substring(1);
        }
        if (last == '\'' || last == '"') {
            if (data.length() == 1) {
                return "";
            }
            data = data.substring(0, data.length() - 1);
        }
        return data;
    }
}<|MERGE_RESOLUTION|>--- conflicted
+++ resolved
@@ -109,11 +109,6 @@
     protected final String conditionallyAddJPQLString(String fragment, String filter) {
         if (filter == null || filter.equals("")) {
             return "";
-<<<<<<< HEAD
-        }
-
-        return " AND " + getJPQLForString(fragment, filter);
-=======
         }
 
         return " AND " + getJPQLForString(fragment, filter);
@@ -125,7 +120,6 @@
         }
 
         return " AND " + fragment;
->>>>>>> 4b8e7d15
     }
 
     protected final List<String> filter(Class<? extends Enum<?>> enumType, String filter) {
