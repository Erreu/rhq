/*
 * RHQ Management Platform
 * Copyright (C) 2005-2008 Red Hat, Inc.
 * All rights reserved.
 *
 * This program is free software; you can redistribute it and/or modify
 * it under the terms of the GNU General Public License, version 2, as
 * published by the Free Software Foundation, and/or the GNU Lesser
 * General Public License, version 2.1, also as published by the Free
 * Software Foundation.
 *
 * This program is distributed in the hope that it will be useful,
 * but WITHOUT ANY WARRANTY; without even the implied warranty of
 * MERCHANTABILITY or FITNESS FOR A PARTICULAR PURPOSE. See the
 * GNU General Public License and the GNU Lesser General Public License
 * for more details.
 *
 * You should have received a copy of the GNU General Public License
 * and the GNU Lesser General Public License along with this program;
 * if not, write to the Free Software Foundation, Inc.,
 * 51 Franklin Street, Fifth Floor, Boston, MA 02110-1301, USA.
 */

package org.rhq.enterprise.server.util;

import java.lang.reflect.Field;
import java.util.List;

import javax.persistence.EntityManager;
import javax.persistence.Query;

import org.rhq.core.domain.criteria.Criteria;
import org.rhq.core.domain.util.PageList;

public class CriteriaQueryRunner<T> {

    private Criteria criteria;
    private CriteriaQueryGenerator queryGenerator;
    private EntityManager entityManager;
    private boolean autoInitializeBags;;

    public CriteriaQueryRunner(Criteria criteria, CriteriaQueryGenerator queryGenerator, EntityManager entityManager) {
        this(criteria, queryGenerator, entityManager, true);
    }

    public CriteriaQueryRunner(Criteria criteria, CriteriaQueryGenerator queryGenerator, EntityManager entityManager,
        boolean autoInitializeBags) {
        this.criteria = criteria;
        this.queryGenerator = queryGenerator;
        this.entityManager = entityManager;
        this.autoInitializeBags = autoInitializeBags;
    }

    @SuppressWarnings("unchecked")
    public PageList<T> execute() {
        Query query = queryGenerator.getQuery(entityManager);
        Query countQuery = queryGenerator.getCountQuery(entityManager);

        long count = (Long) countQuery.getSingleResult();
        List<T> results = query.getResultList();

<<<<<<< HEAD
        if (!queryGenerator.getPersistentBagFields().isEmpty()) {
            initAllPersistentBags(results);
=======
        if (autoInitializeBags) {
            for (T entity : results) {
                initPersistentBags(entity);
            }
>>>>>>> 3b99cb54
        }

        return new PageList<T>(results, (int) count, CriteriaQueryGenerator.getPageControl(criteria));
    }

    public void initPersistentBags(Object entity) {
        for (Field persistentBagField : queryGenerator.getPersistentBagFields()) {
            List<?> persistentBag = getList(entity, persistentBagField);
            persistentBag.size();
        }
    }

    private List<?> getList(Object entity, Field field) {
        try {
            field.setAccessible(true);
            return (List<?>) field.get(entity);
        } catch (IllegalAccessException e) {
            e.printStackTrace();
            return null;
        }
    }

}<|MERGE_RESOLUTION|>--- conflicted
+++ resolved
@@ -59,15 +59,10 @@
         long count = (Long) countQuery.getSingleResult();
         List<T> results = query.getResultList();
 
-<<<<<<< HEAD
-        if (!queryGenerator.getPersistentBagFields().isEmpty()) {
-            initAllPersistentBags(results);
-=======
-        if (autoInitializeBags) {
+        if (autoInitializeBags && (!queryGenerator.getPersistentBagFields().isEmpty())) {
             for (T entity : results) {
                 initPersistentBags(entity);
             }
->>>>>>> 3b99cb54
         }
 
         return new PageList<T>(results, (int) count, CriteriaQueryGenerator.getPageControl(criteria));
