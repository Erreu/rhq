--- conflicted
+++ resolved
@@ -748,11 +748,9 @@
     }
 
     @Override
+    @SuppressWarnings("unchecked")
     public Set<MeasurementData> findLiveData(Subject subject, int resourceId, int[] definitionIds) {
-<<<<<<< HEAD
-=======
         // use default timeout
->>>>>>> c923c9a9
         return findLiveData(subject, resourceId, definitionIds, null);
     }
 
