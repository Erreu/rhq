/*
 * RHQ Management Platform
 * Copyright (C) 2005-2010 Red Hat, Inc.
 * All rights reserved.
 *
 * This program is free software; you can redistribute it and/or modify
 * it under the terms of the GNU General Public License as published by
 * the Free Software Foundation version 2 of the License.
 *
 * This program is distributed in the hope that it will be useful,
 * but WITHOUT ANY WARRANTY; without even the implied warranty of
 * MERCHANTABILITY or FITNESS FOR A PARTICULAR PURPOSE. See the
 * GNU General Public License for more details.
 *
 * You should have received a copy of the GNU General Public License
 * along with this program; if not, write to the Free Software
 * Foundation, Inc., 675 Mass Ave, Cambridge, MA 02139, USA.
 */
package org.rhq.enterprise.server.resource.group;

import java.sql.Connection;
import java.sql.PreparedStatement;
import java.sql.ResultSet;
import java.sql.SQLException;
import java.sql.Types;
import java.util.ArrayList;
import java.util.Arrays;
import java.util.Collections;
import java.util.HashMap;
import java.util.LinkedList;
import java.util.List;
import java.util.Map;
import java.util.Set;

import javax.annotation.PostConstruct;
import javax.ejb.EJB;
import javax.ejb.Stateless;
import javax.ejb.TransactionAttribute;
import javax.ejb.TransactionAttributeType;
import javax.persistence.EntityManager;
import javax.persistence.EntityNotFoundException;
import javax.persistence.PersistenceContext;
import javax.persistence.PersistenceException;
import javax.persistence.Query;
import javax.sql.DataSource;
import javax.xml.bind.annotation.adapters.XmlJavaTypeAdapter;

import org.apache.commons.logging.Log;
import org.apache.commons.logging.LogFactory;

import org.jboss.annotation.IgnoreDependency;

import org.rhq.core.db.DatabaseType;
import org.rhq.core.db.DatabaseTypeFactory;
import org.rhq.core.db.H2DatabaseType;
import org.rhq.core.db.OracleDatabaseType;
import org.rhq.core.db.PostgresqlDatabaseType;
import org.rhq.core.db.SQLServerDatabaseType;
import org.rhq.core.domain.auth.Subject;
import org.rhq.core.domain.authz.Permission;
import org.rhq.core.domain.authz.Role;
import org.rhq.core.domain.configuration.PluginConfigurationUpdate;
import org.rhq.core.domain.configuration.ResourceConfigurationUpdate;
import org.rhq.core.domain.criteria.Criteria;
import org.rhq.core.domain.criteria.ResourceGroupCriteria;
import org.rhq.core.domain.measurement.DataType;
import org.rhq.core.domain.measurement.DisplayType;
import org.rhq.core.domain.resource.InventoryStatus;
import org.rhq.core.domain.resource.Resource;
import org.rhq.core.domain.resource.ResourceCategory;
import org.rhq.core.domain.resource.ResourceType;
import org.rhq.core.domain.resource.composite.ResourceFacets;
import org.rhq.core.domain.resource.composite.ResourcePermission;
import org.rhq.core.domain.resource.group.GroupCategory;
import org.rhq.core.domain.resource.group.ResourceGroup;
import org.rhq.core.domain.resource.group.composite.ResourceGroupComposite;
import org.rhq.core.domain.util.OrderingField;
import org.rhq.core.domain.util.PageControl;
import org.rhq.core.domain.util.PageList;
import org.rhq.core.server.PersistenceUtility;
import org.rhq.core.util.collection.ArrayUtils;
import org.rhq.core.util.jdbc.JDBCUtil;
import org.rhq.enterprise.server.RHQConstants;
import org.rhq.enterprise.server.alert.GroupAlertDefinitionManagerLocal;
import org.rhq.enterprise.server.auth.SubjectManagerLocal;
import org.rhq.enterprise.server.authz.AuthorizationManagerLocal;
import org.rhq.enterprise.server.authz.PermissionException;
import org.rhq.enterprise.server.authz.RequiredPermission;
import org.rhq.enterprise.server.exception.UnscheduleException;
import org.rhq.enterprise.server.jaxb.adapter.ResourceGroupAdapter;
import org.rhq.enterprise.server.operation.GroupOperationSchedule;
import org.rhq.enterprise.server.operation.OperationManagerLocal;
import org.rhq.enterprise.server.resource.ResourceManagerLocal;
import org.rhq.enterprise.server.resource.ResourceTypeManagerLocal;
import org.rhq.enterprise.server.util.CriteriaQueryGenerator;
import org.rhq.enterprise.server.util.CriteriaQueryRunner;
import org.rhq.enterprise.server.util.QueryUtility;

/**
 * A manager that provides methods for creating, updating, deleting, and querying
 * {@link org.rhq.core.domain.resource.group.ResourceGroup}s.
 *
 * @author Ian Springer
 * @author Joseph Marques
 */
@Stateless
@javax.annotation.Resource(name = "RHQ_DS", mappedName = RHQConstants.DATASOURCE_JNDI_NAME)
public class ResourceGroupManagerBean implements ResourceGroupManagerLocal, ResourceGroupManagerRemote {
    private final Log log = LogFactory.getLog(ResourceGroupManagerBean.class);

    @PersistenceContext(unitName = RHQConstants.PERSISTENCE_UNIT_NAME)
    private EntityManager entityManager;

    @EJB
    @IgnoreDependency
    private OperationManagerLocal operationManager;
    @EJB
    private SubjectManagerLocal subjectManager;
    @EJB
    private AuthorizationManagerLocal authorizationManager;
    @EJB
    @IgnoreDependency
    private ResourceTypeManagerLocal resourceTypeManager;
    @EJB
    @IgnoreDependency
    private ResourceManagerLocal resourceManager;
    @EJB
    private ResourceGroupManagerLocal resourceGroupManager;
    @EJB
    private GroupAlertDefinitionManagerLocal groupAlertDefinitionManager;

    @javax.annotation.Resource(name = "RHQ_DS")
    private DataSource rhqDs;
    private DatabaseType dbType;

    @PostConstruct
    public void init() {
        Connection conn = null;
        try {
            conn = rhqDs.getConnection();
            dbType = DatabaseTypeFactory.getDatabaseType(conn);
        } catch (Exception e) {
            throw new RuntimeException(e);
        } finally {
            JDBCUtil.safeClose(conn);
        }
    }

    @RequiredPermission(Permission.MANAGE_INVENTORY)
    public ResourceGroup createResourceGroup(Subject user, //
        @XmlJavaTypeAdapter(ResourceGroupAdapter.class) ResourceGroup group) {
        /*
        GH: We are now allowing Groups where names collide... TODO, should this only be allowed for cluster auto backing groups?
        Query query = entityManager.createNamedQuery(ResourceGroup.QUERY_FIND_BY_NAME);
        query.setParameter("name", group.getName());

        List<ResourceGroup> groups = query.getResultList();
        if (groups.size() != 0) {
            throw new ResourceGroupAlreadyExistsException("ResourceGroup with name " + group.getName()
                + " already exists");
        }*/

        long time = System.currentTimeMillis();
        group.setCtime(time);
        group.setMtime(time);
        group.setModifiedBy(user.getName());

        entityManager.persist(group);

        return group;
    }

    @RequiredPermission(Permission.MANAGE_INVENTORY)
    public ResourceGroup updateResourceGroup(Subject subject, ResourceGroup group) throws ResourceGroupUpdateException {
        return updateResourceGroup(subject, group, null, true);
    }

    @RequiredPermission(Permission.MANAGE_INVENTORY)
    public ResourceGroup updateResourceGroup(Subject subject, ResourceGroup group, RecursivityChangeType changeType)
        throws ResourceGroupUpdateException {
        return updateResourceGroup(subject, group, null, true);
    }

    @RequiredPermission(Permission.MANAGE_INVENTORY)
    public ResourceGroup updateResourceGroup(Subject user, ResourceGroup group, RecursivityChangeType changeType,
        boolean updateMembership) throws ResourceGroupUpdateException {

        int groupId = group.getId();
        ResourceGroup attachedGroup = entityManager.find(ResourceGroup.class, groupId);
        if (attachedGroup == null) {
            throw new ResourceGroupNotFoundException(groupId);
        }

        if (!authorizationManager.hasGroupPermission(user, Permission.MODIFY_RESOURCE, groupId)) {
            throw new PermissionException("User [" + user
                + "] does not have permission to modify Resource group with id [" + groupId + "].");
        }

        if (changeType == null) {
            changeType = RecursivityChangeType.None;
            if (attachedGroup.isRecursive() == true && group.isRecursive() == false) {
                // making a recursive group into a "normal" group 
                changeType = RecursivityChangeType.RemovedRecursion;
            } else if (attachedGroup.isRecursive() == false && group.isRecursive() == true) {
                // making a "normal" group into a recursive group
                changeType = RecursivityChangeType.AddedRecursion;
            } else {
                // recursive bit didn't change
            }
        }

        if (!updateMembership) {
            group.setExplicitResources(attachedGroup.getExplicitResources());
            group.setImplicitResources(attachedGroup.getImplicitResources());
        }

        group.setMtime(System.currentTimeMillis());
        group.setModifiedBy(user.getName());

        ResourceGroup newlyAttachedGroup = entityManager.merge(group);
        if (changeType == RecursivityChangeType.AddedRecursion) {
            newlyAttachedGroup.setRecursive(true);
            enableRecursivityForGroup(user, groupId);
        } else if (changeType == RecursivityChangeType.RemovedRecursion) {
            newlyAttachedGroup.setRecursive(false);
            clearImplicitResources(groupId);
            makeImplicitMirrorExplicit(groupId);
        }
        return newlyAttachedGroup;
    }

    private void clearImplicitResources(int resourceGroupId) throws ResourceGroupUpdateException {
        Connection conn = null;
        PreparedStatement removeImplicitStatement = null;
        try {
            conn = rhqDs.getConnection();

            removeImplicitStatement = conn.prepareStatement(ResourceGroup.QUERY_UPDATE_REMOVE_IMPLICIT);
            removeImplicitStatement.setInt(1, resourceGroupId);
            removeImplicitStatement.executeUpdate();
        } catch (SQLException sqle) {
            log.error("Error removing implicit resources from group[id=" + resourceGroupId + "]: ", sqle);
            throw new ResourceGroupUpdateException("Error removing implicit resources from group[id=" + resourceGroupId
                + "]: " + sqle.getMessage());
        } finally {
            JDBCUtil.safeClose(removeImplicitStatement);
            JDBCUtil.safeClose(conn);
        }
    }

    private void makeImplicitMirrorExplicit(int resourceGroupId) throws ResourceGroupUpdateException {
        Connection conn = null;
        PreparedStatement updateImplicitMirrorExplicitStatement = null;
        try {
            conn = rhqDs.getConnection();

            updateImplicitMirrorExplicitStatement = conn
                .prepareStatement(ResourceGroup.QUERY_UPDATE_IMPLICIT_MIRROR_EXPLICIT);
            updateImplicitMirrorExplicitStatement.setInt(1, resourceGroupId);
            updateImplicitMirrorExplicitStatement.executeUpdate();
        } catch (SQLException sqle) {
            log.error("Error making implicit resources mirror explicit resources for group[id=" + resourceGroupId
                + "]: ", sqle);
            throw new ResourceGroupUpdateException(
                "Error making implicit resources mirror explicit resources for group[id=" + resourceGroupId + "]: "
                    + sqle.getMessage());
        } finally {
            JDBCUtil.safeClose(updateImplicitMirrorExplicitStatement);
            JDBCUtil.safeClose(conn);
        }
    }

    @RequiredPermission(Permission.MANAGE_INVENTORY)
    public void deleteResourceGroup(Subject subject, int groupId) throws ResourceGroupNotFoundException,
        ResourceGroupDeleteException {
        ResourceGroup group = getResourceGroupById(subject, groupId, null);

        for (Role doomedRoleRelationship : group.getRoles()) {
            group.removeRole(doomedRoleRelationship);
            entityManager.merge(doomedRoleRelationship);
        }

        // remove all resources in the group
        resourceGroupManager.removeAllResourcesFromGroup(subject, groupId);

        if (group.getGroupCategory() == GroupCategory.COMPATIBLE) {
            removeCompatibleGroupConstructs(subject, group);
        }

        // break resource and plugin configuration update links in order to preserve individual change history
        Query q = null;

        q = entityManager.createNamedQuery(ResourceConfigurationUpdate.QUERY_DELETE_GROUP_UPDATES_FOR_GROUP);
        q.setParameter("groupId", group.getId());
        q.executeUpdate();

        q = entityManager.createNamedQuery(PluginConfigurationUpdate.QUERY_DELETE_GROUP_UPDATES_FOR_GROUP);
        q.setParameter("groupId", group.getId());
        q.executeUpdate();

        entityManager.remove(group);
    }

    @RequiredPermission(Permission.MANAGE_INVENTORY)
    public void deleteResourceGroups(Subject subject, int[] groupIds) throws ResourceGroupNotFoundException,
        ResourceGroupDeleteException {
        for (int nextGroupId : groupIds) {
            deleteResourceGroup(subject, nextGroupId);
        }
    }

    /*
     * TODO: Deletion of all associated group data (except implicit/explicit resource members) should be moved here.
     *       in other words, we don't want Hibernate cascade annotations to remove that history upon deletion of an 
     *       entity anymore because there are now two cases where group constructs need to be destroyed:
     *       
     *          1) compatible group deletion - a group is deleted, all history removed, entity is gone from the system 
     *          2) dynagroup recomputation - a group definition is recalculation, a compatible group turns into a mixed
     *                                       group, compatible constructs need to be removed, but the entity survives
     * 
     *       For now, this implementation should suffice for -- https://bugzilla.redhat.com/show_bug.cgi?id=535671 
     */
    private void removeCompatibleGroupConstructs(Subject subject, ResourceGroup group)
        throws ResourceGroupDeleteException {

        // for compatible groups, first recursively remove any referring backing groups for auto-clusters
        for (ResourceGroup referringGroup : group.getClusterBackingGroups()) {
            deleteResourceGroup(subject, referringGroup.getId());
        }

        Subject overlord = subjectManager.getOverlord();
        try {
            List<GroupOperationSchedule> ops = operationManager.findScheduledGroupOperations(overlord, group.getId());

            for (GroupOperationSchedule schedule : ops) {
                try {
                    operationManager.unscheduleGroupOperation(overlord, schedule.getJobId().toString(), group.getId());
                } catch (UnscheduleException e) {
                    log
                        .warn("Failed to unschedule job [" + schedule + "] for a group being deleted [" + group + "]",
                            e);
                }
            }
        } catch (Exception e) {
            log.warn("Failed to get jobs for a group being deleted [" + group
                + "]; will not attempt to unschedule anything", e);
        }

        groupAlertDefinitionManager.purgeAllGroupAlertDefinitions(subject, group.getId());
    }

    public ResourceGroup getResourceGroupById(Subject user, int id, GroupCategory category)
        throws ResourceGroupNotFoundException {
        ResourceGroup group = entityManager.find(ResourceGroup.class, id);

        if (group == null) {
            throw new ResourceGroupNotFoundException(id);
        }

        if (!authorizationManager.canViewGroup(user, group.getId())) {
            throw new PermissionException("You do not have permission to view this resource group");
        }

        // null category means calling context doesn't care about category
        if ((category != null) && (category != group.getGroupCategory())) {
            throw new ResourceGroupNotFoundException("Expected group to belong to '" + category + "' category, "
                + "it belongs to '" + group.getGroupCategory() + "' category instead");
        }

        initLazyFields(group);

        return group;
    }

    private void initLazyFields(ResourceGroup group) {
        group.getAlertDefinitions().size();
    }

    public int getResourceGroupCountByCategory(Subject subject, GroupCategory category) {
        Query queryCount;

        if (authorizationManager.isInventoryManager(subject)) {
            queryCount = entityManager.createNamedQuery(ResourceGroup.QUERY_FIND_ALL_BY_CATEGORY_COUNT_admin);
        } else {
            queryCount = entityManager.createNamedQuery(ResourceGroup.QUERY_FIND_ALL_BY_CATEGORY_COUNT);
            queryCount.setParameter("subject", subject);
        }

        queryCount.setParameter("category", category);

        long count = (Long) queryCount.getSingleResult();

        return (int) count;
    }

    @RequiredPermission(Permission.MANAGE_INVENTORY)
    @TransactionAttribute(TransactionAttributeType.REQUIRES_NEW)
    public void enableRecursivityForGroup(Subject subject, int groupId) throws ResourceGroupNotFoundException,
        ResourceGroupUpdateException {

        // step 1: clear the implicit and preparation for adding a different set of resources to it
        clearImplicitResources(groupId);

        // step 2: prepare the list of resources to be used to pass to the method that does the recursive logic
        List<Integer> explicitResourceIdList = resourceManager.findExplicitResourceIdsByResourceGroup(groupId);

        // step 3: add the explicit resources back, this time with the recursive bit flipped on
        addResourcesToGroupImplicit(subject, groupId, explicitResourceIdList, false, true);
    }

    @RequiredPermission(Permission.MANAGE_INVENTORY)
    public void addResourcesToGroup(Subject subject, int groupId, int[] resourceIds) {
        Integer[] ids = ArrayUtils.wrapInArray(resourceIds);
        if (ids == null || ids.length == 0) {
            return;
        }

        boolean isRecursive = isRecursive(groupId); // will perform check for group existence

        // batch the removes to prevent the ORA error about IN clauses containing more than 1000 items
        for (int batchIndex = 0; batchIndex < ids.length; batchIndex += 1000) {
            Integer[] batchIdArray = ArrayUtils.copyOfRange(ids, batchIndex, batchIndex + 1000);
            List<Integer> batchIds = Arrays.asList(batchIdArray);

            addResourcesToGroupImplicit(subject, groupId, batchIds, true, isRecursive);
            addResourcesToGroupExplicit(subject, groupId, batchIds, isRecursive);
        }
    }

    private void addResourcesToGroupExplicit(Subject subject, Integer groupId, List<Integer> resourceIds,
        boolean isRecursive) throws ResourceGroupUpdateException {
        // nothing to add
        if (resourceIds == null || resourceIds.size() == 0) {
            return;
        }

        List<Integer> nonMemberResources = getNonMemberExplicitResources(groupId, resourceIds);
        if (nonMemberResources.size() == 0) {
            // everybody was already a member
            return;
        }
        int[] resourceIdsToAdd = ArrayUtils.unwrapCollection(nonMemberResources);
        groupAlertDefinitionManager.addGroupAlertDefinitions(subject, groupId, resourceIdsToAdd);

        Connection conn = null;
        PreparedStatement insertExplicitStatement = null;
        try {
            conn = rhqDs.getConnection();

            // insert explicit resources
            String insertExplicitQueryString = JDBCUtil
                .transformQueryForMultipleInParameters(ResourceGroup.QUERY_NATIVE_ADD_RESOURCES_TO_GROUP_EXPLICIT,
                    "@@RESOURCE_IDS@@", resourceIdsToAdd.length);
            insertExplicitStatement = conn.prepareStatement(insertExplicitQueryString);
            insertExplicitStatement.setInt(1, groupId);
            JDBCUtil.bindNTimes(insertExplicitStatement, resourceIdsToAdd, 2);
            insertExplicitStatement.executeUpdate();
        } catch (SQLException sqle) {
            log.error("Error adding resources to group[id=" + groupId + "]: ", sqle);
            throw new ResourceGroupUpdateException("Error adding resources from group[id=" + groupId + "]: "
                + sqle.getMessage());
        } finally {
            JDBCUtil.safeClose(insertExplicitStatement);
            JDBCUtil.safeClose(conn);
        }
        return;
    }

    private void addResourcesToGroupImplicit(Subject subject, Integer groupId, List<Integer> resourceIds,
        boolean filterByExplicitMembership, boolean isRecursive) throws ResourceGroupUpdateException {
        if (resourceIds == null || resourceIds.size() == 0) {
            // nothing to add
            return;
        }

        int[] resourceIdsToAdd;
        if (filterByExplicitMembership) {
            List<Integer> nonMemberResources = getNonMemberExplicitResources(groupId, resourceIds);
            if (nonMemberResources.size() == 0) {
                // everybody was already a member
                return;
            }
            resourceIdsToAdd = ArrayUtils.unwrapCollection(nonMemberResources);
        } else {
            resourceIdsToAdd = ArrayUtils.unwrapCollection(resourceIds);
        }

        Connection conn = null;
        PreparedStatement insertExplicitStatement = null;
        PreparedStatement insertImplicitStatement = null;
        try {
            conn = rhqDs.getConnection();

            // insert implicit resources
            if (isRecursive) {
                insertImplicitStatement = conn
                    .prepareStatement(ResourceGroup.QUERY_NATIVE_ADD_RESOURCES_TO_GROUP_IMPLICIT_RECURSIVE);
                insertImplicitStatement.setInt(1, groupId);
                insertImplicitStatement.setInt(9, groupId);
                for (int resourceId : resourceIdsToAdd) {
                    insertImplicitStatement.setInt(2, resourceId);
                    insertImplicitStatement.setInt(3, resourceId);
                    insertImplicitStatement.setInt(4, resourceId);
                    insertImplicitStatement.setInt(5, resourceId);
                    insertImplicitStatement.setInt(6, resourceId);
                    insertImplicitStatement.setInt(7, resourceId);
                    insertImplicitStatement.setInt(8, resourceId);
                    insertImplicitStatement.executeUpdate();
                }
            } else {
                String insertImplicitQueryString = JDBCUtil.transformQueryForMultipleInParameters(
                    ResourceGroup.QUERY_NATIVE_ADD_RESOURCES_TO_GROUP_IMPLICIT, "@@RESOURCE_IDS@@",
                    resourceIdsToAdd.length);
                insertImplicitStatement = conn.prepareStatement(insertImplicitQueryString);
                insertImplicitStatement.setInt(1, groupId);
                JDBCUtil.bindNTimes(insertImplicitStatement, resourceIdsToAdd, 2);
                insertImplicitStatement.executeUpdate();
            }
        } catch (SQLException sqle) {
            log.error("Error adding resources to group[id=" + groupId + "]: ", sqle);
            throw new ResourceGroupUpdateException("Error adding resources from group[id=" + groupId + "]: "
                + sqle.getMessage());
        } finally {
            JDBCUtil.safeClose(insertExplicitStatement);
            JDBCUtil.safeClose(insertImplicitStatement);
            JDBCUtil.safeClose(conn);
        }
        return;
    }

    private boolean isRecursive(int groupId) {
        Subject overlord = subjectManager.getOverlord();
        ResourceGroup attachedGroup = getResourceGroupById(overlord, groupId, null);
        return attachedGroup.isRecursive();
    }

    @SuppressWarnings("unchecked")
    private List<Integer> getNonMemberExplicitResources(int groupId, List<Integer> resourceIds) {
        if (resourceIds == null || resourceIds.size() == 0) {
            return Collections.emptyList();
        }
        Query query = entityManager.createNamedQuery(ResourceGroup.QUERY_FIND_RESOURCE_IDS_NOT_IN_GROUP_EXPLICIT);
        query.setParameter("groupId", groupId);
        query.setParameter("resourceIds", resourceIds);
        List<Integer> nonMemberResources = query.getResultList();
        return nonMemberResources;
    }

    @RequiredPermission(Permission.MANAGE_INVENTORY)
    public void removeResourcesFromGroup(Subject subject, int groupId, int[] resourceIds) {
        Integer[] ids = ArrayUtils.wrapInArray(resourceIds);
        if (ids == null || ids.length == 0) {
            return;
        }

        boolean isRecursive = isRecursive(groupId); // will perform check for group existence

        // batch the removes to prevent the ORA error about IN clauses containing more than 1000 items
        for (int batchIndex = 0; batchIndex < ids.length; batchIndex += 1000) {
            Integer[] batchIdArray = ArrayUtils.copyOfRange(ids, batchIndex, batchIndex + 1000);

            removeResourcesFromGroup_helper(subject, groupId, batchIdArray, isRecursive);
        }
    }

    private void removeResourcesFromGroup_helper(Subject subject, Integer groupId, Integer[] resourceIds,
        boolean isRecursive) throws ResourceGroupNotFoundException, ResourceGroupUpdateException {

        List<Integer> nonMembersToBeRemoved = getNonMemberExplicitResources(groupId, Arrays.asList(resourceIds));
        if (nonMembersToBeRemoved.size() != 0) {
            throw new ResourceGroupUpdateException("Can not remove resources[" + nonMembersToBeRemoved
                + "] which are not part of the group[id=" + groupId + "]");
        }

        int[] resourceIdsToRemove = ArrayUtils.unwrapArray(resourceIds);
        groupAlertDefinitionManager.removeGroupAlertDefinitions(subject, groupId, resourceIdsToRemove);

        Connection conn = null;
        PreparedStatement deleteExplicitStatement = null;
        PreparedStatement deleteImplicitStatement = null;
        try {
            conn = rhqDs.getConnection();

            // insert implicit resources, must occur before deleting explicit
            if (isRecursive) {
                deleteImplicitStatement = conn
                    .prepareStatement(ResourceGroup.QUERY_NATIVE_REMOVE_RESOURCES_FROM_GROUP_IMPLICIT_RECURSIVE);
                deleteImplicitStatement.setInt(1, groupId);
                deleteImplicitStatement.setInt(9, groupId);
                for (int resourceId : resourceIdsToRemove) {
                    // no-op if this resource's ancestor is also in the explicit list
                    List<Integer> lineage = resourceManager.getResourceIdLineage(resourceId);
                    List<Integer> nonMembers = getNonMemberExplicitResources(groupId, lineage);
                    if (lineage.size() != nonMembers.size()) {
                        // one or more of my parents were in the explicit list, no-op to remove me
                        continue;
                    }
                    deleteImplicitStatement.setInt(2, resourceId);
                    deleteImplicitStatement.setInt(3, resourceId);
                    deleteImplicitStatement.setInt(4, resourceId);
                    deleteImplicitStatement.setInt(5, resourceId);
                    deleteImplicitStatement.setInt(6, resourceId);
                    deleteImplicitStatement.setInt(7, resourceId);
                    deleteImplicitStatement.setInt(8, resourceId);
                    deleteImplicitStatement.setInt(10, resourceId);
                    deleteImplicitStatement.executeUpdate();
                }
            } else {
                String deleteImplicitQueryString = JDBCUtil.transformQueryForMultipleInParameters(
                    ResourceGroup.QUERY_NATIVE_REMOVE_RESOURCES_FROM_GROUP_IMPLICIT, "@@RESOURCE_IDS@@",
                    resourceIdsToRemove.length);
                deleteImplicitStatement = conn.prepareStatement(deleteImplicitQueryString);
                deleteImplicitStatement.setInt(1, groupId);
                JDBCUtil.bindNTimes(deleteImplicitStatement, resourceIdsToRemove, 2);
                deleteImplicitStatement.executeUpdate();
            }

            // delete explicit resources
            String deleteExplicitQueryString = JDBCUtil.transformQueryForMultipleInParameters(
                ResourceGroup.QUERY_NATIVE_REMOVE_RESOURCES_FROM_GROUP_EXPLICIT, "@@RESOURCE_IDS@@",
                resourceIdsToRemove.length);
            deleteExplicitStatement = conn.prepareStatement(deleteExplicitQueryString);
            deleteExplicitStatement.setInt(1, groupId);
            JDBCUtil.bindNTimes(deleteExplicitStatement, resourceIdsToRemove, 2);
            deleteExplicitStatement.executeUpdate();
        } catch (SQLException sqle) {
            log.error("Error removing resources from group[id=" + groupId + "]: ", sqle);
            throw new ResourceGroupUpdateException("Error removing resources from group[id=" + groupId + "]: "
                + sqle.getMessage());
        } finally {
            JDBCUtil.safeClose(deleteExplicitStatement);
            JDBCUtil.safeClose(deleteImplicitStatement);
            JDBCUtil.safeClose(conn);
        }
        return;
    }

    @RequiredPermission(Permission.MANAGE_INVENTORY)
    @TransactionAttribute(TransactionAttributeType.REQUIRES_NEW)
    public void removeAllResourcesFromGroup(Subject subject, int groupId) throws ResourceGroupDeleteException {
        Connection conn = null;
        PreparedStatement explicitStatement = null;
        PreparedStatement implicitStatement = null;
        try {
            conn = rhqDs.getConnection();

            explicitStatement = conn
                .prepareStatement("delete from rhq_resource_group_res_exp_map where resource_group_id = ?");
            implicitStatement = conn
                .prepareStatement("delete from rhq_resource_group_res_imp_map where resource_group_id = ?");

            explicitStatement.setInt(1, groupId);
            implicitStatement.setInt(1, groupId);

            explicitStatement.executeUpdate();
            implicitStatement.executeUpdate();
        } catch (SQLException sqle) {
            log.error("Error removing group resources", sqle);
            throw new ResourceGroupDeleteException("Error removing group resources: " + sqle.getMessage());
        } finally {
            JDBCUtil.safeClose(explicitStatement);
            JDBCUtil.safeClose(implicitStatement);
            JDBCUtil.safeClose(conn);
        }
    }

    @RequiredPermission(Permission.MANAGE_SECURITY)
    @SuppressWarnings("unchecked")
    public PageList<ResourceGroup> findAvailableResourceGroupsForRole(Subject subject, int roleId, int[] excludeIds,
        PageControl pageControl) {
        pageControl.initDefaultOrderingField("rg.name");

        List<Integer> excludeList = ArrayUtils.wrapInList(excludeIds);

        final String queryName;
        if ((excludeList != null) && (excludeList.size() != 0)) {
            queryName = ResourceGroup.QUERY_GET_AVAILABLE_RESOURCE_GROUPS_FOR_ROLE_WITH_EXCLUDES;
        } else {
            queryName = ResourceGroup.QUERY_GET_AVAILABLE_RESOURCE_GROUPS_FOR_ROLE;
        }

        Query queryCount = PersistenceUtility.createCountQuery(entityManager, queryName);
        Query query = PersistenceUtility.createQueryWithOrderBy(entityManager, queryName, pageControl);

        if ((excludeList != null) && (excludeList.size() != 0)) {
            queryCount.setParameter("excludeIds", excludeList);
            query.setParameter("excludeIds", excludeList);
        }

        queryCount.setParameter("roleId", roleId);
        query.setParameter("roleId", roleId);

        long count = (Long) queryCount.getSingleResult();
        List<ResourceGroup> groups = query.getResultList();

        return new PageList<ResourceGroup>(groups, (int) count, pageControl);
    }

    @SuppressWarnings("unchecked")
    public PageList<ResourceGroup> findResourceGroupByIds(Subject subject, int[] resourceGroupIds,
        PageControl pageControl) {
        pageControl.initDefaultOrderingField("rg.name");

        List<Integer> groupIdList = ArrayUtils.wrapInList(resourceGroupIds);

        if ((groupIdList == null) || (groupIdList.size() == 0)) {
            return new PageList<ResourceGroup>(pageControl);
        }

        Query queryCount = null;
        Query query = null;

        if (authorizationManager.isInventoryManager(subject)) {
            final String queryName = ResourceGroup.QUERY_FIND_BY_IDS_admin;
            queryCount = PersistenceUtility.createCountQuery(entityManager, queryName);
            query = PersistenceUtility.createQueryWithOrderBy(entityManager, queryName, pageControl);
        } else {
            final String queryName = ResourceGroup.QUERY_FIND_BY_IDS;
            queryCount = PersistenceUtility.createCountQuery(entityManager, queryName);
            query = PersistenceUtility.createQueryWithOrderBy(entityManager, queryName, pageControl);
            queryCount.setParameter("subject", subject);
            query.setParameter("subject", subject);
        }

        queryCount.setParameter("ids", groupIdList);
        query.setParameter("ids", groupIdList);

        long count = (Long) queryCount.getSingleResult();
        List<ResourceGroup> groups = query.getResultList();

        return new PageList<ResourceGroup>(groups, (int) count, pageControl);
    }

    @RequiredPermission(Permission.MANAGE_INVENTORY)
    @SuppressWarnings("unchecked")
    public void updateImplicitGroupMembership(Subject subject, Resource resource) {
        /*
         * Get all the groups the parent of this resource is implicitly in. This will tell us which we need to update
         * (because we added new descendants).
         */
        Query query = entityManager
            .createNamedQuery(ResourceGroup.QUERY_FIND_IMPLICIT_RECURSIVE_GROUP_IDS_BY_RESOURCE_ID);
        query.setParameter("id", resource.getParentResource().getId());
        List<Integer> implicitRecursiveGroupIds = query.getResultList();

        // the resource isn't currently in a group -> no work to do
        if (implicitRecursiveGroupIds.size() == 0) {
            return;
        }

        /*
         * BFS-construct the resource tree
         */
        List<Integer> resourceIdsToAdd = new ArrayList<Integer>();
        List<Resource> toBeSearched = new LinkedList<Resource>();
        toBeSearched.add(resource);
        while (toBeSearched.size() > 0) {
            Resource next = toBeSearched.remove(0);
            resourceIdsToAdd.add(next.getId());
            toBeSearched.addAll(next.getChildResources());
        }

        /*
         * now add this resource and all of its descendants to whatever recursive groups it's parent is already in
         */
        Connection conn = null;
        PreparedStatement insertImplicitStatement = null;
        try {
            conn = rhqDs.getConnection();
            for (Integer implicitRecursiveGroupId : implicitRecursiveGroupIds) {
                /*
                 * do have to worry about whether these resources are already in the explicit resource list because
                 * they are being newly committed to inventory and thus shouldn't be in any group except the work
                 * being done right now. 
                 * 
                 * also, since we've already computed the toAddResourceIds by recursing down the chain resource passed 
                 * to this method, we can just do simple RHQ_RESOURCE_GROUP_RES_IMP_MAP table insertions 
                 */
                String insertImplicitQueryString = JDBCUtil.transformQueryForMultipleInParameters(
                    ResourceGroup.QUERY_NATIVE_ADD_RESOURCES_TO_GROUP_IMPLICIT, "@@RESOURCE_IDS@@", resourceIdsToAdd
                        .size());
                insertImplicitStatement = conn.prepareStatement(insertImplicitQueryString);
                insertImplicitStatement.setInt(1, implicitRecursiveGroupId);
                JDBCUtil.bindNTimes(insertImplicitStatement, ArrayUtils.unwrapCollection(resourceIdsToAdd), 2);
                insertImplicitStatement.executeUpdate();

                /*
                 * when automatically updating recursive groups during inventory sync we need to make sure that we also
                 * update the resourceGroup; this will realistically only happen when a recursive group definition is
                 * created, but which initially creates one or more resource groups of size 1; if this happens, the
                 * group will be created as a compatible group, if resources are later added via an inventory sync, and
                 * if this compatible group's membership changes, we need to recalculate the group category
                 * 
                 * NOTE: this is no longer true.  the group category used to be based off of the explicit membership, 
                 *       but that assumption was changed for 1.2.0 release so we could support a compatible left-nav 
                 *       tree with recursive access to descendant for easy authorization.  this method only modifies
                 *       the implicit resource membership, not the explicit, so setResourceType would be a no-op.
                 */
                //setResourceType(implicitRecursiveGroupId);
            }
        } catch (Exception e) {
            throw new ResourceGroupUpdateException("Could not add resource[id=" + resource.getId()
                + "] to necessary implicit groups", e);
        } finally {
            JDBCUtil.safeClose(insertImplicitStatement);
            JDBCUtil.safeClose(conn);
        }
    }

    /* (non-Javadoc)
     * @see
     * org.rhq.enterprise.server.resource.group.ResourceGroupManagerLocal#findResourcesForAutoGroup(org.jboss.on.domain.auth.Subject,
     * int, int)
     */
    @SuppressWarnings("unchecked")
    public List<Resource> findResourcesForAutoGroup(Subject subject, int autoGroupParentResourceId,
        int autoGroupChildResourceTypeId) {
        List<Resource> resources;
        try {
            Query q = entityManager.createNamedQuery(Resource.QUERY_FIND_FOR_AUTOGROUP);
            q.setParameter("type", autoGroupChildResourceTypeId);
            q.setParameter("parent", autoGroupParentResourceId);
            q.setParameter("inventoryStatus", InventoryStatus.COMMITTED);
            //         q.setParameter("subject", subject);
            resources = q.getResultList();
        } catch (PersistenceException pe) {
            return new ArrayList<Resource>();
        }

        return resources;
    }

    /* (non-Javadoc)
     * @see
     * org.rhq.enterprise.server.resource.group.ResourceGroupManagerLocal#findResourcesForResourceGroup(org.jboss.on.domain.auth.Subject,
     * int)
     */
    @SuppressWarnings("unchecked")
    public List<Resource> findResourcesForResourceGroup(Subject subject, int groupId, GroupCategory category) {
        ResourceGroup group = getResourceGroupById(subject, groupId, category);
        Set<Resource> res = group.getExplicitResources();
        if (res != null && res.size() > 0) {
            List<Resource> resources = PersistenceUtility.getHibernateSession(entityManager).createFilter(res,
                "where this.inventoryStatus = :inventoryStatus").setParameter("inventoryStatus",
                InventoryStatus.COMMITTED).list();

            return resources;
        } else {

            List<Resource> ret = new ArrayList<Resource>(res.size());
            ret.addAll(res);

            return ret;
        }
    }

    /* (non-Javadoc)
     * @see
     * org.rhq.enterprise.server.resource.group.ResourceGroupManagerLocal#findDefinitionsForAutoGroup(org.jboss.on.domain.auth.Subject,
     * int, int)
     */
    public int[] findDefinitionsForAutoGroup(Subject subject, int autoGroupParentResourceId,
        int autoGroupChildResourceTypeId, boolean displayTypeSummaryOnly) {
        int[] ret;
        try {
            ResourceType rt = entityManager.find(ResourceType.class, autoGroupChildResourceTypeId);
            ret = getMeasurementDefinitionIdsForResourceType(rt, displayTypeSummaryOnly);
        } catch (EntityNotFoundException enfe) {
            ret = new int[0];
        }

        return ret;
    }

    /* (non-Javadoc)
     * @see
     * org.rhq.enterprise.server.resource.group.ResourceGroupManagerLocal#findDefinitionsForCompatibleGroup(org.jboss.on.domain.auth.Subject,
     * int) TODO rework
     */
    public int[] findDefinitionsForCompatibleGroup(Subject subject, int groupId, boolean displayTypeSummaryOnly) {
        int[] ret = new int[0];
        try {
            ResourceGroup group = getResourceGroupById(subject, groupId, GroupCategory.COMPATIBLE);
            Set<Resource> resources = group.getExplicitResources();
            if ((resources != null) && (resources.size() > 0)) {
                Resource resource = resources.iterator().next();
                ResourceType type = resource.getResourceType();
                ret = getMeasurementDefinitionIdsForResourceType(type, displayTypeSummaryOnly);
            }
        } catch (ResourceGroupNotFoundException e) {
            log.debug("Resources for groupID: " + groupId + " not found " + e);
        }

        return ret;
    }

    @SuppressWarnings("unchecked")
    private int[] getMeasurementDefinitionIdsForResourceType(ResourceType type, boolean summariesOnly) {
        String queryString = "" //
            + "SELECT id " //
            + "  FROM MeasurementDefinition md " //
            + " WHERE md.resourceType.id = :resourceTypeId ";

        queryString += " AND md.dataType = :dataType";
        if (summariesOnly) {
            queryString += " AND md.displayType = :dispType";
        }

        // should respect the ordering
        queryString += " ORDER BY md.displayOrder, md.displayName";

        Query q = entityManager.createQuery(queryString);
        q.setParameter("resourceTypeId", type.getId());
        q.setParameter("dataType", DataType.MEASUREMENT);
        if (summariesOnly) {
            q.setParameter("dispType", DisplayType.SUMMARY);
        }

        List<Integer> res = q.getResultList();
        int[] ret = new int[res.size()];
        int i = 0;
        for (Integer r : res) {
            ret[i++] = r;
        }

        return ret;
    }

    @SuppressWarnings("unchecked")
    public ResourceGroup getByGroupDefinitionAndGroupByClause(int groupDefinitionId, String groupByClause) {
        Query query = entityManager.createNamedQuery(ResourceGroup.QUERY_FIND_BY_GROUP_DEFINITION_AND_EXPRESSION);

        /*
         * since oracle interprets empty strings as null, let's cleanse the
         * groupByClause so that the processing is identical on postgres
         */
        if (groupByClause.equals("")) {
            groupByClause = null;
        }
        query.setParameter("groupDefinitionId", groupDefinitionId);
        query.setParameter("groupByClause", groupByClause);

        List<ResourceGroup> groups = query.getResultList();

        if (groups.size() == 1) {
            // fyi, database constraints prevent dups on these two attributes
            ResourceGroup group = groups.get(0);
            return group;
        } else // if ( groups.size() == 0 )
        {
            return null;
        }
    }

    @SuppressWarnings("unchecked")
    @TransactionAttribute(TransactionAttributeType.REQUIRES_NEW)
    public void setResourceType(int resourceGroupId) throws ResourceGroupDeleteException {
        Query query = entityManager.createNamedQuery(ResourceType.QUERY_GET_EXPLICIT_RESOURCE_TYPE_COUNTS_BY_GROUP);
        query.setParameter("groupId", resourceGroupId);

        Subject overlord = subjectManager.getOverlord();
        ResourceGroup resourceGroup = getResourceGroupById(overlord, resourceGroupId, null);

        List results = query.getResultList();
        if (results.size() == 1) {
            Object[] info = (Object[]) results.get(0);
            int resourceTypeId = (Integer) info[0];

            ResourceType flyWeightType = new ResourceType();
            flyWeightType.setId(resourceTypeId);
            resourceGroup.setResourceType(flyWeightType);
        } else {
            if (resourceGroup.getResourceType() != null) {
                // converting compatible group to mixed group, remove all corresponding compatible constructs
                removeCompatibleGroupConstructs(overlord, resourceGroup);
            }
            resourceGroup.setResourceType(null);
        }
    }

    public int getExplicitGroupMemberCount(int resourceGroupId) {
        Query countQuery = entityManager
            .createNamedQuery(Resource.QUERY_FIND_EXPLICIT_RESOURCES_FOR_RESOURCE_GROUP_COUNT_ADMIN);
        countQuery.setParameter("groupId", resourceGroupId);
        long count = (Long) countQuery.getSingleResult();
        return (int) count;
    }

    public int getImplicitGroupMemberCount(int resourceGroupId) {
        Query countQuery = entityManager
            .createNamedQuery(Resource.QUERY_FIND_IMPLICIT_RESOURCES_FOR_RESOURCE_GROUP_COUNT_ADMIN);
        countQuery.setParameter("groupId", resourceGroupId);
        long count = (Long) countQuery.getSingleResult();
        return (int) count;
    }

    /**
     * This method adheres to all of the regular semantics of {@link Criteria}-based queries.  In other words,
     * all of the methods on the {@link Criteria} object - including paging, sorting, filtering, fetching - will
     * work with this method.  The only thing that differs is the ResultSet which, instead of being a collection
     * of {@link ResourceGroup} objects is a collection of {@link ResourceGroupComposite} objects.
     * 
     * The extended data in the composite object, however, is treated differently:
     * 
     *   1) It is always fetched
     *   2) It can not be a candidate for filtering
     *   3) It must be sorted by using the zero-based positional ordinal within the projection
     *   
     * This method offers 4 new aggregates that you can sort on.  The 
     * 
     * explicitCount (ordinal 0) - the count of the number of children in the group
     * explicitAvail (ordinal 1) - decimal percentage representing the number of UP children relative to the total
     *                             number of children in the group
     * implicitCount (ordinal 2) - the count of the number of descendents in the group
     * implicitAvail (ordinal 3) - decimal percentage representing the number of UP descendents relative to the total
     *                             number of descendents in the group
     */
    public PageList<ResourceGroupComposite> findResourceGroupCompositesByCriteria(Subject subject,
        ResourceGroupCriteria criteria) {
        CriteriaQueryGenerator generator = new CriteriaQueryGenerator(subject, criteria);
        ;
        String replacementSelectList = ""
            + " new org.rhq.core.domain.resource.group.composite.ResourceGroupComposite( "
            + "   ( SELECT COUNT(avail) FROM resourcegroup.explicitResources res JOIN res.currentAvailability avail ) AS explicitCount,"
            + "   ( SELECT AVG(avail.availabilityType) FROM resourcegroup.explicitResources res JOIN res.currentAvailability avail ) AS explicitAvail,"
            + "   ( SELECT COUNT(avail) FROM resourcegroup.implicitResources res JOIN res.currentAvailability avail ) AS implicitCount,"
            + "   ( SELECT AVG(avail.availabilityType) FROM resourcegroup.implicitResources res JOIN res.currentAvailability avail ) AS implicitAvail,"
            + "   resourcegroup ) ";
        generator.alterProjection(replacementSelectList);

        if (criteria.isSecurityManagerRequired()
            && !authorizationManager.hasGlobalPermission(subject, Permission.MANAGE_SECURITY)) {
            throw new PermissionException("Subject [" + subject.getName()
                + "] requires SecurityManager permission for requested query criteria.");
        }

        if (authorizationManager.isInventoryManager(subject) == false) {
            generator.setAuthorizationResourceFragment(CriteriaQueryGenerator.AuthorizationTokenType.GROUP, null,
                subject.getId());
        }

        CriteriaQueryRunner<ResourceGroupComposite> queryRunner = new CriteriaQueryRunner<ResourceGroupComposite>(
            criteria, generator, entityManager);
        PageList<ResourceGroupComposite> results = queryRunner.execute();
        for (ResourceGroupComposite composite : results) {
            ResourceGroup group = composite.getResourceGroup();
            queryRunner.initPersistentBags(group); // manually init bags for composite-wrapped entity
            ResourceType type = group.getResourceType();
            ResourceFacets facets = (type != null) ? resourceTypeManager.getResourceFacets(type.getId())
                : ResourceFacets.NONE;
            composite.setResourceFacets(facets);
            Set<Permission> perms = authorizationManager.getImplicitGroupPermissions(subject, group.getId());
            composite.setResourcePermission(new ResourcePermission(perms));
        }
        return results;
    }

    // note, resourceId and groupId can both be NULL, and so must use the numeric wrapper classes
    public PageList<ResourceGroupComposite> findResourceGroupComposites(Subject subject, GroupCategory groupCategory,
        ResourceCategory resourceCategory, String resourceTypeName, String pluginName, String nameFilter,
        Integer resourceId, Integer groupId, PageControl pc) {

        String query = ResourceGroup.QUERY_NATIVE_FIND_FILTERED_MEMBER;
        if (authorizationManager.isInventoryManager(subject)) {
            query = query.replace("%SECURITY_FRAGMENT_JOIN%", "");
            query = query.replace("%SECURITY_FRAGMENT_WHERE%", "");
        } else {
            // add the security fragments when not the inventory manager
            query = query.replace("%SECURITY_FRAGMENT_JOIN%",
                ResourceGroup.QUERY_NATIVE_FIND_FILTERED_MEMBER_SECURITY_FRAGMENT_JOIN);
            query = query.replace("%SECURITY_FRAGMENT_WHERE%",
                ResourceGroup.QUERY_NATIVE_FIND_FILTERED_MEMBER_SECURITY_FRAGMENT_WHERE);
        }

        if (resourceId != null) {
            query = query.replace("%RESOURCE_FRAGMENT_WHERE%",
                ResourceGroup.QUERY_NATIVE_FIND_FILTERED_MEMBER_RESOURCE_FRAGMENT_WHERE);
        } else {
            query = query.replace("%RESOURCE_FRAGMENT_WHERE%", "");
        }

        pc.initDefaultOrderingField("groupName");
        pc.truncateOrderingFields(1); // remove all but the primary sort
        OrderingField primary = pc.getOrderingFields().get(0);
        String field = primary.getField();
        if (field.endsWith("Avail")) {
            String prefix = field.substring(0, field.length() - 5);
            String secondaryField = prefix + "Count";
            pc.addDefaultOrderingField(secondaryField, primary.getOrdering());
        }
        if (field.equals("groupName") == false) {
            pc.addDefaultOrderingField("groupName");
        }
        nameFilter = QueryUtility.formatSearchParameter(nameFilter);

        Connection conn = null;
        PreparedStatement stmt = null;

        List<Object[]> rawResults = new ArrayList<Object[]>();
        try {
            conn = rhqDs.getConnection();

            if (groupId == null) {
                // only filter by visibility if the user isn't selecting a group directly
                if (this.dbType instanceof PostgresqlDatabaseType || this.dbType instanceof H2DatabaseType) {
                    query = query.replace("%GROUP_AND_VISIBILITY_FRAGMENT_WHERE%", "rg.visible = TRUE");
                } else if (this.dbType instanceof OracleDatabaseType || this.dbType instanceof SQLServerDatabaseType) {
                    query = query.replace("%GROUP_AND_VISIBILITY_FRAGMENT_WHERE%", "rg.visible = 1");
                } else {
                    throw new RuntimeException("Unknown database type: " + this.dbType);
                }
            } else {
                // otherwise filter by the passed groupId
                query = query.replace("%GROUP_AND_VISIBILITY_FRAGMENT_WHERE%", "rg.id = ?");
            }

            if (this.dbType instanceof PostgresqlDatabaseType) {
                query = PersistenceUtility.addPostgresNativePagingSortingToQuery(query, pc);
            } else if (this.dbType instanceof OracleDatabaseType) {
                query = PersistenceUtility.addOracleNativePagingSortingToQuery(query, pc);
            } else if (this.dbType instanceof H2DatabaseType) {
                query = PersistenceUtility.addH2NativePagingSortingToQuery(query, pc);
            } else if (this.dbType instanceof SQLServerDatabaseType) {
                query = PersistenceUtility.addSQLServerNativePagingSortingToQuery(query, pc);
            } else {
                throw new RuntimeException("Unknown database type: " + this.dbType);
            }

            stmt = conn.prepareStatement(query);

            String search = nameFilter;
            String resourceCategoryName = resourceCategory == null ? null : resourceCategory.name();
            String groupCategoryName = groupCategory == null ? null : groupCategory.name();

            int i = 0;
            if (resourceId != null) {
                stmt.setInt(++i, resourceId);
            }
            if (groupId != null) {
                stmt.setInt(++i, groupId);
            }

            if (search == null) {
                stmt.setNull(++i, Types.VARCHAR);
                stmt.setNull(++i, Types.VARCHAR);
                stmt.setString(++i, QueryUtility.getEscapeCharacter());
                stmt.setNull(++i, Types.VARCHAR);
                stmt.setString(++i, QueryUtility.getEscapeCharacter());
            } else {
                stmt.setString(++i, search);
                stmt.setString(++i, search);
                stmt.setString(++i, QueryUtility.getEscapeCharacter());
                stmt.setString(++i, search);
                stmt.setString(++i, QueryUtility.getEscapeCharacter());
            }

            if (resourceTypeName == null) {
                stmt.setNull(++i, Types.VARCHAR);
                stmt.setNull(++i, Types.VARCHAR);
            } else {
                stmt.setString(++i, resourceTypeName);
                stmt.setString(++i, resourceTypeName);
            }

            if (pluginName == null) {
                stmt.setNull(++i, Types.VARCHAR);
                stmt.setNull(++i, Types.VARCHAR);
            } else {
                stmt.setString(++i, pluginName);
                stmt.setString(++i, pluginName);
            }

            if (resourceCategoryName == null) {
                stmt.setNull(++i, Types.VARCHAR);
                stmt.setNull(++i, Types.VARCHAR);
            } else {
                stmt.setString(++i, resourceCategoryName);
                stmt.setString(++i, resourceCategoryName);
            }

            if (groupCategoryName == null) {
                stmt.setNull(++i, Types.VARCHAR);
                stmt.setNull(++i, Types.VARCHAR);
            } else {
                stmt.setString(++i, groupCategoryName);
                stmt.setString(++i, groupCategoryName);
            }

            if (authorizationManager.isInventoryManager(subject) == false) {
                stmt.setInt(++i, subject.getId());
            }

            ResultSet rs = stmt.executeQuery();
            while (rs.next()) {
                long explicitCount = rs.getLong(1);
                double explicitAvail = rs.getDouble(2);
                long implicitCount = rs.getLong(3);
                double implicitAvail = rs.getDouble(4);
                int groupKey = rs.getInt(5);
                Object[] next = new Object[] { explicitCount, explicitAvail, implicitCount, implicitAvail, groupKey };
                rawResults.add(next);
            }
        } catch (Throwable t) {
            log.error("Could not execute groups query [ " + query + " ]: ", t);
            return new PageList<ResourceGroupComposite>();
        } finally {
            JDBCUtil.safeClose(conn, stmt, null);
        }

        Query queryCount = null;
        if (authorizationManager.isInventoryManager(subject)) {
            queryCount = entityManager.createNamedQuery(ResourceGroup.QUERY_FIND_ALL_FILTERED_COUNT_ADMIN);
        } else {
            queryCount = entityManager.createNamedQuery(ResourceGroup.QUERY_FIND_ALL_FILTERED_COUNT);
            queryCount.setParameter("subject", subject);
        }

        queryCount.setParameter("groupCategory", groupCategory);
        queryCount.setParameter("category", resourceCategory);
        queryCount.setParameter("resourceTypeName", resourceTypeName);
        queryCount.setParameter("pluginName", pluginName);
        queryCount.setParameter("search", nameFilter);
        queryCount.setParameter("resourceId", resourceId);
        queryCount.setParameter("groupId", groupId);

        long count = (Long) queryCount.getSingleResult();

        List<Integer> groupIds = new ArrayList<Integer>();
        for (Object[] row : rawResults) {
            groupIds.add(((Number) row[4]).intValue());
        }
        Map<Integer, ResourceGroup> groupMap = getIdGroupMap(groupIds);

        List<ResourceGroupComposite> results = new ArrayList<ResourceGroupComposite>(rawResults.size());
        int i = 0;
        for (Object[] row : rawResults) {
            long explicitCount = (Long) row[0];
            double explicitAvail = (Double) row[1];
            long implicitCount = (Long) row[2];
            double implicitAvail = (Double) row[3];
            ResourceGroup group = groupMap.get(groupIds.get(i++));
            ResourceType type = group.getResourceType();
            ResourceFacets facets;
            if (type == null) {
                // mixed group
                facets = ResourceFacets.NONE;
            } else {
                // compatible group
                facets = resourceTypeManager.getResourceFacets(type.getId());
            }
            ResourceGroupComposite composite = new ResourceGroupComposite(explicitCount, explicitAvail, implicitCount,
                implicitAvail, group, facets);
            Set<Permission> perms = authorizationManager.getImplicitGroupPermissions(subject, group.getId());
            composite.setResourcePermission(new ResourcePermission(perms));
            results.add(composite);
        }

        return new PageList<ResourceGroupComposite>(results, (int) count, pc);
    }

    @SuppressWarnings("unchecked")
    private Map<Integer, ResourceGroup> getIdGroupMap(List<Integer> groupIds) {
        if (groupIds == null || groupIds.size() == 0) {
            return new HashMap<Integer, ResourceGroup>();
        }

        Query query = entityManager.createNamedQuery(ResourceGroup.QUERY_FIND_BY_IDS_admin);
        query.setParameter("ids", groupIds);
        List<ResourceGroup> groups = query.getResultList();

        Map<Integer, ResourceGroup> results = new HashMap<Integer, ResourceGroup>();
        for (ResourceGroup group : groups) {
            results.put(group.getId(), group);
        }
        return results;
    }

    @SuppressWarnings("unchecked")
    // returns a subset of the passed groupIds which no longer exist 
    public List<Integer> findDeletedResourceGroupIds(int[] possibleGroupIds) {
        List<Integer> groupIds = ArrayUtils.wrapInList(possibleGroupIds);
        if (groupIds == null || groupIds.size() == 0) {
            return Collections.emptyList();
        }

        String queryString = "" //
            + "SELECT rg.id " //
            + "  FROM ResourceGroup rg " //
            + " WHERE rg.id IN ( :groupIds ) ";

        Query query = entityManager.createQuery(queryString);
        query.setParameter("groupIds", groupIds);
        List<Integer> validIds = query.getResultList();

        groupIds.removeAll(validIds);
        return groupIds;
    }

<<<<<<< HEAD
    public void setAssignedResources(Subject subject, int groupId, int[] resourceIds, boolean setType)
        throws ResourceGroupDeleteException {

=======
    public void setMembership(Subject subject, int groupId, int[] resourceIds, boolean setType)
        throws ResourceGroupDeleteException {
        //throws ResourceGroupUpdateException {
>>>>>>> fe4cc406
        List<Integer> currentMembers = resourceManager.findExplicitResourceIdsByResourceGroup(groupId);

        List<Integer> newMembers = ArrayUtils.wrapInList(resourceIds); // members needing addition
        newMembers.removeAll(currentMembers);
        if (newMembers.size() > 0) {
            addResourcesToGroup(subject, groupId, ArrayUtils.unwrapCollection(newMembers));
        }

        List<Integer> extraMembers = new ArrayList<Integer>(currentMembers); // members needing removal
        extraMembers.removeAll(ArrayUtils.wrapInList(resourceIds));
        if (extraMembers.size() > 0) {
            removeResourcesFromGroup(subject, groupId, ArrayUtils.unwrapCollection(extraMembers));
        }

        // As a result of the membership change ensure that the group type is set correctly.
        if (setType) {
            setResourceType(groupId);
        }
<<<<<<< HEAD
    }

    public void setAssignedResourceGroupsForResource(Subject subject, int resourceId, int[] resourceGroupIds,
        boolean setType) throws ResourceGroupDeleteException {

        Resource resource = entityManager.find(Resource.class, resourceId);
        Set<ResourceGroup> currentGroups = resource.getExplicitGroups();
        List<Integer> currentGroupIds = new ArrayList<Integer>(currentGroups.size());
        for (ResourceGroup currentGroup : currentGroups) {
            currentGroupIds.add(currentGroup.getId());
        }

        int[] resourceIdArr = new int[] { resourceId };

        List<Integer> addedGroupIds = ArrayUtils.wrapInList(resourceGroupIds);
        addedGroupIds.removeAll(currentGroupIds);
        for (Integer addedGroupId : addedGroupIds) {
            addResourcesToGroup(subject, addedGroupId, resourceIdArr);
            // As a result of the membership change ensure that the group type is set correctly.
            if (setType) {
                setResourceType(addedGroupId);
            }
        }

        List<Integer> removedGroupIds = new ArrayList<Integer>(currentGroupIds); // groups needing removal
        removedGroupIds.removeAll(ArrayUtils.wrapInList(resourceGroupIds));
        for (Integer removedGroupId : removedGroupIds) {
            removeResourcesFromGroup(subject, removedGroupId, resourceIdArr);
            // As a result of the membership change ensure that the group type is set correctly.
            if (setType) {
                setResourceType(removedGroupId);
            }
        }

=======
>>>>>>> fe4cc406
    }

    // !!!!!!!!!!!!!!!!!!!!!!!!!!!!!!!!!!!!!!!!!!!!!!!!!!!!!!!!!!!!!!!!!
    // Remote interface impl
    // !!!!!!!!!!!!!!!!!!!!!!!!!!!!!!!!!!!!!!!!!!!!!!!!!!!!!!!!!!!!!!!!!

    public ResourceGroup getResourceGroup( //
        Subject subject, //
        int groupId) {
        return getResourceGroupById(subject, groupId, null);
    }

    @SuppressWarnings("unchecked")
    public ResourceGroupComposite getResourceGroupComposite(Subject subject, int groupId) {
        // Auto cluster backing groups have a special security allowance that let's a non-inventory-manager
        // view them even if they aren't directly in one of their roles, by nature of the fact that the user has
        // the parent cluster group in one of its roles.

        if (!authorizationManager.canViewGroup(subject, groupId)) {
            throw new PermissionException("You do not have permission to view this resource group");
        }

        String queryString = "SELECT \n" //
            + "  (SELECT count(er) "
            + "       FROM ResourceGroup g JOIN g.explicitResources er where g.id = :groupId),\n"
            + "  (SELECT avg(er.currentAvailability.availabilityType) "
            + "       FROM ResourceGroup g JOIN g.explicitResources er where g.id = :groupId) AS eavail,\n"
            + "  (SELECT count(ir) "
            + "       FROM ResourceGroup g JOIN g.implicitResources ir where g.id = :groupId),\n"
            + "  (SELECT avg(ir.currentAvailability.availabilityType) "
            + "       FROM ResourceGroup g JOIN g.implicitResources ir where g.id = :groupId), g \n"
            + "FROM ResourceGroup g where g.id = :groupId";

        Query query = entityManager.createQuery(queryString);
        query.setParameter("groupId", groupId);
        List<Object[]> results = (List<Object[]>) query.getResultList();

        if (results.size() == 0) {
            throw new ResourceGroupNotFoundException(groupId);
        }

        Object[] data = results.get(0);

        ResourceGroup group = (ResourceGroup) data[4];
        ResourceType type = group.getResourceType();
        ResourceFacets facets;
        if (type == null) {
            // mixed group
            facets = ResourceFacets.NONE;
        } else {
            // compatible group
            facets = resourceTypeManager.getResourceFacets(group.getResourceType().getId());
        }

        ResourceGroupComposite composite = null;
        if (((Number) data[2]).longValue() > 0) {
            composite = new ResourceGroupComposite( //
                ((Number) data[0]).longValue(), //
                ((Number) data[1]).doubleValue(), //
                ((Number) data[2]).longValue(), //
                ((Number) data[3]).doubleValue(), //
                group, facets);
        } else {
            composite = new ResourceGroupComposite(0L, 0.0, 0L, 0.0, group, facets);
        }

        return composite;
    }

    @SuppressWarnings("unchecked")
    // if a user doesn't have MANAGE_SETTINGS, they can only see groups under their own roles
    public PageList<ResourceGroup> findResourceGroupsForRole(Subject subject, int roleId, PageControl pc) {
        pc.initDefaultOrderingField("rg.name");

        String queryName = null;
        if (authorizationManager.hasGlobalPermission(subject, Permission.MANAGE_SETTINGS)) {
            queryName = ResourceGroup.QUERY_GET_RESOURCE_GROUPS_ASSIGNED_TO_ROLE_admin;
        } else {
            queryName = ResourceGroup.QUERY_GET_RESOURCE_GROUPS_ASSIGNED_TO_ROLE;
        }
        Query queryCount = PersistenceUtility.createCountQuery(entityManager, queryName);
        Query query = PersistenceUtility.createQueryWithOrderBy(entityManager, queryName, pc);

        if (authorizationManager.hasGlobalPermission(subject, Permission.MANAGE_SETTINGS) == false) {
            queryCount.setParameter("subjectId", subject.getId());
            query.setParameter("subjectId", subject.getId());
        }
        queryCount.setParameter("id", roleId);
        query.setParameter("id", roleId);

        long count = (Long) queryCount.getSingleResult();
        List<ResourceGroup> groups = query.getResultList();

        return new PageList<ResourceGroup>(groups, (int) count, pc);
    }

    @RequiredPermission(Permission.MANAGE_INVENTORY)
    public void setRecursive( //
        Subject subject, //
        int groupId, //
        boolean isRecursive) {
        ResourceGroup group = entityManager.find(ResourceGroup.class, groupId);
        if (group == null) {
            throw new ResourceGroupNotFoundException(groupId);
        }
        updateResourceGroup(subject, group, isRecursive ? RecursivityChangeType.AddedRecursion
            : RecursivityChangeType.RemovedRecursion);
    }

    @SuppressWarnings("unchecked")
    public PageList<ResourceGroup> findResourceGroupsByCriteria(Subject subject, ResourceGroupCriteria criteria) {
        CriteriaQueryGenerator generator = new CriteriaQueryGenerator(subject, criteria);
        ;

        if (criteria.isSecurityManagerRequired()
            && !authorizationManager.hasGlobalPermission(subject, Permission.MANAGE_SECURITY)) {
            throw new PermissionException("Subject [" + subject.getName()
                + "] requires SecurityManager permission for requested query criteria.");
        }

        if (criteria.isInventoryManagerRequired()
            && !authorizationManager.hasGlobalPermission(subject, Permission.MANAGE_INVENTORY)) {
            throw new PermissionException("Subject [" + subject.getName()
                + "] requires InventoryManager permission for requested query criteria.");
        }

        if (authorizationManager.isInventoryManager(subject) == false) {
            generator.setAuthorizationResourceFragment(CriteriaQueryGenerator.AuthorizationTokenType.GROUP, null,
                subject.getId());
        }

        CriteriaQueryRunner<ResourceGroup> queryRunner = new CriteriaQueryRunner(criteria, generator, entityManager);
        return queryRunner.execute();
    }

    @TransactionAttribute(TransactionAttributeType.NOT_SUPPORTED)
    @RequiredPermission(Permission.MANAGE_INVENTORY)
    public void uninventoryMembers(Subject subject, int groupId) {
        List<Integer> resourceMemberIds = resourceManager.findExplicitResourceIdsByResourceGroup(groupId);
        for (int doomedResourceId : resourceMemberIds) {
            resourceManager.uninventoryResource(subject, doomedResourceId);
        }
    }

    public void updateResourceGroupName(Subject subject, int groupId, String name) {
        if (name == null) {
            throw new IllegalArgumentException("Group name cannot be null.");
        }
        ResourceGroup group = getResourceGroupToBeModified(subject, groupId);
        group.setName(name);
        group.setMtime(System.currentTimeMillis());
    }

    public void updateResourceGroupDescription(Subject subject, int groupId, String description) {
        ResourceGroup group = getResourceGroupToBeModified(subject, groupId);
        group.setDescription(description);
        group.setMtime(System.currentTimeMillis());
    }

    public void updateResourceGroupLocation(Subject subject, int groupId, String location) {
        ResourceGroup group = getResourceGroupToBeModified(subject, groupId);
        group.setDescription(location);
        group.setMtime(System.currentTimeMillis());
    }

    private ResourceGroup getResourceGroupToBeModified(Subject subject, int groupId) {
        ResourceGroup group = entityManager.find(ResourceGroup.class, groupId);

        if (group == null) {
            throw new ResourceGroupNotFoundException(groupId);
        }

        if (!authorizationManager.hasGroupPermission(subject, Permission.MODIFY_RESOURCE, groupId)) {
            throw new PermissionException("User [" + subject
                + "] does not have permission to modify Resource group with id [" + groupId + "].");
        }
        return group;
    }

}<|MERGE_RESOLUTION|>--- conflicted
+++ resolved
@@ -1296,15 +1296,9 @@
         return groupIds;
     }
 
-<<<<<<< HEAD
     public void setAssignedResources(Subject subject, int groupId, int[] resourceIds, boolean setType)
         throws ResourceGroupDeleteException {
 
-=======
-    public void setMembership(Subject subject, int groupId, int[] resourceIds, boolean setType)
-        throws ResourceGroupDeleteException {
-        //throws ResourceGroupUpdateException {
->>>>>>> fe4cc406
         List<Integer> currentMembers = resourceManager.findExplicitResourceIdsByResourceGroup(groupId);
 
         List<Integer> newMembers = ArrayUtils.wrapInList(resourceIds); // members needing addition
@@ -1323,7 +1317,6 @@
         if (setType) {
             setResourceType(groupId);
         }
-<<<<<<< HEAD
     }
 
     public void setAssignedResourceGroupsForResource(Subject subject, int resourceId, int[] resourceGroupIds,
@@ -1357,9 +1350,6 @@
                 setResourceType(removedGroupId);
             }
         }
-
-=======
->>>>>>> fe4cc406
     }
 
     // !!!!!!!!!!!!!!!!!!!!!!!!!!!!!!!!!!!!!!!!!!!!!!!!!!!!!!!!!!!!!!!!!
