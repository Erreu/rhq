/*
 * RHQ Management Platform
 * Copyright (C) 2005-2010 Red Hat, Inc.
 * All rights reserved.
 *
 * This program is free software; you can redistribute it and/or modify
 * it under the terms of the GNU General Public License as published by
 * the Free Software Foundation version 2 of the License.
 *
 * This program is distributed in the hope that it will be useful,
 * but WITHOUT ANY WARRANTY; without even the implied warranty of
 * MERCHANTABILITY or FITNESS FOR A PARTICULAR PURPOSE. See the
 * GNU General Public License for more details.
 *
 * You should have received a copy of the GNU General Public License
 * along with this program; if not, write to the Free Software
 * Foundation, Inc., 675 Mass Ave, Cambridge, MA 02139, USA.
 */
package org.rhq.enterprise.server.bundle;

import java.io.ByteArrayInputStream;
import java.io.File;
import java.io.FileInputStream;
import java.io.FileOutputStream;
import java.io.InputStream;
import java.io.OutputStream;
import java.net.URL;
import java.util.ArrayList;
import java.util.HashMap;
import java.util.HashSet;
import java.util.List;
import java.util.Map;
import java.util.Set;

import javax.ejb.EJB;
import javax.ejb.Stateless;
import javax.ejb.TransactionAttribute;
import javax.ejb.TransactionAttributeType;
import javax.persistence.EntityManager;
import javax.persistence.PersistenceContext;
import javax.persistence.Query;

import org.apache.commons.logging.Log;
import org.apache.commons.logging.LogFactory;
import org.apache.maven.artifact.versioning.ComparableVersion;

import org.rhq.core.clientapi.agent.bundle.BundleAgentService;
import org.rhq.core.clientapi.agent.bundle.BundleScheduleRequest;
import org.rhq.core.clientapi.agent.bundle.BundleScheduleResponse;
import org.rhq.core.clientapi.agent.configuration.ConfigurationUtility;
import org.rhq.core.domain.auth.Subject;
import org.rhq.core.domain.authz.Permission;
import org.rhq.core.domain.bundle.Bundle;
import org.rhq.core.domain.bundle.BundleDeployment;
import org.rhq.core.domain.bundle.BundleDeploymentStatus;
import org.rhq.core.domain.bundle.BundleFile;
import org.rhq.core.domain.bundle.BundleGroupDeployment;
import org.rhq.core.domain.bundle.BundleResourceDeployment;
import org.rhq.core.domain.bundle.BundleResourceDeploymentHistory;
import org.rhq.core.domain.bundle.BundleType;
import org.rhq.core.domain.bundle.BundleVersion;
import org.rhq.core.domain.bundle.composite.BundleWithLatestVersionComposite;
import org.rhq.core.domain.configuration.Configuration;
import org.rhq.core.domain.configuration.definition.ConfigurationDefinition;
import org.rhq.core.domain.content.Architecture;
import org.rhq.core.domain.content.Package;
import org.rhq.core.domain.content.PackageCategory;
import org.rhq.core.domain.content.PackageType;
import org.rhq.core.domain.content.PackageVersion;
import org.rhq.core.domain.content.Repo;
import org.rhq.core.domain.criteria.BundleCriteria;
import org.rhq.core.domain.criteria.BundleDeploymentCriteria;
import org.rhq.core.domain.criteria.BundleFileCriteria;
import org.rhq.core.domain.criteria.BundleResourceDeploymentCriteria;
import org.rhq.core.domain.criteria.BundleVersionCriteria;
import org.rhq.core.domain.resource.Resource;
import org.rhq.core.domain.resource.ResourceType;
import org.rhq.core.domain.resource.group.ResourceGroup;
import org.rhq.core.domain.util.PageList;
import org.rhq.core.domain.util.StringUtils;
import org.rhq.core.util.NumberUtil;
import org.rhq.core.util.stream.StreamUtil;
import org.rhq.enterprise.server.RHQConstants;
import org.rhq.enterprise.server.agentclient.AgentClient;
import org.rhq.enterprise.server.auth.SubjectManagerLocal;
import org.rhq.enterprise.server.authz.AuthorizationManagerLocal;
import org.rhq.enterprise.server.authz.PermissionException;
import org.rhq.enterprise.server.authz.RequiredPermission;
import org.rhq.enterprise.server.content.ContentManagerLocal;
import org.rhq.enterprise.server.content.RepoManagerLocal;
import org.rhq.enterprise.server.core.AgentManagerLocal;
import org.rhq.enterprise.server.plugin.pc.bundle.BundleServerPluginManager;
import org.rhq.enterprise.server.util.CriteriaQueryGenerator;
import org.rhq.enterprise.server.util.CriteriaQueryRunner;
import org.rhq.enterprise.server.util.HibernateDetachUtility;
import org.rhq.enterprise.server.util.HibernateDetachUtility.SerializationType;

/**
 * Manages the creation and usage of bundles.
 *
 * @author John Mazzitelli
 * @author Ian Springer
 * @author Jay Shaughnessy
 */
@Stateless
public class BundleManagerBean implements BundleManagerLocal {
    private final Log log = LogFactory.getLog(this.getClass());

    private final String AUDIT_ACTION_DEPLOYMENT = "Deployment";
    private final String AUDIT_ACTION_DEPLOYMENT_REQUESTED = "Deployment Requested";

    @PersistenceContext(unitName = RHQConstants.PERSISTENCE_UNIT_NAME)
    private EntityManager entityManager;

    @EJB
    private SubjectManagerLocal subjectManager;

    @EJB
    private AgentManagerLocal agentManager;

    @EJB
    private AuthorizationManagerLocal authorizationManager;

    @EJB
    private BundleManagerLocal bundleManager;

    @EJB
    private ContentManagerLocal contentManager;

    @EJB
    private RepoManagerLocal repoManager;

    @TransactionAttribute(TransactionAttributeType.REQUIRES_NEW)
    @RequiredPermission(Permission.MANAGE_INVENTORY)
    public BundleResourceDeploymentHistory addBundleResourceDeploymentHistory(Subject subject, int bundleDeploymentId,
        BundleResourceDeploymentHistory history) throws Exception {

        BundleResourceDeployment resourceDeployment = entityManager.find(BundleResourceDeployment.class,
            bundleDeploymentId);
        if (null == resourceDeployment) {
            throw new IllegalArgumentException("Invalid bundleDeploymentId: " + bundleDeploymentId);
        }

        resourceDeployment.addBundleResourceDeploymentHistory(history);
        this.entityManager.persist(resourceDeployment);

        return history;
    }

    @RequiredPermission(Permission.MANAGE_INVENTORY)
    public Bundle createBundle(Subject subject, String name, String description, int bundleTypeId) throws Exception {
        if (null == name || "".equals(name.trim())) {
            throw new IllegalArgumentException("Invalid bundleName: " + name);
        }

        BundleType bundleType = entityManager.find(BundleType.class, bundleTypeId);
        if (null == bundleType) {
            throw new IllegalArgumentException("Invalid bundleTypeId: " + bundleTypeId);
        }

        // create and add the required Repo. the Repo is a detached object which helps in its eventual
        // removal.
        Repo repo = new Repo(name);
        repo.setCandidate(false);
        repo.setSyncSchedule(null);
        repo = repoManager.createRepo(subject, repo);

        // add the required PackageType. the PackageType is an attached object which helps in cascade removal
        // of packages in the bundle's repo.
        ResourceType resourceType = entityManager.find(ResourceType.class, bundleType.getResourceType().getId());
        PackageType packageType = new PackageType(name, resourceType);
        packageType.setDescription("Package type for content of bundle " + name);
        packageType.setCategory(PackageCategory.BUNDLE);
        packageType.setSupportsArchitecture(false);
        packageType.setDisplayName(StringUtils.deCamelCase(name));
        packageType.setDiscoveryInterval(-1L);
        packageType.setCreationData(false);
        packageType.setDeploymentConfigurationDefinition(null);

        Bundle bundle = new Bundle(name, bundleType, repo, packageType);
        bundle.setDescription(description);
        bundle.setPackageType(packageType);

        log.info("Creating bundle: " + bundle);
        entityManager.persist(bundle);

        return bundle;
    }

    @RequiredPermission(Permission.MANAGE_INVENTORY)
    public BundleDeployment createBundleDeployment(Subject subject, int bundleVersionId, String name,
        String description, String installDir, Configuration configuration) throws Exception {

        if (null == name || "".equals(name.trim())) {
            throw new IllegalArgumentException("Invalid bundleDeploymentName: " + name);
        }
        BundleVersion bundleVersion = entityManager.find(BundleVersion.class, bundleVersionId);
        if (null == bundleVersion) {
            throw new IllegalArgumentException("Invalid bundleVersionId: " + bundleVersionId);
        }
        ConfigurationDefinition configDef = bundleVersion.getConfigurationDefinition();
        if (null != configDef) {
            if (null == configuration) {
                throw new IllegalArgumentException(
                    "Missing Configuration. Configuration is required when the specified BundleVersion defines Configuration Properties.");
            }
            List<String> errors = ConfigurationUtility.validateConfiguration(configuration, configDef);
            if (null != errors && !errors.isEmpty()) {
                throw new IllegalArgumentException("Invalid Configuration: " + errors.toString());
            }
        }

        BundleDeployment deployment = new BundleDeployment(bundleVersion, name, installDir);
        deployment.setDescription(description);
        deployment.setConfiguration(configuration);

        entityManager.persist(deployment);

        return deployment;
    }

    @RequiredPermission(Permission.MANAGE_INVENTORY)
    public BundleType createBundleType(Subject subject, String name, int resourceTypeId) throws Exception {
        if (null == name || "".equals(name.trim())) {
            throw new IllegalArgumentException("Invalid bundleTypeName: " + name);
        }

        ResourceType resourceType = entityManager.find(ResourceType.class, resourceTypeId);
        if (null == resourceType) {
            throw new IllegalArgumentException("Invalid resourceeTypeId: " + resourceTypeId);
        }

        BundleType bundleType = new BundleType(name, resourceType);
        entityManager.persist(bundleType);
        return bundleType;
    }

    @RequiredPermission(Permission.MANAGE_INVENTORY)
    public BundleVersion createBundleAndBundleVersion(Subject subject, String bundleName, String bundleDescription,
        int bundleTypeId, String bundleVersionName, String bundleVersionDescription, String version, String recipe)
        throws Exception {

        // first see if the bundle exists or not; if not, create one
        BundleCriteria criteria = new BundleCriteria();
        criteria.addFilterBundleTypeId(Integer.valueOf(bundleTypeId));
        criteria.addFilterName(bundleName);
        PageList<Bundle> bundles = findBundlesByCriteria(subject, criteria);
        Bundle bundle;
        if (bundles.getTotalSize() == 0) {
            bundle = createBundle(subject, bundleName, bundleDescription, bundleTypeId);
        } else {
            bundle = bundles.get(0);
        }

        // now create the bundle version with the bundle we either found or created
        BundleVersion bv = createBundleVersion(subject, bundle.getId(), bundleVersionName, bundleVersionDescription,
            version, recipe);
        return bv;
    }

    @SuppressWarnings("unchecked")
    @RequiredPermission(Permission.MANAGE_INVENTORY)
    public BundleVersion createBundleVersion(Subject subject, int bundleId, String name, String description,
        String version, String recipe) throws Exception {
        if (null == name || "".equals(name.trim())) {
            throw new IllegalArgumentException("Invalid bundleVersionName: " + name);
        }

        Bundle bundle = entityManager.find(Bundle.class, bundleId);
        if (null == bundle) {
            throw new IllegalArgumentException("Invalid bundleId: " + bundleId);
        }

        // parse the recipe (validation occurs here) and get the config def and list of files
        BundleType bundleType = bundle.getBundleType();
        RecipeParseResults results;

        try {
            results = BundleManagerHelper.getPluginContainer().getBundleServerPluginManager().parseRecipe(
                bundleType.getName(), recipe);
        } catch (Exception e) {
            // ensure that we throw a runtime exception to force a rollback
            throw new RuntimeException("Failed to parse recipe", e);
        }

        // ensure we have a version
        version = getVersion(version, bundle);
        ComparableVersion comparableVersion = new ComparableVersion(version);

        Query q = entityManager.createNamedQuery(BundleVersion.QUERY_FIND_VERSION_INFO_BY_BUNDLE_ID);
        q.setParameter("bundleId", bundle.getId());
        List<Object[]> list = q.getResultList();
        int versionOrder = list.size();
        boolean needToUpdateOrder = false;
        // find out where in the order of versions this new version should be placed (e.g. 2.0 is after 1.0).
        // the query returns a list of arrays - first element in array is version; second is versionOrder
        // the query returns list in desc order - since the normal case is we are creating the latest, highest version,
        // starting at the current highest version is the most efficient (we'll break the for loop after 1 iteration).
        for (Object[] bv : list) {
            ComparableVersion bvv = new ComparableVersion(bv[0].toString());
            int comparision = comparableVersion.compareTo(bvv);
            if (comparision == 0) {
                throw new RuntimeException("Cannot create bundle with version [" + version + "], it already exists");
            } else if (comparision < 0) {
                versionOrder = ((Number) bv[1]).intValue();
                needToUpdateOrder = true;
            } else {
                break; // comparision > 0, means our new version is higher than what's in the DB, because we DESC ordered, we can stop
            }
        }

        if (needToUpdateOrder) {
            entityManager.flush();
            q = entityManager.createNamedQuery(BundleVersion.UPDATE_VERSION_ORDER_BY_BUNDLE_ID);
            q.setParameter("bundleId", bundle.getId());
            q.setParameter("versionOrder", versionOrder);
            q.executeUpdate();
            entityManager.flush();
            entityManager.clear();
        }

        BundleVersion bundleVersion = new BundleVersion(name, version, bundle, recipe);
        bundleVersion.setVersionOrder(versionOrder);
        bundleVersion.setDescription(description);
        bundleVersion.setConfigurationDefinition(results.getConfigurationDefinition());

        entityManager.persist(bundleVersion);
        return bundleVersion;
    }

    @RequiredPermission(Permission.MANAGE_INVENTORY)
    @TransactionAttribute(TransactionAttributeType.NEVER)
    public BundleVersion createBundleVersionViaFile(Subject subject, File distributionFile) throws Exception {

        BundleServerPluginManager manager = BundleManagerHelper.getPluginContainer().getBundleServerPluginManager();
        BundleDistributionInfo info = manager.processBundleDistributionFile(distributionFile);
        BundleVersion bundleVersion = createBundleVersionViaDistributionInfo(subject, info);

        return bundleVersion;
    }

    @RequiredPermission(Permission.MANAGE_INVENTORY)
    @TransactionAttribute(TransactionAttributeType.NEVER)
    public BundleVersion createBundleVersionViaURL(Subject subject, URL distributionFileUrl) throws Exception {

        // get the distro file into a tmp dir
        // create temp file
        File tempDistributionFile = null;
        InputStream is = null;
        OutputStream os = null;
        BundleVersion bundleVersion = null;

        try {
            tempDistributionFile = File.createTempFile("bundle-distribution", ".zip");

            is = distributionFileUrl.openStream();
            os = new FileOutputStream(tempDistributionFile);
            long len = StreamUtil.copy(is, os);
            is = null;
            os = null;
            log.debug("Copied [" + len + "] bytes from [" + distributionFileUrl + "] into ["
                + tempDistributionFile.getPath() + "]");

            bundleVersion = createBundleVersionViaFile(subject, tempDistributionFile);
        } finally {
            if (null != tempDistributionFile) {
                tempDistributionFile.delete();
            }
            safeClose(is);
            safeClose(os);
        }

        return bundleVersion;
    }

    private BundleVersion createBundleVersionViaDistributionInfo(Subject subject, BundleDistributionInfo info)
        throws Exception {

        BundleType bundleType = bundleManager.getBundleType(subject, info.getBundleTypeName());
        String bundleName = info.getRecipeParseResults().getBundleMetadata().getBundleName();
        String bundleDescription = info.getRecipeParseResults().getBundleMetadata().getDescription();
        String name = bundleName;
        String description = bundleDescription;
        String version = info.getRecipeParseResults().getBundleMetadata().getBundleVersion();
        String recipe = info.getRecipe();

        // first see if the bundle exists or not; if not, create one
        boolean createdBundle;
        BundleCriteria criteria = new BundleCriteria();
        criteria.setStrict(true);
        criteria.addFilterBundleTypeId(bundleType.getId());
        criteria.addFilterName(bundleName);
        PageList<Bundle> bundles = bundleManager.findBundlesByCriteria(subject, criteria);
        Bundle bundle;
        if (bundles.getTotalSize() == 0) {
            bundle = bundleManager.createBundle(subject, bundleName, bundleDescription, bundleType.getId());
            createdBundle = true;
        } else {
            bundle = bundles.get(0);
            createdBundle = false;
        }

        // now create the bundle version with the bundle we either found or created
        BundleVersion bundleVersion = bundleManager.createBundleVersion(subject, bundle.getId(), name, description,
            version, recipe);

        // now that we have the bundle version we can actually create the bundle files that were provided in
        // the bundle distribution
        try {
            Map<String, File> bundleFiles = info.getBundleFiles();
<<<<<<< HEAD
            for (String fileName : bundleFiles.keySet()) {
                File file = bundleFiles.get(fileName);
                InputStream is = null;
                try {
                    is = new FileInputStream(file);
                    // peg the file version to the bundle version. In the future we may allow a distribution
                    // to refer to existing versions of a file.
                    BundleFile bundleFile = bundleManager.addBundleFile(subject, bundleVersion.getId(), fileName,
                        bundleVersion.getVersion(), null, is);
                    log.debug("Added bundle file [" + bundleFile + "] to BundleVersion [" + bundleVersion + "]");
                } finally {
                    safeClose(is);
                    if (null != file) {
                        file.delete();
=======
            if (bundleFiles != null) {
                for (String fileName : bundleFiles.keySet()) {
                    File file = bundleFiles.get(fileName);
                    InputStream is = null;
                    try {
                        is = new FileInputStream(file);
                        BundleFile bundleFile = bundleManager.addBundleFile(subject, bundleVersion.getId(), fileName,
                            "1.0", null, is);
                        log.debug("Added bundle file [" + bundleFile + "] to BundleVersion [" + bundleVersion + "]");
                    } finally {
                        safeClose(is);
                        if (null != file) {
                            file.delete();
                        }
>>>>>>> b2246090
                    }
                }
            }
        } catch (Exception e) {
            // we failed to add one or more bundle files to the bundle version. Since this means the distribution file
            // did not fully get its bundle data persisted, we need to abort the entire effort. Let's delete
            // the bundle version including the bundle definition if we were the ones that initially created it
            // (thus this should completely wipe the database of any knowledge of what we just did previously)
            log.error("Failed to add bundle file to new bundle version [" + bundleVersion
                + "], will not create the new bundle", e);
            try {
                bundleManager.deleteBundleVersion(subjectManager.getOverlord(), bundleVersion.getId(), createdBundle);
            } catch (Exception e1) {
                log.error("Failed to delete the partially created bundle version: " + bundleVersion, e1);
            }
            throw e;
        }

        // because the distribution file can define things like bundle files and default tags, let's
        // ask for the full bundle version data so we can return that back to the caller; thus we let
        // the caller know exactly what the distribution file had inside of it and what we persisted to the DB
        BundleVersionCriteria bvCriteria = new BundleVersionCriteria();
        bvCriteria.addFilterId(bundleVersion.getId());
        bvCriteria.fetchBundle(true);
        bvCriteria.fetchBundleFiles(true);
        bvCriteria.fetchConfigurationDefinition(true);
        bvCriteria.fetchTags(true);
        PageList<BundleVersion> bundleVersions = bundleManager.findBundleVersionsByCriteria(subject, bvCriteria);
        if (bundleVersions != null && bundleVersions.size() == 1) {
            bundleVersion = bundleVersions.get(0);
            List<BundleFile> bundleFiles = bundleVersion.getBundleFiles();
            if (bundleFiles != null && bundleFiles.size() > 0) {
                BundleFileCriteria bfCriteria = new BundleFileCriteria();
                bfCriteria.addFilterBundleVersionId(bundleVersion.getId());
                bfCriteria.fetchPackageVersion(true);
                PageList<BundleFile> bfs = bundleManager.findBundleFilesByCriteria(subjectManager.getOverlord(),
                    bfCriteria);
                bundleFiles.clear();
                bundleFiles.addAll(bfs);
            }
            bundleVersion.setBundleDeployments(new ArrayList<BundleDeployment>());
        } else {
            log.error("Failed to obtain the full bundle version, returning only what we currently know about it: "
                + bundleVersion);
        }

        return bundleVersion;
    }

    @SuppressWarnings("unchecked")
    private String getVersion(String version, Bundle bundle) {
        if (null != version && version.trim().length() > 0) {
            return version;
        }

        BundleVersion latestBundleVersion = null;
        Query q = entityManager.createNamedQuery(BundleVersion.QUERY_FIND_LATEST_BY_BUNDLE_ID);
        q.setParameter("bundleId", bundle.getId());
        List<BundleVersion> list = q.getResultList();
        if (list.size() > 0) {
            if (list.size() == 1) {
                latestBundleVersion = list.get(0);
            } else {
                throw new RuntimeException("Bundle [" + bundle.getName() + "] (id=" + bundle.getId()
                    + ") has more than 1 'latest' version. This should not happen - aborting");
            }
        }

        // note - this is the same algo used by ResourceClientProxy in updatebackingContent (for a resource)
        String latestVersion = latestBundleVersion != null ? latestBundleVersion.getVersion() : null;
        String newVersion = NumberUtil.autoIncrementVersion(latestVersion);
        return newVersion;
    }

    @RequiredPermission(Permission.MANAGE_INVENTORY)
    public BundleFile addBundleFile(Subject subject, int bundleVersionId, String name, String version,
        Architecture architecture, InputStream fileStream) throws Exception {

        if (null == name || "".equals(name.trim())) {
            throw new IllegalArgumentException("Invalid bundleFileName: " + name);
        }
        if (null == version || "".equals(version.trim())) {
            throw new IllegalArgumentException("Invalid bundleFileVersion: " + version);
        }
        if (null == fileStream) {
            throw new IllegalArgumentException("Invalid fileStream: " + null);
        }
        BundleVersion bundleVersion = entityManager.find(BundleVersion.class, bundleVersionId);
        if (null == bundleVersion) {
            throw new IllegalArgumentException("Invalid bundleVersionId: " + bundleVersionId);
        }

        // Create the PackageVersion the BundleFile is tied to.  This implicitly creates the
        // Package for the PackageVersion.
        Bundle bundle = bundleVersion.getBundle();
        PackageType packageType = bundle.getPackageType();
        architecture = (null == architecture) ? contentManager.getNoArchitecture() : architecture;
        if (architecture.getId() == 0) {
            Query q = entityManager.createNamedQuery(Architecture.QUERY_FIND_BY_NAME);
            q.setParameter("name", architecture.getName());
            architecture = (Architecture) q.getSingleResult();
        }
        PackageVersion packageVersion = contentManager.createPackageVersion(name, packageType.getId(), version,
            architecture.getId(), fileStream);

        // set the PackageVersion's filename to the bundleFile name, it's left null by default
        packageVersion.setFileName(name);
        packageVersion = entityManager.merge(packageVersion);

        // Create the mapping between the Bundle's Repo and the BundleFile's PackageVersion
        Repo repo = bundle.getRepo();
        repoManager.addPackageVersionsToRepo(subject, repo.getId(), new int[] { packageVersion.getId() });

        // Classify the Package with the Bundle name in order to distinguish it from the same package name for
        // a different bundle.
        Package generalPackage = packageVersion.getGeneralPackage();
        generalPackage.setClassification(bundle.getName());

        // With all the plumbing in place, create and persist the BundleFile. Tie it to the Package if the caller
        // wants this BundleFile pinned to themost recent version.
        BundleFile bundleFile = new BundleFile();
        bundleFile.setBundleVersion(bundleVersion);
        bundleFile.setPackageVersion(packageVersion);

        entityManager.persist(bundleFile);

        return bundleFile;
    }

    @RequiredPermission(Permission.MANAGE_INVENTORY)
    public BundleFile addBundleFileViaByteArray(Subject subject, int bundleVersionId, String name, String version,
        Architecture architecture, byte[] fileBytes) throws Exception {

        return addBundleFile(subject, bundleVersionId, name, version, architecture, new ByteArrayInputStream(fileBytes));
    }

    @RequiredPermission(Permission.MANAGE_INVENTORY)
    public BundleFile addBundleFileViaURL(Subject subject, int bundleVersionId, String name, String version,
        Architecture architecture, URL url) throws Exception {

        return addBundleFile(subject, bundleVersionId, name, version, architecture, url.openStream());
    }

    @RequiredPermission(Permission.MANAGE_INVENTORY)
    public BundleFile addBundleFileViaPackageVersion(Subject subject, int bundleVersionId, String name,
        int packageVersionId) throws Exception {

        if (null == name || "".equals(name.trim())) {
            throw new IllegalArgumentException("Invalid bundleFileName: " + name);
        }
        BundleVersion bundleVersion = entityManager.find(BundleVersion.class, bundleVersionId);
        if (null == bundleVersion) {
            throw new IllegalArgumentException("Invalid bundleVersionId: " + bundleVersionId);
        }
        PackageVersion packageVersion = entityManager.find(PackageVersion.class, packageVersionId);
        if (null == packageVersion) {
            throw new IllegalArgumentException("Invalid packageVersionId: " + packageVersionId);
        }

        // With all the plumbing in place, create and persist the BundleFile. Tie it to the Package if the caller
        // wants this BundleFile pinned to themost recent version.
        BundleFile bundleFile = new BundleFile();
        bundleFile.setBundleVersion(bundleVersion);
        bundleFile.setPackageVersion(packageVersion);

        entityManager.persist(bundleFile);

        return bundleFile;
    }

    /** TODO: Remove after we finalize the move to group only deployment in the public API
     * 
     *  
    public BundleResourceDeployment scheduleBundleResourceDeployment(Subject subject, int bundleDeploymentId,
        int resourceId) throws Exception {
        BundleDeployment deployment = entityManager.find(BundleDeployment.class, bundleDeploymentId);
        if (null == deployment) {
            throw new IllegalArgumentException("Invalid bundleDeploymentId: " + bundleDeploymentId);
        }

        Resource resource = (Resource) entityManager.find(Resource.class, resourceId);
        if (null == resource) {
            throw new IllegalArgumentException("Invalid resourceId (Resource does not exist): " + resourceId);
        }

        return scheduleBundleResourceDeployment(subject, deployment, resource, null);
    }
    */

    private BundleResourceDeployment scheduleBundleResourceDeployment(Subject subject, BundleDeployment deployment,
        Resource resource, BundleGroupDeployment groupDeployment) throws Exception {

        int resourceId = resource.getId();
        AgentClient agentClient = agentManager.getAgentClient(resourceId);
        BundleAgentService bundleAgentService = agentClient.getBundleAgentService();

        // The BundleResourceDeployment record must exist in the db before the agent request because the agent may try to
        // add History to it during immediate deployments., so create and persist it (requires a new trans).
        BundleResourceDeployment resourceDeployment = bundleManager.createBundleResourceDeployment(subject, deployment
            .getId(), resourceId, (null == groupDeployment) ? 0 : groupDeployment.getId());

        // make sure the deployment contains the info required by the schedule service
        BundleVersion bundleVersion = entityManager.find(BundleVersion.class, deployment.getBundleVersion().getId());
        Configuration config = entityManager.find(Configuration.class, deployment.getConfiguration().getId());
        Bundle bundle = entityManager.find(Bundle.class, bundleVersion.getBundle().getId());
        BundleType bundleType = entityManager.find(BundleType.class, bundle.getBundleType().getId());
        ResourceType resourceType = entityManager.find(ResourceType.class, bundleType.getResourceType().getId());
        bundleType.setResourceType(resourceType);
        bundle.setBundleType(bundleType);
        bundleVersion.setBundle(bundle);
        deployment.setBundleVersion(bundleVersion);
        deployment.setConfiguration(config);
        resourceDeployment.setBundleDeployment(deployment);
        resourceDeployment.setResource(resource);

        // now scrub the hibernate entity to make it a pojo suitable for sending to the client
        HibernateDetachUtility.nullOutUninitializedFields(resourceDeployment, SerializationType.SERIALIZATION);

        BundleScheduleRequest request = new BundleScheduleRequest(resourceDeployment);

        // add the deployment request history (in a new trans)
        BundleResourceDeploymentHistory history = new BundleResourceDeploymentHistory(subject.getName(),
            AUDIT_ACTION_DEPLOYMENT_REQUESTED, BundleDeploymentStatus.SUCCESS, "Requested deployment time: "
                + request.getRequestedDeployTimeAsString());
        bundleManager.addBundleResourceDeploymentHistory(subject, resourceDeployment.getId(), history);

        // Ask the agent to schedule the request. The agent should add history as needed.
        BundleScheduleResponse response = bundleAgentService.schedule(request);

        // we don't want to commit the scrubbed entities so clear the changes
        this.entityManager.clear();

        // Handle Schedule Failures. This may include deployment failures for immediate deployment request
        if (!response.isSuccess()) {
            history = new BundleResourceDeploymentHistory(subject.getName(), AUDIT_ACTION_DEPLOYMENT,
                BundleDeploymentStatus.FAILURE, response.getErrorMessage());
            bundleManager.setBundleResourceDeploymentStatus(subject, resourceDeployment.getId(),
                BundleDeploymentStatus.FAILURE);
            bundleManager.addBundleResourceDeploymentHistory(subject, resourceDeployment.getId(), history);
        }

        return resourceDeployment;
    }

    @RequiredPermission(Permission.MANAGE_INVENTORY)
    public BundleGroupDeployment scheduleBundleGroupDeployment(Subject subject, int bundleDeploymentId,
        int resourceGroupId) throws Exception {

        BundleDeployment deployment = entityManager.find(BundleDeployment.class, bundleDeploymentId);
        if (null == deployment) {
            throw new IllegalArgumentException("Invalid bundleDeploymentId: " + bundleDeploymentId);
        }
        ResourceGroup resourceGroup = (ResourceGroup) entityManager.find(ResourceGroup.class, resourceGroupId);
        if (null == resourceGroup) {
            throw new IllegalArgumentException("Invalid resourceGroupId (ResourceGroup does not exist): "
                + resourceGroupId);
        }

        /*
         * we need to create the group deployment entity in a new transaction before the rest of the
         * processing of this method; the individual deployments need to reference it.
         */
        BundleGroupDeployment groupDeployment = new BundleGroupDeployment(subject.getName(), deployment, resourceGroup);
        groupDeployment = bundleManager.createBundleGroupDeployment(groupDeployment);

        // Create and persist updates for each of the group members.
        for (Resource resource : resourceGroup.getExplicitResources()) {
            BundleResourceDeployment resourceDeployment = scheduleBundleResourceDeployment(subject, deployment,
                resource, groupDeployment);
            groupDeployment.addResourceDeployment(resourceDeployment);
        }

        return groupDeployment;
    }

    @TransactionAttribute(TransactionAttributeType.REQUIRES_NEW)
    @RequiredPermission(Permission.MANAGE_INVENTORY)
    public BundleResourceDeployment createBundleResourceDeployment(Subject subject, int bundleDeploymentId,
        int resourceId, int groupDeploymentId) throws Exception {

        BundleDeployment deployment = entityManager.find(BundleDeployment.class, bundleDeploymentId);
        if (null == deployment) {
            throw new IllegalArgumentException("Invalid bundleDeploymentId: " + bundleDeploymentId);
        }
        Resource resource = (Resource) entityManager.find(Resource.class, resourceId);
        if (null == resource) {
            throw new IllegalArgumentException("Invalid resourceId (Resource does not exist): " + resourceId);
        }

        BundleGroupDeployment groupDeployment = (BundleGroupDeployment) entityManager.find(BundleGroupDeployment.class,
            groupDeploymentId);

        BundleResourceDeployment resourceDeployment = new BundleResourceDeployment(deployment, resource,
            groupDeployment);

        entityManager.persist(resourceDeployment);
        return resourceDeployment;
    }

    @RequiredPermission(Permission.MANAGE_INVENTORY)
    public BundleResourceDeployment setBundleResourceDeploymentStatus(Subject subject, int resourceDeploymentId,
        BundleDeploymentStatus status) throws Exception {

        BundleResourceDeployment resourceDeployment = entityManager.find(BundleResourceDeployment.class,
            resourceDeploymentId);
        if (null == resourceDeployment) {
            throw new IllegalArgumentException("Invalid bundleDeploymentId: " + resourceDeploymentId);
        }

        resourceDeployment.setStatus(status);
        this.entityManager.persist(resourceDeployment);

        // If this is part of a group deployment then update the group status, if necessary. 
        BundleGroupDeployment groupDeployment = resourceDeployment.getGroupDeployment();
        if ((null != groupDeployment) && (BundleDeploymentStatus.INPROGRESS.equals(groupDeployment.getStatus()))) {
            if (BundleDeploymentStatus.FAILURE.equals(status)) {
                groupDeployment.setStatus(status);
            } else {
                BundleResourceDeploymentCriteria c = new BundleResourceDeploymentCriteria();
                c.addFilterGroupDeploymentId(groupDeployment.getId());
                c.addFilterStatus(BundleDeploymentStatus.INPROGRESS);
                List<BundleResourceDeployment> inProgressDeployments = findBundleResourceDeploymentsByCriteria(subject,
                    c);
                if (inProgressDeployments.isEmpty()) {
                    groupDeployment.setStatus(BundleDeploymentStatus.SUCCESS);
                }
            }
        }

        return resourceDeployment;
    }

    @TransactionAttribute(TransactionAttributeType.REQUIRES_NEW)
    public BundleGroupDeployment createBundleGroupDeployment(BundleGroupDeployment groupDeployment) throws Exception {
        entityManager.persist(groupDeployment);
        return groupDeployment;
    }

    @RequiredPermission(Permission.MANAGE_INVENTORY)
    public Set<String> getBundleVersionFilenames(Subject subject, int bundleVersionId, boolean withoutBundleFileOnly)
        throws Exception {

        BundleVersion bundleVersion = entityManager.find(BundleVersion.class, bundleVersionId);
        if (null == bundleVersion) {
            throw new IllegalArgumentException("Invalid bundleVersionId: " + bundleVersionId);
        }

        // parse the recipe (validation occurs here) and get the config def and list of files
        BundleType bundleType = bundleVersion.getBundle().getBundleType();
        RecipeParseResults parseResults = BundleManagerHelper.getPluginContainer().getBundleServerPluginManager()
            .parseRecipe(bundleType.getName(), bundleVersion.getRecipe());

        Set<String> result = parseResults.getBundleFileNames();

        if (withoutBundleFileOnly) {
            List<BundleFile> bundleFiles = bundleVersion.getBundleFiles();
            Set<String> allFilenames = result;
            result = new HashSet<String>(allFilenames.size() - bundleFiles.size());
            for (String filename : allFilenames) {
                boolean found = false;
                for (BundleFile bundleFile : bundleFiles) {
                    String name = bundleFile.getPackageVersion().getGeneralPackage().getName();
                    if (name.equals(filename)) {
                        found = true;
                        break;
                    }
                }
                if (!found) {
                    result.add(filename);
                }
            }
        }

        return result;

    }

    @RequiredPermission(Permission.MANAGE_INVENTORY)
    public HashMap<String, Boolean> getAllBundleVersionFilenames(Subject subject, int bundleVersionId) throws Exception {

        BundleVersion bundleVersion = entityManager.find(BundleVersion.class, bundleVersionId);
        if (null == bundleVersion) {
            throw new IllegalArgumentException("Invalid bundleVersionId: " + bundleVersionId);
        }

        // parse the recipe (validation occurs here) and get the config def and list of files
        BundleType bundleType = bundleVersion.getBundle().getBundleType();
        RecipeParseResults parseResults = BundleManagerHelper.getPluginContainer().getBundleServerPluginManager()
            .parseRecipe(bundleType.getName(), bundleVersion.getRecipe());

        Set<String> filenames = parseResults.getBundleFileNames();
        HashMap<String, Boolean> result = new HashMap<String, Boolean>(filenames.size());

        List<BundleFile> bundleFiles = bundleVersion.getBundleFiles();
        for (String filename : filenames) {
            boolean found = false;
            for (BundleFile bundleFile : bundleFiles) {
                String name = bundleFile.getPackageVersion().getGeneralPackage().getName();
                if (name.equals(filename)) {
                    found = true;
                    break;
                }
            }
            result.put(filename, found);
        }

        return result;

    }

    @SuppressWarnings("unchecked")
    public List<BundleType> getAllBundleTypes(Subject subject) {
        // the list of types will be small, no need to support paging
        Query q = entityManager.createNamedQuery(BundleType.QUERY_FIND_ALL);
        List<BundleType> types = q.getResultList();
        return types;
    }

    public BundleType getBundleType(Subject subject, String bundleTypeName) {
        // the list of types will be small, no need to support paging
        Query q = entityManager.createNamedQuery(BundleType.QUERY_FIND_BY_NAME);
        q.setParameter("name", bundleTypeName);
        BundleType type = (BundleType) q.getSingleResult();
        return type;
    }

    public PageList<BundleDeployment> findBundleDeploymentsByCriteria(Subject subject, BundleDeploymentCriteria criteria) {

        CriteriaQueryGenerator generator = new CriteriaQueryGenerator(criteria);

        CriteriaQueryRunner<BundleDeployment> queryRunner = new CriteriaQueryRunner<BundleDeployment>(criteria,
            generator, entityManager);
        return queryRunner.execute();
    }

    public PageList<BundleResourceDeployment> findBundleResourceDeploymentsByCriteria(Subject subject,
        BundleResourceDeploymentCriteria criteria) {

        CriteriaQueryGenerator generator = new CriteriaQueryGenerator(criteria);
        if (!authorizationManager.isInventoryManager(subject)) {
            if (criteria.isInventoryManagerRequired()) {
                throw new PermissionException("Subject [" + subject.getName()
                    + "] requires InventoryManager permission for requested query criteria.");
            }

            generator.setAuthorizationResourceFragment(CriteriaQueryGenerator.AuthorizationTokenType.RESOURCE, null,
                subject.getId());
        }

        CriteriaQueryRunner<BundleResourceDeployment> queryRunner = new CriteriaQueryRunner<BundleResourceDeployment>(
            criteria, generator, entityManager);

        return queryRunner.execute();
    }

    public PageList<BundleVersion> findBundleVersionsByCriteria(Subject subject, BundleVersionCriteria criteria) {
        CriteriaQueryGenerator generator = new CriteriaQueryGenerator(criteria);

        CriteriaQueryRunner<BundleVersion> queryRunner = new CriteriaQueryRunner<BundleVersion>(criteria, generator,
            entityManager);
        return queryRunner.execute();
    }

    public PageList<BundleFile> findBundleFilesByCriteria(Subject subject, BundleFileCriteria criteria) {
        CriteriaQueryGenerator generator = new CriteriaQueryGenerator(criteria);

        CriteriaQueryRunner<BundleFile> queryRunner = new CriteriaQueryRunner<BundleFile>(criteria, generator,
            entityManager);
        return queryRunner.execute();
    }

    public PageList<Bundle> findBundlesByCriteria(Subject subject, BundleCriteria criteria) {
        CriteriaQueryGenerator generator = new CriteriaQueryGenerator(criteria);

        CriteriaQueryRunner<Bundle> queryRunner = new CriteriaQueryRunner<Bundle>(criteria, generator, entityManager);
        return queryRunner.execute();
    }

    public PageList<BundleWithLatestVersionComposite> findBundlesWithLatestVersionCompositesByCriteria(Subject subject,
        BundleCriteria criteria) {

        CriteriaQueryGenerator generator = new CriteriaQueryGenerator(criteria);
        String replacementSelectList = ""
            + " new org.rhq.core.domain.bundle.composite.BundleWithLatestVersionComposite( "
            + "   bundle.id,"
            + "   bundle.name,"
            + "   bundle.description,"
            + "   ( SELECT bv1.version FROM bundle.bundleVersions bv1 WHERE bv1.versionOrder = (SELECT MAX(bv2.versionOrder) FROM BundleVersion bv2 WHERE bv2.bundle.id = bundle.id) ) AS latestVersion,"
            + "   ( SELECT COUNT(bv3) FROM bundle.bundleVersions bv3 WHERE bv3.bundle.id = bundle.id) AS deploymentCount ) ";
        generator.alterProjection(replacementSelectList);

        CriteriaQueryRunner<BundleWithLatestVersionComposite> queryRunner = new CriteriaQueryRunner<BundleWithLatestVersionComposite>(
            criteria, generator, entityManager);
        PageList<BundleWithLatestVersionComposite> results = queryRunner.execute();
        return results;
    }

    @SuppressWarnings("unchecked")
    @RequiredPermission(Permission.MANAGE_INVENTORY)
    public void deleteBundle(Subject subject, int bundleId) throws Exception {
        Bundle bundle = this.entityManager.find(Bundle.class, bundleId);
        if (null == bundle) {
            return;
        }

        Query q = entityManager.createNamedQuery(BundleVersion.QUERY_FIND_BY_BUNDLE_ID);
        q.setParameter("bundleId", bundleId);
        List<BundleVersion> bvs = q.getResultList();
        for (BundleVersion bv : bvs) {
            bundleManager.deleteBundleVersion(subject, bv.getId(), false);
        }

        // we need to whack the Repo once the Bundle no longer refers to it
        Repo bundleRepo = bundle.getRepo();

        this.entityManager.remove(bundle);
        this.entityManager.flush();

        repoManager.deleteRepo(subject, bundleRepo.getId());
    }

    @RequiredPermission(Permission.MANAGE_INVENTORY)
    public void deleteBundleVersion(Subject subject, int bundleVersionId, boolean deleteBundleIfEmpty) throws Exception {
        BundleVersion bundleVersion = this.entityManager.find(BundleVersion.class, bundleVersionId);
        if (null == bundleVersion) {
            return;
        }

        int bundleId = 0;
        if (deleteBundleIfEmpty) {
            bundleId = bundleVersion.getBundle().getId(); // note that we lazy load this if we never plan to delete the bundle
        }

        // remove the bundle version - cascade remove the deployments which will cascade remove the resource deployments.
        this.entityManager.remove(bundleVersion);

        if (deleteBundleIfEmpty) {
            this.entityManager.flush();
            Query q = entityManager.createNamedQuery(BundleVersion.QUERY_FIND_VERSION_INFO_BY_BUNDLE_ID);
            q.setParameter("bundleId", bundleId);
            if (q.getResultList().size() == 0) {
                // there are no more bundle versions left, blow away the bundle and all repo/bundle files associated with it
                deleteBundle(subject, bundleId);
            }
        }

        return;
    }

    private void safeClose(InputStream is) {
        if (null != is) {
            try {
                is.close();
            } catch (Exception e) {
                log.warn("Failed to close InputStream", e);
            }
        }
    }

    private void safeClose(OutputStream os) {
        if (null != os) {
            try {
                os.close();
            } catch (Exception e) {
                log.warn("Failed to close OutputStream", e);
            }
        }
    }

}<|MERGE_RESOLUTION|>--- conflicted
+++ resolved
@@ -408,37 +408,22 @@
         // the bundle distribution
         try {
             Map<String, File> bundleFiles = info.getBundleFiles();
-<<<<<<< HEAD
-            for (String fileName : bundleFiles.keySet()) {
-                File file = bundleFiles.get(fileName);
-                InputStream is = null;
-                try {
-                    is = new FileInputStream(file);
-                    // peg the file version to the bundle version. In the future we may allow a distribution
-                    // to refer to existing versions of a file.
-                    BundleFile bundleFile = bundleManager.addBundleFile(subject, bundleVersion.getId(), fileName,
-                        bundleVersion.getVersion(), null, is);
-                    log.debug("Added bundle file [" + bundleFile + "] to BundleVersion [" + bundleVersion + "]");
-                } finally {
-                    safeClose(is);
-                    if (null != file) {
-                        file.delete();
-=======
             if (bundleFiles != null) {
                 for (String fileName : bundleFiles.keySet()) {
                     File file = bundleFiles.get(fileName);
                     InputStream is = null;
                     try {
                         is = new FileInputStream(file);
+                        // peg the file version to the bundle version. In the future we may allow a distribution
+                        // to refer to existing versions of a file.
                         BundleFile bundleFile = bundleManager.addBundleFile(subject, bundleVersion.getId(), fileName,
-                            "1.0", null, is);
+                            bundleVersion.getVersion(), null, is);
                         log.debug("Added bundle file [" + bundleFile + "] to BundleVersion [" + bundleVersion + "]");
                     } finally {
                         safeClose(is);
                         if (null != file) {
                             file.delete();
                         }
->>>>>>> b2246090
                     }
                 }
             }
