--- conflicted
+++ resolved
@@ -20,11 +20,6 @@
 
 import java.io.ByteArrayInputStream;
 import java.io.InputStream;
-<<<<<<< HEAD
-import java.util.ArrayList;
-import java.util.Arrays;
-=======
->>>>>>> da6c146b
 import java.util.HashSet;
 import java.util.List;
 import java.util.Random;
@@ -70,7 +65,6 @@
 import org.rhq.core.domain.resource.Resource;
 import org.rhq.core.domain.resource.ResourceType;
 import org.rhq.core.domain.util.PageList;
-import org.rhq.core.server.PersistenceUtility;
 import org.rhq.enterprise.server.RHQConstants;
 import org.rhq.enterprise.server.agentclient.AgentClient;
 import org.rhq.enterprise.server.authz.AuthorizationManagerLocal;
@@ -359,14 +353,9 @@
     public BundleScheduleResponse scheduleBundleDeployment(Subject subject, int bundleDeployDefinitionId, int resourceId)
         throws Exception {
 
-<<<<<<< HEAD
-        if (null == resourceIds || 0 == resourceIds.length) {
-            throw new IllegalArgumentException("Invalid resourceIds: " + Arrays.toString(resourceIds));
-=======
         BundleDeployDefinition deployDef = entityManager.find(BundleDeployDefinition.class, bundleDeployDefinitionId);
         if (null == deployDef) {
             throw new IllegalArgumentException("Invalid bundleDeployDefinitionId: " + bundleDeployDefinitionId);
->>>>>>> da6c146b
         }
         Resource resource = (Resource) entityManager.find(Resource.class, resourceId);
         if (null == resource) {
@@ -396,18 +385,9 @@
         if (null == deployDef) {
             throw new IllegalArgumentException("Invalid bundleDeployDefinitionId: " + bundleDeployDefinitionId);
         }
-<<<<<<< HEAD
-        Resource[] resources = new Resource[resourceIds.length];
-        for (int i = 0; (i < resourceIds.length); ++i) {
-            resources[i] = entityManager.find(Resource.class, resourceIds[i]);
-            if (null == resources[i]) {
-                throw new IllegalArgumentException("Invalid resourceId (Resource does not exist): " + resources[i]);
-            }
-=======
         Resource resource = (Resource) entityManager.find(Resource.class, resourceId);
         if (null == resource) {
             throw new IllegalArgumentException("Invalid resourceId (Resource does not exist): " + resourceId);
->>>>>>> da6c146b
         }
 
         BundleDeployment deployment = new BundleDeployment(deployDef, resource);
@@ -514,15 +494,6 @@
     }
 
     public PageList<Bundle> findBundlesByCriteria(Subject subject, BundleCriteria criteria) {
-        Query totalCountQuery = PersistenceUtility.createCountQuery(entityManager, Bundle.QUERY_FIND_ALL);
-        long totalCount = (Long) totalCountQuery.getSingleResult();
-        if (totalCount == 0) {
-            List<BundleType> bundleTypes = getAllBundleTypes(subject);
-            for (int i = 0; i < 50; i++) {
-                createMockBundle(subject, bundleTypes);
-            }
-        }
-
         CriteriaQueryGenerator generator = new CriteriaQueryGenerator(criteria);
 
         CriteriaQueryRunner<Bundle> queryRunner = new CriteriaQueryRunner<Bundle>(criteria, generator, entityManager);
