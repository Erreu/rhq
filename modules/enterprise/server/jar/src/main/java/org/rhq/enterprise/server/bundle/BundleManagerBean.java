--- conflicted
+++ resolved
@@ -18,8 +18,19 @@
  */
 package org.rhq.enterprise.server.bundle;
 
+import java.util.List;
+import java.util.Random;
+import java.util.UUID;
+
+import javax.ejb.EJB;
+import javax.ejb.Stateless;
+import javax.persistence.EntityManager;
+import javax.persistence.PersistenceContext;
+import javax.persistence.Query;
+
 import org.apache.commons.logging.Log;
 import org.apache.commons.logging.LogFactory;
+
 import org.rhq.core.domain.auth.Subject;
 import org.rhq.core.domain.bundle.Bundle;
 import org.rhq.core.domain.bundle.BundleDeployDefinition;
@@ -29,11 +40,8 @@
 import org.rhq.core.domain.criteria.BundleCriteria;
 import org.rhq.core.domain.criteria.BundleDeployDefinitionCriteria;
 import org.rhq.core.domain.criteria.BundleDeploymentCriteria;
-<<<<<<< HEAD
 import org.rhq.core.domain.criteria.BundleVersionCriteria;
-=======
 import org.rhq.core.domain.resource.ResourceType;
->>>>>>> b6a25ca1
 import org.rhq.core.domain.util.PageList;
 import org.rhq.core.domain.util.PersistenceUtility;
 import org.rhq.enterprise.server.RHQConstants;
@@ -42,15 +50,6 @@
 import org.rhq.enterprise.server.resource.ResourceTypeManagerLocal;
 import org.rhq.enterprise.server.util.CriteriaQueryGenerator;
 import org.rhq.enterprise.server.util.CriteriaQueryRunner;
-
-import javax.ejb.EJB;
-import javax.ejb.Stateless;
-import javax.persistence.EntityManager;
-import javax.persistence.PersistenceContext;
-import javax.persistence.Query;
-import java.util.List;
-import java.util.Random;
-import java.util.UUID;
 
 /**
  * Manages the creation and usage of bundles.
@@ -131,8 +130,7 @@
     }
 
     public PageList<Bundle> findBundlesByCriteria(Subject subject, BundleCriteria criteria) {
-        Query totalCountQuery = PersistenceUtility.createCountQuery(entityManager,
-                Bundle.QUERY_FIND_ALL);
+        Query totalCountQuery = PersistenceUtility.createCountQuery(entityManager, Bundle.QUERY_FIND_ALL);
         long totalCount = (Long) totalCountQuery.getSingleResult();
         if (totalCount == 0) {
             List<BundleType> bundleTypes = getAllBundleTypes(subject);
@@ -160,7 +158,8 @@
     }
 
     public BundleType createMockBundleType(Subject subject) {
-        ResourceType linuxPlatformResourceType = this.resourceTypeManager.getResourceTypeByNameAndPlugin("Linux", "Platforms");
+        ResourceType linuxPlatformResourceType = this.resourceTypeManager.getResourceTypeByNameAndPlugin("Linux",
+            "Platforms");
         BundleType bundleType = new BundleType(UUID.randomUUID().toString(), linuxPlatformResourceType);
         return createBundleType(subject, bundleType);
     }
