--- conflicted
+++ resolved
@@ -199,9 +199,8 @@
         return bundle;
     }
 
-<<<<<<< HEAD
     @TransactionAttribute(TransactionAttributeType.REQUIRES_NEW)
-    @RequiredPermission(Permission.MANAGE_INVENTORY)
+    @RequiredPermission(Permission.MANAGE_BUNDLE)
     public BundleDeployment createBundleDeploymentInNewTrans(Subject subject, int bundleVersionId,
         int bundleDestinationId, String name, String description, Configuration configuration) throws Exception {
 
@@ -209,10 +208,7 @@
             configuration);
     }
 
-    @RequiredPermission(Permission.MANAGE_INVENTORY)
-=======
-    @RequiredPermission(Permission.MANAGE_BUNDLE)
->>>>>>> 9f140601
+    @RequiredPermission(Permission.MANAGE_BUNDLE)
     public BundleDeployment createBundleDeployment(Subject subject, int bundleVersionId, int bundleDestinationId,
         String name, String description, Configuration configuration) throws Exception {
 
