--- conflicted
+++ resolved
@@ -151,13 +151,8 @@
         // For performance tracking
         long start = System.currentTimeMillis();
 
-<<<<<<< HEAD
-        log.debug("Merging [" + report.getDeployedPackages().size() + "] packages for Resource with id ["
-                + resourceId + "]...");
-=======
         log.debug("Merging [" + report.getDeployedPackages().size() + "] packages for Resource with id [" + resourceId
             + "]...");
->>>>>>> 4b74ffa6
 
         // Load the resource and its installed packages
         Resource resource = entityManager.find(Resource.class, resourceId);
