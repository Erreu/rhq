--- conflicted
+++ resolved
@@ -79,10 +79,7 @@
     @EJB
     private ServerPluginsLocal serverPluginsBean; //self
 
-<<<<<<< HEAD
-=======
     @SuppressWarnings("unchecked")
->>>>>>> c146853d
     public List<ServerPlugin> getServerPlugins() {
         Query q = entityManager.createNamedQuery(ServerPlugin.QUERY_FIND_ALL_INSTALLED);
         return q.getResultList();
@@ -134,11 +131,7 @@
     }
 
     public List<PluginKey> getServerPluginKeysByEnabled(boolean enabled) {
-<<<<<<< HEAD
-        Query query = entityManager.createNamedQuery(ServerPlugin.QUERY_GET_NAMES_BY_ENABLED);
-=======
         Query query = entityManager.createNamedQuery(ServerPlugin.QUERY_GET_KEYS_BY_ENABLED);
->>>>>>> c146853d
         query.setParameter("enabled", Boolean.valueOf(enabled));
         return query.getResultList();
     }
@@ -215,14 +208,11 @@
                             pc.unschedulePluginJobs(pluginKey);
                         } catch (Exception e) {
                             log.warn("Failed to unschedule jobs for plugin [" + pluginKey + "]", e);
-<<<<<<< HEAD
-=======
                         }
                         try {
                             pc.reloadPlugin(pluginKey, false);
                         } catch (Exception e) {
                             log.warn("Failed to disable server plugin [" + pluginKey + "]", e);
->>>>>>> c146853d
                         }
                     }
                 }
@@ -259,10 +249,6 @@
                     if (pc != null) {
                         try {
                             pc.unschedulePluginJobs(pluginKey);
-<<<<<<< HEAD
-                        } catch (Exception e) {
-                            log.warn("Failed to unschedule jobs for plugin [" + pluginKey + "]", e);
-=======
                         } catch (Exception e) {
                             log.warn("Failed to unschedule jobs for server plugin [" + pluginKey + "]", e);
                         }
@@ -270,7 +256,6 @@
                             pc.unloadPlugin(pluginKey);
                         } catch (Exception e) {
                             log.warn("Failed to unload server plugin [" + pluginKey + "]", e);
->>>>>>> c146853d
                         }
                     }
                 }
@@ -468,26 +453,6 @@
         return status;
     }
 
-<<<<<<< HEAD
-    // we need this method to talk to the master plugin container because the plugin data model
-    // does not contain information as to what type a plugin is. It only has information about
-    // where the plugin is deployed (agent or server) but it doesn't indicate if a plugin
-    // if of type "alert plugin" or "generic plugin". That is only known when the plugin descriptor
-    // is parsed, which happens when the master plugin container is initialized. Therefore, this
-    // needs to get plugin info from the master plugin container while the master is running.
-    public Map<ServerPluginType, List<PluginKey>> getAllPluginsGroupedByType() {
-        Map<ServerPluginType, List<PluginKey>> allPlugins = new HashMap<ServerPluginType, List<PluginKey>>();
-
-        MasterServerPluginContainer master = LookupUtil.getServerPluginService().getMasterPluginContainer();
-        if (master != null) {
-            List<ServerPluginType> types = master.getServerPluginTypes();
-            for (ServerPluginType type : types) {
-                List<PluginKey> plugins = master.getAllPluginsByPluginType(type);
-                allPlugins.put(type, plugins);
-            }
-        }
-
-=======
     public Map<ServerPluginType, List<PluginKey>> getInstalledServerPluginsGroupedByType() {
         Query q = entityManager.createNamedQuery(ServerPlugin.QUERY_FIND_ALL_INSTALLED_KEYS);
         List<PluginKey> keys = q.getResultList(); // all installed plugins, both enabled and disabled
@@ -507,7 +472,6 @@
                 log.warn("Invalid plugin key found [" + key + "]", e);
             }
         }
->>>>>>> c146853d
         return allPlugins;
     }
 
