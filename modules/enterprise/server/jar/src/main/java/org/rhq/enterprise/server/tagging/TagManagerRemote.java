--- conflicted
+++ resolved
@@ -57,12 +57,8 @@
 
     void updateBundleDeploymentTags(Subject subject, int bundleDeploymentId, Set<Tag> tags);
 
-<<<<<<< HEAD
     void updateBundleDestinationTags(Subject subject, int bundleDestinationId, Set<Tag> tags);
 
-
-=======
     PageList<TagReportComposite> findTagReportCompositesByCriteria(Subject subject, TagCriteria tagCriteria);
->>>>>>> 9f5fb1af
 
 }