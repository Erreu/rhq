--- conflicted
+++ resolved
@@ -383,25 +383,10 @@
         Configuration pluginConfig = null;
         List<ScheduledJobDefinition> schedules;
         try {
-<<<<<<< HEAD
-            // TODO: today we have no way in the UI to customize the plugin config values
-            //       for now, just use the defaults as defined in the descriptor
-            ConfigurationDefinition configDef = ServerPluginDescriptorMetadataParser
-                .getPluginConfigurationDefinition(pluginDescriptor);
-            // It is not required that a server plugin define plugin configuration
-            if (null != configDef) {
-                pluginConfig = configDef.getDefaultTemplate().createConfiguration();
-            }
-
-            // TODO: today we have no way in the UI to customize the schedules
-            //       for now, just use the defaults as defined in the descriptor
-            schedules = ServerPluginDescriptorMetadataParser.getScheduledJobs(pluginDescriptor);
-=======
             ServerPlugin plugin = getPlugin(env);
-            plugnConfig = plugin.getPluginConfiguration();
+            pluginConfig = plugin.getPluginConfiguration();
             Configuration scheduledJobsConfig = plugin.getScheduledJobsConfiguration();
             schedules = ServerPluginDescriptorMetadataParser.getScheduledJobs(scheduledJobsConfig);
->>>>>>> 07eab377
         } catch (Exception e) {
             throw new RuntimeException("Failed to get plugin config/schedules from the database", e);
         }
