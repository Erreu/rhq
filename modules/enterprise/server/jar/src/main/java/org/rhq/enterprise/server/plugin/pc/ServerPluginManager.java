--- conflicted
+++ resolved
@@ -75,11 +75,7 @@
         this.parentPluginContainer = pc;
         this.loadedPlugins = new HashMap<String, ServerPluginEnvironment>();
         this.pluginContextCache = new HashMap<String, ServerPluginContext>();
-<<<<<<< HEAD
-        this.pluginLifecycleListenerCache = new HashMap<String, ServerPluginLifecycleListener>();
-=======
         this.pluginComponentCache = new HashMap<String, ServerPluginComponent>();
->>>>>>> 8d448156
     }
 
     /**
@@ -106,11 +102,7 @@
 
         this.loadedPlugins.clear();
         this.pluginContextCache.clear();
-<<<<<<< HEAD
-        this.pluginLifecycleListenerCache.clear();
-=======
         this.pluginComponentCache.clear();
->>>>>>> 8d448156
 
         return;
     }
@@ -128,17 +120,10 @@
         log.debug("Loading server plugin [" + pluginName + "] from: " + env.getPluginUrl());
 
         // tell the plugin we are loading it
-<<<<<<< HEAD
-        ServerPluginLifecycleListener listener = createServerPluginLifecycleListener(env);
-        if (listener != null) {
-            ServerPluginContext context = getServerPluginContext(env);
-            log.debug("Initializing lifecycle listener for server plugin [" + pluginName + "]");
-=======
         ServerPluginComponent component = createServerPluginComponent(env);
         if (component != null) {
             ServerPluginContext context = getServerPluginContext(env);
             log.debug("Initializing plugin component for server plugin [" + pluginName + "]");
->>>>>>> 8d448156
             ClassLoader originalContextClassLoader = Thread.currentThread().getContextClassLoader();
             try {
                 Thread.currentThread().setContextClassLoader(env.getPluginClassLoader());
@@ -160,13 +145,8 @@
     public void startPlugins() {
         log.debug("Starting plugins");
 
-<<<<<<< HEAD
-        // tell all lifecycle listeners to start
-        for (Map.Entry<String, ServerPluginLifecycleListener> entry : this.pluginLifecycleListenerCache.entrySet()) {
-=======
         // tell all plugin components to start
         for (Map.Entry<String, ServerPluginComponent> entry : this.pluginComponentCache.entrySet()) {
->>>>>>> 8d448156
             String pluginName = entry.getKey();
             ServerPluginComponent component = entry.getValue();
             ServerPluginEnvironment env = this.loadedPlugins.get(pluginName);
@@ -188,13 +168,8 @@
     public void stopPlugins() {
         log.debug("Stopping plugins");
 
-<<<<<<< HEAD
-        // tell all lifecycle listeners to stop
-        for (Map.Entry<String, ServerPluginLifecycleListener> entry : this.pluginLifecycleListenerCache.entrySet()) {
-=======
         // tell all plugin components to stop
         for (Map.Entry<String, ServerPluginComponent> entry : this.pluginComponentCache.entrySet()) {
->>>>>>> 8d448156
             String pluginName = entry.getKey();
             ServerPluginComponent component = entry.getValue();
             ServerPluginEnvironment env = this.loadedPlugins.get(pluginName);
@@ -272,19 +247,6 @@
     }
 
     /**
-<<<<<<< HEAD
-     * Returns the lifecycle listener instance that is responsible for initializing and managing
-     * the plugin. This will return <code>null</code> if a plugin has not defined a lifecycle listener.
-     * 
-     * @param pluginName the name of the plugin whose lifecycle listener is to be returned
-     * 
-     * @return the lifecycle listener instance that initialized and is managing a plugin. Will
-     *         return <code>null</code> if the plugin has not defined a lifecycle listener. 
-     *         <code>null</code> is also returned if the plugin is not initialized yet. 
-     */
-    public ServerPluginLifecycleListener getServerPluginLifecycleListener(String pluginName) {
-        return this.pluginLifecycleListenerCache.get(pluginName);
-=======
      * Returns the main plugin component instance that is responsible for initializing and managing
      * the plugin. This will return <code>null</code> if a plugin has not defined a plugin component.
      * 
@@ -296,7 +258,6 @@
      */
     public ServerPluginComponent getServerPluginComponent(String pluginName) {
         return this.pluginComponentCache.get(pluginName);
->>>>>>> 8d448156
     }
 
     public AbstractTypeServerPluginContainer getParentPluginContainer() {
@@ -342,11 +303,7 @@
             throw new RuntimeException(e);
         }
 
-<<<<<<< HEAD
-        context = new ServerPluginContext(env, dataDir, tmpDir, config, schedule);
-=======
         context = new ServerPluginContext(env, dataDir, tmpDir, plugnConfig, schedules);
->>>>>>> 8d448156
         this.pluginContextCache.put(pluginName, context);
         return context;
     }
@@ -369,16 +326,6 @@
     protected ServerPluginComponent createServerPluginComponent(ServerPluginEnvironment environment) throws Exception {
 
         String pluginName = environment.getPluginName();
-<<<<<<< HEAD
-        ServerPluginLifecycleListener instance = null;
-
-        LifecycleListenerType lifecycleListener = environment.getPluginDescriptor().getLifecycleListener();
-        if (lifecycleListener != null) {
-            String className = lifecycleListener.getClazz();
-            log.debug("Creating plugin lifecycle listener [" + className + "] for plugin [" + pluginName + "]");
-            instance = (ServerPluginLifecycleListener) instantiatePluginClass(environment, className);
-            log.debug("Lifecycle listener created [" + instance.getClass() + "] for plugin [" + pluginName + "]");
-=======
         ServerPluginComponent instance = null;
 
         ServerPluginComponentType componentXml = environment.getPluginDescriptor().getPluginComponent();
@@ -387,7 +334,6 @@
             log.debug("Creating plugin component [" + className + "] for plugin [" + pluginName + "]");
             instance = (ServerPluginComponent) instantiatePluginClass(environment, className);
             log.debug("Plugin component created [" + instance.getClass() + "] for plugin [" + pluginName + "]");
->>>>>>> 8d448156
         }
 
         return instance;
