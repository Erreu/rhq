/*
 * RHQ Management Platform
 * Copyright (C) 2005-2008 Red Hat, Inc.
 * All rights reserved.
 *
 * This program is free software; you can redistribute it and/or modify
 * it under the terms of the GNU General Public License as published by
 * the Free Software Foundation version 2 of the License.
 *
 * This program is distributed in the hope that it will be useful,
 * but WITHOUT ANY WARRANTY; without even the implied warranty of
 * MERCHANTABILITY or FITNESS FOR A PARTICULAR PURPOSE. See the
 * GNU General Public License for more details.
 *
 * You should have received a copy of the GNU General Public License
 * along with this program; if not, write to the Free Software
 * Foundation, Inc., 675 Mass Ave, Cambridge, MA 02139, USA.
 */
package org.rhq.enterprise.server.util;

import java.lang.management.ManagementFactory;

import javax.management.MBeanServer;
import javax.management.MalformedObjectNameException;
import javax.naming.InitialContext;
import javax.naming.NamingException;
import javax.persistence.EntityManager;
import javax.persistence.EntityManagerFactory;
import javax.sql.DataSource;
import javax.transaction.TransactionManager;

import org.jetbrains.annotations.NotNull;

import org.jboss.mx.util.MBeanProxyExt;

import org.rhq.enterprise.server.RHQConstants;
import org.rhq.enterprise.server.alert.AlertConditionManagerBean;
import org.rhq.enterprise.server.alert.AlertConditionManagerLocal;
import org.rhq.enterprise.server.alert.AlertDefinitionManagerBean;
import org.rhq.enterprise.server.alert.AlertDefinitionManagerLocal;
import org.rhq.enterprise.server.alert.AlertManagerBean;
import org.rhq.enterprise.server.alert.AlertManagerLocal;
import org.rhq.enterprise.server.alert.AlertNotificationManagerBean;
import org.rhq.enterprise.server.alert.AlertNotificationManagerLocal;
import org.rhq.enterprise.server.alert.AlertTemplateManagerBean;
import org.rhq.enterprise.server.alert.AlertTemplateManagerLocal;
import org.rhq.enterprise.server.alert.GroupAlertDefinitionManagerBean;
import org.rhq.enterprise.server.alert.GroupAlertDefinitionManagerLocal;
import org.rhq.enterprise.server.alert.engine.AlertConditionCacheManagerBean;
import org.rhq.enterprise.server.alert.engine.AlertConditionCacheManagerLocal;
import org.rhq.enterprise.server.alert.engine.jms.AlertConditionConsumerBean;
import org.rhq.enterprise.server.alert.engine.jms.CachedConditionProducerBean;
import org.rhq.enterprise.server.alert.engine.jms.CachedConditionProducerLocal;
import org.rhq.enterprise.server.auth.SubjectManagerBean;
import org.rhq.enterprise.server.auth.SubjectManagerLocal;
import org.rhq.enterprise.server.auth.prefs.SubjectPreferencesCacheBean;
import org.rhq.enterprise.server.auth.prefs.SubjectPreferencesCacheLocal;
import org.rhq.enterprise.server.authz.AuthorizationManagerBean;
import org.rhq.enterprise.server.authz.AuthorizationManagerLocal;
import org.rhq.enterprise.server.authz.RoleManagerBean;
import org.rhq.enterprise.server.authz.RoleManagerLocal;
import org.rhq.enterprise.server.bundle.BundleManagerBean;
import org.rhq.enterprise.server.bundle.BundleManagerLocal;
import org.rhq.enterprise.server.cloud.AffinityGroupManagerBean;
import org.rhq.enterprise.server.cloud.AffinityGroupManagerLocal;
import org.rhq.enterprise.server.cloud.CloudManagerBean;
import org.rhq.enterprise.server.cloud.CloudManagerLocal;
import org.rhq.enterprise.server.cloud.FailoverListManagerBean;
import org.rhq.enterprise.server.cloud.FailoverListManagerLocal;
import org.rhq.enterprise.server.cloud.PartitionEventManagerBean;
import org.rhq.enterprise.server.cloud.PartitionEventManagerLocal;
import org.rhq.enterprise.server.cloud.StatusManagerBean;
import org.rhq.enterprise.server.cloud.StatusManagerLocal;
import org.rhq.enterprise.server.cloud.instance.CacheConsistencyManagerBean;
import org.rhq.enterprise.server.cloud.instance.CacheConsistencyManagerLocal;
import org.rhq.enterprise.server.cloud.instance.ServerManagerBean;
import org.rhq.enterprise.server.cloud.instance.ServerManagerLocal;
import org.rhq.enterprise.server.common.EntityManagerFacade;
import org.rhq.enterprise.server.common.EntityManagerFacadeLocal;
import org.rhq.enterprise.server.configuration.ConfigurationManagerBean;
import org.rhq.enterprise.server.configuration.ConfigurationManagerLocal;
import org.rhq.enterprise.server.configuration.DynamicConfigurationPropertyBean;
import org.rhq.enterprise.server.configuration.DynamicConfigurationPropertyLocal;
import org.rhq.enterprise.server.configuration.metadata.ConfigurationMetadataManagerBean;
import org.rhq.enterprise.server.configuration.metadata.ConfigurationMetadataManagerLocal;
import org.rhq.enterprise.server.content.AdvisoryManagerBean;
import org.rhq.enterprise.server.content.AdvisoryManagerLocal;
import org.rhq.enterprise.server.content.ContentManagerBean;
import org.rhq.enterprise.server.content.ContentManagerLocal;
import org.rhq.enterprise.server.content.ContentSourceManagerBean;
import org.rhq.enterprise.server.content.ContentSourceManagerLocal;
import org.rhq.enterprise.server.content.ContentUIManagerBean;
import org.rhq.enterprise.server.content.ContentUIManagerLocal;
import org.rhq.enterprise.server.content.DistributionManagerBean;
import org.rhq.enterprise.server.content.DistributionManagerLocal;
import org.rhq.enterprise.server.content.RepoManagerBean;
import org.rhq.enterprise.server.content.RepoManagerLocal;
import org.rhq.enterprise.server.content.metadata.ContentSourceMetadataManagerBean;
import org.rhq.enterprise.server.content.metadata.ContentSourceMetadataManagerLocal;
import org.rhq.enterprise.server.core.AgentManagerBean;
import org.rhq.enterprise.server.core.AgentManagerLocal;
import org.rhq.enterprise.server.core.CoreServerMBean;
import org.rhq.enterprise.server.core.EmailManagerBean;
import org.rhq.enterprise.server.core.EmailManagerLocal;
import org.rhq.enterprise.server.core.plugin.PluginDeploymentScannerMBean;
import org.rhq.enterprise.server.dashboard.DashboardManagerBean;
import org.rhq.enterprise.server.dashboard.DashboardManagerLocal;
import org.rhq.enterprise.server.discovery.DiscoveryBossBean;
import org.rhq.enterprise.server.discovery.DiscoveryBossLocal;
import org.rhq.enterprise.server.drift.DriftManagerBean;
import org.rhq.enterprise.server.drift.DriftManagerLocal;
import org.rhq.enterprise.server.drift.DriftTemplateManagerBean;
import org.rhq.enterprise.server.drift.DriftTemplateManagerLocal;
import org.rhq.enterprise.server.drift.JPADriftServerBean;
import org.rhq.enterprise.server.drift.JPADriftServerLocal;
import org.rhq.enterprise.server.event.EventManagerBean;
import org.rhq.enterprise.server.event.EventManagerLocal;
import org.rhq.enterprise.server.install.remote.RemoteInstallManagerBean;
import org.rhq.enterprise.server.install.remote.RemoteInstallManagerLocal;
import org.rhq.enterprise.server.inventory.InventoryManagerBean;
import org.rhq.enterprise.server.inventory.InventoryManagerLocal;
import org.rhq.enterprise.server.measurement.AvailabilityManagerBean;
import org.rhq.enterprise.server.measurement.AvailabilityManagerLocal;
import org.rhq.enterprise.server.measurement.CallTimeDataManagerBean;
import org.rhq.enterprise.server.measurement.CallTimeDataManagerLocal;
import org.rhq.enterprise.server.measurement.MeasurementBaselineManagerBean;
import org.rhq.enterprise.server.measurement.MeasurementBaselineManagerLocal;
import org.rhq.enterprise.server.measurement.MeasurementChartsManagerBean;
import org.rhq.enterprise.server.measurement.MeasurementChartsManagerLocal;
import org.rhq.enterprise.server.measurement.MeasurementCompressionManagerBean;
import org.rhq.enterprise.server.measurement.MeasurementCompressionManagerLocal;
import org.rhq.enterprise.server.measurement.MeasurementDataManagerBean;
import org.rhq.enterprise.server.measurement.MeasurementDataManagerLocal;
import org.rhq.enterprise.server.measurement.MeasurementDefinitionManagerBean;
import org.rhq.enterprise.server.measurement.MeasurementDefinitionManagerLocal;
import org.rhq.enterprise.server.measurement.MeasurementOOBManagerBean;
import org.rhq.enterprise.server.measurement.MeasurementOOBManagerLocal;
import org.rhq.enterprise.server.measurement.MeasurementProblemManagerBean;
import org.rhq.enterprise.server.measurement.MeasurementProblemManagerLocal;
import org.rhq.enterprise.server.measurement.MeasurementScheduleManagerBean;
import org.rhq.enterprise.server.measurement.MeasurementScheduleManagerLocal;
import org.rhq.enterprise.server.measurement.MeasurementViewManagerBean;
import org.rhq.enterprise.server.measurement.MeasurementViewManagerLocal;
import org.rhq.enterprise.server.operation.OperationManagerBean;
import org.rhq.enterprise.server.operation.OperationManagerLocal;
import org.rhq.enterprise.server.plugin.ServerPluginsBean;
import org.rhq.enterprise.server.plugin.ServerPluginsLocal;
import org.rhq.enterprise.server.plugin.pc.ServerPluginServiceMBean;
import org.rhq.enterprise.server.report.DataAccessManagerBean;
import org.rhq.enterprise.server.report.DataAccessManagerLocal;
import org.rhq.enterprise.server.resource.PlatformUtilizationManagerBean;
import org.rhq.enterprise.server.resource.PlatformUtilizationManagerLocal;
import org.rhq.enterprise.server.resource.ProductVersionManagerBean;
import org.rhq.enterprise.server.resource.ProductVersionManagerLocal;
import org.rhq.enterprise.server.resource.ResourceAvailabilityManagerBean;
import org.rhq.enterprise.server.resource.ResourceAvailabilityManagerLocal;
import org.rhq.enterprise.server.resource.ResourceBossBean;
import org.rhq.enterprise.server.resource.ResourceBossLocal;
import org.rhq.enterprise.server.resource.ResourceFactoryManagerBean;
import org.rhq.enterprise.server.resource.ResourceFactoryManagerLocal;
import org.rhq.enterprise.server.resource.ResourceManagerBean;
import org.rhq.enterprise.server.resource.ResourceManagerLocal;
import org.rhq.enterprise.server.resource.ResourceTypeManagerBean;
import org.rhq.enterprise.server.resource.ResourceTypeManagerLocal;
import org.rhq.enterprise.server.resource.ResourceTypeManagerRemote;
import org.rhq.enterprise.server.resource.cluster.ClusterManagerBean;
import org.rhq.enterprise.server.resource.cluster.ClusterManagerLocal;
import org.rhq.enterprise.server.resource.group.LdapGroupManagerBean;
import org.rhq.enterprise.server.resource.group.LdapGroupManagerLocal;
import org.rhq.enterprise.server.resource.group.ResourceGroupManagerBean;
import org.rhq.enterprise.server.resource.group.ResourceGroupManagerLocal;
import org.rhq.enterprise.server.resource.group.definition.GroupDefinitionExpressionBuilderManagerBean;
import org.rhq.enterprise.server.resource.group.definition.GroupDefinitionExpressionBuilderManagerLocal;
import org.rhq.enterprise.server.resource.group.definition.GroupDefinitionManagerBean;
import org.rhq.enterprise.server.resource.group.definition.GroupDefinitionManagerLocal;
import org.rhq.enterprise.server.resource.metadata.PluginManagerBean;
import org.rhq.enterprise.server.resource.metadata.PluginManagerLocal;
import org.rhq.enterprise.server.resource.metadata.ResourceMetadataManagerBean;
import org.rhq.enterprise.server.resource.metadata.ResourceMetadataManagerLocal;
import org.rhq.enterprise.server.scheduler.SchedulerBean;
import org.rhq.enterprise.server.scheduler.SchedulerLocal;
import org.rhq.enterprise.server.search.SavedSearchManagerBean;
import org.rhq.enterprise.server.search.SavedSearchManagerLocal;
import org.rhq.enterprise.server.subsystem.AlertSubsystemManagerBean;
import org.rhq.enterprise.server.subsystem.AlertSubsystemManagerLocal;
import org.rhq.enterprise.server.subsystem.ConfigurationSubsystemManagerBean;
import org.rhq.enterprise.server.subsystem.ConfigurationSubsystemManagerLocal;
import org.rhq.enterprise.server.subsystem.OperationHistorySubsystemManagerBean;
import org.rhq.enterprise.server.subsystem.OperationHistorySubsystemManagerLocal;
import org.rhq.enterprise.server.support.SupportManagerBean;
import org.rhq.enterprise.server.support.SupportManagerLocal;
import org.rhq.enterprise.server.sync.SynchronizationManagerBean;
import org.rhq.enterprise.server.sync.SynchronizationManagerLocal;
import org.rhq.enterprise.server.system.SystemManagerBean;
import org.rhq.enterprise.server.system.SystemManagerLocal;
import org.rhq.enterprise.server.tagging.TagManagerBean;
import org.rhq.enterprise.server.tagging.TagManagerLocal;
import org.rhq.enterprise.server.test.TestBean;
import org.rhq.enterprise.server.test.TestLocal;

/**
 * Methods that allow POJO objects to obtain references to EJB/JPA objects. These convenience methods attempt to
 * minimize the amount of exception handling required by throwing runtime exceptions for the cases where there are no
 * easy recovery options.
 *
 * @author John Mazzitelli
 * @author Ian Springer
 */
public final class LookupUtil {
    private static boolean embeddedDeployment;

    static {
        embeddedDeployment = Boolean.valueOf(System.getProperty("embeddedDeployment", "false"));
    }

    /**
     * Prevent instantiation.
     */
    private LookupUtil() {
        // only static access ...
    }

    /**
     * Returns the main data source that can be used to directly access the database.
     *
     * @return a transactional data source to connect to the database
     */
    public static DataSource getDataSource() {
        try {
            InitialContext context = new InitialContext();
            DataSource ds = (DataSource) context.lookup(RHQConstants.DATASOURCE_JNDI_NAME);
            context.close();
            return ds;
        } catch (Exception e) {
            throw new RuntimeException("Failed to get the data source", e);
        }
    }

    /**
     * Returns the transaction manager that you can use for your own managed transactions.
     * Use this sparingly and only inside code that is outside of any CMT-scoped objects.
     *
     * @return the transaction manager
     */
    public static TransactionManager getTransactionManager() {
        try {
            InitialContext context = new InitialContext();
            String jndi = RHQConstants.TRANSACTION_MANAGER_JNDI_NAME;
            if (embeddedDeployment) {
                jndi = "java:/TransactionManager";
            }
            TransactionManager tm = (TransactionManager) context.lookup(jndi);
            context.close();
            return tm;
        } catch (Exception e) {
            throw new RuntimeException("Failed to get the transaction manager", e);
        }
    }

    /**
     * Creates and returns an EntityManager that allows you to perform JPA operations.
     *
     * @return a unique entity manager object
     *
     * @throws RuntimeException if failed to get the entity manager for some reason
     */
    public static EntityManager getEntityManager() {
        try {
            InitialContext context = new InitialContext();
            EntityManagerFactory factory = (EntityManagerFactory) context.lookup(RHQConstants.ENTITY_MANAGER_JNDI_NAME);
            context.close();
            return factory.createEntityManager();
        } catch (Exception e) {
            throw new RuntimeException("Failed to create an entity manager", e);
        }
    }

    public static CachedConditionProducerBean getActiveConditionProducer() {
        return lookupLocal(CachedConditionProducerBean.class);
    }

    public static AlertConditionConsumerBean getActiveConditionConsumer() {
        return lookupLocal(AlertConditionConsumerBean.class);
    }

    public static AgentManagerLocal getAgentManager() {
        return lookupLocal(AgentManagerBean.class);
    }

    public static AlertConditionCacheManagerLocal getAlertConditionCacheManager() {
        return lookupLocal(AlertConditionCacheManagerBean.class);
    }

    public static AlertConditionManagerLocal getAlertConditionManager() {
        return lookupLocal(AlertConditionManagerBean.class);
    }

    public static AlertDefinitionManagerLocal getAlertDefinitionManager() {
        return lookupLocal(AlertDefinitionManagerBean.class);
    }

    public static GroupAlertDefinitionManagerLocal getGroupAlertDefinitionManager() {
        return lookupLocal(GroupAlertDefinitionManagerBean.class);
    }

    public static AlertManagerLocal getAlertManager() {
        return lookupLocal(AlertManagerBean.class);
    }

    public static AlertNotificationManagerLocal getAlertNotificationManager() {
        return lookupLocal(AlertNotificationManagerBean.class);
    }

    public static AlertTemplateManagerLocal getAlertTemplateManager() {
        return lookupLocal(AlertTemplateManagerBean.class);
    }

    public static AlertSubsystemManagerLocal getAlertSubsystemManager() {
        return lookupLocal(AlertSubsystemManagerBean.class);
    }

    public static AuthorizationManagerLocal getAuthorizationManager() {
        return lookupLocal(AuthorizationManagerBean.class);
    }

    public static AvailabilityManagerLocal getAvailabilityManager() {
        return lookupLocal(AvailabilityManagerBean.class);
    }

    public static BundleManagerLocal getBundleManager() {
        return lookupLocal(BundleManagerBean.class);
    }

    public static CallTimeDataManagerLocal getCallTimeDataManager() {
        return lookupLocal(CallTimeDataManagerBean.class);
    }

    public static ConfigurationManagerLocal getConfigurationManager() {
        return lookupLocal(ConfigurationManagerBean.class);
    }

    public static DynamicConfigurationPropertyLocal getDynamicConfigurationProperty() {
        return lookupLocal(DynamicConfigurationPropertyBean.class);
    }

    public static ConfigurationSubsystemManagerLocal getConfigurationSubsystemManager() {
        return lookupLocal(ConfigurationSubsystemManagerBean.class);
    }

    public static ContentManagerLocal getContentManager() {
        return lookupLocal(ContentManagerBean.class);
    }

    public static ContentUIManagerLocal getContentUIManager() {
        return lookupLocal(ContentUIManagerBean.class);
    }

    public static DiscoveryBossLocal getDiscoveryBoss() {
        return lookupLocal(DiscoveryBossBean.class);
    }

    public static EmailManagerLocal getEmailManagerBean() {
        return lookupLocal(EmailManagerBean.class);
    }

    public static EntityManagerFacadeLocal getEntityManagerFacade() {
        return lookupLocal(EntityManagerFacade.class);
    }

    public static EventManagerLocal getEventManager() {
        return lookupLocal(EventManagerBean.class);
    }

    public static FailoverListManagerLocal getFailoverListManager() {
        return lookupLocal(FailoverListManagerBean.class);
    }

    public static GroupDefinitionManagerLocal getGroupDefinitionManager() {
        return lookupLocal(GroupDefinitionManagerBean.class);
    }

    public static GroupDefinitionExpressionBuilderManagerLocal getGroupDefinitionExpressionBuilderManager() {
        return lookupLocal(GroupDefinitionExpressionBuilderManagerBean.class);
    }

    public static MeasurementDefinitionManagerLocal getMeasurementDefinitionManager() {
        return lookupLocal(MeasurementDefinitionManagerBean.class);
    }

    public static MeasurementScheduleManagerLocal getMeasurementScheduleManager() {
        return lookupLocal(MeasurementScheduleManagerBean.class);
    }

    public static MeasurementDataManagerLocal getMeasurementDataManager() {
        return lookupLocal(MeasurementDataManagerBean.class);
    }

    public static MeasurementChartsManagerLocal getMeasurementChartsManager() {
        return lookupLocal(MeasurementChartsManagerBean.class);
    }

    public static MeasurementCompressionManagerLocal getMeasurementCompressionManager() {
        return lookupLocal(MeasurementCompressionManagerBean.class);
    }

    public static MeasurementProblemManagerLocal getMeasurementProblemManager() {
        return lookupLocal(MeasurementProblemManagerBean.class);
    }

    public static MeasurementViewManagerLocal getMeasurementViewManager() {
        return lookupLocal(MeasurementViewManagerBean.class);
    }

    public static MeasurementBaselineManagerLocal getMeasurementBaselineManager() {
        return lookupLocal(MeasurementBaselineManagerBean.class);
    }

    public static MeasurementOOBManagerLocal getOOBManager() {
        return lookupLocal(MeasurementOOBManagerBean.class);
    }

    public static OperationManagerLocal getOperationManager() {
        return lookupLocal(OperationManagerBean.class);
    }

    public static OperationHistorySubsystemManagerLocal getOperationHistorySubsystemManager() {
        return lookupLocal(OperationHistorySubsystemManagerBean.class);
    }

    public static PartitionEventManagerLocal getPartitionEventManager() {
        return lookupLocal(PartitionEventManagerBean.class);
    }

    public static ConfigurationMetadataManagerLocal getConfigurationMetadataManager() {
        return lookupLocal(ConfigurationMetadataManagerBean.class);
    }

    public static ContentSourceMetadataManagerLocal getContentSourceMetadataManager() {
        return lookupLocal(ContentSourceMetadataManagerBean.class);
    }

    public static ContentSourceManagerLocal getContentSourceManager() {
        return lookupLocal(ContentSourceManagerBean.class);
    }

    public static DriftManagerLocal getDriftManager() {
        return lookupLocal(DriftManagerBean.class);
    }

    public static DriftTemplateManagerLocal getDriftTemplateManager() {
        return lookupLocal(DriftTemplateManagerBean.class);
    }

    public static JPADriftServerLocal getJPADriftServer() {
        return lookupLocal(JPADriftServerBean.class);
    }

    public static RepoManagerLocal getRepoManagerLocal() {
        return lookupLocal(RepoManagerBean.class);
    }

    public static DistributionManagerLocal getDistributionManagerLocal() {
        return lookupLocal(DistributionManagerBean.class);
    }

    public static AdvisoryManagerLocal getAdvisoryManagerLocal() {
        return lookupLocal(AdvisoryManagerBean.class);
    }

    public static AffinityGroupManagerLocal getAffinityGroupManager() {
        return lookupLocal(AffinityGroupManagerBean.class);
    }

    public static CloudManagerLocal getCloudManager() {
        return lookupLocal(CloudManagerBean.class);
    }

    public static ClusterManagerLocal getClusterManager() {
        return lookupLocal(ClusterManagerBean.class);
    }

    public static ServerManagerLocal getServerManager() {
        return lookupLocal(ServerManagerBean.class);
    }

    public static CacheConsistencyManagerLocal getCacheConsistencyManager() {
        return lookupLocal(CacheConsistencyManagerBean.class);
    }

    public static RemoteInstallManagerLocal getRemoteInstallManager() {
        return lookupLocal(RemoteInstallManagerBean.class);
    }

    public static PluginManagerLocal getPluginManager() {
        return lookupLocal(PluginManagerBean.class);
    }

    public static ResourceMetadataManagerLocal getResourceMetadataManager() {
        return lookupLocal(ResourceMetadataManagerBean.class);
    }

    public static ResourceBossLocal getResourceBoss() {
        return lookupLocal(ResourceBossBean.class);
    }

    public static ResourceGroupManagerLocal getResourceGroupManager() {
        return lookupLocal(ResourceGroupManagerBean.class);
    }

    public static ResourceManagerLocal getResourceManager() {
        return lookupLocal(ResourceManagerBean.class);
    }

    public static ResourceAvailabilityManagerLocal getResourceAvailabilityManager() {
        return lookupLocal(ResourceAvailabilityManagerBean.class);
    }

    public static ResourceFactoryManagerLocal getResourceFactoryManager() {
        return lookupLocal(ResourceFactoryManagerBean.class);
    }

    public static ResourceTypeManagerLocal getResourceTypeManager() {
        return lookupLocal(ResourceTypeManagerBean.class);
    }

    public static ResourceTypeManagerRemote getResourceTypeManagerRemote() {
        return lookupRemote(ResourceTypeManagerBean.class);
    }

    public static RoleManagerLocal getRoleManager() {
        return lookupLocal(RoleManagerBean.class);
    }

    public static SchedulerLocal getSchedulerBean() {
        return lookupLocal(SchedulerBean.class);
    }

    public static SavedSearchManagerLocal getSavedSearchManager() {
        return lookupLocal(SavedSearchManagerBean.class);
    }

    public static SubjectManagerLocal getSubjectManager() {
        return lookupLocal(SubjectManagerBean.class);
    }

    public static SystemManagerLocal getSystemManager() {
        return lookupLocal(SystemManagerBean.class);
    }

    public static ProductVersionManagerLocal getProductVersionManager() {
        return lookupLocal(ProductVersionManagerBean.class);
    }

    public static CachedConditionProducerLocal getCachedConditionProducerLocal() {
        return lookupLocal(CachedConditionProducerBean.class);
    }

    public static SupportManagerLocal getSupportManager() {
        return lookupLocal(SupportManagerBean.class);
    }

    public static StatusManagerLocal getStatusManager() {
        return lookupLocal(StatusManagerBean.class);
    }

    public static ServerPluginsLocal getServerPlugins() {
        return lookupLocal(ServerPluginsBean.class);
    }

    public static TagManagerLocal getTagManager() {
        return lookupLocal(TagManagerBean.class);
    }

    public static InventoryManagerLocal getInventoryManager() {
        return lookupLocal(InventoryManagerBean.class);
    }

    public static DashboardManagerLocal getDashboardManagerLocal() {
        return lookupLocal(DashboardManagerBean.class);
    }

    public static SynchronizationManagerLocal getSynchronizationManager() {
        return lookupLocal(SynchronizationManagerBean.class);
    }

    public static PlatformUtilizationManagerLocal getPlatformUtilizationManager() {
        return lookupLocal(PlatformUtilizationManagerBean.class);
    }

    public static SubjectPreferencesCacheLocal getSubjectPreferencesCache() {
        return lookupLocal(SubjectPreferencesCacheBean.class);
    }

    public static CoreServerMBean getCoreServer() {
        CoreServerMBean rhqServer;
        try {
            MBeanServer mbs = getJBossMBeanServer();
            rhqServer = (CoreServerMBean) MBeanProxyExt.create(CoreServerMBean.class, CoreServerMBean.OBJECT_NAME, mbs);
        } catch (MalformedObjectNameException e) {
            throw new RuntimeException(e);
        }
        return rhqServer;
    }

    public static PluginDeploymentScannerMBean getPluginDeploymentScanner() {
        MBeanServer jBossMBeanServer = getJBossMBeanServer();
        PluginDeploymentScannerMBean scanner = (PluginDeploymentScannerMBean) MBeanProxyExt.create(
            PluginDeploymentScannerMBean.class, PluginDeploymentScannerMBean.OBJECT_NAME, jBossMBeanServer);
        return scanner;
    }

    public static ServerPluginServiceMBean getServerPluginService() {
        MBeanServer jBossMBeanServer = getJBossMBeanServer();
        ServerPluginServiceMBean service = (ServerPluginServiceMBean) MBeanProxyExt.create(
            ServerPluginServiceMBean.class, ServerPluginServiceMBean.OBJECT_NAME, jBossMBeanServer);
        return service;
    }

<<<<<<< HEAD
    private static MBeanServer getJBossMBeanServer() {
        // The default MBean server for AS7 is the platform MBeanServer
        MBeanServer mbs = ManagementFactory.getPlatformMBeanServer();
        return mbs;
=======
    /**
     * Generic method to lookup an Ejb bean by name and the interface name
     * 
     * @param beanName the name of the EJB bean
     * @param interfaceName the full class name of either the remote or local interface
     * 
     * @return the bean accessed through specified inerface
     */
    public static Object getEjb(String beanName, String interfaceName) {
        return lookupByName(beanName, interfaceName);
    }

    //--------------------------------------------
    // The TEST services
    //--------------------------------------------

    public static AccessLocal getAccessLocal() {
        return lookupLocal(AccessBean.class);
    }

    public static CoreTestLocal getCoreTest() {
        return lookupLocal(CoreTestBean.class);
>>>>>>> f4e6014c
    }

    /**
     * This is a test bean used only by test code or by things like control.jsp.
     */
    public static TestLocal getTest() {
        return lookupLocal(TestBean.class);
    }

    // Private Methods

<<<<<<< HEAD
    private static <T> String getLocalJNDIName(@NotNull
    Class<? super T> beanClass) {
        return (embeddedDeployment ? "" : ("java:global/rhq/rhq-enterprise-server-ejb3/")) + beanClass.getSimpleName()
            + "!" + beanClass.getName().replace("Bean", "Local");
=======
    //in this method, we don't actually need the interfaceName yet, but
    //this will become necessary as soon as we start using AS7 as our container.
    //So let's be proactive here ;)
    private static String getLocalJNDIName(String beanName, String interfaceName) {
        return (embeddedDeployment ? "" : (RHQConstants.EAR_NAME + "/")) + beanName + "/local";
    }

    private static <T> String getLocalJNDIName(@NotNull Class<? super T> beanClass) {
        return getLocalJNDIName(beanClass.getSimpleName(), beanClass.getName().replace("Bean", "Local"));
>>>>>>> f4e6014c
    }

    /**
     * Returns the JNDI name of the remote interface for the given EJB class.
     *
     * @param  beanClass the EJB class whose remote interface JNDI name is to be returned
     *
     * @return JNDI name that the remote interface is registered as
     */
    private static <T> String getRemoteJNDIName(@NotNull
    Class<? super T> beanClass) {
        return (embeddedDeployment ? "" : ("java:global/rhq/rhq-enterprise-server-ejb3/")) + beanClass.getSimpleName()
            + "!" + beanClass.getName().replace("Bean", "Remote");
    }

    @SuppressWarnings("unchecked")
    private static <T> T lookupLocal(Class<? super T> type) {
        String localJNDIName = "-not initialized-";
        try {
            localJNDIName = getLocalJNDIName(type);
            return (T) lookup(localJNDIName);
        } catch (NamingException e) {
            throw new RuntimeException("Failed to lookup local interface to EJB " + type + ", localJNDI=["
                + localJNDIName + "]", e);
        }
    }

    private static Object lookupByName(String beanName, String localInterfaceName) {
        String localJNDIName = "-not initialized-";
        try {
            localJNDIName = getLocalJNDIName(beanName, localInterfaceName);
            return lookup(localJNDIName);
        } catch (NamingException e) {
            throw new RuntimeException("Failed to lookup local interface to EJB " + beanName + ", localJNDI=["
                + localJNDIName + "]", e);
        }
    }

    @SuppressWarnings("unchecked")
    private static <T> T lookupRemote(Class<? super T> type) {
        try {
            return (T) lookup(getRemoteJNDIName(type));
        } catch (NamingException e) {
            throw new RuntimeException("Failed to lookup remote interface to EJB " + type, e);
        }
    }

    /**
     * Looks up the given JNDI name in an initial context and returns the object that was found.
     *
     * @param  name JNDI name to lookup
     *
     * @return the object that was found
     *
     * @throws NamingException when resource not found
     */
    private static Object lookup(String name) throws NamingException {
        InitialContext initialContext = new InitialContext();
        try {
            return initialContext.lookup(name);
        } finally {
            initialContext.close();
        }
    }

    public static DataAccessManagerLocal getDataAccessManager() {
        return lookupLocal(DataAccessManagerBean.class);
    }

    public static LdapGroupManagerLocal getLdapGroupManager() {
        return lookupLocal(LdapGroupManagerBean.class);
    }

}<|MERGE_RESOLUTION|>--- conflicted
+++ resolved
@@ -616,12 +616,12 @@
         return service;
     }
 
-<<<<<<< HEAD
     private static MBeanServer getJBossMBeanServer() {
         // The default MBean server for AS7 is the platform MBeanServer
         MBeanServer mbs = ManagementFactory.getPlatformMBeanServer();
         return mbs;
-=======
+    }
+
     /**
      * Generic method to lookup an Ejb bean by name and the interface name
      * 
@@ -634,19 +634,6 @@
         return lookupByName(beanName, interfaceName);
     }
 
-    //--------------------------------------------
-    // The TEST services
-    //--------------------------------------------
-
-    public static AccessLocal getAccessLocal() {
-        return lookupLocal(AccessBean.class);
-    }
-
-    public static CoreTestLocal getCoreTest() {
-        return lookupLocal(CoreTestBean.class);
->>>>>>> f4e6014c
-    }
-
     /**
      * This is a test bean used only by test code or by things like control.jsp.
      */
@@ -656,22 +643,12 @@
 
     // Private Methods
 
-<<<<<<< HEAD
-    private static <T> String getLocalJNDIName(@NotNull
-    Class<? super T> beanClass) {
-        return (embeddedDeployment ? "" : ("java:global/rhq/rhq-enterprise-server-ejb3/")) + beanClass.getSimpleName()
-            + "!" + beanClass.getName().replace("Bean", "Local");
-=======
-    //in this method, we don't actually need the interfaceName yet, but
-    //this will become necessary as soon as we start using AS7 as our container.
-    //So let's be proactive here ;)
     private static String getLocalJNDIName(String beanName, String interfaceName) {
-        return (embeddedDeployment ? "" : (RHQConstants.EAR_NAME + "/")) + beanName + "/local";
+        return (embeddedDeployment ? "" : ("java:global/rhq/rhq-enterprise-server-ejb3/")) + beanName + "!" + interfaceName;
     }
 
     private static <T> String getLocalJNDIName(@NotNull Class<? super T> beanClass) {
         return getLocalJNDIName(beanClass.getSimpleName(), beanClass.getName().replace("Bean", "Local"));
->>>>>>> f4e6014c
     }
 
     /**
