/*
 * RHQ Management Platform
 * Copyright (C) 2005-2008 Red Hat, Inc.
 * All rights reserved.
 *
 * This program is free software; you can redistribute it and/or modify
 * it under the terms of the GNU General Public License as published by
 * the Free Software Foundation version 2 of the License.
 *
 * This program is distributed in the hope that it will be useful,
 * but WITHOUT ANY WARRANTY; without even the implied warranty of
 * MERCHANTABILITY or FITNESS FOR A PARTICULAR PURPOSE. See the
 * GNU General Public License for more details.
 *
 * You should have received a copy of the GNU General Public License
 * along with this program; if not, write to the Free Software
 * Foundation, Inc., 675 Mass Ave, Cambridge, MA 02139, USA.
 */
package org.rhq.enterprise.server.util;

import javax.management.MBeanServer;
import javax.naming.InitialContext;
import javax.naming.NamingException;
import javax.persistence.EntityManager;
import javax.persistence.EntityManagerFactory;
import javax.sql.DataSource;
import javax.transaction.TransactionManager;

import org.jetbrains.annotations.NotNull;

import org.jboss.mx.util.MBeanProxyExt;
import org.jboss.mx.util.MBeanServerLocator;

import org.rhq.enterprise.server.RHQConstants;
import org.rhq.enterprise.server.alert.AlertConditionManagerBean;
import org.rhq.enterprise.server.alert.AlertConditionManagerLocal;
import org.rhq.enterprise.server.alert.AlertDefinitionManagerBean;
import org.rhq.enterprise.server.alert.AlertDefinitionManagerLocal;
import org.rhq.enterprise.server.alert.AlertManagerBean;
import org.rhq.enterprise.server.alert.AlertManagerLocal;
import org.rhq.enterprise.server.alert.AlertNotificationManagerBean;
import org.rhq.enterprise.server.alert.AlertNotificationManagerLocal;
import org.rhq.enterprise.server.alert.AlertTemplateManagerBean;
import org.rhq.enterprise.server.alert.AlertTemplateManagerLocal;
import org.rhq.enterprise.server.alert.GroupAlertDefinitionManagerBean;
import org.rhq.enterprise.server.alert.GroupAlertDefinitionManagerLocal;
import org.rhq.enterprise.server.alert.engine.AlertConditionCacheManagerBean;
import org.rhq.enterprise.server.alert.engine.AlertConditionCacheManagerLocal;
import org.rhq.enterprise.server.alert.engine.jms.AlertConditionConsumerBean;
import org.rhq.enterprise.server.alert.engine.jms.CachedConditionProducerBean;
import org.rhq.enterprise.server.alert.engine.jms.CachedConditionProducerLocal;
import org.rhq.enterprise.server.auth.SubjectManagerBean;
import org.rhq.enterprise.server.auth.SubjectManagerLocal;
import org.rhq.enterprise.server.authz.AuthorizationManagerBean;
import org.rhq.enterprise.server.authz.AuthorizationManagerLocal;
import org.rhq.enterprise.server.authz.RoleManagerBean;
import org.rhq.enterprise.server.authz.RoleManagerLocal;
import org.rhq.enterprise.server.bundle.BundleManagerBean;
import org.rhq.enterprise.server.bundle.BundleManagerLocal;
import org.rhq.enterprise.server.cloud.AffinityGroupManagerBean;
import org.rhq.enterprise.server.cloud.AffinityGroupManagerLocal;
import org.rhq.enterprise.server.cloud.CloudManagerBean;
import org.rhq.enterprise.server.cloud.CloudManagerLocal;
import org.rhq.enterprise.server.cloud.FailoverListManagerBean;
import org.rhq.enterprise.server.cloud.FailoverListManagerLocal;
import org.rhq.enterprise.server.cloud.PartitionEventManagerBean;
import org.rhq.enterprise.server.cloud.PartitionEventManagerLocal;
import org.rhq.enterprise.server.cloud.StatusManagerBean;
import org.rhq.enterprise.server.cloud.StatusManagerLocal;
import org.rhq.enterprise.server.cloud.instance.CacheConsistencyManagerBean;
import org.rhq.enterprise.server.cloud.instance.CacheConsistencyManagerLocal;
import org.rhq.enterprise.server.cloud.instance.ServerManagerBean;
import org.rhq.enterprise.server.cloud.instance.ServerManagerLocal;
import org.rhq.enterprise.server.common.EntityManagerFacade;
import org.rhq.enterprise.server.common.EntityManagerFacadeLocal;
import org.rhq.enterprise.server.configuration.ConfigurationManagerBean;
import org.rhq.enterprise.server.configuration.ConfigurationManagerLocal;
import org.rhq.enterprise.server.configuration.DynamicConfigurationPropertyBean;
import org.rhq.enterprise.server.configuration.DynamicConfigurationPropertyLocal;
import org.rhq.enterprise.server.configuration.metadata.ConfigurationMetadataManagerBean;
import org.rhq.enterprise.server.configuration.metadata.ConfigurationMetadataManagerLocal;
import org.rhq.enterprise.server.content.AdvisoryManagerBean;
import org.rhq.enterprise.server.content.AdvisoryManagerLocal;
import org.rhq.enterprise.server.content.ContentManagerBean;
import org.rhq.enterprise.server.content.ContentManagerLocal;
import org.rhq.enterprise.server.content.ContentSourceManagerBean;
import org.rhq.enterprise.server.content.ContentSourceManagerLocal;
import org.rhq.enterprise.server.content.ContentUIManagerBean;
import org.rhq.enterprise.server.content.ContentUIManagerLocal;
import org.rhq.enterprise.server.content.DistributionManagerBean;
import org.rhq.enterprise.server.content.DistributionManagerLocal;
import org.rhq.enterprise.server.content.RepoManagerBean;
import org.rhq.enterprise.server.content.RepoManagerLocal;
import org.rhq.enterprise.server.content.metadata.ContentSourceMetadataManagerBean;
import org.rhq.enterprise.server.content.metadata.ContentSourceMetadataManagerLocal;
import org.rhq.enterprise.server.core.AgentManagerBean;
import org.rhq.enterprise.server.core.AgentManagerLocal;
import org.rhq.enterprise.server.core.CoreServerMBean;
import org.rhq.enterprise.server.core.EmailManagerBean;
import org.rhq.enterprise.server.core.EmailManagerLocal;
import org.rhq.enterprise.server.core.plugin.PluginDeploymentScannerMBean;
import org.rhq.enterprise.server.dashboard.DashboardManagerBean;
import org.rhq.enterprise.server.dashboard.DashboardManagerLocal;
import org.rhq.enterprise.server.discovery.DiscoveryBossBean;
import org.rhq.enterprise.server.discovery.DiscoveryBossLocal;
import org.rhq.enterprise.server.entitlement.EntitlementManagerBean;
import org.rhq.enterprise.server.entitlement.EntitlementManagerLocal;
import org.rhq.enterprise.server.event.EventManagerBean;
import org.rhq.enterprise.server.event.EventManagerLocal;
import org.rhq.enterprise.server.install.remote.RemoteInstallManagerBean;
import org.rhq.enterprise.server.install.remote.RemoteInstallManagerLocal;
import org.rhq.enterprise.server.measurement.AvailabilityManagerBean;
import org.rhq.enterprise.server.measurement.AvailabilityManagerLocal;
import org.rhq.enterprise.server.measurement.CallTimeDataManagerBean;
import org.rhq.enterprise.server.measurement.CallTimeDataManagerLocal;
import org.rhq.enterprise.server.measurement.MeasurementBaselineManagerBean;
import org.rhq.enterprise.server.measurement.MeasurementBaselineManagerLocal;
import org.rhq.enterprise.server.measurement.MeasurementChartsManagerBean;
import org.rhq.enterprise.server.measurement.MeasurementChartsManagerLocal;
import org.rhq.enterprise.server.measurement.MeasurementCompressionManagerBean;
import org.rhq.enterprise.server.measurement.MeasurementCompressionManagerLocal;
import org.rhq.enterprise.server.measurement.MeasurementDataManagerBean;
import org.rhq.enterprise.server.measurement.MeasurementDataManagerLocal;
import org.rhq.enterprise.server.measurement.MeasurementDefinitionManagerBean;
import org.rhq.enterprise.server.measurement.MeasurementDefinitionManagerLocal;
import org.rhq.enterprise.server.measurement.MeasurementOOBManagerBean;
import org.rhq.enterprise.server.measurement.MeasurementOOBManagerLocal;
import org.rhq.enterprise.server.measurement.MeasurementProblemManagerBean;
import org.rhq.enterprise.server.measurement.MeasurementProblemManagerLocal;
import org.rhq.enterprise.server.measurement.MeasurementScheduleManagerBean;
import org.rhq.enterprise.server.measurement.MeasurementScheduleManagerLocal;
import org.rhq.enterprise.server.measurement.MeasurementViewManagerBean;
import org.rhq.enterprise.server.measurement.MeasurementViewManagerLocal;
import org.rhq.enterprise.server.operation.OperationManagerBean;
import org.rhq.enterprise.server.operation.OperationManagerLocal;
import org.rhq.enterprise.server.perspective.PerspectiveManagerBean;
import org.rhq.enterprise.server.perspective.PerspectiveManagerLocal;
import org.rhq.enterprise.server.plugin.ServerPluginsBean;
import org.rhq.enterprise.server.plugin.ServerPluginsLocal;
import org.rhq.enterprise.server.plugin.pc.ServerPluginServiceManagement;
import org.rhq.enterprise.server.report.DataAccessManagerBean;
import org.rhq.enterprise.server.report.DataAccessManagerLocal;
import org.rhq.enterprise.server.resource.ProductVersionManagerBean;
import org.rhq.enterprise.server.resource.ProductVersionManagerLocal;
import org.rhq.enterprise.server.resource.ResourceAvailabilityManagerBean;
import org.rhq.enterprise.server.resource.ResourceAvailabilityManagerLocal;
import org.rhq.enterprise.server.resource.ResourceBossBean;
import org.rhq.enterprise.server.resource.ResourceBossLocal;
import org.rhq.enterprise.server.resource.ResourceFactoryManagerBean;
import org.rhq.enterprise.server.resource.ResourceFactoryManagerLocal;
import org.rhq.enterprise.server.resource.ResourceManagerBean;
import org.rhq.enterprise.server.resource.ResourceManagerLocal;
import org.rhq.enterprise.server.resource.ResourceTypeManagerBean;
import org.rhq.enterprise.server.resource.ResourceTypeManagerLocal;
import org.rhq.enterprise.server.resource.ResourceTypeManagerRemote;
import org.rhq.enterprise.server.resource.cluster.ClusterManagerBean;
import org.rhq.enterprise.server.resource.cluster.ClusterManagerLocal;
import org.rhq.enterprise.server.resource.group.LdapGroupManagerBean;
import org.rhq.enterprise.server.resource.group.LdapGroupManagerLocal;
import org.rhq.enterprise.server.resource.group.ResourceGroupManagerBean;
import org.rhq.enterprise.server.resource.group.ResourceGroupManagerLocal;
import org.rhq.enterprise.server.resource.group.definition.GroupDefinitionExpressionBuilderManagerBean;
import org.rhq.enterprise.server.resource.group.definition.GroupDefinitionExpressionBuilderManagerLocal;
import org.rhq.enterprise.server.resource.group.definition.GroupDefinitionManagerBean;
import org.rhq.enterprise.server.resource.group.definition.GroupDefinitionManagerLocal;
import org.rhq.enterprise.server.resource.metadata.ResourceMetadataManagerBean;
import org.rhq.enterprise.server.resource.metadata.ResourceMetadataManagerLocal;
import org.rhq.enterprise.server.scheduler.SchedulerBean;
import org.rhq.enterprise.server.scheduler.SchedulerLocal;
import org.rhq.enterprise.server.search.SavedSearchManagerBean;
import org.rhq.enterprise.server.search.SavedSearchManagerLocal;
import org.rhq.enterprise.server.subsystem.AlertSubsystemManagerBean;
import org.rhq.enterprise.server.subsystem.AlertSubsystemManagerLocal;
import org.rhq.enterprise.server.subsystem.ConfigurationSubsystemManagerBean;
import org.rhq.enterprise.server.subsystem.ConfigurationSubsystemManagerLocal;
import org.rhq.enterprise.server.subsystem.OperationHistorySubsystemManagerBean;
import org.rhq.enterprise.server.subsystem.OperationHistorySubsystemManagerLocal;
import org.rhq.enterprise.server.support.SupportManagerBean;
import org.rhq.enterprise.server.support.SupportManagerLocal;
import org.rhq.enterprise.server.system.SystemManagerBean;
import org.rhq.enterprise.server.system.SystemManagerLocal;
import org.rhq.enterprise.server.tagging.TagManagerBean;
import org.rhq.enterprise.server.tagging.TagManagerLocal;
import org.rhq.enterprise.server.test.AccessBean;
import org.rhq.enterprise.server.test.AccessLocal;
import org.rhq.enterprise.server.test.AlertTemplateTestBean;
import org.rhq.enterprise.server.test.AlertTemplateTestLocal;
import org.rhq.enterprise.server.test.CoreTestBean;
import org.rhq.enterprise.server.test.CoreTestLocal;
import org.rhq.enterprise.server.test.DiscoveryTestBean;
import org.rhq.enterprise.server.test.DiscoveryTestLocal;
import org.rhq.enterprise.server.test.MeasurementTestBean;
import org.rhq.enterprise.server.test.MeasurementTestLocal;
import org.rhq.enterprise.server.test.ResourceGroupTestBean;
import org.rhq.enterprise.server.test.ResourceGroupTestBeanLocal;
import org.rhq.enterprise.server.test.SubjectRoleTestBean;
import org.rhq.enterprise.server.test.SubjectRoleTestBeanLocal;

/**
 * Methods that allow POJO objects to obtain references to EJB/JPA objects. These convenience methods attempt to
 * minimize the amount of exception handling required by throwing runtime exceptions for the cases where there are no
 * easy recovery options.
 *
 * @author John Mazzitelli
 * @author Ian Springer
 */
public final class LookupUtil {
    private static boolean embeddedDeployment;

    static {
        embeddedDeployment = Boolean.valueOf(System.getProperty("embeddedDeployment", "false"));
    }

    /**
     * Prevent instantiation.
     */
    private LookupUtil() {
        // only static access ...
    }

    /**
     * Returns the main data source that can be used to directly access the database.
     *
     * @return a transactional data source to connect to the database
     */
    public static DataSource getDataSource() {
        try {
            InitialContext context = new InitialContext();
            DataSource ds = (DataSource) context.lookup(RHQConstants.DATASOURCE_JNDI_NAME);
            return ds;
        } catch (Exception e) {
            throw new RuntimeException("Failed to get the data source", e);
        }
    }

    /**
     * Returns the transaction manager that you can use for your own managed transactions.
     * Use this sparingly and only inside code that is outside of any CMT-scoped objects.
     *
     * @return the transaction manager
     */
    public static TransactionManager getTransactionManager() {
        try {
            InitialContext context = new InitialContext();
            TransactionManager tm = (TransactionManager) context.lookup(RHQConstants.TRANSACTION_MANAGER_JNDI_NAME);
            return tm;
        } catch (Exception e) {
            throw new RuntimeException("Failed to get the transaction manager", e);
        }
    }

    /**
     * Creates and returns an EntityManager that allows you to perform JPA operations.
     *
     * @return a unique entity manager object
     *
     * @throws RuntimeException if failed to get the entity manager for some reason
     */
    public static EntityManager getEntityManager() {
        try {
            InitialContext context = new InitialContext();
            EntityManagerFactory factory = (EntityManagerFactory) context.lookup(RHQConstants.ENTITY_MANAGER_JNDI_NAME);
            return factory.createEntityManager();
        } catch (Exception e) {
            throw new RuntimeException("Failed to create an entity manager", e);
        }
    }

    public static CachedConditionProducerBean getActiveConditionProducer() {
        return lookupLocal(CachedConditionProducerBean.class);
    }

    public static AlertConditionConsumerBean getActiveConditionConsumer() {
        return lookupLocal(AlertConditionConsumerBean.class);
    }

    public static AgentManagerLocal getAgentManager() {
        return lookupLocal(AgentManagerBean.class);
    }

    public static AlertConditionCacheManagerLocal getAlertConditionCacheManager() {
        return lookupLocal(AlertConditionCacheManagerBean.class);
    }

    public static AlertConditionManagerLocal getAlertConditionManager() {
        return lookupLocal(AlertConditionManagerBean.class);
    }

    public static AlertDefinitionManagerLocal getAlertDefinitionManager() {
        return lookupLocal(AlertDefinitionManagerBean.class);
    }

    public static GroupAlertDefinitionManagerLocal getGroupAlertDefinitionManager() {
        return lookupLocal(GroupAlertDefinitionManagerBean.class);
    }

    public static AlertManagerLocal getAlertManager() {
        return lookupLocal(AlertManagerBean.class);
    }

    public static AlertNotificationManagerLocal getAlertNotificationManager() {
        return lookupLocal(AlertNotificationManagerBean.class);
    }

    public static AlertTemplateManagerLocal getAlertTemplateManager() {
        return lookupLocal(AlertTemplateManagerBean.class);
    }

    public static AlertSubsystemManagerLocal getAlertSubsystemManager() {
        return lookupLocal(AlertSubsystemManagerBean.class);
    }

    public static AlertTemplateTestLocal getAlertTemplateTestBean() {
        return lookupLocal(AlertTemplateTestBean.class);
    }

    public static AuthorizationManagerLocal getAuthorizationManager() {
        return lookupLocal(AuthorizationManagerBean.class);
    }

    public static AvailabilityManagerLocal getAvailabilityManager() {
        return lookupLocal(AvailabilityManagerBean.class);
    }

    public static BundleManagerLocal getBundleManager() {
        return lookupLocal(BundleManagerBean.class);
    }

    public static CallTimeDataManagerLocal getCallTimeDataManager() {
        return lookupLocal(CallTimeDataManagerBean.class);
    }

    public static ConfigurationManagerLocal getConfigurationManager() {
        return lookupLocal(ConfigurationManagerBean.class);
    }

    public static DynamicConfigurationPropertyLocal getDynamicConfigurationProperty() {
        return lookupLocal(DynamicConfigurationPropertyBean.class);
    }

    public static ConfigurationSubsystemManagerLocal getConfigurationSubsystemManager() {
        return lookupLocal(ConfigurationSubsystemManagerBean.class);
    }

    public static ContentManagerLocal getContentManager() {
        return lookupLocal(ContentManagerBean.class);
    }

    public static ContentUIManagerLocal getContentUIManager() {
        return lookupLocal(ContentUIManagerBean.class);
    }

    public static DiscoveryBossLocal getDiscoveryBoss() {
        return lookupLocal(DiscoveryBossBean.class);
    }

    public static EmailManagerLocal getEmailManagerBean() {
        return lookupLocal(EmailManagerBean.class);
    }

    public static EntitlementManagerLocal getEntitlementManagerBean() {
        return lookupLocal(EntitlementManagerBean.class);
    }

    public static EntityManagerFacadeLocal getEntityManagerFacade() {
        return lookupLocal(EntityManagerFacade.class);
    }

    public static EventManagerLocal getEventManager() {
        return lookupLocal(EventManagerBean.class);
    }

    public static FailoverListManagerLocal getFailoverListManager() {
        return lookupLocal(FailoverListManagerBean.class);
    }

    public static GroupDefinitionManagerLocal getGroupDefinitionManager() {
        return lookupLocal(GroupDefinitionManagerBean.class);
    }

    public static GroupDefinitionExpressionBuilderManagerLocal getGroupDefinitionExpressionBuilderManager() {
        return lookupLocal(GroupDefinitionExpressionBuilderManagerBean.class);
    }

    public static MeasurementDefinitionManagerLocal getMeasurementDefinitionManager() {
        return lookupLocal(MeasurementDefinitionManagerBean.class);
    }

    public static MeasurementScheduleManagerLocal getMeasurementScheduleManager() {
        return lookupLocal(MeasurementScheduleManagerBean.class);
    }

    public static MeasurementDataManagerLocal getMeasurementDataManager() {
        return lookupLocal(MeasurementDataManagerBean.class);
    }

    public static MeasurementChartsManagerLocal getMeasurementChartsManager() {
        return lookupLocal(MeasurementChartsManagerBean.class);
    }

    public static MeasurementCompressionManagerLocal getMeasurementCompressionManager() {
        return lookupLocal(MeasurementCompressionManagerBean.class);
    }

    public static MeasurementProblemManagerLocal getMeasurementProblemManager() {
        return lookupLocal(MeasurementProblemManagerBean.class);
    }

    public static MeasurementViewManagerLocal getMeasurementViewManager() {
        return lookupLocal(MeasurementViewManagerBean.class);
    }

    public static MeasurementBaselineManagerLocal getMeasurementBaselineManager() {
        return lookupLocal(MeasurementBaselineManagerBean.class);
    }

    public static MeasurementOOBManagerLocal getOOBManager() {
        return lookupLocal(MeasurementOOBManagerBean.class);
    }

    public static OperationManagerLocal getOperationManager() {
        return lookupLocal(OperationManagerBean.class);
    }

    public static OperationHistorySubsystemManagerLocal getOperationHistorySubsystemManager() {
        return lookupLocal(OperationHistorySubsystemManagerBean.class);
    }

    public static PartitionEventManagerLocal getPartitionEventManager() {
        return lookupLocal(PartitionEventManagerBean.class);
    }

    public static ConfigurationMetadataManagerLocal getConfigurationMetadataManager() {
        return lookupLocal(ConfigurationMetadataManagerBean.class);
    }

    public static ContentSourceMetadataManagerLocal getContentSourceMetadataManager() {
        return lookupLocal(ContentSourceMetadataManagerBean.class);
    }

    public static ContentSourceManagerLocal getContentSourceManager() {
        return lookupLocal(ContentSourceManagerBean.class);
    }

    public static RepoManagerLocal getRepoManagerLocal() {
        return lookupLocal(RepoManagerBean.class);
    }

    public static DistributionManagerLocal getDistributionManagerLocal() {
        return lookupLocal(DistributionManagerBean.class);
    }

    public static AdvisoryManagerLocal getAdvisoryManagerLocal() {
        return lookupLocal(AdvisoryManagerBean.class);
    }

    public static AffinityGroupManagerLocal getAffinityGroupManager() {
        return lookupLocal(AffinityGroupManagerBean.class);
    }

    public static CloudManagerLocal getCloudManager() {
        return lookupLocal(CloudManagerBean.class);
    }

    public static ClusterManagerLocal getClusterManager() {
        return lookupLocal(ClusterManagerBean.class);
    }

    public static ServerManagerLocal getServerManager() {
        return lookupLocal(ServerManagerBean.class);
    }

    public static CacheConsistencyManagerLocal getCacheConsistenyManager() {
        return lookupLocal(CacheConsistencyManagerBean.class);
    }

    public static RemoteInstallManagerLocal getRemoteInstallManager() {
        return lookupLocal(RemoteInstallManagerBean.class);
    }

    public static ResourceMetadataManagerLocal getResourceMetadataManager() {
        return lookupLocal(ResourceMetadataManagerBean.class);
    }

    public static ResourceBossLocal getResourceBoss() {
        return lookupLocal(ResourceBossBean.class);
    }

    public static ResourceGroupManagerLocal getResourceGroupManager() {
        return lookupLocal(ResourceGroupManagerBean.class);
    }

    public static ResourceManagerLocal getResourceManager() {
        return lookupLocal(ResourceManagerBean.class);
    }

    public static ResourceAvailabilityManagerLocal getResourceAvailabilityManager() {
        return lookupLocal(ResourceAvailabilityManagerBean.class);
    }

    public static ResourceFactoryManagerLocal getResourceFactoryManager() {
        return lookupLocal(ResourceFactoryManagerBean.class);
    }

    public static ResourceTypeManagerLocal getResourceTypeManager() {
        return lookupLocal(ResourceTypeManagerBean.class);
    }

    public static ResourceTypeManagerRemote getResourceTypeManagerRemote() {
        return lookupRemote(ResourceTypeManagerBean.class);
    }

    public static RoleManagerLocal getRoleManager() {
        return lookupLocal(RoleManagerBean.class);
    }

    public static SchedulerLocal getSchedulerBean() {
        return lookupLocal(SchedulerBean.class);
    }

    public static SavedSearchManagerLocal getSavedSearchManager() {
        return lookupLocal(SavedSearchManagerBean.class);
    }

    public static SubjectManagerLocal getSubjectManager() {
        return lookupLocal(SubjectManagerBean.class);
    }

    public static SubjectRoleTestBeanLocal getSubjectRoleTestBean() {
        return lookupLocal(SubjectRoleTestBean.class);
    }

    public static SystemManagerLocal getSystemManager() {
        return lookupLocal(SystemManagerBean.class);
    }

    public static PerspectiveManagerLocal getPerspectiveManager() {
        return lookupLocal(PerspectiveManagerBean.class);
    }

    public static ProductVersionManagerLocal getProductVersionManager() {
        return lookupLocal(ProductVersionManagerBean.class);
    }

    public static CachedConditionProducerLocal getCachedConditionProducerLocal() {
        return lookupLocal(CachedConditionProducerBean.class);
    }

    public static SupportManagerLocal getSupportManager() {
        return lookupLocal(SupportManagerBean.class);
    }

    public static StatusManagerLocal getStatusManager() {
        return lookupLocal(StatusManagerBean.class);
    }

    public static ServerPluginsLocal getServerPlugins() {
        return lookupLocal(ServerPluginsBean.class);
    }

    public static TagManagerLocal getTagManager() {
        return lookupLocal(TagManagerBean.class);
    }

<<<<<<< HEAD
    public static DashboardManagerLocal getDashboardManagerLocal() {
        return lookupLocal(DashboardManagerBean.class);
    }    


=======
>>>>>>> f37dc284
    public static CoreServerMBean getCoreServer() {
        MBeanServer jBossMBeanServer = MBeanServerLocator.locateJBoss();
        CoreServerMBean jonServer = (CoreServerMBean) MBeanProxyExt.create(CoreServerMBean.class,
            CoreServerMBean.OBJECT_NAME, jBossMBeanServer);
        return jonServer;
    }

    public static PluginDeploymentScannerMBean getPluginDeploymentScanner() {
        MBeanServer jBossMBeanServer = MBeanServerLocator.locateJBoss();
        PluginDeploymentScannerMBean scanner = (PluginDeploymentScannerMBean) MBeanProxyExt.create(
            PluginDeploymentScannerMBean.class, PluginDeploymentScannerMBean.OBJECT_NAME, jBossMBeanServer);
        return scanner;
    }

    public static ServerPluginServiceManagement getServerPluginService() {
        MBeanServer jBossMBeanServer = MBeanServerLocator.locateJBoss();
        ServerPluginServiceManagement service = (ServerPluginServiceManagement) MBeanProxyExt.create(
            ServerPluginServiceManagement.class, ServerPluginServiceManagement.OBJECT_NAME, jBossMBeanServer);
        return service;
    }


    //--------------------------------------------
    // The TEST services
    //--------------------------------------------

    public static AccessLocal getAccessLocal() {
        return lookupLocal(AccessBean.class);
    }

    public static CoreTestLocal getCoreTest() {
        return lookupLocal(CoreTestBean.class);
    }

    public static DiscoveryTestLocal getDiscoveryTest() {
        return lookupLocal(DiscoveryTestBean.class);
    }

    public static MeasurementTestLocal getMeasurementTest() {
        return lookupLocal(MeasurementTestBean.class);
    }

    public static ResourceGroupTestBeanLocal getResourceGroupTestBean() {
        return lookupLocal(ResourceGroupTestBean.class);
    }

    // Private Methods

    private static <T> String getLocalJNDIName(@NotNull Class<? super T> beanClass) {
        return (embeddedDeployment ? "" : (RHQConstants.EAR_NAME + "/")) + beanClass.getSimpleName() + "/local";
    }

    /**
     * Returns the JNDI name of the remote interface for the given EJB class.
     *
     * @param  beanClass the EJB class whose remote interface JNDI name is to be returned
     *
     * @return JNDI name that the remote interface is registered as
     */
    private static <T> String getRemoteJNDIName(@NotNull Class<? super T> beanClass) {
        return (embeddedDeployment ? "" : (RHQConstants.EAR_NAME + "/")) + beanClass.getSimpleName() + "/remote";
    }

    @SuppressWarnings("unchecked")
    private static <T> T lookupLocal(Class<? super T> type) {
        try {
            return (T) lookup(getLocalJNDIName(type));
        } catch (NamingException e) {
            throw new RuntimeException("Failed to lookup local interface to EJB " + type, e);
        }
    }

    @SuppressWarnings( { "unchecked", "unused" })
    private static <T> T lookupRemote(Class<? super T> type) {
        try {
            return (T) lookup(getRemoteJNDIName(type));
        } catch (NamingException e) {
            throw new RuntimeException("Failed to lookup remote interface to EJB " + type, e);
        }
    }

    /**
     * Looks up the given JNDI name in an initial context and returns the object that was found.
     *
     * @param  name JNDI name to lookup
     *
     * @return the object that was found
     *
     * @throws NamingException when resource not found
     */
    private static Object lookup(String name) throws NamingException {
        return new InitialContext().lookup(name);
    }

    public static DataAccessManagerLocal getDataAccessManager() {
        return lookupLocal(DataAccessManagerBean.class);
    }

    public static LdapGroupManagerLocal getLdapGroupManager() {
        return lookupLocal(LdapGroupManagerBean.class);
    }

}<|MERGE_RESOLUTION|>--- conflicted
+++ resolved
@@ -562,14 +562,10 @@
         return lookupLocal(TagManagerBean.class);
     }
 
-<<<<<<< HEAD
     public static DashboardManagerLocal getDashboardManagerLocal() {
         return lookupLocal(DashboardManagerBean.class);
-    }    
-
-
-=======
->>>>>>> f37dc284
+    }
+
     public static CoreServerMBean getCoreServer() {
         MBeanServer jBossMBeanServer = MBeanServerLocator.locateJBoss();
         CoreServerMBean jonServer = (CoreServerMBean) MBeanProxyExt.create(CoreServerMBean.class,
@@ -590,7 +586,6 @@
             ServerPluginServiceManagement.class, ServerPluginServiceManagement.OBJECT_NAME, jBossMBeanServer);
         return service;
     }
-
 
     //--------------------------------------------
     // The TEST services
