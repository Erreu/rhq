--- conflicted
+++ resolved
@@ -145,19 +145,14 @@
     /**
      * @param subject must be InventoryManager
      * @param bundleId the bundle for which this will be the next version
-<<<<<<< HEAD
-     * @param name name of the bundle version
-     * @param bundleVersion optional. If not supplied set to 1.0 for first version, or incremented (as best as possible) for subsequent version
-=======
      * @param name not null or empty
      * @param description optional long description of the bundle version 
      * @param version optional. If not supplied set to 1.0 for first version, or incremented (as best as possible) for subsequent version
->>>>>>> db755e17
      * @return the persisted BundleVersion (id is assigned)
      */
     BundleVersion createBundleVersion( //
         @WebParam(name = "subject") Subject subject, //
-        @WebParam(name = "bundleId") int bundleId, //
+        @WebParam(name = "bundleId") int bundleId, //        
         @WebParam(name = "name") String name, //
         @WebParam(name = "description") String description, //                
         @WebParam(name = "version") String version, //
@@ -169,18 +164,22 @@
      * This will then create the bundle version that will be associated with the bundle that was created or found.
      * 
      * @param subject must be InventoryManager
-     * @param bundleName name of the bundle to use (if not found, it will be created) 
+     * @param bundleName name of the bundle to use (if not found, it will be created)
+     * @param bundleDescription optional long description of the bundle
      * @param bundleTypeId the bundle type for the new bundle (if it is created) for which this will be the first version
-     * @param name name of the bundle version 
-     * @param bundleVersion optional. If not supplied set to 1.0 for first version, or incremented (as best as possible) for subsequent version
+     * @param bundleVersionName name of the bundle version
+     * @param bundleVersionDescription optional long description of the bundle version  
+     * @param version optional. If not supplied set to 1.0 for first version, or incremented (as best as possible) for subsequent version
      * @return the persisted BundleVersion (id is assigned)
      */
     BundleVersion createBundleAndBundleVersion( //
         @WebParam(name = "subject") Subject subject, //
         @WebParam(name = "bundleName") String bundleName, //
+        @WebParam(name = "bundleDescription") String bundleDescription, //        
         @WebParam(name = "bundleTypeId") int bundleTypeId, //
-        @WebParam(name = "name") String name, //
-        @WebParam(name = "bundleVersion") String bundleVersion, //
+        @WebParam(name = "bundleVersionName") String bundleVersionName, //
+        @WebParam(name = "bundleVersionDescription") String bundleVersionDescription, //        
+        @WebParam(name = "version") String version, //
         @WebParam(name = "recipe") String recipe) throws Exception;
 
     /**
