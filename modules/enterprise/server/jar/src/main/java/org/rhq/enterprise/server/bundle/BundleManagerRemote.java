/*
 * RHQ Management Platform
 * Copyright (C) 2005-2009 Red Hat, Inc.
 * All rights reserved.
 *
 * This program is free software; you can redistribute it and/or modify
 * it under the terms of the GNU General Public License as published by
 * the Free Software Foundation version 2 of the License.
 *
 * This program is distributed in the hope that it will be useful,
 * but WITHOUT ANY WARRANTY; without even the implied warranty of
 * MERCHANTABILITY or FITNESS FOR A PARTICULAR PURPOSE. See the
 * GNU General Public License for more details.
 *
 * You should have received a copy of the GNU General Public License
 * along with this program; if not, write to the Free Software
 * Foundation, Inc., 675 Mass Ave, Cambridge, MA 02139, USA.
 */
package org.rhq.enterprise.server.bundle;

import java.io.InputStream;
import java.net.URL;
import java.util.List;
import java.util.Set;

import javax.ejb.Remote;
import javax.jws.WebMethod;
import javax.jws.WebParam;
import javax.jws.WebService;
import javax.jws.soap.SOAPBinding;

import org.rhq.core.domain.auth.Subject;
import org.rhq.core.domain.bundle.Bundle;
import org.rhq.core.domain.bundle.BundleDeployment;
import org.rhq.core.domain.bundle.BundleFile;
import org.rhq.core.domain.bundle.BundleGroupDeployment;
import org.rhq.core.domain.bundle.BundleResourceDeployment;
import org.rhq.core.domain.bundle.BundleType;
import org.rhq.core.domain.bundle.BundleVersion;
import org.rhq.core.domain.bundle.composite.BundleWithLatestVersionComposite;
import org.rhq.core.domain.configuration.Configuration;
import org.rhq.core.domain.content.Architecture;
import org.rhq.core.domain.criteria.BundleCriteria;
import org.rhq.core.domain.criteria.BundleDeploymentCriteria;
import org.rhq.core.domain.criteria.BundleFileCriteria;
import org.rhq.core.domain.criteria.BundleResourceDeploymentCriteria;
import org.rhq.core.domain.criteria.BundleVersionCriteria;
import org.rhq.core.domain.util.PageList;
import org.rhq.enterprise.server.system.ServerVersion;

/**
 * Remote interface to the manager responsible for creating and managing bundles.
 *  
 * @author John Mazzitelli
 * @author Jay Shaughnessy
 */
@SOAPBinding(style = SOAPBinding.Style.DOCUMENT)
@WebService(targetNamespace = ServerVersion.namespace)
@Remote
public interface BundleManagerRemote {

    /**
     * Adds a BundleFile to the BundleVersion and implicitly creates the backing PackageVersion. If the PackageVersion
     * already exists use {@link addBundleFile(Subject, int, String, int, boolean)} 
     *   
     * @param subject user that must have proper permissions
     * @param bundleVersionId id of the BundleVersion incorporating this BundleFile 
     * @param name name of the BundleFile (and the resulting Package)
     * @param version version of the backing package
     * @param architecture architecture appropriate for the backing package.  Defaults to noarch (i.e. any architecture).
     * @param fileStream the file bits
     * @return the new BundleFile
     * @throws Exception
     */
    @WebMethod
    BundleFile addBundleFile( //
        @WebParam(name = "subject") Subject subject, //
        @WebParam(name = "bundleVersionid") int bundleVersionId, //
        @WebParam(name = "name") String name, //
        @WebParam(name = "version") String version, //
        @WebParam(name = "architecture") Architecture architecture, //
        @WebParam(name = "fileStream") InputStream fileStream) throws Exception;

    /**
     * A convenience method taking a byte array as opposed to a stream for the file bits.
     * 
     * @see {@link addBundleFile(Subject, int, String, String, Architecture, InputStream, boolean)}     
     */
    BundleFile addBundleFileViaByteArray( //
        @WebParam(name = "subject") Subject subject, //
        @WebParam(name = "bundleVersionid") int bundleVersionId, //
        @WebParam(name = "name") String name, //
        @WebParam(name = "version") String version, //
        @WebParam(name = "architecture") Architecture architecture, //
        @WebParam(name = "fileBytes") byte[] fileBytes) throws Exception;

    /**
     * A convenience method taking a URL whose content will be streamed to the server and used for the file bits.
     * 
     * @see {@link addBundleFile(Subject, int, String, String, Architecture, InputStream, boolean)}     
     */
    BundleFile addBundleFileViaURL( //
        @WebParam(name = "subject") Subject subject, //
        @WebParam(name = "bundleVersionid") int bundleVersionId, //
        @WebParam(name = "name") String name, //
        @WebParam(name = "version") String version, //
        @WebParam(name = "architecture") Architecture architecture, //
        @WebParam(name = "url") URL url) throws Exception;

    /**
     * A convenience method taking an existing PackageVersion as opposed to a stream for the file bits.
     * 
     * @see {@link addBundleFile(Subject, int, String, String, Architecture, InputStream, boolean)}     
     */
    BundleFile addBundleFileViaPackageVersion( //
        @WebParam(name = "subject") Subject subject, //
        @WebParam(name = "bundleVersionid") int bundleVersionId, //
        @WebParam(name = "name") String name, //
        @WebParam(name = "packageVersionId") int packageVersionId) throws Exception;

    /**
     * @param subject user that must have proper permissions
     * @param name not null or empty 
     * @param description optional long description of the bundle 
     * @param bundleTypeId valid bundleType
     * @return the persisted Bundle (id is assigned)
     */
    Bundle createBundle( //
        @WebParam(name = "subject") Subject subject, //
        @WebParam(name = "name") String name, //
        @WebParam(name = "description") String description, //        
        @WebParam(name = "bundleTypeId") int bundleTypeId) throws Exception;

    /**
     * @param subject user that must have proper permissions
     * @param BundleVersionId the BundleVersion being deployed by this deployment
     * @param name a name for this deployment. not null or empty
     * @param description an optional longer description describing this deployment 
     * @param configuration a Configuration (pojo) to be associated with this deployment. Although
     *        it is not enforceable must be that of the associated BundleVersion.
     * @param installDir the root dir for the deployment
     * @return the persisted deployment
     * @throws Exception
     */
    BundleDeployment createBundleDeployment( //
        @WebParam(name = "subject") Subject subject, //
        @WebParam(name = "bundleVersionid") int bundleVersionId, //
        @WebParam(name = "name") String name, //
        @WebParam(name = "description") String description, //
        @WebParam(name = "installDir") String installDir, //        
        @WebParam(name = "configuration") Configuration configuration) throws Exception;

    /**
     * @param subject user that must have proper permissions
     * @param bundleId the bundle for which this will be the next version
     * @param name not null or empty
     * @param description optional long description of the bundle version 
     * @param version optional. If not supplied set to 1.0 for first version, or incremented (as best as possible) for subsequent version
     * @return the persisted BundleVersion (id is assigned)
     */
    BundleVersion createBundleVersion( //
        @WebParam(name = "subject") Subject subject, //
        @WebParam(name = "bundleId") int bundleId, //        
        @WebParam(name = "name") String name, //
        @WebParam(name = "description") String description, //                
        @WebParam(name = "version") String version, //
        @WebParam(name = "recipe") String recipe) throws Exception;

    /**
     * Creates a bundle version based on a "uber bundle" zip file. The "uber bundle" zip file should contain
     * the recipe for a supported bundle type, along with 0, 1 or more bundle files that will be associated
     * with the bundle version.
     * 
     * @param subject
     * @param uberBundleZipFile a zip file containing a bundle recipe and bundle files
     * @return the persisted BundleVersion (id is assigned)
     */
    BundleVersion createBundleVersionViaUberBundleFileURL( //
        @WebParam(name = "subject") Subject subject, //
        @WebParam(name = "url") URL uberBundleZipFile) throws Exception;

    /**
     * Convienence method that combines {@link #createBundle(Subject, String, int)} and {@link #createBundleVersion(Subject, int, String, String, String)}.
     * This will first check to see if a bundle with the given type/name exists - if it doesn't, it will be created. If it does, it will be reused.
     * This will then create the bundle version that will be associated with the bundle that was created or found.
     * 
     * @param subject user that must have proper permissions
     * @param bundleName name of the bundle to use (if not found, it will be created)
     * @param bundleDescription optional long description of the bundle
     * @param bundleTypeId the bundle type for the new bundle (if it is created) for which this will be the first version
     * @param bundleVersionName name of the bundle version
     * @param bundleVersionDescription optional long description of the bundle version  
     * @param version optional. If not supplied set to 1.0 for first version, or incremented (as best as possible) for subsequent version
     * @return the persisted BundleVersion (id is assigned)
     */
    BundleVersion createBundleAndBundleVersion( //
        @WebParam(name = "subject") Subject subject, //
        @WebParam(name = "bundleName") String bundleName, //
        @WebParam(name = "bundleDescription") String bundleDescription, //        
        @WebParam(name = "bundleTypeId") int bundleTypeId, //
        @WebParam(name = "bundleVersionName") String bundleVersionName, //
        @WebParam(name = "bundleVersionDescription") String bundleVersionDescription, //        
        @WebParam(name = "version") String version, //
        @WebParam(name = "recipe") String recipe) throws Exception;

    /**
     * Remove everything associated with the Bundle with the exception of files laid down by related deployments.
     * Deployed files are left as is on the deployment platforms but the bundle mechanism will no longer track
     * the deployment.
     *    
     * @param subject
     * @param bundleId
     * @throws Exception if any part of the removal fails. 
     */
    @WebMethod
    void deleteBundle( //
        @WebParam(name = "subject") Subject subject, //
        @WebParam(name = "bundleId") int bundleId) throws Exception;

    /**
     * Remove everything associated with the BundleVersion with the exception of files laid down by related deployments.
     * Deployed files are left as is on the deployment platforms but the bundle mechanism will no longer track
     * the deployment.
     *    
     * @param subject
     * @param bundleVersionId
     * @param deleteBundleIfEmpty if <code>true</code> and if this method deletes the last bundle version for its
     *                            bundle, then that bundle entity itself will be completely purged
     * @throws Exception if any part of the removal fails. 
     */
    @WebMethod
    void deleteBundleVersion( //
        @WebParam(name = "subject") Subject subject, //
        @WebParam(name = "bundleVersionId") int bundleVersionId, //
        @WebParam(name = "deleteBundleIfEmpty") boolean deleteBundleIfEmpty) throws Exception;

    @WebMethod
    PageList<Bundle> findBundlesByCriteria( //
        @WebParam(name = "subject") Subject subject, //
        @WebParam(name = "criteria") BundleCriteria criteria);

    @WebMethod
    PageList<BundleDeployment> findBundleDeploymentsByCriteria( //
        @WebParam(name = "subject") Subject subject, //
        @WebParam(name = "criteria") BundleDeploymentCriteria criteria);

    @WebMethod
    PageList<BundleResourceDeployment> findBundleResourceDeploymentsByCriteria( //
        @WebParam(name = "subject") Subject subject, //
        @WebParam(name = "BundleResourceDeploymentCriteria") BundleResourceDeploymentCriteria criteria);

    @WebMethod
    PageList<BundleFile> findBundleFilesByCriteria( //
        @WebParam(name = "subject") Subject subject, //
        @WebParam(name = "criteria") BundleFileCriteria criteria);

    @WebMethod
    PageList<BundleVersion> findBundleVersionsByCriteria( //
        @WebParam(name = "subject") Subject subject, //
        @WebParam(name = "criteria") BundleVersionCriteria criteria);

    @WebMethod
    PageList<BundleWithLatestVersionComposite> findBundlesWithLastestVersionCompositesByCriteria( //
        @WebParam(name = "subject") Subject subject, //
        @WebParam(name = "criteria") BundleCriteria criteria);

    @WebMethod
    List<BundleType> getAllBundleTypes( //
        @WebParam(name = "subject") Subject subject);

    /**
     * Determine the files required for a BundleVersion and return all of the filenames or optionally, just those
     * that lack BundleFiles for the BundleVersion.  The recipe may be parsed as part of this call.
     *   
     * @param subject user that must have proper permissions
     * @param bundleVersionId the BundleVersion being queried
     * @param withoutBundleFileOnly if true omit any filenames that already have a corresponding BundleFile for
     *        the BundleVersion.  
     * @return The List of filenames.
     * @throws Exception
     */
    Set<String> getBundleVersionFilenames( //
        @WebParam(name = "subject") Subject subject, //
        @WebParam(name = "bundleVersionId") int bundleVersionId, //
        @WebParam(name = "withoutBundleFileOnly") boolean withoutBundleFileOnly) throws Exception;

    /**
     * Similar to {@link #getBundleVersionFilenames(Subject, int, boolean)}, this will determine the files required for a BundleVersion and return
     * all of the filenames, with the values of the map being true if they already exist or false if they lack BundleFile representation
     * in the BundleVersion.
     *   
     * @param subject user that must have proper permissions
     * @param bundleVersionId the BundleVersion being queried
     * @return map keyed on filenames whose value indicates if a bundle file exists for the file or not
     * @throws Exception
     */
    /* comment back in when someone writes an adapter to support Map un/marshalling
    Map<String, Boolean> getAllBundleVersionFilenames( //
        @WebParam(name = "subject") Subject subject, //
        @WebParam(name = "bundleVersionId") int bundleVersionId) throws Exception;
     */

    /**
<<<<<<< HEAD
=======
     * Deploy the bundle as described in the provided deployment to the specified resource.
     * Deployment is asynchronous so return of this method does not indicate deployments are complete. The
     * returned {@link BundleResourceDeployment} can be used to track the history of the deployment.
     * 
     *  TODO: Add the scheduling capability, currently it's Immediate. 
     * 
     * @param subject user that must have proper permissions
     * @param bundleDeploymentId the BundleDeployment being used to guide the deployments
     * @param resourceId the target resource (must exist), typically platforms, for the deployments
     * @return the {@link BundleResourceDeployment} created to track the deployment. 
     * @throws Exception
     */
    @WebMethod
    BundleResourceDeployment scheduleBundleResourceDeployment( //
        @WebParam(name = "subject") Subject subject, //
        @WebParam(name = "bundleDeploymentId") int bundleDeploymentId, //
        @WebParam(name = "resourceId") int resourceId) throws Exception;

    /**
>>>>>>> 99bbe0c9
     * Deploy the bundle as described in the provided deployment to all of the resources in the
     * specified resource group.
     * Deployment is asynchronous so return of this method does not indicate deployments are complete. The
     * returned BundleGroupDeployment can be used to track the history of the deployments.
     * 
     *  TODO: Add the scheduling capability, currently it's Immediate. 
     * 
     * @param subject user that must have proper permissions
     * @param bundleDeploymentId the BundleDeployment being used to guide the deployments
     * @param resourceGroupId the target resourceGroup (must exist), typically platforms, for the deployments
     * @return the BundleGroupDeployment created to track the deployments. 
     * @throws Exception
     */
    @WebMethod
    BundleGroupDeployment scheduleBundleGroupDeployment( //
        @WebParam(name = "subject") Subject subject, //
        @WebParam(name = "bundleDeploymentId") int bundleDeploymentId, //
        @WebParam(name = "resourceGroupId") int resourceGroupId) throws Exception;
}<|MERGE_RESOLUTION|>--- conflicted
+++ resolved
@@ -301,28 +301,6 @@
      */
 
     /**
-<<<<<<< HEAD
-=======
-     * Deploy the bundle as described in the provided deployment to the specified resource.
-     * Deployment is asynchronous so return of this method does not indicate deployments are complete. The
-     * returned {@link BundleResourceDeployment} can be used to track the history of the deployment.
-     * 
-     *  TODO: Add the scheduling capability, currently it's Immediate. 
-     * 
-     * @param subject user that must have proper permissions
-     * @param bundleDeploymentId the BundleDeployment being used to guide the deployments
-     * @param resourceId the target resource (must exist), typically platforms, for the deployments
-     * @return the {@link BundleResourceDeployment} created to track the deployment. 
-     * @throws Exception
-     */
-    @WebMethod
-    BundleResourceDeployment scheduleBundleResourceDeployment( //
-        @WebParam(name = "subject") Subject subject, //
-        @WebParam(name = "bundleDeploymentId") int bundleDeploymentId, //
-        @WebParam(name = "resourceId") int resourceId) throws Exception;
-
-    /**
->>>>>>> 99bbe0c9
      * Deploy the bundle as described in the provided deployment to all of the resources in the
      * specified resource group.
      * Deployment is asynchronous so return of this method does not indicate deployments are complete. The
