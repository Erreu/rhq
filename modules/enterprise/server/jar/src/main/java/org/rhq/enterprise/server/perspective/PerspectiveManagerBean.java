/*
 * RHQ Management Platform
 * Copyright (C) 2005-2008 Red Hat, Inc.
 * All rights reserved.
 *
 * This program is free software; you can redistribute it and/or modify
 * it under the terms of the GNU General Public License as published by
 * the Free Software Foundation version 2 of the License.
 *
 * This program is distributed in the hope that it will be useful,
 * but WITHOUT ANY WARRANTY; without even the implied warranty of
 * MERCHANTABILITY or FITNESS FOR A PARTICULAR PURPOSE. See the
 * GNU General Public License for more details.
 *
 * You should have received a copy of the GNU General Public License
 * along with this program; if not, write to the Free Software
 * Foundation, Inc., 675 Mass Ave, Cambridge, MA 02139, USA.
 */
package org.rhq.enterprise.server.perspective;

import java.util.ArrayList;
import java.util.Collections;
import java.util.HashMap;
import java.util.List;
import java.util.Map;

import javax.ejb.EJB;
import javax.ejb.Stateless;
import javax.persistence.EntityManager;
import javax.persistence.PersistenceContext;

import org.apache.commons.logging.Log;
import org.apache.commons.logging.LogFactory;

import org.jetbrains.annotations.NotNull;
import org.rhq.core.domain.auth.Subject;
import org.rhq.core.domain.authz.Permission;
import org.rhq.core.domain.resource.Resource;
import org.rhq.enterprise.server.RHQConstants;
import org.rhq.enterprise.server.auth.SubjectManagerLocal;
import org.rhq.enterprise.server.authz.AuthorizationManagerLocal;
import org.rhq.enterprise.server.xmlschema.generated.serverplugin.perspective.GlobalPermissionActivatorSetType;
import org.rhq.enterprise.server.xmlschema.generated.serverplugin.perspective.GlobalPermissionActivatorType;
import org.rhq.enterprise.server.xmlschema.generated.serverplugin.perspective.GlobalPermissionType;
import org.rhq.enterprise.server.xmlschema.generated.serverplugin.perspective.MenuItemType;
import org.rhq.enterprise.server.xmlschema.generated.serverplugin.perspective.ResourceActivatorSetType;

@Stateless
// @WebService(endpointInterface = "org.rhq.enterprise.server.perspective.PerspectiveManagerRemote")
public class PerspectiveManagerBean implements PerspectiveManagerLocal, PerspectiveManagerRemote {

    private final Log log = LogFactory.getLog(PerspectiveManagerBean.class);

    // Map of sessionId to cached menu entry.  The cached menu is re-used for the same sessionId.
    // This should more appropriately use Subject as the key but since Subject equality is
    // based on username it's not quite appropriate.
    // The cache is cleaned anytime there is a new entry.
    static private Map<Integer, CacheEntry> cache = new HashMap<Integer, CacheEntry>();

    static private Map<Integer, String> urlMap = new HashMap<Integer, String>();

    @PersistenceContext(unitName = RHQConstants.PERSISTENCE_UNIT_NAME)
    private EntityManager entityManager;

    @EJB
    private AuthorizationManagerLocal authorizationManager;

    @EJB
    private SubjectManagerLocal subjectManager;

    /* (non-Javadoc)
     * @see org.rhq.enterprise.server.perspective.PerspectiveManagerLocal#getCoreMenu(org.rhq.core.domain.auth.Subject)
     */    
    public synchronized List<MenuItem> getCoreMenu(Subject subject) throws PerspectiveException {
        Integer sessionId = subject.getSessionId();
        CacheEntry cacheEntry = cache.get(sessionId);

        if (null == cacheEntry) {
            // take this opportunity to clean the cache
            cleanCache();

            cacheEntry = new CacheEntry();
            cache.put(sessionId, cacheEntry);
        }

        List<MenuItem> coreMenu = cacheEntry.getCoreMenu();

        if (null == coreMenu) {
            try {
                coreMenu = PerspectiveManagerHelper.getPluginMetadataManager().getCoreMenu();

                // We have to be careful not to mess with the core menu as it is returned from
                // the perspective manager. The core menu for each subject/sessionid could
                // differ based on activation checks. So, get a new menu structure when applying
                // activation filters.
                coreMenu = getActivatedMenu(subject, coreMenu);

                cacheEntry.setCoreMenu(coreMenu);
            } catch (Exception e) {
                throw new PerspectiveException("Failed to get Core Menu.", e);
            }
        }

        return coreMenu;
    }

<<<<<<< HEAD
    @NotNull
    public List<Tab> getResourceTabs(Subject subject, Resource resource)
    {
        // TODO: implement
        return Collections.emptyList();
    }

=======
    /**
     * Return a unique key for the url.
     * @param url
     * @return
     */
    public synchronized int getUrlKey(String url) {
        int key = url.hashCode();

        // in the very unlikely case that we have multiple urls with the same hashcode, protect
        // ourselves. This will mess up user bookmarking of the url but saves us from internal confusion.
        String mapEntry = urlMap.get(key);
        while (!((null == mapEntry) || mapEntry.equals(url))) {
            key *= 13;
            mapEntry = urlMap.get(key);
        }

        if (null == mapEntry) {
            urlMap.put(key, url);
        }

        return key;
    }

    /**
     * Return the url for the given key.
     */
    public String getUrlViaKey(int key) {
        return urlMap.get(key);
    }

    // TODO: Is there any sort of listener approach we could use to clear an individual cache entry
    // for various events like: change to role defs, change to inventory? Perhaps even a manual or
    // automated refresh for the session?
>>>>>>> 06fa43b3
    private void cleanCache() {
        Subject subject;

        for (Integer sessionId : cache.keySet()) {
            try {
                subject = subjectManager.getSessionSubject(sessionId);
                if (null == subject) {
                    log.debug("Removing perspective cache entry for session " + sessionId);
                    cache.remove(sessionId);
                }
            } catch (Exception e) {
                log.debug("Removing perspective cache entry for session " + sessionId);
                cache.remove(sessionId);
            }
        }
    }

    /**
     * Given a menu return a filtered copy such that inactive menu items are not present. Recursively
     * handles children menus.
     * 
     * @param subject
     * @param coreMenu
     * @return A filtered copy of the menu structure. This results in new Lists and new MenuItems
     * that refer to the original MenuItemType objects.
     */
    private List<MenuItem> getActivatedMenu(Subject subject, List<MenuItem> menu) {
        List<MenuItem> result = new ArrayList<MenuItem>(menu.size());

        for (MenuItem menuItem : menu) {
            MenuItemType item = menuItem.getItem();
            List<ResourceActivatorSetType> inventoriedResourceActivatorSet = item.getInventoriedResourceActivatorSet();
            List<GlobalPermissionActivatorSetType> globalPermissionActivatorSet = item.getGlobalPermissionActivatorSet();

            // Make sure activators are satisfied before copying
            if (checkActivators(subject, inventoriedResourceActivatorSet, globalPermissionActivatorSet)) {
                MenuItem copy = new MenuItem(menuItem.getItem());

                result.add(copy);
                if (menuItem.isMenuGroup()) {
                    copy.setChildren(getActivatedMenu(subject, menuItem.getChildren()));
                }
            }
        }

        return result;
    }

    private boolean checkActivators(Subject subject, List<ResourceActivatorSetType> resourceActivatorSets,
        List<GlobalPermissionActivatorSetType> permissionActivatorSets) {

        // global perm checking is relatively fast, make sure these pass before checking inventory activators
        for (GlobalPermissionActivatorSetType permissionActivatorSet : permissionActivatorSets) {
            boolean any = permissionActivatorSet.isAny();
            boolean anyPassed = false;
            boolean anyFailed = false;

            for (GlobalPermissionActivatorType permissionActivator : permissionActivatorSet.getGlobalPermissionActivator()) {
                boolean hasPermission = hasGlobalPermission(subject, permissionActivator.getPermission());
                anyPassed = hasPermission;
                anyFailed = !hasPermission;

                if (any && anyPassed) {
                    break;
                }
                if (!any && anyFailed) {
                    break;
                }
            }

            if ((any && !anyPassed) || (!any && anyFailed)) {
                return false;
            }
        }

        for (ResourceActivatorSetType resourceActivatorSet : resourceActivatorSets) {
            //TODO: impl
        }

        return true;
    }

    private boolean hasGlobalPermission(Subject subject, GlobalPermissionType permissionType) {
        if (permissionType == GlobalPermissionType.SUPERUSER) {
            return authorizationManager.isSystemSuperuser(subject);
        }

        return authorizationManager.hasGlobalPermission(subject, Permission.valueOf(permissionType.name()));
    }

    // TODO: remove this debug code
    @SuppressWarnings("unused")
    private void printMenu(List<MenuItem> menu, String indent) {
        if (null == menu)
            return;

        for (MenuItem menuItem : menu) {
            System.out.println(indent + menuItem.getItem().getName());
            printMenu(menuItem.getChildren(), indent + "..");
        }
    }

    private static class CacheEntry {
        private List<MenuItem> coreMenu = null;

        public CacheEntry() {
        }

        /**
         * @return the coreMenu
         */
        public List<MenuItem> getCoreMenu() {
            return coreMenu;
        }

        /**
         * @param coreMenu the coreMenu to set
         */
        public void setCoreMenu(List<MenuItem> coreMenu) {
            this.coreMenu = coreMenu;
        }
    }

}<|MERGE_RESOLUTION|>--- conflicted
+++ resolved
@@ -31,19 +31,16 @@
 
 import org.apache.commons.logging.Log;
 import org.apache.commons.logging.LogFactory;
-
 import org.jetbrains.annotations.NotNull;
+
 import org.rhq.core.domain.auth.Subject;
 import org.rhq.core.domain.authz.Permission;
 import org.rhq.core.domain.resource.Resource;
+import org.rhq.enterprise.gui.legacy.util.Tab;
 import org.rhq.enterprise.server.RHQConstants;
 import org.rhq.enterprise.server.auth.SubjectManagerLocal;
 import org.rhq.enterprise.server.authz.AuthorizationManagerLocal;
-import org.rhq.enterprise.server.xmlschema.generated.serverplugin.perspective.GlobalPermissionActivatorSetType;
-import org.rhq.enterprise.server.xmlschema.generated.serverplugin.perspective.GlobalPermissionActivatorType;
-import org.rhq.enterprise.server.xmlschema.generated.serverplugin.perspective.GlobalPermissionType;
 import org.rhq.enterprise.server.xmlschema.generated.serverplugin.perspective.MenuItemType;
-import org.rhq.enterprise.server.xmlschema.generated.serverplugin.perspective.ResourceActivatorSetType;
 
 @Stateless
 // @WebService(endpointInterface = "org.rhq.enterprise.server.perspective.PerspectiveManagerRemote")
@@ -70,7 +67,7 @@
 
     /* (non-Javadoc)
      * @see org.rhq.enterprise.server.perspective.PerspectiveManagerLocal#getCoreMenu(org.rhq.core.domain.auth.Subject)
-     */    
+     */
     public synchronized List<MenuItem> getCoreMenu(Subject subject) throws PerspectiveException {
         Integer sessionId = subject.getSessionId();
         CacheEntry cacheEntry = cache.get(sessionId);
@@ -104,15 +101,12 @@
         return coreMenu;
     }
 
-<<<<<<< HEAD
     @NotNull
-    public List<Tab> getResourceTabs(Subject subject, Resource resource)
-    {
+    public List<Tab> getResourceTabs(Subject subject, Resource resource) {
         // TODO: implement
         return Collections.emptyList();
     }
 
-=======
     /**
      * Return a unique key for the url.
      * @param url
@@ -146,7 +140,6 @@
     // TODO: Is there any sort of listener approach we could use to clear an individual cache entry
     // for various events like: change to role defs, change to inventory? Perhaps even a manual or
     // automated refresh for the session?
->>>>>>> 06fa43b3
     private void cleanCache() {
         Subject subject;
 
@@ -179,7 +172,8 @@
         for (MenuItem menuItem : menu) {
             MenuItemType item = menuItem.getItem();
             List<ResourceActivatorSetType> inventoriedResourceActivatorSet = item.getInventoriedResourceActivatorSet();
-            List<GlobalPermissionActivatorSetType> globalPermissionActivatorSet = item.getGlobalPermissionActivatorSet();
+            List<GlobalPermissionActivatorSetType> globalPermissionActivatorSet = item
+                .getGlobalPermissionActivatorSet();
 
             // Make sure activators are satisfied before copying
             if (checkActivators(subject, inventoriedResourceActivatorSet, globalPermissionActivatorSet)) {
@@ -204,7 +198,8 @@
             boolean anyPassed = false;
             boolean anyFailed = false;
 
-            for (GlobalPermissionActivatorType permissionActivator : permissionActivatorSet.getGlobalPermissionActivator()) {
+            for (GlobalPermissionActivatorType permissionActivator : permissionActivatorSet
+                .getGlobalPermissionActivator()) {
                 boolean hasPermission = hasGlobalPermission(subject, permissionActivator.getPermission());
                 anyPassed = hasPermission;
                 anyFailed = !hasPermission;
