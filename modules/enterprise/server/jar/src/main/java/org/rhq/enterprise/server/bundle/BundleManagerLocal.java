/*
 * RHQ Management Platform
 * Copyright (C) 2005-2009 Red Hat, Inc.
 * All rights reserved.
 *
 * This program is free software; you can redistribute it and/or modify
 * it under the terms of the GNU General Public License as published by
 * the Free Software Foundation version 2 of the License.
 *
 * This program is distributed in the hope that it will be useful,
 * but WITHOUT ANY WARRANTY; without even the implied warranty of
 * MERCHANTABILITY or FITNESS FOR A PARTICULAR PURPOSE. See the
 * GNU General Public License for more details.
 *
 * You should have received a copy of the GNU General Public License
 * along with this program; if not, write to the Free Software
 * Foundation, Inc., 675 Mass Ave, Cambridge, MA 02139, USA.
 */
package org.rhq.enterprise.server.bundle;

import java.io.InputStream;
import java.util.Set;

import javax.ejb.Local;

import org.rhq.core.domain.auth.Subject;
import org.rhq.core.domain.bundle.Bundle;
import org.rhq.core.domain.bundle.BundleDeployDefinition;
import org.rhq.core.domain.bundle.BundleDeploymentHistory;
import org.rhq.core.domain.bundle.BundleFile;
import org.rhq.core.domain.bundle.BundleType;
import org.rhq.core.domain.bundle.BundleVersion;
import org.rhq.core.domain.configuration.Configuration;
import org.rhq.core.domain.content.Architecture;

/**
 * Local interface to the manager responsible for creating and managing bundles.
 *  
 * @author John Mazzitelli
 */
@Local
public interface BundleManagerLocal extends BundleManagerRemote {

    /**
     * Adds a BundleFile to the BundleVersion and implicitly creates the backing PackageVersion. If the PackageVersion
     * already exists use {@link addBundleFile(Subject, int, String, int, boolean)} 
     *   
     * @param subject must be InventoryManager
     * @param bundleVersionId id of the BundleVersion incorporating this BundleFile 
     * @param name name of the BundleFile (and the resulting Package)
     * @param version version of the backing package
     * @param architecture architecture appropriate for the backing package.  Defaults to noarch (i.e. any architecture).
     * @param fileStream the file bits
     * @param pinToPackage if true a new version of the backing package can trigger automatic creation of a new
     *        BundleVersion. if false new versions of the backing package have no effect on the BundleFile or its BundleVersion. 
     * @return the new BundleFile
     * @throws Exception
     */
    BundleFile addBundleFile(Subject subject, int bundleVersionId, String bundleFileName, String version,
        Architecture architecture, InputStream fileStream, boolean pinToPackage) throws Exception;

    /**
     * A convenience method taking a byte array as opposed to a stream for the file bits.
     * 
     * @see {@link addBundleFile(Subject, int, String, String, Architecture, InputStream, boolean)}     
     */
    BundleFile addBundleFileViaByteArray(Subject subject, int bundleVersionId, String name, String version,
        Architecture architecture, byte[] fileBytes, boolean pinToPackage) throws Exception;

    /**
     * @param subject must be InventoryManager
     * @param bundleVersionId id of the BundleVersion incorporating this BundleFile 
     * @param name name of the BundleFile (and the resulting Package)
     * @param packageVersionId id of the PackageVersion this BundleFile is tied to for this BundleVersion. It is assumed
     *        the PackageVersion is already associated with the Bundle's Repo and the package is classified for the
     *        Bundle. 
     * @param pinToPackage if true a new version of the backing package can trigger automatic creation of a new
     *        BundleVersion. if false new versions of the backing package have no effect on the BundleFile or its BundleVersion. 
     * @return the new BundleFile
     * @throws Exception
     */
    BundleFile addBundleFileViaPackageVersion(Subject subject, int bundleVersionId, String name, int packageVersionId,
        boolean pinToPackage) throws Exception;

    /**
     * @param subject must be InventoryManager
     * @param name not null or empty 
     * @param bundleTypeId valid bundleType
     * @return the persisted Bundle (id is assigned)
     */
    Bundle createBundle(Subject subject, String name, int bundleTypeId) throws Exception;

    /**
     * @param subject must be InventoryManager
     * @param BundleVersionId the BundleVersion being deployed by this definition
     * @param name a name for this definition. not null or empty
     * @param description an optional longer description describing this deploy def 
     * @param configuration a Configuration (pojo) to be associated with this deploy def. Although
     *        it is not enforceable 
     *        must be that of the associated BundleVersion.
     * @param enforcePolicy if true enforce policy on deployments made with this deploy def
     * @param enforceInterval if enforcePolicy is true check policy at this interval (in seconds), otherwise ignored
     * @param pinToBundle if true this deploy def is disabled if a newer BundleVersion is generated for the Bundle
     * @return
     * @throws Exception
     */
    BundleDeployDefinition createBundleDeployDefinition(Subject subject, int bundleVersionId, String name,
        String description, Configuration configuration, boolean enforcePolicy, int enforcementInterval,
        boolean pinToBundle) throws Exception;

    /**
     * Not generally called. For use by Server Side Plugins when registering a Bundle Plugin.
     *  
     * @param subject must be InventoryManager
     * @param name not null or empty
     * @param resourceTypeId id of the ResourceType that handles this BundleType   
     * @return the persisted BundleType (id is assigned)
     */
    BundleType createBundleType(Subject subject, String name, int resourceTypeId) throws Exception;

    /**
     * @param subject must be InventoryManager
     * @param bundleId the bundle for which this will be the next version
     * @param name not null or empty
     * @param bundleVersion optional. If not supplied set to 1.0 for first version, or incremented (as best as possible) for subsequent version
     * @return the persisted BundleVersion (id is assigned)
     */
    BundleVersion createBundleVersion(Subject subject, int bundleId, String name, String bundleVersion, String recipe)
        throws Exception;

    /**
     * Determine the files required for a BundleVersion and return all of the filenames or optionally, just those
     * that lack BundleFiles for the BundleVersion.  The recipe may be parsed as part of this call.
     *   
     * @param subject must be InventoryManager
     * @param bundleVersionId the BundleVersion being queried
     * @param withoutBundleFileOnly if true omit any filenames that already have a corresponding BundleFile for
     *        the BundleVersion.  
     * @return The List of filenames.
     * @throws Exception
     */
    Set<String> getBundleVersionFilenames(Subject subject, int bundleVersionId, boolean withoutBundleFileOnly)
        throws Exception;

<<<<<<< HEAD
    /**
     * Immediately deploy the bundle as described in the provided deploy definition to the specified resources.
     * Deployment is asynchronous so return of this method does not indicate deployments are complete. The
     * returned BundleDeployments can be used to track the history of the deployment. 
     * 
     * @param subject must be InventoryManager
     * @param bundleDeployDefinitionId the BundleDeployDefinition being used to guide the deployments
     * @param resourceIds the target resources (must exist), typically platforms, for the deployments
     * @return a List of BundleDeployments, one for each requested resource. 
     * @throws Exception
     */
    List<BundleDeployment> deployBundle(Subject subject, int bundleDeployDefinitionId, int[] resourceIds)
        throws Exception;

    // !!!!!!!!!!!!!!!!!!!!!!!!!!!!!!!!!!!!!!!!!!!!!!!!!!!!!!!!!!!!
=======
    void addBundleDeploymentHistoryByBundleDeployment(BundleDeploymentHistory history) throws IllegalArgumentException;

>>>>>>> 5306afe7
    //
    // Methods shared with remote have been removed
    // This interface now extends remote instead
    //

}<|MERGE_RESOLUTION|>--- conflicted
+++ resolved
@@ -142,26 +142,7 @@
     Set<String> getBundleVersionFilenames(Subject subject, int bundleVersionId, boolean withoutBundleFileOnly)
         throws Exception;
 
-<<<<<<< HEAD
-    /**
-     * Immediately deploy the bundle as described in the provided deploy definition to the specified resources.
-     * Deployment is asynchronous so return of this method does not indicate deployments are complete. The
-     * returned BundleDeployments can be used to track the history of the deployment. 
-     * 
-     * @param subject must be InventoryManager
-     * @param bundleDeployDefinitionId the BundleDeployDefinition being used to guide the deployments
-     * @param resourceIds the target resources (must exist), typically platforms, for the deployments
-     * @return a List of BundleDeployments, one for each requested resource. 
-     * @throws Exception
-     */
-    List<BundleDeployment> deployBundle(Subject subject, int bundleDeployDefinitionId, int[] resourceIds)
-        throws Exception;
 
-    // !!!!!!!!!!!!!!!!!!!!!!!!!!!!!!!!!!!!!!!!!!!!!!!!!!!!!!!!!!!!
-=======
-    void addBundleDeploymentHistoryByBundleDeployment(BundleDeploymentHistory history) throws IllegalArgumentException;
-
->>>>>>> 5306afe7
     //
     // Methods shared with remote have been removed
     // This interface now extends remote instead
