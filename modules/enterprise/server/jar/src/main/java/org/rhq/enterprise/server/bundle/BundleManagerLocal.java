--- conflicted
+++ resolved
@@ -42,19 +42,15 @@
 
     Bundle createBundle(Bundle b);
 
-<<<<<<< HEAD
     PageList<BundleDeployDefinition> findBundleDeployDefinitionsByCriteria(BundleDeployDefinitionCriteria criteria);
 
     PageList<BundleDeployment> findBundleDeploymentsByCriteria(BundleDeploymentCriteria criteria);
 
-    List<BundleType> getAllBundleTypes();
-=======
     // !!!!!!!!!!!!!!!!!!!!!!!!!!!!!!!!!!!!!!!!!!!!!!!!!!!!!!!!
     //
     // The following are shared with the Remote Interface
     //
     // !!!!!!!!!!!!!!!!!!!!!!!!!!!!!!!!!!!!!!!!!!!!!!!!!!!!!!!!
->>>>>>> d05a1af3
 
     List<BundleType> getAllBundleTypes(Subject subject);
 }