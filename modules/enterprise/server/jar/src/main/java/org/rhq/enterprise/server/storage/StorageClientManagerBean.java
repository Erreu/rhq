/*
 *
 *  * RHQ Management Platform
 *  * Copyright (C) 2005-2012 Red Hat, Inc.
 *  * All rights reserved.
 *  *
 *  * This program is free software; you can redistribute it and/or modify
 *  * it under the terms of the GNU General Public License, version 2, as
 *  * published by the Free Software Foundation, and/or the GNU Lesser
 *  * General Public License, version 2.1, also as published by the Free
 *  * Software Foundation.
 *  *
 *  * This program is distributed in the hope that it will be useful,
 *  * but WITHOUT ANY WARRANTY; without even the implied warranty of
 *  * MERCHANTABILITY or FITNESS FOR A PARTICULAR PURPOSE. See the
 *  * GNU General Public License and the GNU Lesser General Public License
 *  * for more details.
 *  *
 *  * You should have received a copy of the GNU General Public License
 *  * and the GNU Lesser General Public License along with this program;
 *  * if not, write to the Free Software Foundation, Inc.,
 *  * 51 Franklin Street, Fifth Floor, Boston, MA 02110-1301, USA.
 *
 */

package org.rhq.enterprise.server.storage;

import java.util.ArrayList;
import java.util.List;

import javax.ejb.ConcurrencyManagement;
import javax.ejb.ConcurrencyManagementType;
import javax.ejb.EJB;
import javax.ejb.Singleton;
import javax.ejb.TransactionAttribute;
import javax.ejb.TransactionAttributeType;

import com.datastax.driver.core.Cluster;
import com.datastax.driver.core.ProtocolOptions;
import com.datastax.driver.core.Session;
import com.datastax.driver.core.exceptions.NoHostAvailableException;
import com.datastax.driver.core.policies.DefaultRetryPolicy;
import com.datastax.driver.core.policies.LoggingRetryPolicy;
import com.datastax.driver.core.policies.RoundRobinPolicy;

import org.apache.commons.logging.Log;
import org.apache.commons.logging.LogFactory;

import org.rhq.cassandra.schema.SchemaManager;
import org.rhq.cassandra.util.ClusterBuilder;
import org.rhq.core.domain.cloud.StorageNode;
import org.rhq.core.domain.common.composite.SystemSetting;
import org.rhq.core.domain.common.composite.SystemSettings;
import org.rhq.enterprise.server.auth.SubjectManagerLocal;
import org.rhq.enterprise.server.cloud.StorageNodeManagerLocal;
import org.rhq.enterprise.server.system.SystemManagerLocal;
import org.rhq.server.metrics.DateTimeService;
import org.rhq.server.metrics.MetricsConfiguration;
import org.rhq.server.metrics.MetricsDAO;
import org.rhq.server.metrics.MetricsServer;
import org.rhq.server.metrics.StorageSession;

/**
 * @author John Sanda
 */
@Singleton
@ConcurrencyManagement(ConcurrencyManagementType.BEAN)
public class StorageClientManagerBean {

    private final Log log = LogFactory.getLog(StorageClientManagerBean.class);

    private static final String RHQ_KEYSPACE = "rhq";

    @EJB
    private SubjectManagerLocal subjectManager;

    @EJB
    private StorageNodeManagerLocal storageNodeManager;

    @EJB
    private SystemManagerLocal systemManager;

    private Cluster cluster;
    private StorageSession session;
    private MetricsConfiguration metricsConfiguration;
    private MetricsDAO metricsDAO;
    private MetricsServer metricsServer;
    private boolean initialized;
    private StorageClusterMonitor storageClusterMonitor;

    /**
     * @return true if the storage subsystem is running
     */
    public synchronized boolean init() {
        if (initialized) {
            if (log.isDebugEnabled()) {
                log.debug("Storage client subsystem is already initialized. Skipping initialization.");
            }
            return initialized;
        }

        log.info("Initializing storage client subsystem");

        // Always get the creds from the DB, system props may not be up to date at install time
        SystemSettings settings = systemManager.getSystemSettings(subjectManager.getOverlord());
        final String username = settings.get(SystemSetting.STORAGE_USERNAME);
        final String password = settings.get(SystemSetting.STORAGE_PASSWORD);

        List<StorageNode> storageNodes = new ArrayList<StorageNode>();
        for (StorageNode storageNode : storageNodeManager.getStorageNodes()) {
            // We only want clustered nodes here because we won't be able to connect to
            // node that is not part of the cluster. The filtering here on the operation
            // mode is somewhat convservative because we could also include ADD_MAINTENANCE
            // and REMOVE_MAINTENANCE, but this errors on the side of being safe. Lastly,
            // if a storage node does not have a resource, then that means it was was
            // deployed prior to installing the server.
            if (storageNode.getOperationMode() == StorageNode.OperationMode.NORMAL
                || storageNode.getOperationMode() == StorageNode.OperationMode.MAINTENANCE
                || storageNode.getResource() == null) {
                storageNodes.add(storageNode);
            }
        }

        if (storageNodes.isEmpty()) {
            throw new IllegalStateException(
                "There is no storage node metadata stored in the relational database. This may have happened as a "
                    + "result of running dbsetup or deleting rows from rhq_storage_node table. Please re-install the "
                    + "storage node to fix this issue.");
        }

        try {
            checkSchemaCompability(username, password, storageNodes);
        } catch (NoHostAvailableException e) {
            initialized = false;
            log.warn("Storage client subsystem wasn't initialized because it wasn't possible to connect to the"
                + " storage cluster. The RHQ server is set to MAINTENANCE mode. Please start the storage cluster"
                + " as soon as possible.");
<<<<<<< HEAD
            return;
=======
            return initialized;
>>>>>>> 2500cead
        }
        Session wrappedSession = createSession(username, password, storageNodes);
        session = new StorageSession(wrappedSession);

        storageClusterMonitor = new StorageClusterMonitor();
        session.addStorageStateListener(storageClusterMonitor);

        metricsConfiguration = new MetricsConfiguration();
        metricsDAO = new MetricsDAO(session, metricsConfiguration);

        initMetricsServer();

        initialized = true;
        log.info("Storage client subsystem is now initialized");
        return initialized;
    }

    /**
     * Checks storage node schema compatibility.
     *
     * @param username username
     * @param password password
     * @param storageNodes storage nodes
     */
    private void checkSchemaCompability(String username, String password, List<StorageNode> storageNodes) {
        String[] nodes = new String[storageNodes.size()];
        for (int index = 0; index < storageNodes.size(); index++) {
            nodes[index] = storageNodes.get(index).getAddress();
        }
        int cqlPort = storageNodes.get(0).getCqlPort();

        SchemaManager schemaManager = new SchemaManager(username, password, nodes, cqlPort);
        try {
            schemaManager.checkCompatibility();
        } catch (NoHostAvailableException e) {
            throw e;
        } catch (Exception e) {
            throw new RuntimeException(e.getMessage(), e);
        }
    }

    public synchronized void shutdown() {
        log.info("Shutting down storage client subsystem");

        if (metricsServer != null) {
            metricsServer.shutdown();
            metricsServer = null;
        }

        metricsDAO = null;

        try {
            if (cluster != null) {
                cluster.shutdown();
            }
        } catch (Exception e) {
            log.error("Failed to shutdown the cluster connection manager for the storage cluster.", e);
        }

        cluster = null;
        session = null;
        initialized = false;
    }

    @TransactionAttribute(TransactionAttributeType.NOT_SUPPORTED)
    public MetricsDAO getMetricsDAO() {
        return metricsDAO;
    }

    @TransactionAttribute(TransactionAttributeType.NOT_SUPPORTED)
    public MetricsServer getMetricsServer() {
        return metricsServer;
    }

    @TransactionAttribute(TransactionAttributeType.NOT_SUPPORTED)
    public StorageSession getSession() {
        return session;
    }

    @TransactionAttribute(TransactionAttributeType.NOT_SUPPORTED)
    public MetricsConfiguration getMetricsConfiguration() {
        return metricsConfiguration;
    }

    @TransactionAttribute(TransactionAttributeType.NOT_SUPPORTED)
    public boolean isClusterAvailable() {
        return storageClusterMonitor != null && storageClusterMonitor.isClusterAvailable();
    }

    private Session createSession(String username, String password, List<StorageNode> storageNodes) {
        if (log.isDebugEnabled()) {
            log.debug("Initializing session to connect to storage node cluster");
        }
        List<String> hostNames = new ArrayList<String>();
        for (StorageNode storageNode : storageNodes) {
            hostNames.add(storageNode.getAddress());
        }
        int port = storageNodes.get(0).getCqlPort();

        boolean compressionEnabled = Boolean.valueOf(System.getProperty("rhq.cassandra.client.compression-enabled",
            "false"));
        ProtocolOptions.Compression compression;
        if (compressionEnabled) {
            compression = ProtocolOptions.Compression.SNAPPY;
            log.info("Compression has been enabled for the storage client. Be aware that if your storage nodes do "
                + "not support compression then the client will not be able to connect to the storage cluster.");
        } else {
            compression = ProtocolOptions.Compression.NONE;
            log.debug("Storage client compression is disabled");
        }

        cluster = new ClusterBuilder().addContactPoints(hostNames.toArray(new String[hostNames.size()]))
            .withCredentialsObfuscated(username, password).withPort(port)
            .withLoadBalancingPolicy(new RoundRobinPolicy())
            .withRetryPolicy(new LoggingRetryPolicy(DefaultRetryPolicy.INSTANCE)).withCompression(compression).build();

        return cluster.connect(RHQ_KEYSPACE);
    }

    private void initMetricsServer() {
        if (log.isDebugEnabled()) {
            log.debug("Initializing " + MetricsServer.class.getName());
        }
        metricsServer = new MetricsServer();
        metricsServer.setDAO(metricsDAO);
        metricsServer.setConfiguration(metricsConfiguration);

        DateTimeService dateTimeService = new DateTimeService();
        dateTimeService.setConfiguration(metricsConfiguration);
        metricsServer.setDateTimeService(dateTimeService);
        metricsServer.init();
    }
}<|MERGE_RESOLUTION|>--- conflicted
+++ resolved
@@ -135,11 +135,7 @@
             log.warn("Storage client subsystem wasn't initialized because it wasn't possible to connect to the"
                 + " storage cluster. The RHQ server is set to MAINTENANCE mode. Please start the storage cluster"
                 + " as soon as possible.");
-<<<<<<< HEAD
-            return;
-=======
             return initialized;
->>>>>>> 2500cead
         }
         Session wrappedSession = createSession(username, password, storageNodes);
         session = new StorageSession(wrappedSession);
