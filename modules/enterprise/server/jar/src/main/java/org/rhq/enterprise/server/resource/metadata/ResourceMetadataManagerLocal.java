/*
 * RHQ Management Platform
 * Copyright (C) 2005-2008 Red Hat, Inc.
 * All rights reserved.
 *
 * This program is free software; you can redistribute it and/or modify
 * it under the terms of the GNU General Public License as published by
 * the Free Software Foundation version 2 of the License.
 *
 * This program is distributed in the hope that it will be useful,
 * but WITHOUT ANY WARRANTY; without even the implied warranty of
 * MERCHANTABILITY or FITNESS FOR A PARTICULAR PURPOSE. See the
 * GNU General Public License for more details.
 *
 * You should have received a copy of the GNU General Public License
 * along with this program; if not, write to the Free Software
 * Foundation, Inc., 675 Mass Ave, Cambridge, MA 02139, USA.
 */
package org.rhq.enterprise.server.resource.metadata;

import java.io.File;
import java.util.List;

import javax.ejb.Local;
import javax.persistence.NoResultException;

import org.rhq.core.clientapi.descriptor.plugin.PluginDescriptor;
import org.rhq.core.domain.auth.Subject;
import org.rhq.core.domain.plugin.Plugin;
import org.rhq.core.domain.resource.ResourceCategory;

/**
 * Provides functionality surrounding agent plugins and their resource metadata.
 */
@Local
public interface ResourceMetadataManagerLocal {

    List<Plugin> getAllPluginsById(List<Integer> pluginIds);

    void enablePlugins(Subject subject, List<Integer> pluginIds) throws Exception;

    void disablePlugins(Subject subject, List<Integer> pluginIds) throws Exception;

    void setPluginEnabledFlag(Subject subject, int pluginId, boolean enabled) throws Exception;

    /**
     * For server-side registration of plugin archives. At server startup or as new plugins are runtime deployed the jar
     * will have its descriptor read and parsed and the metadata for the plugin will be updated in the db.
     * If you provide a non-null <code>pluginFile</code>, and the plugin is deemed to be new or updated, the content
     * of the file will be streamed to the database. Note that if you provide a non-null file, you must ensure
     * its MD5 matches that of the file (i.e. this method will not attempt to recompute the file's MD5, it will assume
     * the caller has already done that and provided the proper MD5 in <code>plugin</code>).
     * <br/><br/>
     * NOTE ** This call will register the plugin in a new transaction.
     * 
     * @param plugin   The plugin object being deployed
     * @param metadata The plugin descriptor file
     * @param pluginFile the actual plugin file whose content will be stored in the database (will be ignored if null)
     * @param forceUpdate if <code>true</code>, the plugin's types will be updated, even if the plugin hasn't changed since
     *                    the last time it was registered
     */
    void registerPlugin(Subject whoami, Plugin plugin, PluginDescriptor metadata, File pluginFile, boolean forceUpdate)
        throws Exception;

    /**
     * Returns the list of all plugins deployed in the server.
     * 
     * @return list of plugins deployed
     */
    List<Plugin> getPlugins();

    List<Plugin> getPluginsByResourceTypeAndCategory(String resourceTypeName, ResourceCategory resourceCategory);

    /**
     * Given the plugin name, will return that plugin.  The name is defined in the plugin descriptor.
     * 
     * @param  name name of plugin as defined in plugin descriptor.
     *
     * @return the plugin
     *
     * @throws NoResultException when no plugin with that name exists
     */
    Plugin getPlugin(String name);

    /** Exists only to have code execute within its own transaction. Not for general consumption. */
    boolean registerPluginInNewTransaction(Subject whoami, Plugin plugin, PluginDescriptor pluginDescriptor,
        File pluginFile, boolean forceUpdate) throws Exception;

    /** Exists only to have code execute within its own transaction. Not for general consumption. */
    void removeObsoleteTypesInNewTransaction(String pluginName);

<<<<<<< HEAD
    /** Method to add a runtime-created resourceType and one/more metric(s) to an existing plugin */
    void addNewResourceType(String newResourceTypeName, String metricName);
=======
    /** Method to add a runtime-created resourceType to an existing plugin */
    void addNewResourceType(String newResourceTypeName);
>>>>>>> f98a3de0

}<|MERGE_RESOLUTION|>--- conflicted
+++ resolved
@@ -89,12 +89,6 @@
     /** Exists only to have code execute within its own transaction. Not for general consumption. */
     void removeObsoleteTypesInNewTransaction(String pluginName);
 
-<<<<<<< HEAD
     /** Method to add a runtime-created resourceType and one/more metric(s) to an existing plugin */
     void addNewResourceType(String newResourceTypeName, String metricName);
-=======
-    /** Method to add a runtime-created resourceType to an existing plugin */
-    void addNewResourceType(String newResourceTypeName);
->>>>>>> f98a3de0
-
 }