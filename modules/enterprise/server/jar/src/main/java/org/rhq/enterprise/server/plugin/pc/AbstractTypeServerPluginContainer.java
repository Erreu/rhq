/*
 * RHQ Management Platform
 * Copyright (C) 2005-2009 Red Hat, Inc.
 * All rights reserved.
 *
 * This program is free software; you can redistribute it and/or modify
 * it under the terms of the GNU General Public License as published by
 * the Free Software Foundation version 2 of the License.
 *
 * This program is distributed in the hope that it will be useful,
 * but WITHOUT ANY WARRANTY; without even the implied warranty of
 * MERCHANTABILITY or FITNESS FOR A PARTICULAR PURPOSE. See the
 * GNU General Public License for more details.
 *
 * You should have received a copy of the GNU General Public License
 * along with this program; if not, write to the Free Software
 * Foundation, Inc., 675 Mass Ave, Cambridge, MA 02139, USA.
 */

package org.rhq.enterprise.server.plugin.pc;

import java.util.Collection;
import java.util.List;

import org.apache.commons.logging.Log;
import org.apache.commons.logging.LogFactory;
import org.quartz.Job;
import org.quartz.JobDataMap;

import org.rhq.core.domain.plugin.PluginKey;
import org.rhq.enterprise.server.scheduler.SchedulerLocal;
import org.rhq.enterprise.server.util.LookupUtil;
import org.rhq.enterprise.server.xmlschema.CronScheduleType;
import org.rhq.enterprise.server.xmlschema.PeriodicScheduleType;
import org.rhq.enterprise.server.xmlschema.ScheduledJobDefinition;

/**
 * The abstract superclass for all plugin containers of the different {@link ServerPluginType plugin types}.
 * 
 * @author John Mazzitelli
 */
public abstract class AbstractTypeServerPluginContainer {

    private final Log log = LogFactory.getLog(this.getClass());

    private final MasterServerPluginContainer master;
    private ServerPluginManager pluginManager;

    /**
     * Instantiates the plugin container. All subclasses must support this and only this
     * constructor.
     * 
     * @param master the master plugin container that is creating this instance.
     */
    public AbstractTypeServerPluginContainer(MasterServerPluginContainer master) {
        this.master = master;
    }

    /**
     * Each plugin container will tell the master which plugins it can support via this method; this
     * method returns the type of plugin that the plugin container can process. Only one
     * plugin container can support a plugin type.
     * 
     * @return the type of plugin that this plugin container instance can support
     */
    public abstract ServerPluginType getSupportedServerPluginType();

    /**
     * Returns the master plugin container that is responsible for managing this instance.
     * 
     * @return this plugin container's master
     */
    public MasterServerPluginContainer getMasterServerPluginContainer() {
        return this.master;
    }

    /**
     * Returns the object that manages the plugins.
     * 
     * @return the plugin manager for this container
     */
    public ServerPluginManager getPluginManager() {
        return this.pluginManager;
    }

    /**
     * The initialize method that prepares the plugin container. This should get the plugin
     * container ready to accept plugins.
     * 
     * Subclasses are free to perform additional tasks by overriding this method.
     *
     * @throws Exception if the plugin container failed to initialize for some reason
     */
    public synchronized void initialize() throws Exception {
        log.debug("Server plugin container initializing");
        this.pluginManager = createPluginManager();
        this.pluginManager.initialize();
    }

    /**
     * This method informs the plugin container that all of its plugins have been loaded.
     * Once this is called, the plugin container can assume all plugins that it will
     * ever know about have been {@link #loadPlugin(ServerPluginEnvironment) loaded}.
     */
    public synchronized void start() {
        log.debug("Server plugin container starting");
        this.pluginManager.startPlugins();
        return;
    }

    /**
     * This will inform the plugin container that it must stop doing its work. Once called,
     * the plugin container must assume that soon it will be asked to {@link #shutdown()}.
     */
    public synchronized void stop() {
        log.debug("Server plugin container stopping");
        this.pluginManager.stopPlugins();
        return;
    }

    /**
     * The shutdown method that will stop and unload all plugins.
     * 
     * Subclasses are free to perform additional tasks by overriding this method.
     */
    public synchronized void shutdown() {
        log.debug("Server plugin container shutting down");

        if (this.pluginManager != null) {
            Collection<ServerPluginEnvironment> envs = this.pluginManager.getPluginEnvironments();
            for (ServerPluginEnvironment env : envs) {
                try {
                    unloadPlugin(env.getPluginKey());
                } catch (Exception e) {
                    this.log.warn("Failed to unload plugin [" + env.getPluginKey().getPluginName() + "].", e);
                }
            }

            try {
                this.pluginManager.shutdown();
            } finally {
                this.pluginManager = null;
            }
        }

        return;
    }

    /**
     * Informs the plugin container that it has a plugin that it must begin to start managing.
     * 
     * @param env the plugin environment, including the plugin jar and its descriptor
     * @param enabled <code>true</code> if the plugin should be initialized; <code>false</code> if
     *                the plugin's existence should be noted but it should not be initialized or started
     *
     * @throws Exception if failed to load the plugin 
     */
    public synchronized void loadPlugin(ServerPluginEnvironment env, boolean enabled) throws Exception {
        if (this.pluginManager != null) {
            this.pluginManager.loadPlugin(env, enabled);
        } else {
            throw new Exception("Cannot load a plugin; plugin container is not initialized yet");
        }
    }

    /**
     * Informs the plugin container that a plugin should be unloaded and any of its resources
     * should be released.
     * 
     * @param pluginKey identifies the plugin that should be shutdown
     *
     * @throws Exception if failed to unload the plugin 
     */
    public synchronized void unloadPlugin(PluginKey pluginKey) throws Exception {
        if (this.pluginManager != null) {
            this.pluginManager.unloadPlugin(pluginKey.getPluginName());
        } else {
            throw new Exception("Cannot unload a plugin; plugin container has been shutdown");
        }
    }

    /**
     * Informs the plugin container that a plugin should be reloaded and any of its resources
     * should be started if being enabled.
     * 
     * @param pluginKey identifies the plugin that should be reloaded
     * @param enabled indicates if the plugin should be enabled or disabled after being loaded
     *
     * @throws Exception if failed to unload the plugin 
     */
    public synchronized void reloadPlugin(PluginKey pluginKey, boolean enabled) throws Exception {
        if (this.pluginManager != null) {
            this.pluginManager.reloadPlugin(pluginKey.getPluginName(), enabled);
        } else {
            throw new Exception("Cannot reload a plugin; plugin container has been shutdown");
        }
    }

    /**
     * If a plugin has scheduled jobs, this method will schedule them now.
     * This particular method implementation schedules the global jobs as defined in the
     * plugin descriptors.
     * 
     * Subclasses are free to extend this method to schedule additional plugin jobs, but must
     * ensure they call this method so the global scheduled jobs get added to the scheduler.
     * 
     * Note that this is separate from the {@link #start()} method because it is possible that
     * the plugin container has been started before the scheduler has. In this case, the caller
     * must wait for the scheduler to be started before this method is called to schedule jobs.
     * 
     * @throws Exception if failed to schedule jobs
     */
    public synchronized void scheduleAllPluginJobs() throws Exception {
        if (this.pluginManager != null) {
            for (ServerPluginEnvironment pluginEnv : this.pluginManager.getPluginEnvironments()) {
<<<<<<< HEAD
                String pluginName = pluginEnv.getPluginKey().getPluginName();

                try {
                    jobs = this.pluginManager.getServerPluginContext(pluginEnv).getSchedules();
                    if (jobs != null) {
                        for (ScheduledJobDefinition job : jobs) {
                            try {
                                scheduleJob(job, pluginEnv.getPluginKey());
                            } catch (Throwable t) {
                                log.warn("Failed to schedule job [" + job + "] for plugin [" + pluginName + "]", t);
=======
                schedulePluginJobs(pluginEnv.getPluginKey());
            }
        } else {
            throw new Exception("Cannot schedule plugins jobs; plugin container is not initialized yet");
        }

        return;
    }

    public synchronized void schedulePluginJobs(PluginKey pluginKey) throws Exception {
        if (this.pluginManager != null) {
            try {
                String pluginName = pluginKey.getPluginName();
                if (this.pluginManager.isPluginEnabled(pluginName)) {
                    ServerPluginEnvironment pluginEnv = this.pluginManager.getPluginEnvironment(pluginName);
                    if (pluginEnv != null) {
                        ServerPluginContext serverPluginContext = this.pluginManager.getServerPluginContext(pluginEnv);
                        List<ScheduledJobDefinition> jobs = serverPluginContext.getSchedules();
                        if (jobs != null) {
                            for (ScheduledJobDefinition job : jobs) {
                                try {
                                    scheduleJob(job, pluginKey);
                                } catch (Throwable t) {
                                    log.warn("Failed to schedule job [" + job + "] for server plugin [" + pluginKey
                                        + "]", t);
                                }
>>>>>>> c146853d
                            }
                        }
                    } else {
                        log.warn("Failed to get server plugin env for [" + pluginKey + "]; cannot schedule jobs");
                    }
                }
            } catch (Throwable t) {
                log.warn("Failed to get scheduled jobs for server plugin [" + pluginKey + "]", t);
            }
        } else {
            throw new Exception("Cannot schedule plugins jobs for server plugin [" + pluginKey
                + "]; plugin container is not initialized yet");
        }

        return;
    }

    /**
     * Unschedules any plugin jobs that are currently scheduled for the named plugin.
     * 
     * Subclasses are free to extend this method to unschedule those additional plugin jobs
     * they created, but must ensure they call this method so the global scheduled jobs get
     * removed from the scheduler.
     * 
     * Note that this is separate from the {@link #stop()} method because we never want
     * to unschedule jobs since other plugin containers on other servers may be running
     * and able to process the jobs. This method should only be called when a plugin
     * is being disabled or removed.
     * 
     * @param pluginKey
     * @throws Exception if failed to unschedule jobs
     */
    public void unschedulePluginJobs(PluginKey pluginKey) throws Exception {
        SchedulerLocal scheduler = LookupUtil.getSchedulerBean();

        // note: all jobs for a plugin are placed in the same group, where the group name is the plugin name
        String groupName = pluginKey.getPluginName();

        scheduler.pauseJobGroup(groupName);
        String[] jobNames = scheduler.getJobNames(groupName);
        if (jobNames != null) {
            for (String jobName : jobNames) {
                boolean deleted = scheduler.deleteJob(jobName, groupName);
                if (!deleted) {
                    log.warn("Plugin [" + pluginKey + "] failed to get its job [" + jobName + "] unscheduled!");
                }
            }
        }

        return;
    }

    /**
     * This will be called when its time for this plugin container to create its plugin manager.
     * Subclasses are free to override this if they need their own specialized plugin manager.
     * 
     * @return the plugin manager for use by this plugin container
     */
    protected ServerPluginManager createPluginManager() {
        return new ServerPluginManager(this);
    }

    /**
     * Returns the logger that can be used to log messages. A convienence object so all
     * subclasses don't have to explicitly declare and create their own.
     * 
     * @return this instance's logger object
     */
    protected Log getLog() {
        return this.log;
    }

    /**
     * Schedules a job for periodic execution. Note that if the <code>schedule</code> indicates the
     * job is not enabled, this method returns immediately as a no-op.
     * 
     * @param schedule instructs how the job should be scheduled
     * @param pluginKey the key of the plugin scheduling the job
     *
     * @throws Exception if failed to schedule the job
     */
    protected void scheduleJob(ScheduledJobDefinition schedule, PluginKey pluginKey) throws Exception {

        if (!schedule.isEnabled()) {
            return;
        }

        String groupName = pluginKey.getPluginName();
        boolean rescheduleIfExists = true; // just in case the parameters change, we'll always want to reschedule it if it exists
        boolean isVolatile = true; // if plugin is removed, this allows for the schedule to go away upon restart automatically

        // determine which quartz job class we should be using, based on the concurrency needs of the schedule
        Class<? extends Job> jobClass;
        if (schedule.getScheduleType().isConcurrent()) {
            jobClass = ConcurrentJobWrapper.class;
        } else {
            jobClass = StatefulJobWrapper.class;
        }

        // build the data map for the job, setting some values we need, plus adding the callback data for the plugin itself
        JobDataMap jobData = new JobDataMap();
        jobData.put(AbstractJobWrapper.DATAMAP_PLUGIN_NAME, pluginKey.getPluginName());
        jobData.put(AbstractJobWrapper.DATAMAP_PLUGIN_TYPE, pluginKey.getPluginType().toString());
        jobData.put(AbstractJobWrapper.DATAMAP_JOB_ID, schedule.getJobId());
        jobData.put(AbstractJobWrapper.DATAMAP_SCHEDULE_TYPE, schedule.getScheduleType().getTypeName());
        jobData.put(AbstractJobWrapper.DATAMAP_SCHEDULE_TRIGGER, schedule.getScheduleType().getScheduleTrigger());
        jobData.putAsString(AbstractJobWrapper.DATAMAP_IS_CONCURRENT, schedule.getScheduleType().isConcurrent());
        jobData.put(AbstractJobWrapper.DATAMAP_JOB_METHOD_NAME, schedule.getMethodName());
        if (schedule.getClassName() != null) {
            jobData.put(AbstractJobWrapper.DATAMAP_JOB_CLASS, schedule.getClassName());
        }
        if (schedule.getCallbackData() != null) {
            jobData.putAll(schedule.getCallbackData());
        }

        // schedule the job now
        SchedulerLocal scheduler = LookupUtil.getSchedulerBean();
        if (schedule.getScheduleType() instanceof CronScheduleType) {
            String cronExpression = ((CronScheduleType) schedule.getScheduleType()).getCronExpression();
            log.info("Scheduling server plugin cron job: jobName=" + schedule.getJobId() + ", groupName=" + groupName
                + ", jobClass=" + jobClass + ", cron=" + cronExpression);
            scheduler.scheduleCronJob(schedule.getJobId(), groupName, jobData, jobClass, rescheduleIfExists,
                isVolatile, cronExpression);
        } else {
            long initialDelay = 10000L; // arbitrary - wait a small bit of time before triggering the job
            long interval = ((PeriodicScheduleType) schedule.getScheduleType()).getPeriod();
            log.info("Scheduling server plugin periodic job: jobName=" + schedule.getJobId() + ", groupName="
                + groupName + ", jobClass=" + jobClass + ", interval=" + interval);
            scheduler.scheduleRepeatingJob(schedule.getJobId(), groupName, jobData, jobClass, rescheduleIfExists,
                isVolatile, initialDelay, interval);
        }

        return;
    }
}<|MERGE_RESOLUTION|>--- conflicted
+++ resolved
@@ -36,7 +36,7 @@
 
 /**
  * The abstract superclass for all plugin containers of the different {@link ServerPluginType plugin types}.
- * 
+ *
  * @author John Mazzitelli
  */
 public abstract class AbstractTypeServerPluginContainer {
@@ -49,7 +49,7 @@
     /**
      * Instantiates the plugin container. All subclasses must support this and only this
      * constructor.
-     * 
+     *
      * @param master the master plugin container that is creating this instance.
      */
     public AbstractTypeServerPluginContainer(MasterServerPluginContainer master) {
@@ -60,14 +60,14 @@
      * Each plugin container will tell the master which plugins it can support via this method; this
      * method returns the type of plugin that the plugin container can process. Only one
      * plugin container can support a plugin type.
-     * 
+     *
      * @return the type of plugin that this plugin container instance can support
      */
     public abstract ServerPluginType getSupportedServerPluginType();
 
     /**
      * Returns the master plugin container that is responsible for managing this instance.
-     * 
+     *
      * @return this plugin container's master
      */
     public MasterServerPluginContainer getMasterServerPluginContainer() {
@@ -76,7 +76,7 @@
 
     /**
      * Returns the object that manages the plugins.
-     * 
+     *
      * @return the plugin manager for this container
      */
     public ServerPluginManager getPluginManager() {
@@ -86,7 +86,7 @@
     /**
      * The initialize method that prepares the plugin container. This should get the plugin
      * container ready to accept plugins.
-     * 
+     *
      * Subclasses are free to perform additional tasks by overriding this method.
      *
      * @throws Exception if the plugin container failed to initialize for some reason
@@ -120,7 +120,7 @@
 
     /**
      * The shutdown method that will stop and unload all plugins.
-     * 
+     *
      * Subclasses are free to perform additional tasks by overriding this method.
      */
     public synchronized void shutdown() {
@@ -148,12 +148,12 @@
 
     /**
      * Informs the plugin container that it has a plugin that it must begin to start managing.
-     * 
+     *
      * @param env the plugin environment, including the plugin jar and its descriptor
      * @param enabled <code>true</code> if the plugin should be initialized; <code>false</code> if
      *                the plugin's existence should be noted but it should not be initialized or started
      *
-     * @throws Exception if failed to load the plugin 
+     * @throws Exception if failed to load the plugin
      */
     public synchronized void loadPlugin(ServerPluginEnvironment env, boolean enabled) throws Exception {
         if (this.pluginManager != null) {
@@ -166,10 +166,10 @@
     /**
      * Informs the plugin container that a plugin should be unloaded and any of its resources
      * should be released.
-     * 
+     *
      * @param pluginKey identifies the plugin that should be shutdown
      *
-     * @throws Exception if failed to unload the plugin 
+     * @throws Exception if failed to unload the plugin
      */
     public synchronized void unloadPlugin(PluginKey pluginKey) throws Exception {
         if (this.pluginManager != null) {
@@ -182,11 +182,11 @@
     /**
      * Informs the plugin container that a plugin should be reloaded and any of its resources
      * should be started if being enabled.
-     * 
+     *
      * @param pluginKey identifies the plugin that should be reloaded
      * @param enabled indicates if the plugin should be enabled or disabled after being loaded
      *
-     * @throws Exception if failed to unload the plugin 
+     * @throws Exception if failed to unload the plugin
      */
     public synchronized void reloadPlugin(PluginKey pluginKey, boolean enabled) throws Exception {
         if (this.pluginManager != null) {
@@ -200,31 +200,19 @@
      * If a plugin has scheduled jobs, this method will schedule them now.
      * This particular method implementation schedules the global jobs as defined in the
      * plugin descriptors.
-     * 
+     *
      * Subclasses are free to extend this method to schedule additional plugin jobs, but must
      * ensure they call this method so the global scheduled jobs get added to the scheduler.
-     * 
+     *
      * Note that this is separate from the {@link #start()} method because it is possible that
      * the plugin container has been started before the scheduler has. In this case, the caller
      * must wait for the scheduler to be started before this method is called to schedule jobs.
-     * 
+     *
      * @throws Exception if failed to schedule jobs
      */
     public synchronized void scheduleAllPluginJobs() throws Exception {
         if (this.pluginManager != null) {
             for (ServerPluginEnvironment pluginEnv : this.pluginManager.getPluginEnvironments()) {
-<<<<<<< HEAD
-                String pluginName = pluginEnv.getPluginKey().getPluginName();
-
-                try {
-                    jobs = this.pluginManager.getServerPluginContext(pluginEnv).getSchedules();
-                    if (jobs != null) {
-                        for (ScheduledJobDefinition job : jobs) {
-                            try {
-                                scheduleJob(job, pluginEnv.getPluginKey());
-                            } catch (Throwable t) {
-                                log.warn("Failed to schedule job [" + job + "] for plugin [" + pluginName + "]", t);
-=======
                 schedulePluginJobs(pluginEnv.getPluginKey());
             }
         } else {
@@ -251,7 +239,6 @@
                                     log.warn("Failed to schedule job [" + job + "] for server plugin [" + pluginKey
                                         + "]", t);
                                 }
->>>>>>> c146853d
                             }
                         }
                     } else {
@@ -271,16 +258,16 @@
 
     /**
      * Unschedules any plugin jobs that are currently scheduled for the named plugin.
-     * 
+     *
      * Subclasses are free to extend this method to unschedule those additional plugin jobs
      * they created, but must ensure they call this method so the global scheduled jobs get
      * removed from the scheduler.
-     * 
+     *
      * Note that this is separate from the {@link #stop()} method because we never want
      * to unschedule jobs since other plugin containers on other servers may be running
      * and able to process the jobs. This method should only be called when a plugin
      * is being disabled or removed.
-     * 
+     *
      * @param pluginKey
      * @throws Exception if failed to unschedule jobs
      */
@@ -307,7 +294,7 @@
     /**
      * This will be called when its time for this plugin container to create its plugin manager.
      * Subclasses are free to override this if they need their own specialized plugin manager.
-     * 
+     *
      * @return the plugin manager for use by this plugin container
      */
     protected ServerPluginManager createPluginManager() {
@@ -317,7 +304,7 @@
     /**
      * Returns the logger that can be used to log messages. A convienence object so all
      * subclasses don't have to explicitly declare and create their own.
-     * 
+     *
      * @return this instance's logger object
      */
     protected Log getLog() {
@@ -327,7 +314,7 @@
     /**
      * Schedules a job for periodic execution. Note that if the <code>schedule</code> indicates the
      * job is not enabled, this method returns immediately as a no-op.
-     * 
+     *
      * @param schedule instructs how the job should be scheduled
      * @param pluginKey the key of the plugin scheduling the job
      *
