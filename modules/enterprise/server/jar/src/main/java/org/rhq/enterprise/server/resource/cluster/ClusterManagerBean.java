--- conflicted
+++ resolved
@@ -138,12 +138,8 @@
             try {
                 // You are allowed to cause the creation of an auto cluster backing group as long as you can
                 // view the parent group. (That check was done above)
-<<<<<<< HEAD
-                resourceGroupManager.setAssignedResources(subjectManager.getOverlord(), autoClusterBackingGroup.getId(),
-=======
-                resourceGroupManager.setMembership(subjectManager.getOverlord(), autoClusterBackingGroup.getId(),
->>>>>>> fe4cc406
-                    resourceIds, false);
+                resourceGroupManager.setAssignedResources(subjectManager.getOverlord(),
+                    autoClusterBackingGroup.getId(), resourceIds, false);
             } catch (Exception e) {
                 log.error("Could not add resources to group:" + e);
             }
