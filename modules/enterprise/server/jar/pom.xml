--- conflicted
+++ resolved
@@ -349,7 +349,7 @@
          <version>${jboss-embeddable-ejb3.version}</version>
          <scope>test</scope>
       </dependency>
-      
+
       <!-- NOTE: The remaining test deps correspond to the classes contained in hibernate-all.jar and thirdparty-all.jar. -->
 
       <dependency>
@@ -415,11 +415,7 @@
            <version>1.3</version>
            <scope>test</scope>
        </dependency>
-<<<<<<< HEAD
-
-=======
-      
->>>>>>> b1865aee
+
    </dependencies>
 
    <build>
@@ -496,7 +492,7 @@
          </plugin>
 
      <plugin>
-            <artifactId>maven-surefire-plugin</artifactId> 
+            <artifactId>maven-surefire-plugin</artifactId>
             <!-- Everything but the web service tests, this is the standard test execution -->
            <configuration>
                <excludes>
@@ -508,7 +504,7 @@
                   <deploymentDirectory>target/classes</deploymentDirectory>
                   <hibernate.dialect>${rhq.test.ds.hibernate-dialect}</hibernate.dialect>
                </systemPropertyVariables>
-               <additionalClasspathElements> 
+               <additionalClasspathElements>
                   <!-- The below is required for tests to run against Oracle. -->
                <additionalClasspathElement>${settings.localRepository}/com/oracle/ojdbc5/${ojdbc5.version}/ojdbc5-${ojdbc5.version}.jar</additionalClasspathElement>
                </additionalClasspathElements>
@@ -704,11 +700,7 @@
             </plugins>
          </build>
 
-<<<<<<< HEAD
       </profile>
-
-=======
-      </profile>   
        <profile>
       <id>cobertura</id>
       <activation>
@@ -717,29 +709,29 @@
         <build>
          <plugins>
            <plugin>
-             <artifactId>maven-antrun-plugin</artifactId>  
+             <artifactId>maven-antrun-plugin</artifactId>
              <version>1.1</version>
               <dependencies>
                <dependency>
                  <groupId>net.sourceforge.cobertura</groupId>
                  <artifactId>cobertura</artifactId>
-                 <version>1.9.4.1</version>       
+                 <version>1.9.4.1</version>
                  <scope>test</scope>
                </dependency>
              </dependencies>
-             <executions>                         
-              <execution>              
+             <executions>
+              <execution>
                <id>cobertura-instrument</id>
                <phase>process-test-classes</phase>
-                 <configuration>                  
-                   <tasks> 
+                 <configuration>
+                   <tasks>
                    <!-- prepare directory structure for cobertura-->
-                   <mkdir dir="target/cobertura" /> 
+                   <mkdir dir="target/cobertura" />
                    <mkdir dir="target/cobertura/backup"/>
                    <!-- backup all classes so that we can instrument the original classes-->
                    <copy toDir="target/cobertura/backup" verbose="true" overwrite="true">
                       <fileset dir="target/classes">
-                         <include name="**/*.class" />                         
+                         <include name="**/*.class" />
                       </fileset>
                    </copy>
                    <!-- create a properties file and save there location of cobertura data file-->
@@ -748,7 +740,7 @@
                    <taskdef classpathref="maven.plugin.classpath" resource="tasks.properties" />
                    <!-- instrument all classes in target/classes directory -->
                    <cobertura-instrument datafile="${project.build.directory}/cobertura/cobertura.ser" todir="${project.build.directory}/classes">
-                     <fileset dir="${project.build.directory}/classes">                     
+                     <fileset dir="${project.build.directory}/classes">
                         <include name="**/*.class"/>
                         <exclude name="**/DynamicConfigurationPropertyLocal.class" />
                         <exclude name="**/DynamicConfigurationPropertyBean.class" />
@@ -759,7 +751,7 @@
                <goals>
                  <goal>run</goal>
                </goals>
-              </execution>                            
+              </execution>
               <execution>
                <id>cobertura-report</id>
                <phase>prepare-package</phase>
@@ -772,14 +764,14 @@
                      <!-- restore classes from backup folder to classes folder -->
                      <copy toDir="target/classes" verbose="true" overwrite="true">
                       <fileset dir="target/cobertura/backup">
-                         <include name="**/*.class" />                              
+                         <include name="**/*.class" />
                       </fileset>
                      </copy>
                      <!-- delete backup folder-->
                      <delete dir="target/cobertura/backup"/>
                      <!-- create a code coverage report -->
                      <cobertura-report format="html" datafile="${project.build.directory}/cobertura/cobertura.ser" destdir="${project.build.directory}/site/cobertura">
-                      <fileset dir="${basedir}/src/main/java">                                          
+                      <fileset dir="${basedir}/src/main/java">
                          <include name="**/*.java" />
                       </fileset>
                      </cobertura-report>
@@ -790,13 +782,12 @@
                <goals>
                  <goal>run</goal>
                </goals>
-               </execution>                                           
-            </executions>   
-           </plugin>          
+               </execution>
+            </executions>
+           </plugin>
           </plugins>
        </build>
      </profile>
->>>>>>> b1865aee
    </profiles>
 
 </project>