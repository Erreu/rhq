--- conflicted
+++ resolved
@@ -87,18 +87,7 @@
       <version>${project.version}</version>
     </dependency>
  
-<!--
-    <dependency>
-<<<<<<< HEAD
-      <groupId>org.rhq</groupId>
-      <artifactId>rhq-container-lib</artifactId>
-      <version>${project.version}</version>
-    </dependency>
--->
-
-    <dependency>
-=======
->>>>>>> dddf7884
+    <dependency>
       <groupId>com.googlecode.java-diff-utils</groupId>
       <artifactId>diffutils</artifactId>
       <version>1.2.1</version>
