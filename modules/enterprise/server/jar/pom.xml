<project xmlns="http://maven.apache.org/POM/4.0.0" xmlns:xsi="http://www.w3.org/2001/XMLSchema-instance" xsi:schemaLocation="http://maven.apache.org/POM/4.0.0 http://maven.apache.org/maven-v4_0_0.xsd">

   <modelVersion>4.0.0</modelVersion>

   <parent>
      <groupId>org.rhq</groupId>
      <artifactId>rhq-parent</artifactId>
      <version>4.0.0-SNAPSHOT</version>
   </parent>

   <groupId>org.rhq</groupId>
   <artifactId>rhq-enterprise-server</artifactId>
   <packaging>ejb</packaging>

   <name>RHQ Enterprise Server JAR</name>
   <description>RHQ enterprise server main JAR</description>

   <scm>
      <connection>scm:git:ssh://git.fedorahosted.org/git/rhq.git/modules/enterprise/server/jar/</connection>
      <developerConnection>scm:git:ssh://git.fedorahosted.org/git/rhq.git/modules/enterprise/server/jar/</developerConnection>
   </scm>

   <properties>
      <scm.module.path>modules/enterprise/server/jar/</scm.module.path>
      <rhq.server.datasource>java:/RHQDS</rhq.server.datasource>
      <rhq.server.ds-mapping>PostgreSQL</rhq.server.ds-mapping>

      <!-- dependency versions -->
      <jboss-embeddable-ejb3.version>1.0.0.Alpha9</jboss-embeddable-ejb3.version>
   </properties>

   <dependencies>

      <!-- Internal Deps -->

      <dependency>
         <groupId>org.rhq</groupId>
         <artifactId>rhq-enterprise-comm</artifactId>
         <version>${project.version}</version>
      </dependency>

      <dependency>
         <groupId>org.rhq</groupId>
         <artifactId>rhq-enterprise-server-xml-schemas</artifactId>
         <version>${project.version}</version>
      </dependency>

      <dependency>
         <groupId>org.rhq</groupId>
         <artifactId>rhq-core-domain</artifactId>
         <version>${project.version}</version>
         <scope>provided</scope> <!-- by ear -->
      </dependency>

      <dependency>
         <groupId>org.rhq</groupId>
         <artifactId>rhq-core-client-api</artifactId>
         <version>${project.version}</version>
      </dependency>

      <dependency>
         <groupId>org.rhq</groupId>
         <artifactId>rhq-core-dbutils</artifactId>
         <version>${project.version}</version>
         <exclusions>
            <exclusion>
              <groupId>ant</groupId>
              <artifactId>ant</artifactId>
            </exclusion>
         </exclusions>
      </dependency>

      <dependency>
         <groupId>org.rhq</groupId>
         <artifactId>safe-invoker</artifactId>
         <version>${project.version}</version>
      </dependency>

      <dependency>
         <groupId>org.rhq</groupId>
         <artifactId>test-utils</artifactId>
         <version>${project.version}</version>
      </dependency>

      <!-- 3rd Party Deps -->

      <dependency>
         <groupId>org.antlr</groupId>
         <artifactId>antlr</artifactId>
         <version>3.2</version>
      </dependency>

      <!-- Required by a couple APL and Lather classes - TODO: Remove this once APL and Lather have been excised. -->
      <dependency>
         <groupId>commons-beanutils</groupId>
         <artifactId>commons-beanutils</artifactId>
         <version>1.6.1</version>
      </dependency>

      <!-- Required by a couple APL classes - TODO: Remove this once APL has been removed. -->
      <!-- also required by EJB3 Embedded (test scope) -->
      <dependency>
         <groupId>commons-collections</groupId>
         <artifactId>commons-collections</artifactId>
         <version>3.2</version>
      </dependency>

      <dependency>
         <groupId>commons-httpclient</groupId>
         <artifactId>commons-httpclient</artifactId>
         <version>3.0.1</version>
      </dependency>

      <dependency>
        <groupId>commons-lang</groupId>
         <artifactId>commons-lang</artifactId>
         <version>2.4</version>
      </dependency>

      <!-- Required by a couple APL classes - TODO: Remove this once APL has been removed. -->
      <dependency>
         <groupId>commons-validator</groupId>
         <artifactId>commons-validator</artifactId>
         <version>1.1.4</version>
      </dependency>

      <!-- required by RHQ server classes, as well as EJB3 Embedded -->
      <dependency>
         <groupId>dom4j</groupId>
         <artifactId>dom4j</artifactId>
         <version>1.6.1-jboss</version>
         <scope>runtime</scope>
      </dependency>

      <dependency>
         <groupId>gnu-getopt</groupId>
         <artifactId>getopt</artifactId>
         <!-- NOTE: The version is defined in the root POM's dependencyManagement section. -->
      </dependency>

      <dependency>
         <groupId>hibernate</groupId>
         <artifactId>hibernate3</artifactId>
         <!-- NOTE: The version is defined in the root POM's dependencyManagement section. -->
         <scope>provided</scope> <!-- by JBossAS -->
      </dependency>

      <dependency>
         <groupId>hibernate-annotations</groupId>
         <artifactId>hibernate-annotations</artifactId>
         <!-- NOTE: The version is defined in the root POM's dependencyManagement section. -->
         <scope>provided</scope> <!-- by JBossAS -->
      </dependency>

      <dependency>
         <groupId>i18nlog</groupId>
         <artifactId>i18nlog</artifactId>
      </dependency>

      <dependency>
         <groupId>org.apache.geronimo.specs</groupId>
         <artifactId>geronimo-javamail_1.3.1_spec</artifactId>
         <!-- The Sun javamail jar isn't available from a public repo due to licensing issues,
              so use the Geronimo one instead. -->
         <version>1.3</version>
         <scope>provided</scope> <!-- by JBossAS -->
      </dependency>

      <dependency>
         <groupId>javax.persistence</groupId>
         <artifactId>persistence-api</artifactId>
         <version>1.0</version>
         <scope>provided</scope> <!-- by JBossAS -->
      </dependency>

      <dependency>
         <groupId>javax.servlet</groupId>
         <artifactId>servlet-api</artifactId>
         <version>2.4</version>
         <scope>provided</scope> <!-- by JBossAS -->
      </dependency>

      <dependency>
         <groupId>javax.servlet</groupId>
         <artifactId>jsp-api</artifactId>
         <version>2.0</version>
         <scope>provided</scope> <!-- by JBossAS -->
      </dependency>

      <dependency>
         <groupId>jboss</groupId>
         <artifactId>jboss-annotations-ejb3</artifactId>
         <!-- NOTE: The version is defined in the root POM's dependencyManagement section. -->
         <scope>provided</scope> <!-- by JBossAS -->
      </dependency>

      <dependency>
         <groupId>jboss</groupId>
         <artifactId>jboss-cache</artifactId>
         <!-- NOTE: The version is defined in the root POM's dependencyManagement section. -->
         <scope>compile</scope>
      </dependency>

      <dependency>
         <groupId>jboss</groupId>
         <artifactId>jboss-common</artifactId>
         <!-- NOTE: The version is defined in the root POM's dependencyManagement section. -->
         <scope>provided</scope> <!-- by JBossAS -->
      </dependency>

      <dependency>
         <groupId>jboss</groupId>
         <artifactId>jboss-ejb3x</artifactId>
         <!-- NOTE: The version is defined in the root POM's dependencyManagement section. -->
         <scope>provided</scope> <!-- by JBossAS -->
      </dependency>

      <dependency>
         <groupId>jboss</groupId>
         <artifactId>jboss-j2ee</artifactId>
         <!-- NOTE: The version is defined in the root POM's dependencyManagement section. -->
         <scope>provided</scope> <!-- by JBossAS -->
      </dependency>

      <dependency>
         <groupId>jboss</groupId>
         <artifactId>jboss-jmx</artifactId>
         <!-- NOTE: The version is defined in the root POM's dependencyManagement section. -->
         <scope>provided</scope> <!-- by JBossAS -->
      </dependency>

      <dependency>
         <groupId>jboss</groupId>
         <artifactId>jboss-system</artifactId>
         <!-- NOTE: The version is defined in the root POM's dependencyManagement section. -->
         <scope>provided</scope> <!-- by JBossAS -->
      </dependency>

      <dependency>
         <groupId>jboss</groupId>
         <artifactId>jbosssx</artifactId>
         <!-- NOTE: The version is defined in the root POM's dependencyManagement section. -->
         <scope>provided</scope> <!-- by JBossAS -->
      </dependency>

      <dependency>
         <groupId>jboss</groupId>
         <artifactId>jbpm</artifactId>
         <version>3.1.1</version>
      </dependency>

      <!-- for the transaction interrupt EJB3 interceptor -->
      <dependency>
         <groupId>org.jboss.transaction</groupId>
         <artifactId>jboss-jta</artifactId>
         <!-- NOTE: The version is defined in the root POM's dependencyManagement section. -->
         <scope>provided</scope> <!-- by JBossAS -->
      </dependency>

      <!-- TODO: remove this - tests should all be moved under the test source tree -->
      <dependency>
         <groupId>junit</groupId>
         <artifactId>junit</artifactId>
         <version>3.8.1</version>
      </dependency>

      <dependency>
         <groupId>org.opensymphony.quartz</groupId>
         <artifactId>quartz</artifactId>
         <!-- NOTE: The version is defined in the root POM's dependencyManagement section. -->
         <scope>provided</scope> <!-- by JBossAS itself, which the container build has packaged with 1.6.5 -->
      </dependency>

      <dependency>
         <groupId>org.opensymphony.quartz</groupId>
         <artifactId>quartz-oracle</artifactId>
         <!-- NOTE: The version is defined in the root POM's dependencyManagement section. -->
         <scope>provided</scope> <!-- by JBossAS itself, which the container build has packaged with 1.6.5 -->
      </dependency>

      <dependency>
         <groupId>org.easymock</groupId>
         <artifactId>easymockclassextension</artifactId>
         <version>2.2</version>
         <scope>test</scope>
         <!-- somehow this is needed otherwise the hibernate stuff doesn't initialize in our tests -->
      </dependency>

      <dependency>
         <groupId>org.snmp4j</groupId>
         <artifactId>snmp4j</artifactId>
         <version>1.8.2</version>
      </dependency>

      <!-- required by RHQ server classes, as well as EJB3 Embedded -->
      <dependency>
         <groupId>oswego-concurrent</groupId>
         <artifactId>concurrent</artifactId>
         <version>1.3.4</version>
      </dependency>

      <!-- TODO: Why is this needed? -->
      <dependency>
         <groupId>postgresql</groupId>
         <artifactId>postgresql</artifactId>
         <!--<scope>test</scope>-->
      </dependency>

      <dependency>
         <groupId>rss4j</groupId>
         <artifactId>rss4j</artifactId>
         <version>0.92-on.2</version>
      </dependency>

      <dependency>
         <groupId>tomcat</groupId>
         <artifactId>catalina</artifactId>
         <version>5.5.20</version>
         <scope>provided</scope>
      </dependency>

      <dependency>
         <groupId>tomcat</groupId>
         <artifactId>tomcat-jk</artifactId>
         <version>4.1.31</version>
         <scope>provided</scope>
      </dependency>

      <!-- Needed by com.jboss.jbossnetwork.apl.actions.xml.XPathProcessor; TODO: Remove once APL has been excised. -->
      <dependency>
         <groupId>xalan</groupId>
         <artifactId>xalan</artifactId>
         <version>2.5.1</version>
         <scope>provided</scope>
      </dependency>


       <dependency>
           <groupId>com.jcraft</groupId>
           <artifactId>jsch</artifactId>
           <version>0.1.29</version>
       </dependency>

      <!--================ Test Deps ================-->

      <dependency>
         <groupId>jboss.jboss-embeddable-ejb3</groupId>
         <artifactId>jboss-ejb3-all</artifactId>
         <version>${jboss-embeddable-ejb3.version}</version>
         <scope>test</scope>
      </dependency>

      <!-- NOTE: The remaining test deps correspond to the classes contained in hibernate-all.jar and thirdparty-all.jar. -->

      <dependency>
         <groupId>antlr</groupId>
         <artifactId>antlr</artifactId>
         <version>2.7.7</version>
         <scope>test</scope>
      </dependency>

      <dependency>
         <groupId>hibernate-entitymanager</groupId>
         <artifactId>hibernate-entitymanager</artifactId>
         <!-- NOTE: The version is defined in the root POM's dependencyManagement section. -->
         <scope>test</scope>
      </dependency>

      <dependency>
         <groupId>jboss</groupId>
         <artifactId>javassist</artifactId>
         <!-- NOTE: The version is defined in the root POM's dependencyManagement section. -->
         <scope>test</scope>
      </dependency>

      <dependency>
         <groupId>trove</groupId>
         <artifactId>trove</artifactId>
         <version>1.0.2</version>
         <scope>test</scope>
      </dependency>

      <dependency>
         <groupId>xerces</groupId>
         <artifactId>xercesImpl</artifactId>
         <version>2.8.1</version>
         <scope>test</scope>
      </dependency>

       <dependency>
          <groupId>${groupId}</groupId>
          <artifactId>test-utils</artifactId>
          <version>${version}</version>
          <scope>test</scope>
       </dependency>

       <dependency>
           <groupId>net.sf.opencsv</groupId>
           <artifactId>opencsv</artifactId>
           <version>1.8</version>
           <scope>test</scope>
       </dependency>

       <dependency>
<<<<<<< HEAD
       	<groupId>org.rhq.helpers</groupId>
       	<artifactId>perftest-support</artifactId>
       	<version>${project.version}</version>
       	<scope>test</scope>
       </dependency>

       <dependency>
           <groupId>net.sourceforge.jexcelapi</groupId>
           <artifactId>jxl</artifactId>
           <version>2.6.8</version>
           <scope>test</scope>
       </dependency>

=======
           <groupId>commons-jxpath</groupId>
           <artifactId>commons-jxpath</artifactId>
           <version>1.3</version>
           <scope>test</scope>
       </dependency>
       
>>>>>>> ebd4ec6f
   </dependencies>

   <build>
      <finalName>${project.artifactId}</finalName>

      <!-- point to new source code directory that has been filtered.  -->
      <sourceDirectory>target/filtered-sources/java</sourceDirectory>

      <resources>
         <!-- Redefine which directories to treat like resources(which are filtered). -->
         <resource>
           <directory>src/main/java</directory>
           <filtering>true</filtering>
           <targetPath>../filtered-sources/java</targetPath>
         </resource>
         <resource>
            <directory>src/main/resources</directory>
            <filtering>true</filtering>
         </resource>
      </resources>

      <testResources>
         <testResource>
            <directory>src/test/resources</directory>
            <filtering>true</filtering>
         </testResource>
      </testResources>

      <plugins>

         <plugin>
            <artifactId>maven-antrun-plugin</artifactId>
            <executions>

               <execution>
                  <phase>process-classes</phase>
                  <configuration>
                     <tasks>
                        <!-- generate the I18N resource bundles -->
                        <taskdef name="i18n" classpathref="maven.runtime.classpath" classname="mazz.i18n.ant.I18NAntTask" />

                        <i18n outputdir="${project.build.outputDirectory}" defaultlocale="en" verbose="false" append="false" verify="true">
                           <classpath refid="maven.runtime.classpath" />
                           <classfileset dir="${project.build.outputDirectory}">
                              <include name="**/ServerI18NResourceKeys.class" />
                              <include name="**/AlertI18NResourceKeys.class" />
                           </classfileset>
                        </i18n>

                        <!-- create our rhq-server-version.properties file that goes in our jar -->
                        <tstamp>
                           <format property="build.time" pattern="dd.MMM.yyyy HH.mm.ss z" />
                        </tstamp>

                        <echo file="${project.build.outputDirectory}/rhq-server-version.properties" append="false">Product-Name=${rhq.product.name}
Product-Version=${project.version}
Module-Name=${pom.name}
Module-Version=${pom.version}
Build-Number=${buildNumber}
Build-Date=${build.time}
Build-Jdk-Vendor=${java.vendor}
Build-Jdk=${java.version}
Build-OS-Name=${os.name}
Build-OS-Version=${os.version}
</echo>
                     </tasks>
                  </configuration>
                  <goals>
                     <goal>run</goal>
                  </goals>
               </execution>

            </executions>
         </plugin>

         <plugin>
            <artifactId>maven-surefire-plugin</artifactId>
            <!-- Everything but the web service tests, this is the standard test execution -->
            <configuration>
               <excludes>
                  <exclude>com/**/*.java</exclude>
               </excludes>
               <excludedGroups>${rhq.testng.excludedGroups}</excludedGroups>
               <systemPropertyVariables>
                  <embeddedDeployment>true</embeddedDeployment>
                  <deploymentDirectory>target/classes</deploymentDirectory>
                  <hibernate.dialect>${rhq.test.ds.hibernate-dialect}</hibernate.dialect>
               </systemPropertyVariables>
               <additionalClasspathElements>
                  <!-- The below is required for tests to run against Oracle. -->
                  <additionalClasspathElement>${settings.localRepository}/com/oracle/ojdbc5/${ojdbc5.version}/ojdbc5-${ojdbc5.version}.jar</additionalClasspathElement>
               </additionalClasspathElements>
            </configuration>
         </plugin>

         <plugin>
            <groupId>org.antlr</groupId>
            <artifactId>antlr3-maven-plugin</artifactId>
            <version>3.2</version>
            <executions>
               <execution>
                  <phase>generate-sources</phase>
                  <goals>
                     <goal>antlr</goal>
                  </goals>
                  <configuration>
                     <conversionTimeout>30000</conversionTimeout>
                     <debug>false</debug>
                     <dfa>false</dfa>
                     <nfa>false</nfa>
                     <excludes>

                     </excludes>
                     <includes>

                     </includes>
                     <libDirectory>src/main/antlr3/imports</libDirectory>
                     <messageFormat>antlr</messageFormat>
                     <outputDirectory>target/generated-sources/antlr3</outputDirectory>
                     <printGrammar>false</printGrammar>
                     <profile>false</profile>
                     <report>false</report>
                     <sourceDirectory>src/main/antlr3</sourceDirectory>
                     <trace>false</trace>
                     <verbose>true</verbose>
                  </configuration>
               </execution>
            </executions>
         </plugin>

      </plugins>
   </build>

   <profiles>

      <profile>
         <id>dev</id>

         <properties>
            <rhq.rootDir>../../../..</rhq.rootDir>
            <rhq.containerDir>${rhq.rootDir}/${rhq.defaultDevContainerPath}</rhq.containerDir>
            <rhq.deploymentName>${project.build.finalName}-ejb3.jar</rhq.deploymentName>
            <rhq.deploymentDir>${rhq.containerDir}/jbossas/server/default/deploy/${rhq.earName}/${rhq.deploymentName}</rhq.deploymentDir>
         </properties>

         <build>
            <plugins>

               <plugin>
                  <artifactId>maven-antrun-plugin</artifactId>
                  <version>1.1</version>
                  <executions>

                     <execution>
                        <id>deploy</id>
                        <phase>compile</phase>
                        <configuration>
                           <tasks>
                              <property name="deployment.dir" location="${rhq.deploymentDir}" />
                              <echo>*** Copying updated files from target/classes to ${deployment.dir}...</echo>
                              <copy todir="${deployment.dir}" verbose="${rhq.verbose}">
                                 <fileset dir="target/classes" />
                              </copy>
                           </tasks>
                        </configuration>
                        <goals>
                           <goal>run</goal>
                        </goals>
                     </execution>

                     <!--
                        NOTE: The below execution is necessary to make sure the META-INF/MANIFEST.MF and
                        META-INF/maven/** files, which get created by the ejb plugin during the package phase, get
                        copied over to the deployment dir.
                     -->
                     <execution>
                        <id>deploy-jar-meta-inf</id>
                        <phase>package</phase>
                        <configuration>
                           <tasks>
                              <unjar src="${project.build.directory}/${project.build.finalName}.jar" dest="${rhq.deploymentDir}" overwrite="false">
                                 <patternset>
                                    <include name="META-INF/**" />
                                 </patternset>
                              </unjar>
                           </tasks>
                        </configuration>
                        <goals>
                           <goal>run</goal>
                        </goals>
                     </execution>

                     <execution>
                        <id>undeploy</id>
                        <phase>clean</phase>
                        <configuration>
                           <tasks>
                              <property name="deployment.dir" location="${rhq.deploymentDir}" />
                              <echo>*** Deleting ${deployment.dir}${file.separator}...</echo>
                              <delete dir="${deployment.dir}" />
                           </tasks>
                        </configuration>
                        <goals>
                           <goal>run</goal>
                        </goals>
                     </execution>

                  </executions>
               </plugin>

            </plugins>
         </build>
      </profile>

      <!--  Add dependencies need for jdk5 builds. Remove when we stop supporting jdk5 -->
      <profile>
         <id>java-5-dependencies</id>
         <activation>
            <jdk>1.5</jdk>
            <property>
               <name>java5.home</name>
            </property>
         </activation>

         <dependencies>
            <dependency>
               <groupId>jboss.jbossws</groupId>
               <artifactId>jboss-jaxws</artifactId>
               <!-- NOTE: This version is old but is good enough to resolve the build dependency. -->
               <version>3.0.1-native-2.0.4.GA</version>
               <scope>provided</scope>
            </dependency>
         </dependencies>
      </profile>

      <profile>
         <id>javadoc</id>
         <activation>
            <property>
               <name>javadoc.outputDirectory</name>
            </property>
         </activation>

         <build>
            <plugins>
               <plugin>
                  <artifactId>maven-antrun-plugin</artifactId>
                  <version>1.1</version>
                  <executions>

                     <execution>
                        <id>javadoc-remote-api</id>
                        <phase>compile</phase>
                        <configuration>
                           <tasks>
                              <property name="javadoc.outputDirectory" value="${javadoc.outputDirectory}" />
                              <property name="project.dir" value="./src/main/java/org/rhq/enterprise/server" />
                              <property name="maven.compile.classpath" refid="maven.compile.classpath" />

                              <javadoc destdir="${javadoc.outputDirectory}/remote-api" author="true" version="true" windowtitle="Remote API" noindex="false">
                                 <classpath>
                                    <pathelement path="${maven.compile.classpath}" />
                                 </classpath>
                                 <fileset dir="${project.dir}" defaultexcludes="yes">
                                    <include name="**/*Remote.java" />
                                    <exclude name="**/*Test*.java" />
                                 </fileset>
                                 <link href="../domain" />
                                 <link href="../plugin-api" />
                                 <link href="http://java.sun.com/j2se/1.5.0/docs/api/" />
                                 <bottom><![CDATA[Copyright &#169; 2008-2010 <a href="http://rhq-project.org/">Red Hat, Inc.</a>. All Rights Reserved.]]></bottom>
                              </javadoc>
                           </tasks>
                        </configuration>
                        <goals>
                           <goal>run</goal>
                        </goals>
                     </execution>

                  </executions>
               </plugin>
            </plugins>
         </build>

      </profile>

   </profiles>

</project><|MERGE_RESOLUTION|>--- conflicted
+++ resolved
@@ -402,7 +402,6 @@
        </dependency>
 
        <dependency>
-<<<<<<< HEAD
        	<groupId>org.rhq.helpers</groupId>
        	<artifactId>perftest-support</artifactId>
        	<version>${project.version}</version>
@@ -416,14 +415,13 @@
            <scope>test</scope>
        </dependency>
 
-=======
+       <dependency>
            <groupId>commons-jxpath</groupId>
            <artifactId>commons-jxpath</artifactId>
            <version>1.3</version>
            <scope>test</scope>
        </dependency>
-       
->>>>>>> ebd4ec6f
+
    </dependencies>
 
    <build>
