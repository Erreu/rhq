--- conflicted
+++ resolved
@@ -571,11 +571,7 @@
             </dependency>
          </dependencies>
       </profile>
-<<<<<<< HEAD
-
-=======
    
->>>>>>> 57c23cc2
       <profile>
          <id>javadoc</id>
          <activation>
@@ -590,7 +586,6 @@
                   <artifactId>maven-antrun-plugin</artifactId>
                   <version>1.1</version>
                   <executions>
-<<<<<<< HEAD
 
                      <execution>
                         <id>javadoc-remote-api</id>
@@ -645,64 +640,6 @@
          </build>
 
       </profile>   
-      
-   </profiles>
-=======
->>>>>>> 57c23cc2
-
-                     <execution>
-                        <id>javadoc-remote-api</id>
-                        <phase>compile</phase>
-                        <configuration>
-                           <tasks>
-                              <property
-                                 name="javadoc.outputDirectory"
-                                 value="${javadoc.outputDirectory}" />
-                              <property
-                                 name="project.dir"
-                                 value="./src/main/java/org/rhq/enterprise/server" />
-                              <property
-                                 name="maven.compile.classpath"
-                                 refid="maven.compile.classpath" />
-
-                              <javadoc
-                                 destdir="${javadoc.outputDirectory}/remote-api"
-                                 author="true"
-                                 version="true"
-                                 windowtitle="Remote API"
-                                 noindex="false">
-                                 <classpath>
-                                    <pathelement
-                                       path="${maven.compile.classpath}" />
-                                 </classpath>
-                                 <fileset
-                                    dir="${project.dir}"
-                                    defaultexcludes="yes">
-                                    <include
-                                       name="**/*Remote.java" />
-                                 </fileset>
-                                 <link
-                                    href="../domain" />
-                                 <link
-                                    href="../plugin-api" />
-                                 <link
-                                    href="http://java.sun.com/j2se/1.5.0/docs/api/" />
-                                 <bottom><![CDATA[Copyright &#169; 2008-2009 <a href="http://rhq-project.org/">Red Hat, Inc.</a>. All Rights Reserved.
-]]></bottom>
-                              </javadoc>
-                           </tasks>
-                        </configuration>
-                        <goals>
-                           <goal>run</goal>
-                        </goals>
-                     </execution>
-
-                  </executions>
-               </plugin>
-            </plugins>
-         </build>
-
-      </profile>   
 
    </profiles>
    
