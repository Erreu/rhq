<project xmlns="http://maven.apache.org/POM/4.0.0" xmlns:xsi="http://www.w3.org/2001/XMLSchema-instance" xsi:schemaLocation="http://maven.apache.org/POM/4.0.0 http://maven.apache.org/maven-v4_0_0.xsd">

   <modelVersion>4.0.0</modelVersion>

   <parent>
      <groupId>org.rhq</groupId>
      <artifactId>rhq-parent</artifactId>
      <version>3.0.0-SNAPSHOT</version>
   </parent>

   <groupId>org.rhq</groupId>
   <artifactId>rhq-enterprise-server-ear</artifactId>
   <packaging>ear</packaging>

   <name>RHQ Enterprise Server EAR</name>
   <description>RHQ enterprise server EAR</description>

   <scm>
      <connection>scm:git:ssh://git.fedorahosted.org/git/rhq.git/modules/enterprise/server/ear/</connection>
      <developerConnection>scm:git:ssh://git.fedorahosted.org/git/rhq.git/modules/enterprise/server/ear/</developerConnection>
   </scm>

   <properties>
      <scm.module.path>modules/enterprise/server/ear/</scm.module.path>
      <earDirectory>${project.build.directory}/${project.build.finalName}</earDirectory>

      <!-- dependency versions -->
      <seam.version>1.2.1.GA</seam.version>
   </properties>

   <dependencies>

      <!-- Internal Deps -->

      <!-- ** EJB-JARs -->

      <dependency>
         <groupId>org.rhq</groupId>
         <artifactId>rhq-enterprise-server</artifactId>
         <version>${project.version}</version>
         <type>ejb</type>
      </dependency>

      <dependency>
         <groupId>org.rhq</groupId>
         <artifactId>rhq-core-domain</artifactId>
         <version>${project.version}</version>
         <type>ejb</type>
      </dependency>

      <!-- ** WARs -->

      <dependency>
         <groupId>org.rhq</groupId>
         <artifactId>rhq-portal</artifactId>
         <version>${project.version}</version>
         <type>war</type>
      </dependency>

      <dependency>
         <groupId>org.rhq</groupId>
         <artifactId>rhq-webdav</artifactId>
         <version>${project.version}</version>
         <type>war</type>
      </dependency>
      
      <dependency>
         <groupId>org.rhq</groupId>
         <artifactId>rhq-content_http</artifactId>
         <version>${project.version}</version>
         <type>war</type>
      </dependency>

      <dependency>
          <groupId>org.rhq.helpers</groupId>
          <artifactId>alert-migration</artifactId>
          <version>${project.version}</version>
          <type>war</type>
      </dependency>

      <!-- ** SARs -->
      <!--
         <dependency> <groupId>org.rhq</groupId> <artifactId>rhq-enterprise-server-agent-sar</artifactId>
         <version>${project.version}</version> <type>sar</type> </dependency>
      -->

      <!-- 3rd Party Deps -->

      <!-- ** WARs -->

      <dependency>
         <groupId>jboss</groupId>
         <artifactId>jboss-remoting-servlet-invoker</artifactId>
         <version>2x.r3040.jon</version>
         <type>war</type>
      </dependency>

      <!-- ** JARs -->

      <!--
         <dependency> <groupId>jboss</groupId> <artifactId>jboss-seam</artifactId> <version>${seam.version}</version>
         </dependency>
      -->

   </dependencies>

   <build>

      <finalName>rhq</finalName>

      <resources>

         <resource>
            <directory>src/main/resources</directory>
            <filtering>true</filtering>
         </resource>

      </resources>

      <plugins>

         <plugin>
            <artifactId>maven-antrun-plugin</artifactId>
            <version>1.1</version>
            <executions>
               <execution>
                  <phase>generate-sources</phase>
                  <configuration>
                     <tasks>
                        <mkdir dir="${earDirectory}/license" />
					  <copy todir="${earDirectory}/license" file="${basedir}/src/main/license/license.xml" />
                     </tasks>
                  </configuration>
                  <goals>
                     <goal>run</goal>
                  </goals>
               </execution>
            </executions>
         </plugin>

         <plugin>
            <artifactId>maven-ear-plugin</artifactId>
            <configuration>
               <displayName>RHQ</displayName>               
               <workDirectory>${earDirectory}</workDirectory>
               <resourcesDir>${basedir}/target/classes</resourcesDir>
               <defaultJavaBundleDir>lib</defaultJavaBundleDir>
               <unpackTypes>war,ejb,sar</unpackTypes>
               <modules>

                  <!-- ** WARs -->

                  <webModule>
                     <groupId>${project.groupId}</groupId>
                     <artifactId>rhq-portal</artifactId>
                     <bundleFileName>rhq-portal.war</bundleFileName>
                     <contextRoot>/</contextRoot>
                  </webModule>

                  <!--  included unless exclude.webdav property is set to true. -->
                  <webModule>
                     <groupId>${project.groupId}</groupId>
                     <artifactId>rhq-webdav</artifactId>
                     <excluded>${exclude-webdav}</excluded>
                     <bundleFileName>rhq-webdav.war</bundleFileName>
                     <contextRoot>/webdav</contextRoot>
                  </webModule>
                  
                  <!--  used to expose content through http -->
                  <webModule>
                     <groupId>${project.groupId}</groupId>
                     <artifactId>rhq-content_http</artifactId>
                     <excluded>${exclude-content_http}</excluded>
                     <bundleFileName>rhq-content_http.war</bundleFileName>
                     <contextRoot>/content</contextRoot>
                  </webModule>

                  <webModule>
                      <groupId>org.rhq.helpers</groupId>
                      <artifactId>alert-migration</artifactId>
                      <bundleFileName>alert-migration.war</bundleFileName>
                      <contextRoot>/alert-migration</contextRoot>
                  </webModule>

                  <!-- ** EJB-JARs -->

                  <ejbModule>
                     <groupId>${project.groupId}</groupId>
                     <artifactId>rhq-enterprise-server</artifactId>
                     <bundleFileName>rhq-enterprise-server-ejb3.jar</bundleFileName>
                  </ejbModule>

                  <ejbModule>
                     <groupId>${project.groupId}</groupId>
                     <artifactId>rhq-core-domain</artifactId>
                     <bundleFileName>rhq-core-domain-ejb3.jar</bundleFileName>
                  </ejbModule>

                  <!-- ** SARs -->
                  <!--
                     <sarModule> <groupId>${project.groupId}</groupId>
                     <artifactId>rhq-enterprise-server-agent-sar</artifactId>
                     <bundleFileName>rhq-agent.sar</bundleFileName> </sarModule>
                  -->

                  <!-- ** JARs -->

                  <!--
                     <jarModule> <groupId>jboss</groupId> <artifactId>jboss-seam</artifactId> <bundleDir>lib</bundleDir>
                     <includeInApplicationXml>true</includeInApplicationXml> </jarModule>
                  -->

               </modules>
            </configuration>
         </plugin>

         <plugin>
            <artifactId>maven-dependency-plugin</artifactId>
            <executions>

               <execution>
                  <id>copy-core-plugins</id>
                  <phase>process-resources</phase>
                  <goals>
                     <goal>copy</goal>
                  </goals>
                  <configuration>
                     <artifactItems>

                        <artifactItem>
                           <groupId>org.rhq</groupId>
<<<<<<< HEAD
                           <artifactId>rhq-agent-plugin</artifactId>
                           <version>${project.version}</version>
                        </artifactItem>

                        <artifactItem>
                           <groupId>org.rhq</groupId>
                           <artifactId>rhq-aliases-plugin</artifactId>
                           <version>${project.version}</version>
                        </artifactItem>

                        <artifactItem>
                           <groupId>org.rhq</groupId>
                           <artifactId>rhq-apache-plugin</artifactId>
                           <version>${project.version}</version>
                        </artifactItem>

                        <artifactItem>
                           <groupId>org.rhq</groupId>
                           <artifactId>rhq-augeas-plugin</artifactId>
                           <version>${project.version}</version>
                        </artifactItem>
                       
                        <artifactItem>
                           <groupId>org.rhq</groupId>
                           <artifactId>rhq-cobbler-plugin</artifactId>
                           <version>${project.version}</version>
                       </artifactItem>

                        <artifactItem>
                           <groupId>org.rhq</groupId>
                           <artifactId>rhq-cron-plugin</artifactId>
                           <version>${project.version}</version>
                        </artifactItem>

                        <artifactItem>
                           <groupId>org.rhq</groupId>
                           <artifactId>rhq-database-plugin</artifactId>
                           <version>${project.version}</version>
                        </artifactItem>

                        <artifactItem>
                           <groupId>org.rhq</groupId>
                           <artifactId>rhq-grub-plugin</artifactId>
                           <version>${project.version}</version>
                        </artifactItem>

                        <artifactItem>
                           <groupId>org.rhq</groupId>
                           <artifactId>rhq-hosts-plugin</artifactId>
                           <version>${project.version}</version>
                        </artifactItem>

                        <artifactItem>
                           <groupId>org.rhq</groupId>
                           <artifactId>rhq-hudson-plugin</artifactId>
                           <version>${project.version}</version>
                        </artifactItem>

                        <artifactItem>
                           <groupId>org.rhq</groupId>
                           <artifactId>rhq-iis-plugin</artifactId>
                           <version>${project.version}</version>
                        </artifactItem>

                        <!--
                           TODO: Uncomment once errors from RHQ-1226 are fixed. <artifactItem>
                           <groupId>org.rhq</groupId> <artifactId>rhq-jira-plugin</artifactId>
                           <version>${project.version}</version> </artifactItem>
                        -->
                        <artifactItem>
                           <groupId>org.rhq</groupId>
                           <artifactId>rhq-jmx-plugin</artifactId>
                           <version>${project.version}</version>
                        </artifactItem>

                        <artifactItem>
                           <groupId>org.rhq</groupId>
                           <artifactId>rhq-mysql-plugin</artifactId>
                           <version>${project.version}</version>
                        </artifactItem>

                        <artifactItem>
                           <groupId>org.rhq</groupId>
                           <artifactId>rhq-netservices-plugin</artifactId>
                           <version>${project.version}</version>
                        </artifactItem>

                        <artifactItem>
                           <groupId>org.rhq</groupId>
                           <artifactId>rhq-oracle-plugin</artifactId>
                           <version>${project.version}</version>
                        </artifactItem>

                        <artifactItem>
                           <groupId>org.rhq</groupId>
                           <artifactId>rhq-perftest-plugin</artifactId>
                           <version>${project.version}</version>
                        </artifactItem>

                        <artifactItem>
                           <groupId>org.rhq</groupId>
=======
>>>>>>> 5f217ae0
                           <artifactId>rhq-platform-plugin</artifactId>
                           <version>${project.version}</version>
                        </artifactItem>

                        <artifactItem>
                           <groupId>org.rhq</groupId>
                           <artifactId>rhq-agent-plugin</artifactId>
                           <version>${project.version}</version>
                        </artifactItem>

                        <artifactItem>
                           <groupId>org.rhq</groupId>
                           <artifactId>rhq-jmx-plugin</artifactId>
                           <version>${project.version}</version>
                        </artifactItem>

                        <!-- NOTE: The rest of the plugins are copied by enabled-by-default profiles defined below. -->
                     </artifactItems>
                     <outputDirectory>${earDirectory}/rhq-downloads/rhq-plugins</outputDirectory>
                  </configuration>
               </execution>

               <execution>
                  <id>copy-rhq-serverplugins</id>
                  <phase>process-resources</phase>
                  <goals>
                     <goal>copy</goal>
                  </goals>
                  <configuration>
                     <artifactItems>

                        <artifactItem>
                           <groupId>org.rhq</groupId>
                           <artifactId>rhq-serverplugin-disk</artifactId>
                           <version>${project.version}</version>
                        </artifactItem>

                        <artifactItem>
                           <groupId>org.rhq</groupId>
                           <artifactId>rhq-serverplugin-url</artifactId>
                           <version>${project.version}</version>
                        </artifactItem>

                        <artifactItem>
                           <groupId>org.rhq</groupId>
                           <artifactId>rhq-serverplugin-yum</artifactId>
                           <version>${project.version}</version>
                        </artifactItem>

                        <artifactItem>
                           <groupId>org.rhq</groupId>
                           <artifactId>rhq-core-perspective</artifactId>
                           <version>${project.version}</version>
                        </artifactItem>

                     </artifactItems>
                     <outputDirectory>${earDirectory}/rhq-serverplugins</outputDirectory>
                  </configuration>
               </execution>

            </executions>
         </plugin>
      </plugins>
   </build>

   <profiles>

        <profile>
            <id>jboss-plugins</id>
             <activation>
                <property>
                   <name>java.home</name>
                </property>
             </activation>

             <build>
               <plugins>   
                 <plugin>
                    <artifactId>maven-dependency-plugin</artifactId>
                    <executions>

                       <execution>
                          <id>copy-jboss-plugins</id>
                          <phase>process-resources</phase>
                          <goals>
                             <goal>copy</goal>
                          </goals>
                          <configuration>
                             <artifactItems>

                                <artifactItem>
                                   <groupId>org.rhq</groupId>
                                   <artifactId>rhq-augeas-plugin</artifactId>
                                   <version>${project.version}</version>
                                </artifactItem>

                                <artifactItem>
                                   <groupId>org.rhq</groupId>
                                   <artifactId>rhq-apache-plugin</artifactId>
                                   <version>${project.version}</version>
                                </artifactItem>

                                <artifactItem>
                                  <groupId>org.jboss.on</groupId>
                                  <artifactId>jopr-tomcat-plugin</artifactId>
                                  <version>${project.version}</version>
                                </artifactItem>

                                <artifactItem>
                                  <groupId>org.jboss.on</groupId>
                                  <artifactId>jopr-jboss-as-plugin</artifactId>
                                  <version>${project.version}</version>
                                </artifactItem>

                                <artifactItem>
                                  <groupId>org.jboss.on</groupId>
                                  <artifactId>jopr-hibernate-plugin</artifactId>
                                  <version>${project.version}</version>
                                </artifactItem>

                                <artifactItem>
                                  <groupId>org.jboss.on</groupId>
                                  <artifactId>jopr-rhq-server-plugin</artifactId>
                                  <version>${project.version}</version>
                                </artifactItem>

                                <artifactItem>
                                  <groupId>org.jboss.on</groupId>
                                  <artifactId>jopr-jboss-cache-plugin</artifactId>
                                  <version>${project.version}</version>
                                </artifactItem>

                                <artifactItem>
                                  <groupId>org.jboss.on</groupId>
                                  <artifactId>jopr-jboss-as-5-plugin</artifactId>
                                  <version>${project.version}</version>
                                </artifactItem>

                                <artifactItem>
                                  <groupId>org.jboss.on</groupId>
                                  <artifactId>jopr-jboss-cache-v3-plugin</artifactId>
                                  <version>${project.version}</version>
                                </artifactItem>

                             </artifactItems>
                             <outputDirectory>${earDirectory}/rhq-downloads/rhq-plugins</outputDirectory>
                          </configuration>
                       </execution>

                    </executions>
                 </plugin>
              </plugins>
           </build>
        </profile>

        <profile>
            <id>linux-plugins</id>
             <activation>
                <property>
                   <name>java.home</name>
                </property>
             </activation>

             <build>
               <plugins>   
                 <plugin>
                    <artifactId>maven-dependency-plugin</artifactId>
                    <executions>

                       <execution>
                          <id>copy-linux-plugins</id>
                          <phase>process-resources</phase>
                          <goals>
                             <goal>copy</goal>
                          </goals>
                          <configuration>
                             <artifactItems>

                                <artifactItem>
                                   <groupId>org.rhq</groupId>
                                   <artifactId>rhq-augeas-plugin</artifactId>
                                   <version>${project.version}</version>
                                </artifactItem>

                                <artifactItem>
                                   <groupId>org.rhq</groupId>
                                   <artifactId>rhq-cron-plugin</artifactId>
                                   <version>${project.version}</version>
                                </artifactItem>

                                <artifactItem>
                                  <groupId>org.rhq</groupId>
                                  <artifactId>rhq-script-plugin</artifactId>
                                  <version>${project.version}</version>
                                </artifactItem>

                                <artifactItem>
                                  <groupId>org.rhq</groupId>
                                  <artifactId>rhq-script2-plugin</artifactId>
                                  <version>${project.version}</version>
                                </artifactItem>

                                <artifactItem>
                                  <groupId>org.rhq</groupId>
                                  <artifactId>rhq-grub-plugin</artifactId>
                                  <version>${project.version}</version>
                                </artifactItem>

                                <artifactItem>
                                  <groupId>org.rhq</groupId>
                                  <artifactId>rhq-hosts-plugin</artifactId>
                                  <version>${project.version}</version>
                                </artifactItem>

                                <artifactItem>
                                  <groupId>org.rhq</groupId>
                                  <artifactId>rhq-cobbler-plugin</artifactId>
                                  <version>${project.version}</version>
                                </artifactItem>

                                <artifactItem>
                                  <groupId>org.rhq</groupId>
                                  <artifactId>rhq-sudoers-plugin</artifactId>
                                  <version>${project.version}</version>
                                </artifactItem>

                                <artifactItem>
                                  <groupId>org.rhq</groupId>
                                  <artifactId>rhq-netservices-plugin</artifactId>
                                  <version>${project.version}</version>
                                </artifactItem>

                                <artifactItem>
                                  <groupId>org.rhq</groupId>
                                  <artifactId>rhq-samba-plugin</artifactId>
                                  <version>${project.version}</version>
                                </artifactItem>

                                <artifactItem>
                                  <groupId>org.rhq</groupId>
                                  <artifactId>rhq-postfix-plugin</artifactId>
                                  <version>${project.version}</version>
                                </artifactItem>

                                <artifactItem>
                                  <groupId>org.rhq</groupId>
                                  <artifactId>rhq-aliases-plugin</artifactId>
                                  <version>${project.version}</version>
                                </artifactItem>

                                <artifactItem>
                                  <groupId>org.rhq</groupId>
                                  <artifactId>rhq-sshd-plugin</artifactId>
                                  <version>${project.version}</version>
                                </artifactItem>

                                <artifactItem>
                                  <groupId>org.rhq</groupId>
                                  <artifactId>rhq-virt-plugin</artifactId>
                                  <version>${project.version}</version>
                                </artifactItem>

                                <artifactItem>
                                  <groupId>org.rhq</groupId>
                                  <artifactId>rhq-kickstart-plugin</artifactId>
                                  <version>${project.version}</version>
                                </artifactItem>

                             </artifactItems>
                             <outputDirectory>${earDirectory}/rhq-downloads/rhq-plugins</outputDirectory>
                          </configuration>
                       </execution>

                    </executions>
                 </plugin>
              </plugins>
           </build>

        </profile>

        <profile>
            <id>misc-plugins</id>
             <activation>
                <property>
                   <name>java.home</name>
                </property>
             </activation>

             <build>
               <plugins>   
                 <plugin>
                    <artifactId>maven-dependency-plugin</artifactId>
                    <executions>

                       <execution>
                          <id>copy-misc-plugins</id>
                          <phase>process-resources</phase>
                          <goals>
                             <goal>copy</goal>
                          </goals>
                          <configuration>
                             <artifactItems>

                                <artifactItem>
                                   <groupId>org.rhq</groupId>
                                   <artifactId>rhq-hudson-plugin</artifactId>
                                   <version>${project.version}</version>
                                </artifactItem>

                                <artifactItem>
                                   <groupId>org.rhq</groupId>
                                   <artifactId>rhq-iis-plugin</artifactId>
                                   <version>${project.version}</version>
                                </artifactItem>

                                <artifactItem>
                                  <groupId>org.rhq</groupId>
                                  <artifactId>rhq-database-plugin</artifactId>
                                  <version>${project.version}</version>
                                </artifactItem>

                                <artifactItem>
                                  <groupId>org.rhq</groupId>
                                  <artifactId>rhq-postgres-plugin</artifactId>
                                  <version>${project.version}</version>
                                </artifactItem>

                                <artifactItem>
                                  <groupId>org.rhq</groupId>
                                  <artifactId>rhq-mysql-plugin</artifactId>
                                  <version>${project.version}</version>
                                </artifactItem>

                                <artifactItem>
                                  <groupId>org.rhq</groupId>
                                  <artifactId>rhq-oracle-plugin</artifactId>
                                  <version>${project.version}</version>
                                </artifactItem>

                                <artifactItem>
                                  <groupId>org.rhq</groupId>
                                  <artifactId>rhq-snmptrapd-plugin</artifactId>
                                  <version>${project.version}</version>
                                </artifactItem>

                                <artifactItem>
                                  <groupId>org.rhq</groupId>
                                  <artifactId>rhq-twitter-plugin</artifactId>
                                  <version>${project.version}</version>
                                </artifactItem>

                                <artifactItem>
                                  <groupId>org.rhq</groupId>
                                  <artifactId>rhq-filetemplate-bundle-plugin</artifactId>
                                  <version>${project.version}</version>
                                </artifactItem>

                             </artifactItems>
                             <outputDirectory>${earDirectory}/rhq-downloads/rhq-plugins</outputDirectory>
                          </configuration>
                       </execution>

                    </executions>
                 </plugin>
              </plugins>
           </build>

        </profile>

      <profile>
         <id>dev</id>

         <properties>
            <rhq.rootDir>../../../..</rhq.rootDir>
            <rhq.containerDir>${rhq.rootDir}/${rhq.defaultDevContainerPath}</rhq.containerDir>
            <rhq.deploymentName>${project.build.finalName}.ear</rhq.deploymentName>
            <rhq.deploymentDir>${rhq.containerDir}/jbossas/server/default/deploy/${rhq.deploymentName}</rhq.deploymentDir>
         </properties>

         <build>
            <plugins>

               <plugin>
                  <artifactId>maven-antrun-plugin</artifactId>
                  <executions>

                     <execution>
                        <id>deploy</id>
                        <phase>package</phase>
                        <configuration>
                           <tasks>
                              <mkdir dir="${earDirectory}/license" />
                              <copy todir="${earDirectory}/license" file="${basedir}/src/main/license/license.xml" />
                              <property name="deployment.dir" location="${rhq.deploymentDir}" />
                              <echo>*** Copying updated files from
                                 target${file.separator}${project.build.finalName}${file.separator} to
                                 ${deployment.dir}${file.separator}...</echo>
                              <copy todir="${deployment.dir}" verbose="${rhq.verbose}">
                                 <fileset dir="${basedir}/target/${project.build.finalName}" />
                              </copy>
                              <property name="deployment.descriptor.file" location="${deployment.dir}/META-INF/application.xml" />
                              <echo>*** Touching ${deployment.descriptor.file} to force redeployment of
                                 ${rhq.deploymentName}...</echo>
                              <touch file="${deployment.descriptor.file}" />
                           </tasks>
                        </configuration>
                        <goals>
                           <goal>run</goal>
                        </goals>
                     </execution>

                     <execution>
                        <id>deploy-ear-meta-inf</id>
                        <phase>package</phase>
                        <configuration>
                           <tasks>
                              <unjar src="${project.build.directory}/${project.build.finalName}.ear" dest="${rhq.deploymentDir}">
                                 <patternset>
                                    <include name="META-INF/**" />
                                 </patternset>
                              </unjar>
                           </tasks>
                        </configuration>
                        <goals>
                           <goal>run</goal>
                        </goals>
                     </execution>

                     <execution>
                        <id>undeploy</id>
                        <phase>clean</phase>
                        <configuration>
                           <tasks>
                              <property name="deployment.dir" location="${rhq.deploymentDir}" />
                              <echo>*** Deleting ${deployment.dir}${file.separator}...</echo>
                              <delete dir="${deployment.dir}" />
                           </tasks>
                        </configuration>
                        <goals>
                           <goal>run</goal>
                        </goals>
                     </execution>

                  </executions>
               </plugin>

            </plugins>
         </build>
      </profile>

   </profiles>

</project>
<|MERGE_RESOLUTION|>--- conflicted
+++ resolved
@@ -226,10 +226,8 @@
                   </goals>
                   <configuration>
                      <artifactItems>
-
-                        <artifactItem>
-                           <groupId>org.rhq</groupId>
-<<<<<<< HEAD
+                        <artifactItem>
+                           <groupId>org.rhq</groupId>
                            <artifactId>rhq-agent-plugin</artifactId>
                            <version>${project.version}</version>
                         </artifactItem>
@@ -331,25 +329,9 @@
 
                         <artifactItem>
                            <groupId>org.rhq</groupId>
-=======
->>>>>>> 5f217ae0
                            <artifactId>rhq-platform-plugin</artifactId>
                            <version>${project.version}</version>
                         </artifactItem>
-
-                        <artifactItem>
-                           <groupId>org.rhq</groupId>
-                           <artifactId>rhq-agent-plugin</artifactId>
-                           <version>${project.version}</version>
-                        </artifactItem>
-
-                        <artifactItem>
-                           <groupId>org.rhq</groupId>
-                           <artifactId>rhq-jmx-plugin</artifactId>
-                           <version>${project.version}</version>
-                        </artifactItem>
-
-                        <!-- NOTE: The rest of the plugins are copied by enabled-by-default profiles defined below. -->
                      </artifactItems>
                      <outputDirectory>${earDirectory}/rhq-downloads/rhq-plugins</outputDirectory>
                   </configuration>
