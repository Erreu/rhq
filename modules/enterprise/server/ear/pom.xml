<project xmlns="http://maven.apache.org/POM/4.0.0" xmlns:xsi="http://www.w3.org/2001/XMLSchema-instance" xsi:schemaLocation="http://maven.apache.org/POM/4.0.0 http://maven.apache.org/maven-v4_0_0.xsd">

    <modelVersion>4.0.0</modelVersion>

    <parent>
        <groupId>org.rhq</groupId>
        <artifactId>rhq-parent</artifactId>
        <version>4.6.0-SNAPSHOT</version>
        <relativePath>../../../../pom.xml</relativePath>
    </parent>

    <artifactId>rhq-enterprise-server-ear</artifactId>
    <packaging>ear</packaging>

    <name>RHQ Enterprise Server EAR</name>
    <description>RHQ enterprise server EAR</description>

    <properties>
        <earDirectory>${project.build.directory}/${project.build.finalName}</earDirectory>
    </properties>

    <dependencies>

        <!-- Internal Deps -->

        <!-- ** EJB-JARs -->
        <dependency>
            <groupId>${project.groupId}</groupId>
            <artifactId>rhq-enterprise-server</artifactId>
            <version>${project.version}</version>
            <type>ejb</type>
        </dependency>

        <dependency>
            <groupId>${project.groupId}</groupId>
            <artifactId>rhq-core-domain</artifactId>
            <version>${project.version}</version>
            <type>ejb</type>
        </dependency>

        <!-- ** WARs -->
        <dependency>
            <groupId>${project.groupId}</groupId>
            <artifactId>rhq-portal</artifactId>
            <version>${project.version}</version>
            <type>war</type>
        </dependency>

        <dependency>
            <groupId>${project.groupId}</groupId>
            <artifactId>rhq-coregui</artifactId>
            <version>${project.version}</version>
            <type>war</type>
        </dependency>

        <dependency>
            <groupId>${project.groupId}</groupId>
            <artifactId>rhq-rest</artifactId>
            <version>${project.version}</version>
            <type>war</type>
        </dependency>

        <dependency>
            <groupId>${project.groupId}</groupId>
            <artifactId>rhq-rest-examples</artifactId>
            <version>${project.version}</version>
            <type>war</type>
        </dependency>

        <dependency>
            <groupId>${project.groupId}</groupId>
            <artifactId>rhq-content_http</artifactId>
            <version>${project.version}</version>
            <type>war</type>
        </dependency>

        <!-- ** SARs -->
        <dependency>
            <groupId>${project.groupId}</groupId>
            <artifactId>rhq-enterprise-server-services-sar</artifactId>
            <version>${project.version}</version>
            <type>sar</type>
        </dependency>

        <!--
        <dependency>
            <groupId>${project.groupId}</groupId>
            <artifactId>rhq-enterprise-server-agent-sar</artifactId>
            <version>${project.version}</version>
            <type>sar</type>
        </dependency>
        -->

        <!-- ** JARs -->
        <dependency>
            <groupId>${project.groupId}</groupId>
            <artifactId>rhq-script-bindings</artifactId>
            <version>${project.version}</version>
            <exclusions>
                <exclusion>
                    <groupId>${project.groupId}</groupId>
                    <artifactId>rhq-core-domain</artifactId>
                </exclusion>
                <exclusion>
                    <groupId>javassist</groupId>
                    <artifactId>javassist</artifactId>
                </exclusion>
                <exclusion>
                    <groupId>org.javassist</groupId>
                    <artifactId>javassist</artifactId>
                </exclusion>
            </exclusions>
        </dependency>

        <dependency>
            <groupId>${project.groupId}</groupId>
            <artifactId>rhq-scripting-javascript</artifactId>
            <version>${project.version}</version>
        </dependency>

        <dependency>
            <groupId>${project.groupId}</groupId>
            <artifactId>rhq-server-client-api</artifactId>
            <version>${project.version}</version>
            <exclusions>
                <exclusion>
                    <groupId>${project.groupId}</groupId>
                    <artifactId>rhq-container-lib</artifactId>
                </exclusion>
                <exclusion>
                    <groupId>${project.groupId}</groupId>
                    <artifactId>rhq-enterprise-server</artifactId>
                </exclusion>
            </exclusions>
        </dependency>

        <dependency>
            <groupId>${project.groupId}</groupId>
            <artifactId>rhq-enterprise-comm</artifactId>
            <version>${project.version}</version>
            <exclusions>
                <exclusion>
                    <groupId>dom4j</groupId>
                    <artifactId>dom4j</artifactId>
                </exclusion>
                <exclusion>
                    <groupId>org.jboss</groupId>
                    <artifactId>jboss-common-core</artifactId>
                </exclusion>
            </exclusions>
        </dependency>

        <dependency>
            <groupId>org.rhq.helpers</groupId>
            <artifactId>rhq-rtfilter</artifactId>
            <version>${project.version}</version>
        </dependency>

        <!-- 3rd Party Deps -->

        <!-- ** WARs -->
        <dependency>
            <groupId>jboss</groupId>
            <artifactId>jboss-remoting-servlet-invoker</artifactId>
            <version>2x.r3040.jon</version>
            <type>war</type>
        </dependency>

        <!-- ** JARs -->
        <dependency>
            <groupId>org.opensymphony.quartz</groupId>
            <artifactId>quartz</artifactId>
            <version>${quartz.version}</version>
        </dependency>

        <dependency>
            <groupId>org.opensymphony.quartz</groupId>
            <artifactId>quartz-oracle</artifactId>
            <version>${quartz.version}</version>
        </dependency>

        <dependency>
            <groupId>postgresql</groupId>
            <artifactId>postgresql</artifactId>
            <version>${postgresql.version}</version>
            <scope>provided</scope>
        </dependency>

        <dependency>
            <groupId>org.jboss.resteasy</groupId>
            <artifactId>resteasy-jaxrs</artifactId>
            <version>${resteasy.version}</version>
            <scope>provided</scope>
        </dependency>
        <dependency>
            <groupId>org.jboss.resteasy</groupId>
            <artifactId>resteasy-jackson-provider</artifactId>
            <version>${resteasy.version}</version>
            <scope>provided</scope>
        </dependency>
        <dependency>
            <groupId>org.jboss.resteasy</groupId>
            <artifactId>resteasy-links</artifactId>
            <version>${resteasy.version}</version>
            <scope>provided</scope>
        </dependency>
        <dependency>
            <groupId>org.freemarker</groupId>
            <artifactId>freemarker</artifactId>
            <version>${freemarker.version}</version>
        </dependency>
        <dependency>
            <groupId>org.jboss.resteasy</groupId>
            <artifactId>resteasy-yaml-provider</artifactId>
            <version>${resteasy.version}</version>
            <scope>provided</scope>
        </dependency>
        <dependency>
            <groupId>org.yaml</groupId>
            <artifactId>snakeyaml</artifactId>
            <version>1.8</version>
            <scope>provided</scope>

        </dependency>
        <dependency>
            <groupId>org.jboss.resteasy</groupId>
            <artifactId>resteasy-jaxb-provider</artifactId>
            <version>${resteasy.version}</version>
            <scope>provided</scope>
        </dependency>

    </dependencies>

    <build>
        <finalName>rhq</finalName>

        <plugins>

            <plugin>
                <artifactId>maven-ear-plugin</artifactId>
                <configuration>
                    <version>6</version> <!-- version of the generated application.xml -->
                    <displayName>RHQ</displayName>
                    <workDirectory>${earDirectory}</workDirectory>
                    <filtering>true</filtering>
                    <defaultJavaBundleDir>lib</defaultJavaBundleDir>
                    <unpackTypes>war,ejb</unpackTypes>
                    <modules>
                        <!-- ** WARs -->
                        <webModule>
                            <groupId>${project.groupId}</groupId>
                            <artifactId>rhq-coregui</artifactId>
                            <bundleFileName>coregui.war</bundleFileName>
                            <contextRoot>/coregui</contextRoot>
                        </webModule>

                        <webModule>
                            <groupId>${project.groupId}</groupId>
                            <artifactId>rhq-portal</artifactId>
                            <bundleFileName>rhq-portal.war</bundleFileName>
                            <contextRoot>/</contextRoot>
                        </webModule>

                        <!-- used to expose content through http -->
                        <webModule>
                            <groupId>${project.groupId}</groupId>
                            <artifactId>rhq-content_http</artifactId>
                            <excluded>${exclude-content_http}</excluded>
                            <bundleFileName>rhq-content_http.war</bundleFileName>
                            <contextRoot>/content</contextRoot>
                        </webModule>

                        <webModule>
                            <groupId>${project.groupId}</groupId>
                            <artifactId>rhq-rest</artifactId>
                            <bundleFileName>rhq-rest.war</bundleFileName>
                            <contextRoot>/rest</contextRoot>
                        </webModule>

                        <webModule>
                            <groupId>${project.groupId}</groupId>
                            <artifactId>rhq-rest-examples</artifactId>
                            <bundleFileName>rhq-rest-examples.war</bundleFileName>
                            <contextRoot>/rest-examples</contextRoot>
                        </webModule>

                        <!-- ** EJB-JARs -->
                        <ejbModule>
                            <groupId>${project.groupId}</groupId>
                            <artifactId>rhq-enterprise-server</artifactId>
                            <bundleFileName>rhq-enterprise-server-ejb3.jar</bundleFileName>
                        </ejbModule>

                        <ejbClientModule>
                            <groupId>${project.groupId}</groupId>
                            <artifactId>rhq-enterprise-server</artifactId>
                            <excluded>true</excluded>
                        </ejbClientModule>

                        <ejbModule>
                            <groupId>${project.groupId}</groupId>
                            <artifactId>rhq-core-domain</artifactId>
                            <bundleFileName>rhq-core-domain-ejb3.jar</bundleFileName>
                        </ejbModule>

                        <!-- ** SARs -->

                        <!-- AS7 allows for SARs embedded in an EAR without anything in application.xml -->
                        <!-- see https://issues.jboss.org/browse/AS7-1248 -->
                        <!-- The Maven ear plugin has a bug that causes SARs to be marked as <connector> modules -->
                        <!-- and there is no way to tell it not to put the SAR in the application.xml so we have -->
                        <!-- to do things with SARs separately using another maven plugin below -->
                        <sarModule>
                            <groupId>${project.groupId}</groupId>
                            <artifactId>rhq-enterprise-server-services-sar</artifactId>
                            <bundleFileName>rhq-services.sar</bundleFileName>
                            <excluded>true</excluded>
                        </sarModule>

                        <!--
                        <sarModule>
                            <groupId>${project.groupId}</groupId>
                            <artifactId>rhq-enterprise-server-agent-sar</artifactId>
                            <bundleFileName>rhq-agent.sar</bundleFileName>
                            <excluded>true</excluded>
                        </sarModule>
                        -->

                        <!-- ** JARs -->
                        <jarModule>
                            <groupId>org.rhq.helpers</groupId>
                            <artifactId>rhq-rtfilter</artifactId>
                            <bundleDir>lib</bundleDir>
                            <includeInApplicationXml>false</includeInApplicationXml>
                        </jarModule>

                    </modules>
                </configuration>
            </plugin>

            <plugin>
                <artifactId>maven-dependency-plugin</artifactId>
                <executions>

                    <execution>
                        <id>copy-sars</id>
                        <phase>process-resources</phase>
                        <goals>
                            <goal>copy</goal>
                        </goals>
                        <configuration>
                            <artifactItems>
                                <artifactItem>
                                    <groupId>${project.groupId}</groupId>
                                    <artifactId>rhq-enterprise-server-services-sar</artifactId>
                                    <version>${project.version}</version>
                                    <type>sar</type>
                                </artifactItem>

                                <!--
                                <artifactItem>
                                    <groupId>${project.groupId}</groupId>
                                    <artifactId>rhq-enterprise-server-agent-sar</artifactId>
                                    <version>${project.version}</version>
                                    <type>sar</type>
                                </artifactItem>
                                -->

                            </artifactItems>
                            <outputDirectory>${earDirectory}</outputDirectory>
                            <stripVersion>true</stripVersion>
                        </configuration>
                    </execution>

                    <execution>
                        <id>copy-core-agent-plugins</id>
                        <phase>process-resources</phase>
                        <goals>
                            <goal>copy</goal>
                        </goals>
                        <configuration>
                            <artifactItems>
                                <artifactItem>
                                    <groupId>${project.groupId}</groupId>
                                    <artifactId>rhq-platform-plugin</artifactId>
                                    <version>${project.version}</version>
                                </artifactItem>

                                <artifactItem>
                                    <groupId>${project.groupId}</groupId>
                                    <artifactId>rhq-agent-plugin</artifactId>
                                    <version>${project.version}</version>
                                </artifactItem>

                                <artifactItem>
                                    <groupId>${project.groupId}</groupId>
                                    <artifactId>rhq-jmx-plugin</artifactId>
                                    <version>${project.version}</version>
                                </artifactItem>

                                <artifactItem>
                                    <groupId>${project.groupId}</groupId>
                                    <artifactId>rhq-ant-bundle-plugin</artifactId>
                                    <version>${project.version}</version>
                                </artifactItem>

                                <artifactItem>
                                    <groupId>${project.groupId}</groupId>
                                    <artifactId>rhq-filetemplate-bundle-plugin</artifactId>
                                    <version>${project.version}</version>
                                </artifactItem>
                            </artifactItems>
                            <outputDirectory>${earDirectory}/rhq-downloads/rhq-plugins</outputDirectory>
                        </configuration>
                    </execution>

                    <execution>
                        <id>copy-core-server-plugins</id>
                        <phase>process-resources</phase>
                        <goals>
                            <goal>copy</goal>
                        </goals>
                        <configuration>
                            <artifactItems>
                                <artifactItem>
                                    <groupId>${project.groupId}</groupId>
                                    <artifactId>rhq-serverplugin-ant-bundle</artifactId>
                                    <version>${project.version}</version>
                                </artifactItem>

                                <artifactItem>
                                    <groupId>${project.groupId}</groupId>
                                    <artifactId>rhq-serverplugin-filetemplate-bundle</artifactId>
                                    <version>${project.version}</version>
                                </artifactItem>

                                <artifactItem>
                                    <groupId>${project.groupId}</groupId>
                                    <artifactId>rhq-serverplugin-disk</artifactId>
                                    <version>${project.version}</version>
                                </artifactItem>

                                <artifactItem>
                                    <groupId>${project.groupId}</groupId>
                                    <artifactId>rhq-serverplugin-url</artifactId>
                                    <version>${project.version}</version>
                                </artifactItem>

                                <artifactItem>
                                    <groupId>${project.groupId}</groupId>
                                    <artifactId>rhq-serverplugin-yum</artifactId>
                                    <version>${project.version}</version>
                                </artifactItem>

                                <artifactItem>
                                    <groupId>${project.groupId}.server</groupId>
                                    <artifactId>alert-email</artifactId>
                                    <version>${project.version}</version>
                                </artifactItem>

                                <artifactItem>
                                    <groupId>${project.groupId}</groupId>
                                    <artifactId>alert-irc</artifactId>
                                    <version>${project.version}</version>
                                </artifactItem>

                                <artifactItem>
                                    <groupId>${project.groupId}</groupId>
                                    <artifactId>alert-mobicents</artifactId>
                                    <version>${project.version}</version>
                                </artifactItem>

                                <artifactItem>
                                    <groupId>${project.groupId}</groupId>
                                    <artifactId>alert-microblog</artifactId>
                                    <version>${project.version}</version>
                                </artifactItem>

                                <artifactItem>
                                    <groupId>${project.groupId}</groupId>
                                    <artifactId>alert-operations</artifactId>
                                    <version>${project.version}</version>
                                </artifactItem>

                                <artifactItem>
                                    <groupId>${project.groupId}</groupId>
                                    <artifactId>alert-roles</artifactId>
                                    <version>${project.version}</version>
                                </artifactItem>

                                <artifactItem>
                                    <groupId>${project.groupId}</groupId>
                                    <artifactId>alert-snmp</artifactId>
                                    <version>${project.version}</version>
                                </artifactItem>

                                <artifactItem>
                                    <groupId>${project.groupId}</groupId>
                                    <artifactId>alert-subject</artifactId>
                                    <version>${project.version}</version>
                                </artifactItem>

                                <artifactItem>
                                    <groupId>${project.groupId}</groupId>
                                    <artifactId>alert-cli</artifactId>
                                    <version>${project.version}</version>
                                </artifactItem>

                                <artifactItem>
                                    <groupId>${project.groupId}</groupId>
                                    <artifactId>packagetype-cli</artifactId>
                                    <version>${project.version}</version>
                                </artifactItem>

                                <artifactItem>
                                    <groupId>${project.groupId}</groupId>
                                    <artifactId>rhq-serverplugin-drift</artifactId>
                                    <version>${project.version}</version>
                                </artifactItem>

                                <!-- TODO:jdk6 - temporarily disabled because of jdk6 requirement
                                <artifactItem>
                                    <groupId>${project.groupId}</groupId>
                                    <artifactId>alert-scriptlang</artifactId>
                                    <version>${project.version}</version>
                                </artifactItem>
                                -->

                            </artifactItems>
                            <outputDirectory>${earDirectory}/rhq-serverplugins</outputDirectory>
                        </configuration>
                    </execution>

                </executions>
            </plugin>
        </plugins>
    </build>

    <profiles>
        <!-- NOTE: this profile HAS TO have the same activation policy as the profile with the same name in the root pom.xml of RHQ -->
        <profile>
           <id>bundle-additional-script-languages</id>
           <activation>
              <property>
                 <!-- we want this always active but activeByDefault doesn't work -->
                 <!-- see http://maven.apache.org/guides/introduction/introduction-to-profiles.html -->
                 <name>java.home</name>
              </property>
           </activation>

           <dependencies>
              <dependency>
                 <groupId>org.rhq</groupId>
                 <artifactId>rhq-scripting-python</artifactId>
                 <version>${project.version}</version>
              </dependency>
           </dependencies>
        </profile>

        <profile>
            <id>jboss-plugins</id>
            <activation>
                <property>
                    <name>java.home</name>
                </property>
            </activation>

            <build>
                <plugins>
                    <plugin>
                        <artifactId>maven-dependency-plugin</artifactId>
                        <executions>

                            <execution>
                                <id>copy-jboss-plugins</id>
                                <phase>process-resources</phase>
                                <goals>
                                    <goal>copy</goal>
                                </goals>
                                <configuration>
                                    <artifactItems>

                                        <artifactItem>
                                            <groupId>${project.groupId}</groupId>
                                            <artifactId>rhq-augeas-plugin</artifactId>
                                            <version>${project.version}</version>
                                        </artifactItem>

                                        <artifactItem>
                                            <groupId>${project.groupId}</groupId>
                                            <artifactId>rhq-apache-plugin</artifactId>
                                            <version>${project.version}</version>
                                        </artifactItem>

                                        <artifactItem>
                                            <groupId>org.jboss.on</groupId>
                                            <artifactId>jopr-tomcat-plugin</artifactId>
                                            <version>${project.version}</version>
                                        </artifactItem>

                                        <artifactItem>
                                            <groupId>org.jboss.on</groupId>
                                            <artifactId>jopr-jboss-as-plugin</artifactId>
                                            <version>${project.version}</version>
                                        </artifactItem>

                                        <artifactItem>
                                            <groupId>org.jboss.on</groupId>
                                            <artifactId>jopr-hibernate-plugin</artifactId>
                                            <version>${project.version}</version>
                                        </artifactItem>

                                        <artifactItem>
                                            <groupId>org.rhq</groupId>
                                            <artifactId>rhq-rhqserver-plugin</artifactId>
                                            <version>${project.version}</version>
                                        </artifactItem>

                                        <artifactItem>
                                            <groupId>org.jboss.on</groupId>
                                            <artifactId>jopr-jboss-cache-plugin</artifactId>
                                            <version>${project.version}</version>
                                        </artifactItem>

                                        <artifactItem>
                                            <groupId>org.jboss.on</groupId>
                                            <artifactId>jopr-jboss-as-5-plugin</artifactId>
                                            <version>${project.version}</version>
                                        </artifactItem>

                                        <artifactItem>
                                            <groupId>org.jboss.on</groupId>
                                            <artifactId>jopr-jboss-cache-v3-plugin</artifactId>
                                            <version>${project.version}</version>
                                        </artifactItem>

                                        <artifactItem>
                                            <groupId>${project.groupId}</groupId>
                                            <artifactId>modcluster-plugin</artifactId>
                                            <version>${project.version}</version>
                                        </artifactItem>

                                        <artifactItem>
                                            <groupId>${project.groupId}</groupId>
                                            <artifactId>rhq-jboss-as-7-plugin</artifactId>
                                            <version>${project.version}</version>
                                        </artifactItem>
                                    </artifactItems>
                                    <outputDirectory>${earDirectory}/rhq-downloads/rhq-plugins</outputDirectory>
                                </configuration>
                            </execution>

                        </executions>
                    </plugin>
                </plugins>
            </build>
        </profile>

        <profile>
            <id>linux-plugins</id>
            <activation>
                <property>
                    <name>java.home</name>
                </property>
            </activation>

            <build>
                <plugins>
                    <plugin>
                        <artifactId>maven-dependency-plugin</artifactId>
                        <executions>

                            <execution>
                                <id>copy-linux-plugins</id>
                                <phase>process-resources</phase>
                                <goals>
                                    <goal>copy</goal>
                                </goals>
                                <configuration>
                                    <artifactItems>

                                        <artifactItem>
                                            <groupId>${project.groupId}</groupId>
                                            <artifactId>rhq-augeas-plugin</artifactId>
                                            <version>${project.version}</version>
                                        </artifactItem>

                                        <artifactItem>
                                            <groupId>${project.groupId}</groupId>
                                            <artifactId>rhq-cron-plugin</artifactId>
                                            <version>${project.version}</version>
                                        </artifactItem>

                                        <artifactItem>
                                            <groupId>${project.groupId}</groupId>
                                            <artifactId>rhq-script-plugin</artifactId>
                                            <version>${project.version}</version>
                                        </artifactItem>

                                        <artifactItem>
                                            <groupId>${project.groupId}</groupId>
                                            <artifactId>rhq-grub-plugin</artifactId>
                                            <version>${project.version}</version>
                                        </artifactItem>

                                        <artifactItem>
                                            <groupId>${project.groupId}</groupId>
                                            <artifactId>rhq-hosts-plugin</artifactId>
                                            <version>${project.version}</version>
                                        </artifactItem>

                                        <artifactItem>
                                            <groupId>${project.groupId}</groupId>
                                            <artifactId>rhq-cobbler-plugin</artifactId>
                                            <version>${project.version}</version>
                                        </artifactItem>

                                        <artifactItem>
                                            <groupId>${project.groupId}</groupId>
                                            <artifactId>rhq-sudoers-plugin</artifactId>
                                            <version>${project.version}</version>
                                        </artifactItem>

                                        <artifactItem>
                                            <groupId>${project.groupId}</groupId>
                                            <artifactId>rhq-netservices-plugin</artifactId>
                                            <version>${project.version}</version>
                                        </artifactItem>

                                        <artifactItem>
                                            <groupId>${project.groupId}</groupId>
                                            <artifactId>rhq-samba-plugin</artifactId>
                                            <version>${project.version}</version>
                                        </artifactItem>

                                        <artifactItem>
                                            <groupId>${project.groupId}</groupId>
                                            <artifactId>rhq-postfix-plugin</artifactId>
                                            <version>${project.version}</version>
                                        </artifactItem>

                                        <artifactItem>
                                            <groupId>${project.groupId}</groupId>
                                            <artifactId>rhq-aliases-plugin</artifactId>
                                            <version>${project.version}</version>
                                        </artifactItem>

                                        <artifactItem>
                                            <groupId>${project.groupId}</groupId>
                                            <artifactId>rhq-sshd-plugin</artifactId>
                                            <version>${project.version}</version>
                                        </artifactItem>

                                        <!-- TODO:jdk6 - temporarily disabled because of jdk6 requirement
                                        <artifactItem>
                                            <groupId>${project.groupId}</groupId>
                                            <artifactId>rhq-script2-plugin</artifactId>
                                            <version>${project.version}</version>
                                        </artifactItem>
                                        <artifactItem>
                                            <groupId>${project.groupId}</groupId>
                                            <artifactId>rhq-virt-plugin</artifactId>
                                            <version>${project.version}</version>
                                        </artifactItem>
                                        <artifactItem>
                                            <groupId>${project.groupId}</groupId>
                                            <artifactId>rhq-kickstart-plugin</artifactId>
                                            <version>${project.version}</version>
                                        </artifactItem>
                                        -->
                                    </artifactItems>
                                    <outputDirectory>${earDirectory}/rhq-downloads/rhq-plugins</outputDirectory>
                                </configuration>
                            </execution>

                        </executions>
                    </plugin>
                </plugins>
            </build>
        </profile>

        <profile>
            <id>misc-plugins</id>
            <activation>
                <property>
                    <name>java.home</name>
                </property>
            </activation>

            <build>
                <plugins>
                    <plugin>
                        <artifactId>maven-dependency-plugin</artifactId>
                        <executions>

                            <execution>
                                <id>copy-misc-plugins</id>
                                <phase>process-resources</phase>
                                <goals>
                                    <goal>copy</goal>
                                </goals>
                                <configuration>
                                    <artifactItems>

                                        <artifactItem>
                                            <groupId>${project.groupId}</groupId>
                                            <artifactId>rhq-hudson-plugin</artifactId>
                                            <version>${project.version}</version>
                                        </artifactItem>

                                        <artifactItem>
                                            <groupId>${project.groupId}</groupId>
                                            <artifactId>rhq-iis-plugin</artifactId>
                                            <version>${project.version}</version>
                                        </artifactItem>

                                        <artifactItem>
                                            <groupId>${project.groupId}</groupId>
                                            <artifactId>rhq-database-plugin</artifactId>
                                            <version>${project.version}</version>
                                        </artifactItem>

                                        <artifactItem>
                                            <groupId>${project.groupId}</groupId>
                                            <artifactId>rhq-postgres-plugin</artifactId>
                                            <version>${project.version}</version>
                                        </artifactItem>

                                        <artifactItem>
                                            <groupId>${project.groupId}</groupId>
                                            <artifactId>rhq-mysql-plugin</artifactId>
                                            <version>${project.version}</version>
                                        </artifactItem>

                                        <artifactItem>
                                            <groupId>${project.groupId}</groupId>
                                            <artifactId>rhq-oracle-plugin</artifactId>
                                            <version>${project.version}</version>
                                        </artifactItem>

                                        <artifactItem>
                                            <groupId>${project.groupId}</groupId>
                                            <artifactId>rhq-perftest-plugin</artifactId>
                                            <version>${project.version}</version>
                                        </artifactItem>

                                        <artifactItem>
                                            <groupId>${project.groupId}</groupId>
                                            <artifactId>rhq-snmptrapd-plugin</artifactId>
                                            <version>${project.version}</version>
                                        </artifactItem>

                                        <artifactItem>
                                            <groupId>${project.groupId}</groupId>
                                            <artifactId>rhq-twitter-plugin</artifactId>
                                            <version>${project.version}</version>
                                        </artifactItem>

                                        <artifactItem>
                                            <groupId>${project.groupId}</groupId>
                                            <artifactId>rhq-filetemplate-bundle-plugin</artifactId>
                                            <version>${project.version}</version>
                                        </artifactItem>

                                    </artifactItems>
                                    <outputDirectory>${earDirectory}/rhq-downloads/rhq-plugins</outputDirectory>
                                </configuration>
                            </execution>

                        </executions>
                    </plugin>
                </plugins>
            </build>
        </profile>

        <profile>
            <id>dev</id>

            <properties>
                <rhq.rootDir>../../../..</rhq.rootDir>
                <rhq.containerDir>${rhq.rootDir}/${rhq.defaultDevContainerPath}</rhq.containerDir>
                <rhq.deploymentName>${project.build.finalName}.ear</rhq.deploymentName>
                <rhq.deploymentDir>${rhq.containerDir}/modules/org/rhq/rhq-enterprise-server-startup-subsystem/main/deployments/${rhq.deploymentName}</rhq.deploymentDir>
            </properties>

            <build>
                <plugins>

                    <plugin>
                        <artifactId>maven-antrun-plugin</artifactId>
                        <executions>

                            <execution>
                                <id>deploy</id>
                                <phase>package</phase>
                                <configuration>
                                    <target>
                                        <property name="deployment.dir" location="${rhq.deploymentDir}" />
                                        <echo>*** Copying updated files from
                                            target${file.separator}${project.build.finalName}${file.separator}
                                            to
                                            ${deployment.dir}${file.separator}...</echo>
                                        <copy todir="${deployment.dir}" verbose="${rhq.verbose}">
                                            <fileset dir="${basedir}/target/${project.build.finalName}" />
                                        </copy>
                                    </target>
                                </configuration>
                                <goals>
                                    <goal>run</goal>
                                </goals>
                            </execution>

                            <execution>
                                <id>deploy-ear-meta-inf</id>
                                <phase>package</phase>
                                <configuration>
                                    <target>
                                        <unjar src="${project.build.directory}/${project.build.finalName}.ear"
                                               dest="${rhq.deploymentDir}">
                                            <patternset>
                                                <include name="META-INF/**" />
                                            </patternset>
                                        </unjar>
                                    </target>
                                </configuration>
                                <goals>
                                    <goal>run</goal>
                                </goals>
                            </execution>

                            <execution>
                                <id>undeploy</id>
                                <phase>clean</phase>
                                <configuration>
                                    <target>
                                        <property name="deployment.dir" location="${rhq.deploymentDir}" />
                                        <echo>*** Deleting ${deployment.dir}${file.separator}...</echo>
                                        <delete dir="${deployment.dir}" />
<<<<<<< HEAD
=======
                                        <property name="dodeploy.file" location="${deployment.dir}.dodeploy" />
                                        <delete file="${dodeploy.file}" />
                                    </target>
                                </configuration>
                                <goals>
                                    <goal>run</goal>
                                </goals>
                            </execution>

                        </executions>
                    </plugin>
                </plugins>
            </build>
        </profile>

        <profile>
            <id>create-dodeploy-file</id>

            <properties>
                <!-- can't currently use these in the File activation :( -->
                <rhq.rootDir>../../../..</rhq.rootDir>
                <rhq.containerDir>${rhq.rootDir}/${rhq.defaultDevContainerPath}</rhq.containerDir>
                <rhq.deploymentName>${project.build.finalName}.ear</rhq.deploymentName>
                <rhq.deploymentDir>${rhq.containerDir}/jbossas/standalone/deployments/${rhq.deploymentName}</rhq.deploymentDir>
            </properties>

            <activation>
              <file>
                <!-- TODO(jshaughn): if and when maven allows for non-local property substitution use it. -->
                <missing>../../../../dev-container/jbossas/standalone/deployments/rhq.ear.skipdeploy</missing>
              </file>
            </activation>

            <build>
                <plugins>

                    <plugin>
                        <artifactId>maven-antrun-plugin</artifactId>
                        <executions>

                            <execution>
                                <id>deploy</id>
                                <phase>package</phase>
                                <configuration>
                                    <target>
                                        <property name="deployment.dir" location="${rhq.deploymentDir}" />
                                        <property name="dodeploy.file" location="${deployment.dir}.dodeploy" />
                                        <echo>*** Touching ${dodeploy.file} to force redeployment of ${rhq.deploymentName}</echo>
                                        <touch file="${dodeploy.file}" />
>>>>>>> 471c4af3
                                    </target>
                                </configuration>
                                <goals>
                                    <goal>run</goal>
                                </goals>
                            </execution>

                        </executions>
                    </plugin>
                </plugins>
            </build>
        </profile>

    </profiles>

</project>
<|MERGE_RESOLUTION|>--- conflicted
+++ resolved
@@ -936,10 +936,6 @@
                                         <property name="deployment.dir" location="${rhq.deploymentDir}" />
                                         <echo>*** Deleting ${deployment.dir}${file.separator}...</echo>
                                         <delete dir="${deployment.dir}" />
-<<<<<<< HEAD
-=======
-                                        <property name="dodeploy.file" location="${deployment.dir}.dodeploy" />
-                                        <delete file="${dodeploy.file}" />
                                     </target>
                                 </configuration>
                                 <goals>
@@ -953,54 +949,6 @@
             </build>
         </profile>
 
-        <profile>
-            <id>create-dodeploy-file</id>
-
-            <properties>
-                <!-- can't currently use these in the File activation :( -->
-                <rhq.rootDir>../../../..</rhq.rootDir>
-                <rhq.containerDir>${rhq.rootDir}/${rhq.defaultDevContainerPath}</rhq.containerDir>
-                <rhq.deploymentName>${project.build.finalName}.ear</rhq.deploymentName>
-                <rhq.deploymentDir>${rhq.containerDir}/jbossas/standalone/deployments/${rhq.deploymentName}</rhq.deploymentDir>
-            </properties>
-
-            <activation>
-              <file>
-                <!-- TODO(jshaughn): if and when maven allows for non-local property substitution use it. -->
-                <missing>../../../../dev-container/jbossas/standalone/deployments/rhq.ear.skipdeploy</missing>
-              </file>
-            </activation>
-
-            <build>
-                <plugins>
-
-                    <plugin>
-                        <artifactId>maven-antrun-plugin</artifactId>
-                        <executions>
-
-                            <execution>
-                                <id>deploy</id>
-                                <phase>package</phase>
-                                <configuration>
-                                    <target>
-                                        <property name="deployment.dir" location="${rhq.deploymentDir}" />
-                                        <property name="dodeploy.file" location="${deployment.dir}.dodeploy" />
-                                        <echo>*** Touching ${dodeploy.file} to force redeployment of ${rhq.deploymentName}</echo>
-                                        <touch file="${dodeploy.file}" />
->>>>>>> 471c4af3
-                                    </target>
-                                </configuration>
-                                <goals>
-                                    <goal>run</goal>
-                                </goals>
-                            </execution>
-
-                        </executions>
-                    </plugin>
-                </plugins>
-            </build>
-        </profile>
-
     </profiles>
 
 </project>
