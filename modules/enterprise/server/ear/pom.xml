<project xmlns="http://maven.apache.org/POM/4.0.0" xmlns:xsi="http://www.w3.org/2001/XMLSchema-instance" xsi:schemaLocation="http://maven.apache.org/POM/4.0.0 http://maven.apache.org/maven-v4_0_0.xsd">

   <modelVersion>4.0.0</modelVersion>

   <parent>
      <groupId>org.rhq</groupId>
      <artifactId>rhq-parent</artifactId>
      <version>4.3.0-SNAPSHOT</version>
      <relativePath>../../../../pom.xml</relativePath>
   </parent>

   <artifactId>rhq-enterprise-server-ear</artifactId>
   <packaging>ear</packaging>

   <name>RHQ Enterprise Server EAR</name>
   <description>RHQ enterprise server EAR</description>

   <properties>
      <earDirectory>${project.build.directory}/${project.build.finalName}</earDirectory>

      <!-- dependency versions -->
      <seam.version>1.2.1.GA</seam.version>
   </properties>

   <dependencies>

      <!-- Internal Deps -->

      <!-- ** EJB-JARs -->

      <dependency>
         <groupId>org.rhq</groupId>
         <artifactId>rhq-enterprise-server</artifactId>
         <version>${project.version}</version>
         <type>ejb</type>
      </dependency>

      <dependency>
         <groupId>org.rhq</groupId>
         <artifactId>rhq-core-domain</artifactId>
         <version>${project.version}</version>
         <type>ejb</type>
      </dependency>

      <!-- ** WARs -->

      <dependency>
         <groupId>org.rhq</groupId>
         <artifactId>rhq-portal</artifactId>
         <version>${project.version}</version>
         <type>war</type>
      </dependency>

      <dependency>
         <groupId>org.rhq</groupId>
         <artifactId>rhq-coregui</artifactId>
         <version>${project.version}</version>
         <type>war</type>
      </dependency>

      <dependency>
         <groupId>org.rhq</groupId>
         <artifactId>rhq-content_http</artifactId>
         <version>${project.version}</version>
         <type>war</type>
      </dependency>

       <dependency>
          <groupId>org.rhq</groupId>
          <artifactId>rhq-rest</artifactId>
          <version>${project.version}</version>
          <type>war</type>
       </dependency>

      <!-- ** SARs -->
      <!--
         <dependency> <groupId>org.rhq</groupId> <artifactId>rhq-enterprise-server-agent-sar</artifactId>
         <version>${project.version}</version> <type>sar</type> </dependency>
      -->

      <!-- ** JARs -->

      <dependency>
         <groupId>org.rhq</groupId>
         <artifactId>rhq-script-bindings</artifactId>
         <version>${project.version}</version>
         <exclusions>
           <exclusion>
             <groupId>org.rhq</groupId>
             <artifactId>rhq-core-domain</artifactId>
           </exclusion>
<<<<<<< HEAD
         </exclusions>
=======
           <exclusion>
             <groupId>javassist</groupId>
             <artifactId>javassist</artifactId>
           </exclusion>
         </exclusions>         
>>>>>>> 90081e71
      </dependency>

      <dependency>
        <groupId>org.rhq</groupId>
        <artifactId>rhq-server-client-api</artifactId>
        <version>${project.version}</version>
      </dependency>

      <!-- 3rd Party Deps -->

      <!-- ** WARs -->

      <dependency>
         <groupId>jboss</groupId>
         <artifactId>jboss-remoting-servlet-invoker</artifactId>
         <version>2x.r3040.jon</version>
         <type>war</type>
      </dependency>

      <!-- ** JARs -->

      <dependency>
        <groupId>postgresql</groupId>
        <artifactId>postgresql</artifactId>
        <version>${postgresql.version}</version>
        <scope>provided</scope>
      </dependency>
      <!--
         <dependency> <groupId>jboss</groupId> <artifactId>jboss-seam</artifactId> <version>${seam.version}</version>
         </dependency>
      -->

       <dependency>
           <groupId>org.jboss.resteasy</groupId>
           <artifactId>resteasy-jaxrs</artifactId>
           <version>${resteasy.version}</version>
           <scope>jar</scope>
           <exclusions>
               <exclusion>
                   <groupId>org.apache.httpcomponents</groupId>
                   <artifactId>httpclient</artifactId>
               </exclusion>
               <exclusion>
                   <groupId>org.apache.httpcomponents</groupId>
                   <artifactId>httpcore</artifactId>
               </exclusion>
               <exclusion>
                   <groupId>javassist</groupId>
                   <artifactId>javassist</artifactId>
               </exclusion>
           </exclusions>
       </dependency>
       <dependency>
           <groupId>org.jboss.resteasy</groupId>
           <artifactId>resteasy-jackson-provider</artifactId>
           <version>${resteasy.version}</version>
       </dependency>
       <dependency>
           <groupId>org.jboss.resteasy</groupId>
           <artifactId>resteasy-links</artifactId>
           <version>${resteasy.version}</version>
       </dependency>
       <dependency>
           <groupId>org.freemarker</groupId>
           <artifactId>freemarker</artifactId>
           <version>${freemarker.version}</version>
           <type>jar</type>
       </dependency>
       <dependency>
             <groupId>org.jboss.resteasy</groupId>
             <artifactId>resteasy-yaml-provider</artifactId>
             <version>${resteasy.version}</version>
       </dependency>
       <dependency>
           <groupId>org.yaml</groupId>
           <artifactId>snakeyaml</artifactId>
           <version>1.8</version>
       </dependency>
       <dependency>
           <groupId>org.jboss.resteasy</groupId>
           <artifactId>resteasy-jaxb-provider</artifactId>
           <version>${resteasy.version}</version>
           <exclusions>
               <exclusion>
                   <groupId>com.sun.xml.bind</groupId>
                   <artifactId>jaxb-impl</artifactId>
               </exclusion>
               <exclusion>
                   <groupId>com.sun.xml.stream</groupId>
                   <artifactId>sjsxp</artifactId>
               </exclusion>
           </exclusions>
       </dependency>


   </dependencies>

   <build>

      <finalName>rhq</finalName>

      <resources>

         <resource>
            <directory>src/main/resources</directory>
            <filtering>true</filtering>
         </resource>

      </resources>

      <plugins>

         <plugin>
            <artifactId>maven-ear-plugin</artifactId>
            <configuration>
               <displayName>RHQ</displayName>
               <workDirectory>${earDirectory}</workDirectory>
               <resourcesDir>${basedir}/target/classes</resourcesDir>
               <defaultJavaBundleDir>lib</defaultJavaBundleDir>
               <unpackTypes>war,ejb,sar</unpackTypes>

               <modules>

                  <!-- ** WARs -->

                  <webModule>
                     <groupId>org.rhq</groupId>
                     <artifactId>rhq-coregui</artifactId>
                     <bundleFileName>coregui.war</bundleFileName>
                     <contextRoot>/coregui</contextRoot>
                  </webModule>

                  <webModule>
                     <groupId>${project.groupId}</groupId>
                     <artifactId>rhq-portal</artifactId>
                     <bundleFileName>rhq-portal.war</bundleFileName>
                     <contextRoot>/</contextRoot>
                  </webModule>

                  <!--  used to expose content through http -->
                  <webModule>
                     <groupId>${project.groupId}</groupId>
                     <artifactId>rhq-content_http</artifactId>
                     <excluded>${exclude-content_http}</excluded>
                     <bundleFileName>rhq-content_http.war</bundleFileName>
                     <contextRoot>/content</contextRoot>
                  </webModule>

                   <webModule>
                      <groupId>${project.groupId}</groupId>
                      <artifactId>rhq-rest</artifactId>
                      <bundleFileName>rhq-rest.war</bundleFileName>
                      <contextRoot>/rest</contextRoot>
                   </webModule>
                  <!-- ** EJB-JARs -->

                  <ejbModule>
                     <groupId>${project.groupId}</groupId>
                     <artifactId>rhq-enterprise-server</artifactId>
                     <bundleFileName>rhq-enterprise-server-ejb3.jar</bundleFileName>
                  </ejbModule>

                  <ejbModule>
                     <groupId>${project.groupId}</groupId>
                     <artifactId>rhq-core-domain</artifactId>
                     <bundleFileName>rhq-core-domain-ejb3.jar</bundleFileName>
                  </ejbModule>

                  <!-- ** SARs -->
                  <!--
                     <sarModule> <groupId>${project.groupId}</groupId>
                     <artifactId>rhq-enterprise-server-agent-sar</artifactId>
                     <bundleFileName>rhq-agent.sar</bundleFileName> </sarModule>
                  -->

                  <!-- ** JARs -->

                  <!--
                     <jarModule> <groupId>jboss</groupId> <artifactId>jboss-seam</artifactId> <bundleDir>lib</bundleDir>
                     <includeInApplicationXml>true</includeInApplicationXml> </jarModule>
                  -->
               </modules>
            </configuration>
         </plugin>

         <plugin>
            <artifactId>maven-dependency-plugin</artifactId>
            <executions>

               <execution>
                  <id>copy-core-agent-plugins</id>
                  <phase>process-resources</phase>
                  <goals>
                     <goal>copy</goal>
                  </goals>
                  <configuration>
                     <artifactItems>
                        <artifactItem>
                           <groupId>org.rhq</groupId>
                           <artifactId>rhq-platform-plugin</artifactId>
                           <version>${project.version}</version>
                        </artifactItem>

                        <artifactItem>
                           <groupId>org.rhq</groupId>
                           <artifactId>rhq-agent-plugin</artifactId>
                           <version>${project.version}</version>
                        </artifactItem>

                        <artifactItem>
                           <groupId>org.rhq</groupId>
                           <artifactId>rhq-jmx-plugin</artifactId>
                           <version>${project.version}</version>
                        </artifactItem>
                     </artifactItems>
                     <outputDirectory>${earDirectory}/rhq-downloads/rhq-plugins</outputDirectory>
                  </configuration>
               </execution>

               <execution>
                  <id>copy-core-server-plugins</id>
                  <phase>process-resources</phase>
                  <goals>
                     <goal>copy</goal>
                  </goals>
                  <configuration>
                     <artifactItems>
                        <artifactItem>
                           <groupId>org.rhq</groupId>
                           <artifactId>rhq-serverplugin-disk</artifactId>
                           <version>${project.version}</version>
                        </artifactItem>

                        <artifactItem>
                           <groupId>org.rhq</groupId>
                           <artifactId>rhq-serverplugin-url</artifactId>
                           <version>${project.version}</version>
                        </artifactItem>

                        <artifactItem>
                           <groupId>org.rhq</groupId>
                           <artifactId>rhq-serverplugin-yum</artifactId>
                           <version>${project.version}</version>
                        </artifactItem>

                        <artifactItem>
                           <groupId>org.rhq</groupId>
                           <artifactId>rhq-core-perspective</artifactId>
                           <version>${project.version}</version>
                        </artifactItem>

                        <artifactItem>
                           <groupId>org.rhq.server</groupId>
                           <artifactId>alert-email</artifactId>
                           <version>${project.version}</version>
                        </artifactItem>

                        <artifactItem>
                           <groupId>org.rhq</groupId>
                           <artifactId>alert-irc</artifactId>
                           <version>${project.version}</version>
                        </artifactItem>

                        <artifactItem>
                           <groupId>org.rhq</groupId>
                           <artifactId>alert-mobicents</artifactId>
                           <version>${project.version}</version>
                        </artifactItem>

                        <artifactItem>
                           <groupId>org.rhq</groupId>
                           <artifactId>alert-microblog</artifactId>
                           <version>${project.version}</version>
                        </artifactItem>

                        <artifactItem>
                           <groupId>org.rhq</groupId>
                           <artifactId>alert-operations</artifactId>
                           <version>${project.version}</version>
                        </artifactItem>

                        <artifactItem>
                           <groupId>org.rhq</groupId>
                           <artifactId>alert-roles</artifactId>
                           <version>${project.version}</version>
                        </artifactItem>

<!--  TODO:jdk6 - temporarily disabled because of jdk6 requirement
                        <artifactItem>
                           <groupId>org.rhq</groupId>
                            <artifactId>alert-scriptlang</artifactId>
                            <version>${project.version}</version>
                        </artifactItem>
-->

                        <artifactItem>
                           <groupId>org.rhq</groupId>
                            <artifactId>alert-snmp</artifactId>
                            <version>${project.version}</version>
                        </artifactItem>

                        <artifactItem>
                           <groupId>org.rhq</groupId>
                            <artifactId>alert-subject</artifactId>
                            <version>${project.version}</version>
                        </artifactItem>

                        <artifactItem>
                          <groupId>org.rhq</groupId>
                          <artifactId>alert-cli</artifactId>
                          <version>${project.version}</version>
                        </artifactItem>

                        <artifactItem>
                          <groupId>org.rhq</groupId>
                          <artifactId>packagetype-cli</artifactId>
                          <version>${project.version}</version>
                        </artifactItem>

                        <artifactItem>
                          <groupId>org.rhq</groupId>
                          <artifactId>rhq-serverplugin-drift</artifactId>
                          <version>${project.version}</version>
                        </artifactItem>

                     </artifactItems>
                     <outputDirectory>${earDirectory}/rhq-serverplugins</outputDirectory>
                  </configuration>
               </execution>

            </executions>
         </plugin>
      </plugins>
   </build>

   <profiles>

        <profile>
            <id>bundle-plugins</id>
            <activation>
                <property>
                    <name>java.home</name>
                </property>
            </activation>

            <build>
                <plugins>
                  <plugin>
                      <artifactId>maven-dependency-plugin</artifactId>
                      <executions>

                        <execution>
                          <id>copy-bundle-agent-plugins</id>
                          <phase>process-resources</phase>
                          <goals>
                             <goal>copy</goal>
                          </goals>
                          <configuration>
                             <artifactItems>
                               <artifactItem>
                                 <groupId>org.rhq</groupId>
                                 <artifactId>rhq-ant-bundle-plugin</artifactId>
                                 <version>${project.version}</version>
                               </artifactItem>

                               <artifactItem>
                                 <groupId>org.rhq</groupId>
                                 <artifactId>rhq-filetemplate-bundle-plugin</artifactId>
                                 <version>${project.version}</version>
                               </artifactItem>
                             </artifactItems>

                             <outputDirectory>${earDirectory}/rhq-downloads/rhq-plugins</outputDirectory>
                           </configuration>
                         </execution>

                        <execution>
                          <id>copy-bundle-server-plugins</id>
                          <phase>process-resources</phase>
                          <goals>
                             <goal>copy</goal>
                          </goals>
                          <configuration>
                             <artifactItems>
                               <artifactItem>
                                 <groupId>org.rhq</groupId>
                                 <artifactId>rhq-serverplugin-ant-bundle</artifactId>
                                 <version>${project.version}</version>
                               </artifactItem>

                               <artifactItem>
                                 <groupId>org.rhq</groupId>
                                 <artifactId>rhq-serverplugin-filetemplate-bundle</artifactId>
                                 <version>${project.version}</version>
                               </artifactItem>
                             </artifactItems>

                             <outputDirectory>${earDirectory}/rhq-serverplugins</outputDirectory>
                           </configuration>
                         </execution>
                      </executions>
                  </plugin>
                </plugins>
            </build>
        </profile>

        <profile>
            <id>jboss-plugins</id>
             <activation>
                <property>
                   <name>java.home</name>
                </property>
             </activation>

             <build>
               <plugins>
                 <plugin>
                    <artifactId>maven-dependency-plugin</artifactId>
                    <executions>

                       <execution>
                          <id>copy-jboss-plugins</id>
                          <phase>process-resources</phase>
                          <goals>
                             <goal>copy</goal>
                          </goals>
                          <configuration>
                             <artifactItems>

                                <artifactItem>
                                   <groupId>org.rhq</groupId>
                                   <artifactId>rhq-augeas-plugin</artifactId>
                                   <version>${project.version}</version>
                                </artifactItem>

                                <artifactItem>
                                   <groupId>org.rhq</groupId>
                                   <artifactId>rhq-apache-plugin</artifactId>
                                   <version>${project.version}</version>
                                </artifactItem>

                                <artifactItem>
                                  <groupId>org.jboss.on</groupId>
                                  <artifactId>jopr-tomcat-plugin</artifactId>
                                  <version>${project.version}</version>
                                </artifactItem>

                                <artifactItem>
                                  <groupId>org.jboss.on</groupId>
                                  <artifactId>jopr-jboss-as-plugin</artifactId>
                                  <version>${project.version}</version>
                                </artifactItem>

                                <artifactItem>
                                  <groupId>org.jboss.on</groupId>
                                  <artifactId>jopr-hibernate-plugin</artifactId>
                                  <version>${project.version}</version>
                                </artifactItem>

                                <artifactItem>
                                  <groupId>org.jboss.on</groupId>
                                  <artifactId>jopr-rhq-server-plugin</artifactId>
                                  <version>${project.version}</version>
                                </artifactItem>

                                <artifactItem>
                                  <groupId>org.jboss.on</groupId>
                                  <artifactId>jopr-jboss-cache-plugin</artifactId>
                                  <version>${project.version}</version>
                                </artifactItem>

                                <artifactItem>
                                  <groupId>org.jboss.on</groupId>
                                  <artifactId>jopr-jboss-as-5-plugin</artifactId>
                                  <version>${project.version}</version>
                                </artifactItem>

                                <artifactItem>
                                  <groupId>org.jboss.on</groupId>
                                  <artifactId>jopr-jboss-cache-v3-plugin</artifactId>
                                  <version>${project.version}</version>
                                </artifactItem>

                                <artifactItem>
                                  <groupId>org.rhq</groupId>
                                  <artifactId>modcluster-plugin</artifactId>
                                  <version>${project.version}</version>
                                </artifactItem>

                                <artifactItem>
                                  <groupId>org.rhq</groupId>
                                  <artifactId>rhq-jboss-as-7-plugin</artifactId>
                                  <version>${project.version}</version>
                                </artifactItem>
                             </artifactItems>
                             <outputDirectory>${earDirectory}/rhq-downloads/rhq-plugins</outputDirectory>
                          </configuration>
                       </execution>

                    </executions>
                 </plugin>
              </plugins>
           </build>
        </profile>

        <profile>
            <id>linux-plugins</id>
             <activation>
                <property>
                   <name>java.home</name>
                </property>
             </activation>

             <build>
               <plugins>
                 <plugin>
                    <artifactId>maven-dependency-plugin</artifactId>
                    <executions>

                       <execution>
                          <id>copy-linux-plugins</id>
                          <phase>process-resources</phase>
                          <goals>
                             <goal>copy</goal>
                          </goals>
                          <configuration>
                             <artifactItems>

                                <artifactItem>
                                   <groupId>org.rhq</groupId>
                                   <artifactId>rhq-augeas-plugin</artifactId>
                                   <version>${project.version}</version>
                                </artifactItem>

                                <artifactItem>
                                   <groupId>org.rhq</groupId>
                                   <artifactId>rhq-cron-plugin</artifactId>
                                   <version>${project.version}</version>
                                </artifactItem>

                                <artifactItem>
                                  <groupId>org.rhq</groupId>
                                  <artifactId>rhq-script-plugin</artifactId>
                                  <version>${project.version}</version>
                                </artifactItem>

<!-- TODO:jdk6 temporarily disabled because of jdk6 requirement
                                <artifactItem>
                                  <groupId>org.rhq</groupId>
                                  <artifactId>rhq-script2-plugin</artifactId>
                                  <version>${project.version}</version>
                                </artifactItem>
-->

                                <artifactItem>
                                  <groupId>org.rhq</groupId>
                                  <artifactId>rhq-grub-plugin</artifactId>
                                  <version>${project.version}</version>
                                </artifactItem>

                                <artifactItem>
                                  <groupId>org.rhq</groupId>
                                  <artifactId>rhq-hosts-plugin</artifactId>
                                  <version>${project.version}</version>
                                </artifactItem>

                                <artifactItem>
                                  <groupId>org.rhq</groupId>
                                  <artifactId>rhq-cobbler-plugin</artifactId>
                                  <version>${project.version}</version>
                                </artifactItem>

                                <artifactItem>
                                  <groupId>org.rhq</groupId>
                                  <artifactId>rhq-sudoers-plugin</artifactId>
                                  <version>${project.version}</version>
                                </artifactItem>

                                <artifactItem>
                                  <groupId>org.rhq</groupId>
                                  <artifactId>rhq-netservices-plugin</artifactId>
                                  <version>${project.version}</version>
                                </artifactItem>

                                <artifactItem>
                                  <groupId>org.rhq</groupId>
                                  <artifactId>rhq-samba-plugin</artifactId>
                                  <version>${project.version}</version>
                                </artifactItem>

                                <artifactItem>
                                  <groupId>org.rhq</groupId>
                                  <artifactId>rhq-postfix-plugin</artifactId>
                                  <version>${project.version}</version>
                                </artifactItem>

                                <artifactItem>
                                  <groupId>org.rhq</groupId>
                                  <artifactId>rhq-aliases-plugin</artifactId>
                                  <version>${project.version}</version>
                                </artifactItem>

                                <artifactItem>
                                  <groupId>org.rhq</groupId>
                                  <artifactId>rhq-sshd-plugin</artifactId>
                                  <version>${project.version}</version>
                                </artifactItem>
<!-- TODO:jdk6 - temporarily disabled because of jdk6 requirement

                                <artifactItem>
                                  <groupId>org.rhq</groupId>
                                  <artifactId>rhq-virt-plugin</artifactId>
                                  <version>${project.version}</version>
                                </artifactItem>

                                <artifactItem>
                                  <groupId>org.rhq</groupId>
                                  <artifactId>rhq-kickstart-plugin</artifactId>
                                  <version>${project.version}</version>
                                </artifactItem>

-->
                             </artifactItems>
                             <outputDirectory>${earDirectory}/rhq-downloads/rhq-plugins</outputDirectory>
                          </configuration>
                       </execution>

                    </executions>
                 </plugin>
              </plugins>
           </build>

        </profile>

        <profile>
            <id>misc-plugins</id>
             <activation>
                <property>
                   <name>java.home</name>
                </property>
             </activation>

             <build>
               <plugins>
                 <plugin>
                    <artifactId>maven-dependency-plugin</artifactId>
                    <executions>

                       <execution>
                          <id>copy-misc-plugins</id>
                          <phase>process-resources</phase>
                          <goals>
                             <goal>copy</goal>
                          </goals>
                          <configuration>
                             <artifactItems>

                                <artifactItem>
                                   <groupId>org.rhq</groupId>
                                   <artifactId>rhq-hudson-plugin</artifactId>
                                   <version>${project.version}</version>
                                </artifactItem>

                                <artifactItem>
                                   <groupId>org.rhq</groupId>
                                   <artifactId>rhq-iis-plugin</artifactId>
                                   <version>${project.version}</version>
                                </artifactItem>

                                <artifactItem>
                                  <groupId>org.rhq</groupId>
                                  <artifactId>rhq-database-plugin</artifactId>
                                  <version>${project.version}</version>
                                </artifactItem>

                                <artifactItem>
                                  <groupId>org.rhq</groupId>
                                  <artifactId>rhq-postgres-plugin</artifactId>
                                  <version>${project.version}</version>
                                </artifactItem>

                                <artifactItem>
                                  <groupId>org.rhq</groupId>
                                  <artifactId>rhq-mysql-plugin</artifactId>
                                  <version>${project.version}</version>
                                </artifactItem>

                                <artifactItem>
                                  <groupId>org.rhq</groupId>
                                  <artifactId>rhq-oracle-plugin</artifactId>
                                  <version>${project.version}</version>
                                </artifactItem>

                                <artifactItem>
                                  <groupId>org.rhq</groupId>
                                  <artifactId>rhq-perftest-plugin</artifactId>
                                  <version>${project.version}</version>
                                </artifactItem>

                                <artifactItem>
                                  <groupId>org.rhq</groupId>
                                  <artifactId>rhq-snmptrapd-plugin</artifactId>
                                  <version>${project.version}</version>
                                </artifactItem>

                                <artifactItem>
                                  <groupId>org.rhq</groupId>
                                  <artifactId>rhq-twitter-plugin</artifactId>
                                  <version>${project.version}</version>
                                </artifactItem>

                                <artifactItem>
                                  <groupId>org.rhq</groupId>
                                  <artifactId>rhq-filetemplate-bundle-plugin</artifactId>
                                  <version>${project.version}</version>
                                </artifactItem>

                             </artifactItems>
                             <outputDirectory>${earDirectory}/rhq-downloads/rhq-plugins</outputDirectory>
                          </configuration>
                       </execution>

                    </executions>
                 </plugin>
              </plugins>
           </build>

        </profile>

      <profile>
         <id>dev</id>

         <properties>
            <rhq.rootDir>../../../..</rhq.rootDir>
            <rhq.containerDir>${rhq.rootDir}/${rhq.defaultDevContainerPath}</rhq.containerDir>
            <rhq.deploymentName>${project.build.finalName}.ear</rhq.deploymentName>
            <rhq.deploymentDir>${rhq.containerDir}/jbossas/server/default/deploy/${rhq.deploymentName}</rhq.deploymentDir>
         </properties>

         <build>
            <plugins>

               <plugin>
                  <artifactId>maven-antrun-plugin</artifactId>
                  <executions>

                     <execution>
                        <id>deploy</id>
                        <phase>package</phase>
                        <configuration>
                           <tasks>
                              <property name="deployment.dir" location="${rhq.deploymentDir}" />
                              <echo>*** Copying updated files from
                                 target${file.separator}${project.build.finalName}${file.separator} to
                                 ${deployment.dir}${file.separator}...</echo>
                              <copy todir="${deployment.dir}" verbose="${rhq.verbose}">
                                 <fileset dir="${basedir}/target/${project.build.finalName}" />
                              </copy>
                              <property name="deployment.descriptor.file" location="${deployment.dir}/META-INF/application.xml" />
                              <echo>*** Touching ${deployment.descriptor.file} to force redeployment of
                                 ${rhq.deploymentName}...</echo>
                              <touch file="${deployment.descriptor.file}" />
                           </tasks>
                        </configuration>
                        <goals>
                           <goal>run</goal>
                        </goals>
                     </execution>

                     <execution>
                        <id>deploy-ear-meta-inf</id>
                        <phase>package</phase>
                        <configuration>
                           <tasks>
                              <unjar src="${project.build.directory}/${project.build.finalName}.ear" dest="${rhq.deploymentDir}">
                                 <patternset>
                                    <include name="META-INF/**" />
                                 </patternset>
                              </unjar>
                           </tasks>
                        </configuration>
                        <goals>
                           <goal>run</goal>
                        </goals>
                     </execution>

                     <execution>
                        <id>undeploy</id>
                        <phase>clean</phase>
                        <configuration>
                           <tasks>
                              <property name="deployment.dir" location="${rhq.deploymentDir}" />
                              <echo>*** Deleting ${deployment.dir}${file.separator}...</echo>
                              <delete dir="${deployment.dir}" />
                           </tasks>
                        </configuration>
                        <goals>
                           <goal>run</goal>
                        </goals>
                     </execution>

                  </executions>
               </plugin>

            </plugins>
         </build>
      </profile>

   </profiles>

</project>
<|MERGE_RESOLUTION|>--- conflicted
+++ resolved
@@ -89,15 +89,11 @@
              <groupId>org.rhq</groupId>
              <artifactId>rhq-core-domain</artifactId>
            </exclusion>
-<<<<<<< HEAD
-         </exclusions>
-=======
            <exclusion>
              <groupId>javassist</groupId>
              <artifactId>javassist</artifactId>
            </exclusion>
-         </exclusions>         
->>>>>>> 90081e71
+         </exclusions>
       </dependency>
 
       <dependency>
