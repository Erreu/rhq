--- conflicted
+++ resolved
@@ -279,8 +279,6 @@
                            <artifactId>rhq-core-perspective</artifactId>
                            <version>${project.version}</version>
                         </artifactItem>
-<<<<<<< HEAD
-=======
 
                         <artifactItem>
                            <groupId>org.rhq.server</groupId>
@@ -329,8 +327,6 @@
                             <artifactId>alert-subject</artifactId>
                             <version>${project.version}</version>
                         </artifactItem>
-
->>>>>>> f26a7759
                      </artifactItems>
                      <outputDirectory>${earDirectory}/rhq-serverplugins</outputDirectory>
                   </configuration>
