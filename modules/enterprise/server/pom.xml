<project xmlns="http://maven.apache.org/POM/4.0.0" xmlns:xsi="http://www.w3.org/2001/XMLSchema-instance" xsi:schemaLocation="http://maven.apache.org/POM/4.0.0 http://maven.apache.org/maven-v4_0_0.xsd">

  <modelVersion>4.0.0</modelVersion>

  <parent>
    <groupId>org.rhq</groupId>
    <artifactId>rhq-parent</artifactId>
    <version>4.6.0-SNAPSHOT</version>
    <relativePath>../../../pom.xml</relativePath>
  </parent>

  <groupId>org.rhq</groupId>
  <artifactId>rhq-enterprise-server-parent</artifactId>
  <packaging>pom</packaging>

  <name>RHQ Enterprise Server Parent</name>
  <description>RHQ enterprise server parent POM</description>

  <profiles>

    <profile>
      <id>default</id>
      <activation>
        <activeByDefault>true</activeByDefault>
      </activation>
      <modules>
        <module>xml-schemas</module>
<<<<<<< HEAD
        <!-- <module>container-lib</module> --> <!-- TODO: do we need this still? -->
=======
>>>>>>> dddf7884
        <module>jar</module>
        <module>sars</module>
        <module>plugins</module>
        <module>ear</module>
        <module>startup-subsystem</module>
        <module>installer</module>
        <module>safe-invoker</module>
        <module>client-api</module>
        <module>itests</module>
      </modules>
    </profile>

    <profile>
      <id>rhq-perf</id>
      <activation>
          <property>
              <name>rhq-perf</name>
          </property>
      </activation>
      <modules>
        <module>xml-schemas</module>
<<<<<<< HEAD
         <!-- <module>container-lib</module> --> <!-- TODO: do we need this still? -->
=======
>>>>>>> dddf7884
        <module>jar</module>
        <module>safe-invoker</module>
      </modules>
    </profile>

  </profiles>

</project><|MERGE_RESOLUTION|>--- conflicted
+++ resolved
@@ -25,10 +25,6 @@
       </activation>
       <modules>
         <module>xml-schemas</module>
-<<<<<<< HEAD
-        <!-- <module>container-lib</module> --> <!-- TODO: do we need this still? -->
-=======
->>>>>>> dddf7884
         <module>jar</module>
         <module>sars</module>
         <module>plugins</module>
@@ -50,10 +46,6 @@
       </activation>
       <modules>
         <module>xml-schemas</module>
-<<<<<<< HEAD
-         <!-- <module>container-lib</module> --> <!-- TODO: do we need this still? -->
-=======
->>>>>>> dddf7884
         <module>jar</module>
         <module>safe-invoker</module>
       </modules>
