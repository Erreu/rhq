<?xml version="1.0"?>

<project name="rhq-appserver-container" basedir=".">

    <property name="default.rhq.server.database.hibernate-dialect" value="org.hibernate.dialect.PostgreSQLDialect" />
    <property name="default.rhq.server.database.connection-url"    value="jdbc:postgresql://127.0.0.1:5432/rhq" />
    <property name="default.rhq.server.database.user-name"          value="rhqadmin" />
    <property name="default.rhq.server.database.password"           value="rhqadmin" />
    <property name="default.rhq.server.database.password.encrypted" value="1eeb2f255e832171df8592078de921bc" />
    <property name="default.rhq.server.database.type-mapping"       value="PostgreSQL" />

    <!-- these are needed for the PostgreSQL XADataSource setup -->
    <property name="default.rhq.server.database.server-name"        value="127.0.0.1" />
    <property name="default.rhq.server.database.port"               value="5432" />
    <property name="default.rhq.server.database.db-name"            value="rhq" />
    <property name="default.rhq.server.quartz.driverDelegateClass"  value="org.quartz.impl.jdbcjobstore.PostgreSQLDelegate" />
    <property name="default.rhq.server.quartz.selectWithLockSQL"    value="SELECT * FROM {0}LOCKS WHERE LOCK_NAME = ? FOR UPDATE" />
    <property name="default.rhq.server.quartz.lockHandlerClass"     value="org.quartz.impl.jdbcjobstore.StdRowLockSemaphore" />

    <property name="rhq.sync.endpoint-address" value="false"/>

    <property name="default.rhq.server.drift.binary.content" value="false"/>

    <target name="set-predeploy-prop">
        <condition property="predeploy" value="true">
            <or>
                <equals arg1="${dev.profile.active}" arg2="true" />
                <equals arg1="${developer}" arg2="true" />
            </or>
        </condition>
    </target>

    <target name="set-dev-server-props" if="predeploy">
        <echo>*** Using dev database settings in rhq-server.properties...</echo>
        <property name="rhq.server.database.hibernate-dialect" value="${rhq.dev.ds.hibernate-dialect}" />
        <property name="rhq.server.database.connection-url"    value="${rhq.dev.ds.connection-url}" />
        <property name="rhq.server.database.user-name"         value="${rhq.dev.ds.user-name}" />
        <property name="rhq.server.database.password"          value="${rhq.dev.ds.password.encrypted}" />
        <property name="rhq.server.database.type-mapping"      value="${rhq.dev.ds.type-mapping}" />
        <property name="rhq.server.database.server-name"       value="${rhq.dev.ds.server-name}" />
        <property name="rhq.server.database.port"              value="${rhq.dev.ds.port}" />
        <property name="rhq.server.database.db-name"           value="${rhq.dev.ds.db-name}" />
        <property name="rhq.server.quartz.driverDelegateClass" value="${rhq.dev.quartz.driverDelegateClass}" />
        <property name="rhq.server.quartz.selectWithLockSQL"   value="${rhq.dev.quartz.selectWithLockSQL}" />
        <property name="rhq.server.quartz.lockHandlerClass"    value="${rhq.dev.quartz.lockHandlerClass}" />
        <property name="rhq.server.drift.store-binary-content" value="${default.rhq.server.drift.binary.content}"/>
    </target>

    <target name="set-default-server-props" unless="predeploy">
        <echo>*** Using default database settings in rhq-server.properties...</echo>
        <property name="rhq.server.database.hibernate-dialect" value="${default.rhq.server.database.hibernate-dialect}" />
        <property name="rhq.server.database.connection-url"    value="${default.rhq.server.database.connection-url}" />
        <property name="rhq.server.database.user-name"         value="${default.rhq.server.database.user-name}" />
        <property name="rhq.server.database.password"          value="${default.rhq.server.database.password.encrypted}" />
        <property name="rhq.server.database.type-mapping"      value="${default.rhq.server.database.type-mapping}" />
        <property name="rhq.server.database.server-name"       value="${default.rhq.server.database.server-name}" />
        <property name="rhq.server.database.port"              value="${default.rhq.server.database.port}" />
        <property name="rhq.server.database.db-name"           value="${default.rhq.server.database.db-name}" />
        <property name="rhq.server.quartz.driverDelegateClass" value="${default.rhq.server.quartz.driverDelegateClass}" />
        <property name="rhq.server.quartz.selectWithLockSQL"   value="${default.rhq.server.quartz.selectWithLockSQL}" />
        <property name="rhq.server.quartz.lockHandlerClass"    value="${default.rhq.server.quartz.lockHandlerClass}" />
        <property name="rhq.server.drift.store-binary-content" value="${default.rhq.server.drift.binary.content}"/>
    </target>

    <target name="initialize" depends="set-predeploy-prop, set-dev-server-props, set-default-server-props">
        <echo>*** Database type is ${rhq.server.database.type-mapping}</echo>
        <property name="jboss.home" location="${project.build.outputDirectory}/jbossas" />

        <!-- TODO: if JBossAS has a marker file that we can check to see if server is running, we can use it here -->
        <!--
            <property name="marker.file" location="${jboss.home}/server/default/data/hypersonic/localDB.lck" />
            <fail message="The RHQ container appears to be currently running (${marker.file} exists). Please stop the container before rebuilding it in place.">
                <condition>
                    <available file="${marker.file}" />
                </condition>
            </fail>
        -->

        <!-- we will put our own JBossAS modules in our own location - this will augment JBossAS's own modules -->
        <property name="jboss.modules.dir" location="${project.build.outputDirectory}/modules" />
        <mkdir dir="${jboss.modules.dir}" />

        <property name="rhq.ear.dir" location="${jboss.modules.dir}/org/rhq/rhq-enterprise-server-startup-subsystem/main/deployments/${rhq.earName}" />

        <condition property="use-postgres" value="true">
            <contains string="${rhq.server.database.type-mapping}" substring="postgres" casesensitive="false" />
        </condition>
        <condition property="use-oracle" value="true">
            <contains string="${rhq.server.database.type-mapping}" substring="oracle" casesensitive="false" />
        </condition>

        <condition property="copy.dev.resources" value="true">
            <or>
                <equals arg1="${dev.profile.active}" arg2="true" />
                <equals arg1="${developer}" arg2="true" />
            </or>
        </condition>

        <condition property="predeploy-postgres" value="true">
            <and>
                <equals arg1="${predeploy}" arg2="true" />
                <equals arg1="${use-postgres}" arg2="true" />
            </and>
        </condition>

        <condition property="predeploy-oracle" value="true">
            <and>
                <equals arg1="${predeploy}" arg2="true" />
                <equals arg1="${use-oracle}" arg2="true" />
            </and>
        </condition>

        <!-- developers might want to deploy agent/server plugins frequently, so we'll scan every 30 seconds -->
        <!-- in production, plugins change very infrequently, so only scan every 5 minutes -->
        <condition property="rhq.server.plugin-scan-period-ms" value="30000">
            <or>
                <equals arg1="${dev.profile.active}" arg2="true" />
                <equals arg1="${developer}" arg2="true" />
            </or>
        </condition>
        <condition property="rhq.server.plugin-scan-period-ms" value="300000">
            <not>
                <or>
                    <equals arg1="${dev.profile.active}" arg2="true" />
                    <equals arg1="${developer}" arg2="true" />
                </or>
            </not>
        </condition>

        <!-- when predeploying, don't make people edit rhq-server.properties - turn on the auto-installer now -->
        <condition property="rhq.autoinstall.enabled" value="true">
            <equals arg1="${predeploy}" arg2="true" />
        </condition>
        <condition property="rhq.autoinstall.enabled" value="false">
            <not>
                <equals arg1="${predeploy}" arg2="true" />
            </not>
        </condition>

    </target>

    <target name="prepare-container"
            depends="prepare-jbossas-dir,
                     prepare-bin-dir" />

    <target name="prepare-jbossas-dir"
            depends="initialize"
            description="prepare JBossAS for hosting the RHQ Server">

        <echo>*** Preparing jbossas dir ***</echo>

        <echo>Unzipping vanilla JBoss dist zipfile found at ${jboss.zip}</echo>
        <condition property="jboss.uptodate">
            <and>
                <uptodate srcfile="${jboss.zip}" targetfile="${jboss.home}" />
                <available file="${jboss.home}/jboss-modules.jar" type="file" />
            </and>
        </condition>

        <antcall target="unzip-jboss" />

        <echo>Checking that we have a valid JBossAS distribution...</echo>
        <available file="${jboss.home}/jboss-modules.jar" type="file" property="jboss.home.is.valid" />
        <fail unless="jboss.home.is.valid" message="${jboss.home} does not contain a valid JBossAS installation - aborting!" />

        <echo>Adding main EAR app module to ${jboss.modules.dir} ...</echo>
        <unzip src="${settings.localRepository}/org/rhq/rhq-enterprise-server-startup-subsystem/${project.version}/rhq-enterprise-server-startup-subsystem-${project.version}.zip"
               dest="${jboss.modules.dir}" />

        <echo>Adding installer module to ${jboss.modules.dir} ...</echo>
        <unzip src="${settings.localRepository}/org/rhq/rhq-installer-util/${project.version}/rhq-installer-util-${project.version}.zip"
               dest="${jboss.modules.dir}" />

        <echo>Adding JDBC modules to ${jboss.modules.dir} ...</echo>
        <copy file="${settings.localRepository}/com/oracle/ojdbc6/${ojdbc6.version}/ojdbc6-${ojdbc6.version}.jar"
              toDir="${jboss.modules.dir}/org/rhq/oracle/main" failonerror="false" verbose="true" />
        <echo file="${jboss.modules.dir}/org/rhq/oracle/main/module.xml"><![CDATA[<?xml version="1.0" encoding="UTF-8"?>
<module xmlns="urn:jboss:module:1.1" name="org.rhq.oracle">
    <resources>
        <resource-root path="ojdbc6-${ojdbc6.version}.jar"/>
    </resources>
    <dependencies>
        <module name="javax.api"/>
        <module name="javax.transaction.api"/>
    </dependencies>
</module>
]]></echo>

        <copy file="${settings.localRepository}/postgresql/postgresql/${postgresql.version}/postgresql-${postgresql.version}.jar"
              toDir="${jboss.modules.dir}/org/rhq/postgres/main" verbose="true" />
        <echo file="${jboss.modules.dir}/org/rhq/postgres/main/module.xml"><![CDATA[<?xml version="1.0" encoding="UTF-8"?>
<module xmlns="urn:jboss:module:1.1" name="org.rhq.postgres">
    <resources>
        <resource-root path="postgresql-${postgresql.version}.jar"/>
    </resources>
    <dependencies>
        <module name="javax.api"/>
        <module name="javax.transaction.api"/>
    </dependencies>
</module>
]]></echo>

        <echo>Generate SSL key for RHQ server - 128-bit key that expires in 20 years</echo>
        <property name="jboss.conf.dir" location="${jboss.home}/standalone/configuration" />
        <available file="${jboss.conf.dir}/rhq.keystore" type="file" property="rhq.keystore.exists" />
        <antcall target="generate-rhq-ssl-key" />

        <echo>Delete the various working directories if they happen to exist</echo>
        <delete dir="${jboss.home}/standalone/data" />
        <delete dir="${jboss.home}/standalone/log" />
        <delete dir="${jboss.home}/standalone/tmp" />
        <delete dir="${jboss.home}/standalone/work" /> <!-- TODO: does AS7 still have this? -->

        <echo>Delete unused configurations and other files</echo>
        <delete>
            <fileset dir="${jboss.home}/standalone/configuration">
                <include name="standalone-ha.xml" />
                <include name="standalone.xml" />
                <include name="standalone-full-ha.xml" />
            </fileset>
        </delete>
        <delete>
            <fileset dir="${jboss.home}/bin/">
                <include name="add-user.*" />
                <include name="appclient.*" />
                <include name="domain.*" />
                <include name="jconsole.*" />
                <include name="run.*" />
                <include name="vault.*" />
            </fileset>
        </delete>
        <delete dir="${jboss.home}/bin/init.d" />

        <!--TODO - embedded agent isn't working now - we need to:
            1) add AS7's jars jboss-as-[jmx,server]-7.x.x.Final.jar to META-INF/embedded-agent/lib
            2) get the agent to successfully see that the server is started (AgentMain.waitForServer was hanging for me)
            So until we fix this we need to not deploy this at all.
            Note that I also took out the sysprops for embedded agent from rhq-server.properties.
            If we resurrect embedded agent, add this to the rhq-server.properties created down below:
            # Embedded RHQ Agent
            rhq.server.embedded-agent.enabled=false
            rhq.server.embedded-agent.name=
            rhq.server.embedded-agent.reset-configuration=true
            rhq.server.embedded-agent.disable-native-system=false

        <unjar src="${settings.localRepository}/org/rhq/rhq-enterprise-server-agent-sar/${rhq.version}/rhq-enterprise-server-agent-sar-${rhq.version}.sar"
               dest="....todo..../rhq-agent.sar" />
        -->

        <echo>Delete docs, README, et. al. files</echo>
        <delete dir="${jboss.home}/docs/examples" />
        <delete>
            <fileset dir="${jboss.home}" includes="*.txt" />
        </delete>

        <echo>Delete domain files - we only start in standalone mode</echo>
        <delete dir="${jboss.home}/domain" />

        <!-- TODO: setup our own welcome-content that points to our app -->
        <!--
        <echo>Setup welcome content</echo>
        <delete dir="${jboss.home}/welcome-content" />
        -->

        <echo>Make sure the top level downloads directory exists</echo>
        <mkdir dir="${rhq.ear.dir}/rhq-downloads" />

        <echo>Deploying static downloadable content</echo>
        <copy todir="${rhq.ear.dir}/rhq-downloads" 
              verbose="true"
              failonerror="false">
            <fileset dir="${basedir}/src/main/downloadable-resources" />
        </copy>
      
        <echo>Make sure our downloads directories exist</echo>
        <mkdir dir="${rhq.ear.dir}/rhq-downloads/rhq-agent" />
        <mkdir dir="${rhq.ear.dir}/rhq-downloads/rhq-client" />
        <mkdir dir="${rhq.ear.dir}/rhq-downloads/rhq-plugins" />
        <mkdir dir="${rhq.ear.dir}/rhq-downloads/connectors" />
        <mkdir dir="${rhq.ear.dir}/rhq-downloads/bundle-deployer" />

        <echo>Deploying the latest agent update binary and renaming it rhq-enterprise-agent-${rhq.version}.jar</echo>
        <copy file="${settings.localRepository}/org/rhq/rhq-enterprise-agentupdate/${rhq.version}/rhq-enterprise-agentupdate-${rhq.version}.jar"
              tofile="${rhq.ear.dir}/rhq-downloads/rhq-agent/rhq-enterprise-agent-${rhq.version}.jar"
              verbose="true"
              failonerror="true"/>

        <echo>Deploying the latest remote client binary</echo>
        <copy file="${settings.localRepository}/org/rhq/rhq-remoting-cli/${rhq.version}/rhq-remoting-cli-${rhq.version}.zip"
              tofile="${rhq.ear.dir}/rhq-downloads/rhq-client/rhq-remoting-cli-${rhq.version}.zip"
              verbose="true"
              failonerror="false"/>

        <echo>Deploying the latest command-line bundle deployer to the downloads location</echo>
        <copy file="${settings.localRepository}/org/rhq/rhq-ant-bundle-common/${rhq.version}/rhq-ant-bundle-common-${rhq.version}.zip"
              tofile="${rhq.ear.dir}/rhq-downloads/bundle-deployer/rhq-bundle-deployer-${rhq.version}.zip"
              verbose="true"
              failonerror="false"/>

        <antcall target="package-connectors" />

        <!-- we don't need these in our modules directory because we deploy the rtfilter directly in the EAR
        <echo>Deploying RT filter jar ...</echo>
        <unzip src="${settings.localRepository}/org/rhq/helpers/rhq-rtfilter/${project.version}/rhq-rtfilter-${project.version}.zip" 
               dest="${jboss.modules.dir}" />

        <unzip src="${settings.localRepository}/org/rhq/helpers/rhq-rtfilter-subsystem/${project.version}/rhq-rtfilter-subsystem-${project.version}.zip" 
               dest="${jboss.modules.dir}" />
        -->

    </target>

    <target name="package-connectors">
        <echo>Packaging the response-time (RT) servlet filter connectors ...</echo>
        <delete file="${rhq.ear.dir}/rhq-downloads/connectors/connector-rtfilter.zip" />
        <zip destfile="${rhq.ear.dir}/rhq-downloads/connectors/connector-rtfilter.zip">
            <zipfileset dir="${settings.localRepository}/org/rhq/helpers/rhq-rtfilter/${project.version}">
                <include name="rhq-rtfilter-${project.version}.jar" />
            </zipfileset>
            <zipfileset dir="${settings.localRepository}/commons-logging/commons-logging/1.1.1">
                <include name="commons-logging-1.1.1.jar" />
            </zipfileset>
        </zip>

        <!-- rtfilter AS7 modules -->
        <copy file="${settings.localRepository}/org/rhq/helpers/rhq-rtfilter/${project.version}/rhq-rtfilter-${project.version}.zip" 
              tofile="${rhq.ear.dir}/rhq-downloads/connectors/rhq-rtfilter-module.zip" />

        <copy file="${settings.localRepository}/org/rhq/helpers/rhq-rtfilter-subsystem/${project.version}/rhq-rtfilter-subsystem-${project.version}.zip" 
              tofile="${rhq.ear.dir}/rhq-downloads/connectors/rhq-rtfilter-subsystem-module.zip" />
    </target>

    <target name="prepare-bin-dir">
        <echo>*** Preparing bin dir ***</echo>

      <loadproperties>
        <zipentry zipfile="${settings.localRepository}/org/rhq/rhq-cassandra-ccm-core/${project.version}/rhq-cassandra-ccm-core-${project.version}.jar"
                  name="cassandra.properties"/>
      </loadproperties>

        <echo>Connection URL is ${rhq.server.database.connection-url}</echo>

        <property name="rhq.bin.dir" location="${project.build.outputDirectory}/bin" />
        <mkdir dir="${rhq.bin.dir}" />
        <echo file="${rhq.bin.dir}/rhq-server.properties">#################### RHQ Server Configuration Properties ####################

#############################################################################
# Database Settings
# -----------------
# These should point to the database that your RHQ Server will use as
# its backend RDBMS storage.
# If you are using Oracle, comment out the Postgres settings and
# uncomment the Oracle settings below, adjusting the values as appropriate.
# NOTE: rhq.server.database.password is not to be set to the actual password
# but instead should be the password in encoded form as generated by:
#    rhq-installer.sh(.bat) --dbpassword=&lt;your password>
#############################################################################

# PostgreSQL database
rhq.server.database.connection-url=${rhq.server.database.connection-url}
rhq.server.database.user-name=${rhq.server.database.user-name}
rhq.server.database.password=${rhq.server.database.password}
rhq.server.database.type-mapping=${rhq.server.database.type-mapping}
rhq.server.database.server-name=${rhq.server.database.server-name}
rhq.server.database.port=${rhq.server.database.port}
rhq.server.database.db-name=${rhq.server.database.db-name}
hibernate.dialect=${rhq.server.database.hibernate-dialect}
rhq.server.quartz.driverDelegateClass=${rhq.server.quartz.driverDelegateClass}

# Oracle database
#rhq.server.database.connection-url=jdbc:oracle:thin:@127.0.0.1:1521:xe
#rhq.server.database.user-name=${rhq.server.database.user-name}
#rhq.server.database.password=${rhq.server.database.password}
#rhq.server.database.type-mapping=Oracle10g
#rhq.server.database.server-name=unused
#rhq.server.database.port=unused
#rhq.server.database.db-name=unused
#hibernate.dialect=org.hibernate.dialect.Oracle10gDialect
#rhq.server.quartz.driverDelegateClass=org.quartz.impl.jdbcjobstore.oracle.OracleDelegate

#############################################################################
# Server Settings
# ---------------
# These are miscallenous settings that the server will use to customize itself
# to the environment in which it is running. These are settings you usually
# want to change or at least be aware of.
#############################################################################

# Defines what this server's name is to be known as to the RHQ system.
# It doesn't necessarily have to be an IP address or hostname, but it can be.
# If left blank, the RHQ Server will pick a name for itself based on the
# hostname it is running on.
# NOTE! If you are upgrading an existing server, this must be the same name
# as the server being upgraded.
rhq.server.high-availability.name=

# Email settings used to connect to an SMTP server to send alert emails.
rhq.server.email.smtp-host=localhost
rhq.server.email.smtp-port=25
rhq.server.email.from-address=rhqadmin@localhost

#############################################################################
# Host and Port Bindings
# ----------------------
# These define the ports the RHQ Server will bind to. Most of the time
# you can leave these alone. You can change these default values to
# conform to your own environment's requirements, such as the IP address
# the RHQ Server will bind to (jboss.bind.address) and the ports
# browsers will use to access the RHQ web application
# (rhq.server.socket.binding.port.http, rhq.server.socket.binding.port.https)
# If you change the binding address, you might also want to change
# "rhq.autoinstall.public-endpoint-address" as well.
#############################################################################

jboss.bind.address=0.0.0.0
jboss.bind.address.management=127.0.0.1

jboss.socket.binding.port-offset=0

jboss.management.native.port=6999
jboss.management.http.port=6990
jboss.management.https.port=6443

rhq.server.socket.binding.port.ajp=7009
rhq.server.socket.binding.port.http=7080
rhq.server.socket.binding.port.https=7443
rhq.server.socket.binding.port.jacorb=2528
rhq.server.socket.binding.port.jacorb-ssl=2529
rhq.server.socket.binding.port.messaging=4445
rhq.server.socket.binding.port.messaging-throughput=4455
rhq.server.socket.binding.port.osgi-http=7090
rhq.server.socket.binding.port.remoting=3447
rhq.server.socket.binding.port.txn-recovery-environment=3712
rhq.server.socket.binding.port.txn-status-manager=3713

# If the jboss.bind.address property is set to anything besides 0.0.0.0,
# uncomment the java.rmi.server.hostname property below and set it to the same
# value - setting it to ${jboss.bind.address} will *not* work.
#java.rmi.server.hostname=0.0.0.0

#############################################################################
# Installer Settings
# ------------------
# These enable the installer when starting for the first time.
# To do so, first ensure all values in this properties file are appropriately
# set for your environment. Once you are sure all values are as you want them,
# set rhq.autoinstall.enabled=true and run the server then run the installer.
#
# rhq.autoinstall.enabled: must be true to trigger the automatic install.
# rhq.autoinstall.database: allowed values: auto, overwrite, skip
#                           "auto" will create a new schema if one does not
#                           yet exist or, if a schema does exist, will simply
#                           upgrade it as needed (which keeps existing data).
#                           "overwrite" if you want to create an empty schema,
#                           even if one already exists (loses existing data).
#                           "skip" if you don't want to do any database
#                           upgrade or creation. WARNING! You must ensure your
#                           database schema already exists and is up to date.
# rhq.autoinstall.public-endpoint-address: public IP/hostname that all agents
#                                          will use to talk to this server.
#                                          If not set, a value to use is
#                                          determined at auto-install time.
#############################################################################

rhq.autoinstall.enabled=${rhq.autoinstall.enabled}
rhq.autoinstall.database=auto
rhq.autoinstall.public-endpoint-address=

#############################################################################
# Advanced Settings
# -----------------
# The settings below can usually be left as-is. These are advanced settings
# and should only be changed if you know what you are doing.
#############################################################################

# Set this to true to have the server reject agent requests upon startup.
rhq.server.maintenance-mode-at-startup=false

# RHQ Server's remote endpoint for agents to talk to
# bind-address and bind-port are derived from the HA server definition,
# if you set the address/port here, they will override the HA server
# definition found in the database
rhq.communications.connector.transport=servlet
rhq.communications.connector.bind-address=
rhq.communications.connector.bind-port=
rhq.communications.connector.transport-params=/jboss-remoting-servlet-invoker/ServerInvokerServlet

# Multicast detector configuration for auto-discovery
rhq.communications.multicast-detector.enabled=false
rhq.communications.multicast-detector.bind-address=${jboss.bind.address}
rhq.communications.multicast-detector.multicast-address=224.16.16.16
rhq.communications.multicast-detector.port=16162

# Server-side SSL Security Configuration for HTTPS thru Tomcat
# These are used for browser https access and
# for incoming messages from agents over sslservlet transport.
# Relative filenames are relative to jboss.server.config.dir.
# [you cannot use ${x} variables in these rhq.server.tomcat settings]
rhq.server.tomcat.security.client-auth-mode=false
rhq.server.tomcat.security.secure-socket-protocol=TLS
rhq.server.tomcat.security.algorithm=SunX509
rhq.server.tomcat.security.keystore.alias=RHQ
rhq.server.tomcat.security.keystore.file=rhq.keystore
rhq.server.tomcat.security.keystore.password=RHQManagement
rhq.server.tomcat.security.keystore.type=JKS
rhq.server.tomcat.security.truststore.file=rhq.truststore
rhq.server.tomcat.security.truststore.password=RHQManagement
rhq.server.tomcat.security.truststore.type=JKS

# Server-side SSL Security Configuration (for incoming messages from agents)
# These are used when secure transports other than sslservlet are used
rhq.communications.connector.security.secure-socket-protocol=TLS
rhq.communications.connector.security.keystore.file=${jboss.server.config.dir}/rhq.keystore
rhq.communications.connector.security.keystore.algorithm=SunX509
rhq.communications.connector.security.keystore.type=JKS
rhq.communications.connector.security.keystore.password=RHQManagement
rhq.communications.connector.security.keystore.key-password=RHQManagement
rhq.communications.connector.security.keystore.alias=RHQ
rhq.communications.connector.security.truststore.file=${jboss.server.config.dir}/rhq.truststore
rhq.communications.connector.security.truststore.algorithm=SunX509
rhq.communications.connector.security.truststore.type=JKS
rhq.communications.connector.security.truststore.password=RHQManagement
rhq.communications.connector.security.client-auth-mode=none

# Client-side SSL Security Configuration (for outgoing messages to agents)
rhq.server.client.security.secure-socket-protocol=TLS
rhq.server.client.security.keystore.file=${jboss.server.config.dir}/rhq.keystore
rhq.server.client.security.keystore.algorithm=SunX509
rhq.server.client.security.keystore.type=JKS
rhq.server.client.security.keystore.password=RHQManagement
rhq.server.client.security.keystore.key-password=RHQManagement
rhq.server.client.security.keystore.alias=RHQ
rhq.server.client.security.truststore.file=${jboss.server.config.dir}/rhq.truststore
rhq.server.client.security.truststore.algorithm=SunX509
rhq.server.client.security.truststore.type=JKS
rhq.server.client.security.truststore.password=RHQManagement
rhq.server.client.security.server-auth-mode-enabled=false

# Operations/controls timeout
# Defines the default timeout for all operations (specified in seconds)
rhq.server.operation-timeout=600

# Additional Quartz settings
rhq.server.quartz.selectWithLockSQL=${rhq.server.quartz.selectWithLockSQL}
rhq.server.quartz.lockHandlerClass=${rhq.server.quartz.lockHandlerClass}

# Concurrency limits for incoming UI and agent messages
rhq.server.startup.web.max-connections=200
rhq.server.agent-downloads-limit=45
rhq.server.client-downloads-limit=5
rhq.communications.global-concurrency-limit=30
rhq.server.concurrency-limit.inventory-report=5
rhq.server.concurrency-limit.availability-report=25
rhq.server.concurrency-limit.inventory-sync=10
rhq.server.concurrency-limit.content-report=5
rhq.server.concurrency-limit.content-download=5
rhq.server.concurrency-limit.measurement-report=10
rhq.server.concurrency-limit.measurement-schedule-request=10

# Content Local Filesystem Repository
rhq.server.content.filesystem=${jboss.server.data.dir}/packagebits

# The frequency (in millis) the server checks for updated plugins
rhq.server.plugin-scan-period-ms=${rhq.server.plugin-scan-period-ms}

# When this is enabled, the server at start up will compare its endpoint
# address to the host name/address found on the host machine. If they differ,
# the server endpoint address will be updated to the value found on the host
# machine. This is targeted for use in cloud deployments where IP addresses
# change frequently, but it can be of use in other deployment settings where
# you have to deal with IP address changes.
rhq.sync.endpoint-address=false

# When this is enabled, the server will request that agents send content for
# for binary files that are being monitored for drift. The content for those
# files will then be persisted on the server. By default, the server does not
# persist content for well known binary file types like .ear, .war, .zip, .so,
# etc. The server does however persist content for text files or any other
# files that are not known binary types.
#rhq.server.drift.store-binary-content=${rhq.server.drift.store-binary-content}

#############################################
# Cassandra cluster configuration settings
#############################################
# The username RHQ will use to authenticate against Cassandra.
rhq.cassandra.username=${rhq.cassandra.username}

# The password RHQ will use to authenticate against Cassandra.
rhq.cassandra.password=${rhq.cassandra.password}

# A comma-delimited list of seed nodes. Each Cassandra node uses this list as
# contact points to find other nodes in the cluster and learn the ring
# topology. The RHQ server(s) use this list to connect to the cluster;
# therefore, this property MUST BE SET in order for RHQ to talk to Cassandra.
# Each entry in the list consists of three fields that are pipe-delimited. The
# of an entry is as follows,
#
#    hostname|thriftPort|nativeTransportPort|
#
rhq.cassandra.seeds=

# When a node initializes it contacts a seed and then sleeps for RING_DELAY
# (milliseconds) to learn about other nodes in the cluster. This defaults to 30
# seconds.
# rhq.cassandra.ring.delay

# Defines the number of tokens randomly assigned to a node on the ring. The more
# tokens, relative to other nodes, the larger the proportion of data that this
# node will store. You probably want all nodes to have the same number of tokens
# assuming they have equal hardware capability. Tokens are randomly generated
# with the expectation of an even distribution. With that said, there can be
# some variation. Either increasing this value or increasing the number of
# nodes in the cluster will help even out the distribution.
rhq.cassandra.num-tokens=${rhq.cassandra.num-tokens}

# The port for the CQL native transport to listen for clients on. Default value
# is 9042.
rhq.cassandra.native-transport-port=${rhq.cassandra.native-transport-port}

# The maximum number of threads handling native CQL requests. The default value is 64.
rhq.casandra.native-transport-max-threads=${rhq.casandra.native-transport-max-threads}
</echo>

    </target>

    <target name="unzip-jboss" unless="jboss.uptodate">
        <echo>Unzipping JBossAS ${jboss.version} found at ${jboss.zip}</echo>
        <unzip src="${jboss.zip}" dest="${basedir}/target" />
        <delete dir="${jboss.home}" />
        <move file="${basedir}/target/jboss-as-${jboss.version}" tofile="${jboss.home}" />
    </target>

    <target name="generate-rhq-ssl-key" unless="rhq.keystore.exists">
        <echo>Generating self-signed certificate in ${jboss.conf.dir} ...</echo>
        <genkey alias="RHQ"
                keystore="${jboss.conf.dir}/rhq.keystore"
                keyalg="rsa"
                storepass="RHQManagement"
                validity="7300"
                dname="CN=RHQ, OU=RHQ, O=rhq-project.org, C=US" />
        <!-- the rhq.truststore is pre-built and checked into git. It is empty with the same store pass as above -->
    </target>

    <target name="copy-dev-resources" if="copy.dev.resources">
        <echo>Copying dev-only resources ...</echo>
        <copy todir="${project.build.outputDirectory}" verbose="true">
            <fileset dir="src/main/dev-resources" />
        </copy>
      <loadproperties>
        <zipentry zipfile="${settings.localRepository}/org/rhq/rhq-cassandra-ccm-core/${project.version}/rhq-cassandra-ccm-core-${project.version}.jar"
                  name="cassandra.properties"/>
      </loadproperties>
        <echo>Putting a developer setting in rhq-server.properties to turn on/off strict agent update version checking</echo>
        <echo file="${project.build.outputDirectory}/bin/rhq-server.properties" append="true">
rhq.server.agent-update.nonstrict-version-check=true

# Accepts a value of true or false and specifies whether or not the cluster is embedded.
# Note that if this property is set to false, the other, remaining cluster configuration
# properties that are set will be ignored as they are only used with embedded clusters.
rhq.cassandra.cluster.is-embedded=${rhq.cassandra.cluster.is-embedded}

# The directory in which cluster nodes will be installed.
rhq.cassandra.cluster.dir=${rhq.cassandra.cluster.dir}

# The number of nodes in the cluster. This specifies how many nodes to install
# and configure. The top level or base directory for each node will be nodeN
# where N is the node number.
rhq.cassandra.cluster.num-nodes=${rhq.cassandra.cluster.num-nodes}

# The log4j logging level to use on each node.
rhq.cassandra.logging.level=${rhq.cassandra.logging.level}
</echo>
        <replace file="${project.build.outputDirectory}/bin/rhq-server.sh">
          <replacefilter>
            <replacetoken># START SERVER</replacetoken>
            <replacevalue><![CDATA[export RHQ_SERVER_HOME; ${RHQ_SERVER_HOME}/bin/rhq-autoinstall.sh &]]></replacevalue>
          </replacefilter>
        </replace>
        <replace file="${project.build.outputDirectory}/bin/rhq-server.bat">
            <replacefilter>
<<<<<<< HEAD
            <replacetoken>rem START SERVER</replacetoken>
            <replacevalue><![CDATA[start /B %RHQ_SERVER_HOME%\bin\rhq-autoinstall.bat]]></replacevalue>
          </replacefilter>
=======
                <replacetoken>rem START SERVER</replacetoken>
                <replacevalue><![CDATA[start /B %RHQ_SERVER_HOME%\bin\rhq-autoinstall.bat < nul > nul]]></replacevalue>
            </replacefilter>
>>>>>>> 837441a6
        </replace>

        <echo>Adding cassandra-db module to ${jboss.modules.dir} ...</echo>
        <unzip src="${settings.localRepository}/org/rhq/rhq-cassandra-ccm-cli/${project.version}/rhq-cassandra-ccm-cli-${project.version}.zip"
             dest="${jboss.modules.dir}" />
    </target>

    <!-- The prepare-release target must be run AFTER the resources:resources goal has executed. -->
    <!-- (i.e. after rhq-server.sh, etc. have been copied over by the resources plugin) -->

    <target name="prepare-release"
            description="If this is a release build, make sure it is properly prepared."
            depends="initialize,
                     developer-release-message,
                     copy-dev-resources,
                     fix-perms,
                     deploy-postgres-ds,
                     deploy-oracle-ds">

        <echo>Adding license files...</echo>
        <copy todir="${project.build.outputDirectory}">
            <fileset dir="${basedir}/../../../.." includes="LICENSE*" />
        </copy>
    </target>

    <target name="fix-perms">
        <echo>Make sure shell scripts are readable and executable.</echo>
        <chmod dir="${project.build.outputDirectory}/bin" includes="*.sh" perm="ug+x" verbose="true" />
        <chmod dir="${jboss.home}/bin" includes="*.sh" perm="ug+x" verbose="true" />
    </target>

    <target name="developer-release-message" if="predeploy">
        <echo>!!THIS IS A DEVELOPER CONTAINER BUILD !!</echo>
    </target>

    <target name="deploy-postgres-ds" if="predeploy-postgres">
        <echo>Postgres will be your datasource backend!</echo>
    </target>

    <target name="deploy-oracle-ds" if="predeploy-oracle">
        <echo>Oracle will be your datasource backend!</echo>
    </target>

</project>
<|MERGE_RESOLUTION|>--- conflicted
+++ resolved
@@ -678,15 +678,9 @@
         </replace>
         <replace file="${project.build.outputDirectory}/bin/rhq-server.bat">
             <replacefilter>
-<<<<<<< HEAD
-            <replacetoken>rem START SERVER</replacetoken>
-            <replacevalue><![CDATA[start /B %RHQ_SERVER_HOME%\bin\rhq-autoinstall.bat]]></replacevalue>
-          </replacefilter>
-=======
                 <replacetoken>rem START SERVER</replacetoken>
                 <replacevalue><![CDATA[start /B %RHQ_SERVER_HOME%\bin\rhq-autoinstall.bat < nul > nul]]></replacevalue>
             </replacefilter>
->>>>>>> 837441a6
         </replace>
 
         <echo>Adding cassandra-db module to ${jboss.modules.dir} ...</echo>
