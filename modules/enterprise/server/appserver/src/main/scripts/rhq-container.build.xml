--- conflicted
+++ resolved
@@ -607,7 +607,6 @@
 # etc. The server does however persist content for text files or any other
 # files that are not known binary types.
 #rhq.server.drift.store-binary-content=${rhq.server.drift.store-binary-content}
-
 #############################################
 # Cassandra cluster configuration settings
 #############################################
@@ -669,56 +668,8 @@
         <copy todir="${project.build.outputDirectory}" verbose="true">
             <fileset dir="src/main/dev-resources" />
         </copy>
-<<<<<<< HEAD
-
-      <loadproperties>
-        <zipentry zipfile="${settings.localRepository}/org/rhq/rhq-cassandra-common/${project.version}/rhq-cassandra-common-${project.version}.jar"
-                  name="cassandra.properties"/>
-      </loadproperties>
-
-      <echo file="${project.build.outputDirectory}/bin/rhq-server.properties" append="true">
-# The following properties that begin with a prefix of rhq.cassandra are ONLY for
-# development/testing environments where an embedded cluster is used. These properties are
-# loaded from the cassandra.properties file in the rhq-cassandra-common module. Note that
-# the properties file is loaded from the artifact in the local maven repo, not from the
-# module directory in the source tree.
-#
-# Accepts a value of true or false and specifies whether or not the cluster is embedded.
-# Note that if this property is set to false, any of the following rhq.cassandra.*
-# properties that are set will be ignored as they are only used with embedded clusters.
-# rhq.cassandra.cluster.is-embedded=${rhq.cassandra.cluster.is-embedded}
-#
-# The directory in which cluster nodes will be installed.
-# rhq.cassandra.cluster.dir=${rhq.cassandra.cluster.dir}
-#
-# The number of nodes in the cluster. This specifies how many nodes to install and
-# configure. The top level or base directory for each node will be nodeN where N is the
-# node number.
-# rhq.cassandra.cluster.num-nodes=${rhq.cassandra.cluster.num-nodes}
-#
-# The log4j logging level to use on each node.
-# rhq.cassandra.logging.level=${rhq.cassandra.logging.level}
-
-</echo>
-      <echo>Putting a developer setting in rhq-server.properties to turn on/off strict agent update version checking</echo>
-      <echo file="${project.build.outputDirectory}/bin/rhq-server.properties" append="true">rhq.server.agent-update.nonstrict-version-check=true</echo>
-=======
         <echo>Putting a developer setting in rhq-server.properties to turn on/off strict agent update version checking</echo>
         <echo file="${project.build.outputDirectory}/bin/rhq-server.properties" append="true">rhq.server.agent-update.nonstrict-version-check=true</echo>
-        <echo>Add auto-installer to rhq-server scripts so developers don't have to run the installer in a separate step</echo>
-        <replace file="${project.build.outputDirectory}/bin/rhq-server.sh">
-            <replacefilter>
-                <replacetoken># START SERVER</replacetoken>
-                <replacevalue><![CDATA[export RHQ_SERVER_HOME; ${RHQ_SERVER_HOME}/bin/rhq-autoinstall.sh &]]></replacevalue>
-            </replacefilter>
-        </replace>
-        <replace file="${project.build.outputDirectory}/bin/rhq-server.bat">
-            <replacefilter>
-                <replacetoken>rem START SERVER</replacetoken>
-                <replacevalue><![CDATA[start /B %RHQ_SERVER_HOME%\bin\rhq-autoinstall.bat]]></replacevalue>
-            </replacefilter>
-        </replace>
->>>>>>> 681e5d63
     </target>
 
     <!-- The prepare-release target must be run AFTER the resources:resources goal has executed. -->
