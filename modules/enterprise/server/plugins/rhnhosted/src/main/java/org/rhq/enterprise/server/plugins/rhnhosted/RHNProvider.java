--- conflicted
+++ resolved
@@ -379,10 +379,6 @@
         return helper.constructKickstartFileUrl(repoName, label, relativeFilename);
     }
 
-<<<<<<< HEAD
-
-=======
->>>>>>> af588cb3
     public SyncProgressWeight getSyncProgressWeight() {
         return new SyncProgressWeight(10, 1, 0, 0, 1);
     }
