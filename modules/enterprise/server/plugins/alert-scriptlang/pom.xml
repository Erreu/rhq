<?xml version="1.0" encoding="UTF-8"?>
<project xmlns="http://maven.apache.org/POM/4.0.0"
         xmlns:xsi="http://www.w3.org/2001/XMLSchema-instance"
         xsi:schemaLocation="http://maven.apache.org/POM/4.0.0 http://maven.apache.org/xsd/maven-4.0.0.xsd">
    <parent>
        <artifactId>rhq-enterprise-server-plugins-parent</artifactId>
        <groupId>org.rhq</groupId>
        <version>3.0.0-SNAPSHOT</version>
    </parent>
    <modelVersion>4.0.0</modelVersion>

    <groupId>org.rhq</groupId>
    <artifactId>alert-scriptlang</artifactId>

    <name>RHQ Enterprise Server Script lang Alert Plugin</name>

    <scm>
        <connection>scm:git:ssh://git.fedorahosted.org/git/rhq.git/modules/enterprise/server/plugins/alert-scriptlang/
        </connection>
        <developerConnection>
            scm:git:ssh://git.fedorahosted.org/git/rhq.git/modules/enterprise/server/plugins/alert-scriptlang/
        </developerConnection>
    </scm>

    <properties>
        <scm.module.path>modules/enterprise/server/plugins/alert-scriptlang/</scm.module.path>
    </properties>

    <dependencies>
<<<<<<< HEAD
        <dependency>
           <groupId>org.rhq</groupId>
           <artifactId>rhq-core-domain</artifactId>
           <version>${project.version}</version>
           <scope>provided</scope> <!-- by ear -->
        </dependency>

        <dependency>
            <groupId>org.rhq</groupId>
            <artifactId>rhq-enterprise-server</artifactId>
            <version>${project.version}</version>
            <scope>provided</scope>
            <!-- by JBossAS -->
        </dependency>

        <!-- TODO: This is a fix for the Javac bug requiring annotations to be
             available when compiling dependent classes.  -->
        <dependency>
            <groupId>javax.persistence</groupId>
            <artifactId>persistence-api</artifactId>
            <version>1.0</version>
            <scope>provided</scope>
        </dependency>

        <dependency>
            <groupId>jboss.jboss-embeddable-ejb3</groupId>
            <artifactId>hibernate-all</artifactId>
            <version>1.0.0.Alpha9</version>
            <scope>provided</scope>
            <!-- needed for referenced domain entities that use Hibernate annotations -->
        </dependency>
=======
>>>>>>> 524d6281

        <dependency>
            <groupId>org.jruby</groupId>
            <artifactId>jruby-complete</artifactId>
            <version>1.4.0</version>
        </dependency>

    </dependencies>

    <profiles>
        <profile>
            <id>overrides</id>
            <activation>
                <activeByDefault/>
            </activation>
            <build>
                <plugins>
                    <plugin>
                        <artifactId>maven-dependency-plugin</artifactId>
                        <version>2.0</version>
                        <executions>
                            <execution>
                                <id>copy-jruby-jar</id>
                                <phase>process-resources</phase>
                                <goals>
                                    <goal>copy</goal>
                                </goals>
                                <configuration>
                                    <artifactItems>
                                        <artifactItem>
                                            <groupId>org.jruby</groupId>
                                            <artifactId>jruby-complete</artifactId>
                                            <version>1.4.0</version>
                                        </artifactItem>
                                    </artifactItems>
                                    <outputDirectory>${project.build.outputDirectory}/lib</outputDirectory>
                                </configuration>
                            </execution>
                        </executions>
                    </plugin>
                </plugins>
            </build>

        </profile>

        <profile>
             <id>dev</id>

             <properties>
                 <rhq.rootDir>../../../../..</rhq.rootDir>
                 <rhq.containerDir>${rhq.rootDir}/${rhq.defaultDevContainerPath}</rhq.containerDir>
                 <rhq.deploymentDir>${rhq.containerDir}/jbossas/server/default/deploy/${rhq.earName}/rhq-serverplugins</rhq.deploymentDir>
             </properties>

             <build>
                 <plugins>

                     <plugin>
                         <artifactId>maven-antrun-plugin</artifactId>
                         <version>1.1</version>
                         <executions>

                             <execution>
                                 <id>deploy</id>
                                 <phase>compile</phase>
                                 <configuration>
                                     <tasks>
                                         <mkdir dir="${rhq.deploymentDir}" />
                                         <property name="deployment.file" location="${rhq.deploymentDir}/${project.build.finalName}.jar" />
                                         <echo>*** Updating ${deployment.file}...</echo>
                                         <jar destfile="${deployment.file}" basedir="${project.build.outputDirectory}" />
                                     </tasks>
                                 </configuration>
                                 <goals>
                                     <goal>run</goal>
                                 </goals>
                             </execution>

                             <execution>
                                 <id>undeploy</id>
                                 <phase>clean</phase>
                                 <configuration>
                                     <tasks>
                                         <property name="deployment.file" location="${rhq.deploymentDir}/${project.build.finalName}.jar" />
                                         <echo>*** Deleting ${deployment.file}...</echo>
                                         <delete file="${deployment.file}" />
                                     </tasks>
                                 </configuration>
                                 <goals>
                                     <goal>run</goal>
                                 </goals>
                             </execution>

                             <execution>
                                 <id>deploy-jar-meta-inf</id>
                                 <phase>package</phase>
                                 <configuration>
                                     <tasks>
                                         <property name="deployment.file" location="${rhq.deploymentDir}/${project.build.finalName}.jar" />
                                         <echo>*** Updating META-INF dir in ${deployment.file}...</echo>
                                         <unjar src="${project.build.directory}/${project.build.finalName}.jar" dest="${project.build.outputDirectory}">
                                             <patternset>
                                                 <include name="META-INF/**" />
                                             </patternset>
                                         </unjar>
                                         <jar destfile="${deployment.file}" manifest="${project.build.outputDirectory}/META-INF/MANIFEST.MF"
                                             update="true">
                                         </jar>
                                     </tasks>
                                 </configuration>
                                 <goals>
                                     <goal>run</goal>
                                 </goals>
                             </execution>
                         </executions>
                     </plugin>
                </plugins>
            </build>
        </profile>
    </profiles>
</project><|MERGE_RESOLUTION|>--- conflicted
+++ resolved
@@ -27,40 +27,6 @@
     </properties>
 
     <dependencies>
-<<<<<<< HEAD
-        <dependency>
-           <groupId>org.rhq</groupId>
-           <artifactId>rhq-core-domain</artifactId>
-           <version>${project.version}</version>
-           <scope>provided</scope> <!-- by ear -->
-        </dependency>
-
-        <dependency>
-            <groupId>org.rhq</groupId>
-            <artifactId>rhq-enterprise-server</artifactId>
-            <version>${project.version}</version>
-            <scope>provided</scope>
-            <!-- by JBossAS -->
-        </dependency>
-
-        <!-- TODO: This is a fix for the Javac bug requiring annotations to be
-             available when compiling dependent classes.  -->
-        <dependency>
-            <groupId>javax.persistence</groupId>
-            <artifactId>persistence-api</artifactId>
-            <version>1.0</version>
-            <scope>provided</scope>
-        </dependency>
-
-        <dependency>
-            <groupId>jboss.jboss-embeddable-ejb3</groupId>
-            <artifactId>hibernate-all</artifactId>
-            <version>1.0.0.Alpha9</version>
-            <scope>provided</scope>
-            <!-- needed for referenced domain entities that use Hibernate annotations -->
-        </dependency>
-=======
->>>>>>> 524d6281
 
         <dependency>
             <groupId>org.jruby</groupId>
