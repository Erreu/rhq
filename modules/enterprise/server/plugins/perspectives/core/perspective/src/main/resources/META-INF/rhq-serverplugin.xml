--- conflicted
+++ resolved
@@ -796,26 +796,17 @@
            name="Content.Deployed"
            placement="after" />
     </tab>
-<<<<<<< HEAD
-
      <tab name="Content.Update" displayName="Update" url="/rhq/resource/content/update.xhtml">
         <position
 
            name="Content.New"
            placement="after" />
-    </tab>            
+    </tab>
 
     <tab name="Content.Subscriptions" displayName="Subscriptions" url="/rhq/resource/content/subscription.xhtml">
         <position
            
            name="Content.Update"
-=======
-
-    <tab name="Content.Subscriptions" displayName="Subscriptions" url="/rhq/resource/content/subscription.xhtml">
-        <position
-
-           name="Content.New"
->>>>>>> 9ba9416b
            placement="after" />
     </tab>
 
