<project xmlns="http://maven.apache.org/POM/4.0.0" xmlns:xsi="http://www.w3.org/2001/XMLSchema-instance" xsi:schemaLocation="http://maven.apache.org/POM/4.0.0 http://maven.apache.org/maven-v4_0_0.xsd">

   <modelVersion>4.0.0</modelVersion>

   <parent>
      <groupId>org.rhq</groupId>
      <artifactId>rhq-enterprise-server-plugins-parent</artifactId>
      <version>1.4.0-SNAPSHOT</version>
   </parent>

   <groupId>org.rhq</groupId>
   <artifactId>validate-all-serverplugins</artifactId>
   <packaging>pom</packaging>

   <name>RHQ Validate All Server Plugins</name>
   <description>Test POM that will validate all RHQ server plugins</description>

   <scm>
      <connection>scm:git:ssh://git.fedorahosted.org/git/rhq.git/modules/enterprise/server/plugins/validate-all-serverplugins</connection>
      <developerConnection>scm:git:ssh://git.fedorahosted.org/git/rhq.git/modules/enterprise/server/plugins/validate-all-serverplugins</developerConnection>
   </scm>

   <properties>
      <scm.module.path>modules/enterprise/server/plugins/validate-all-serverplugins/</scm.module.path>
   </properties>

   <build>
      <plugins>
         <plugin>
            <artifactId>maven-antrun-plugin</artifactId>
            <executions>
               <execution>
                  <phase>integration-test</phase>
                  <configuration>
                     <tasks>
                        <property name="test.classpath" refid="maven.test.classpath" />
                        <echo>Validating plugins...</echo>
                        <java classname="org.rhq.enterprise.server.plugin.pc.ServerPluginValidatorUtil" failonerror="true" fork="true">
                           <classpath>
                              <pathelement path="${test.classpath}" />
                              <pathelement location="../disk/target/rhq-serverplugin-disk-${project.version}.jar" />
                              <pathelement location="../jboss-software/target/rhq-serverplugin-jboss-software-${project.version}.jar" />
                              <pathelement location="../rhnhosted/target/rhq-serverplugin-rhnhosted-${project.version}.jar" />
                              <pathelement location="../url/target/rhq-serverplugin-url-${project.version}.jar" />
                              <pathelement location="../yum/target/rhq-serverplugin-yum-${project.version}.jar" />
                              <pathelement location="../alert-email/target/alert-email-${project.version}.jar" />
                              <pathelement location="../alert-irc/target/alert-irc-${project.version}.jar" />
                              <pathelement location="../alert-microblog/target/alert-microblog-${project.version}.jar" />
                              <pathelement location="../alert-mobicents/target/alert-mobicents-${project.version}.jar" />
                              <pathelement location="../alert-roles/target/alert-roles-${project.version}.jar" />
                              <pathelement location="../alert-snmp/target/alert-snmp-${project.version}.jar" />
<<<<<<< HEAD
                              <pathelement location="../alert-subject/target/alert-subject-${project.version}.jar" />
                              <pathelement location="../perspectives/core/target/rhq-core-perspective-${project.version}.jar" />
=======
                              <pathelement location="../cobbler/target/cobbler-${project.version}.jar" />
                              <pathelement location="../perspectives/core/target/rhq-core-perspective-${project.version}.jar" />                              
>>>>>>> 043cc86a
                           </classpath>
                           <sysproperty key="org.apache.commons.logging.Log" value="org.apache.commons.logging.impl.SimpleLog" />
                           <sysproperty key="rhq.test.serverplugins" value="${rhq.test.serverplugins}" />
                           <!--
                           <jvmarg line="-Xdebug -Xrunjdwp:transport=dt_socket,address=8797,server=y,suspend=y" />
                           -->
                        </java>
                     </tasks>
                  </configuration>
                  <goals>
                     <goal>run</goal>
                  </goals>
               </execution>
            </executions>
         </plugin>
      </plugins>
   </build>

</project><|MERGE_RESOLUTION|>--- conflicted
+++ resolved
@@ -49,13 +49,9 @@
                               <pathelement location="../alert-mobicents/target/alert-mobicents-${project.version}.jar" />
                               <pathelement location="../alert-roles/target/alert-roles-${project.version}.jar" />
                               <pathelement location="../alert-snmp/target/alert-snmp-${project.version}.jar" />
-<<<<<<< HEAD
                               <pathelement location="../alert-subject/target/alert-subject-${project.version}.jar" />
+                              <pathelement location="../cobbler/target/cobbler-${project.version}.jar" />
                               <pathelement location="../perspectives/core/target/rhq-core-perspective-${project.version}.jar" />
-=======
-                              <pathelement location="../cobbler/target/cobbler-${project.version}.jar" />
-                              <pathelement location="../perspectives/core/target/rhq-core-perspective-${project.version}.jar" />                              
->>>>>>> 043cc86a
                            </classpath>
                            <sysproperty key="org.apache.commons.logging.Log" value="org.apache.commons.logging.impl.SimpleLog" />
                            <sysproperty key="rhq.test.serverplugins" value="${rhq.test.serverplugins}" />
