/*
 * RHQ Management Platform
 * Copyright (C) 2011 Red Hat, Inc.
 * All rights reserved.
 *
 * This program is free software; you can redistribute it and/or modify
 * it under the terms of the GNU General Public License as published by
 * the Free Software Foundation version 2 of the License.
 *
 * This program is distributed in the hope that it will be useful,
 * but WITHOUT ANY WARRANTY; without even the implied warranty of
 * MERCHANTABILITY or FITNESS FOR A PARTICULAR PURPOSE. See the
 * GNU General Public License for more details.
 *
 * You should have received a copy of the GNU General Public License
 * along with this program; if not, write to the Free Software
 * Foundation, Inc., 675 Mass Ave, Cambridge, MA 02139, USA.
 */

package org.rhq.enterprise.server.plugins.drift.mongodb.dao;

import static java.util.Arrays.asList;
import static org.rhq.core.domain.drift.DriftCategory.FILE_ADDED;
import static org.rhq.core.domain.drift.DriftCategory.FILE_CHANGED;
import static org.rhq.core.domain.drift.DriftCategory.FILE_REMOVED;
import static org.rhq.core.domain.drift.DriftChangeSetCategory.COVERAGE;
import static org.rhq.core.domain.drift.DriftChangeSetCategory.DRIFT;
import static org.rhq.core.domain.drift.DriftConfigurationDefinition.DriftHandlingMode.normal;
import static org.rhq.test.AssertUtils.assertCollectionMatchesNoOrder;
import static org.rhq.test.AssertUtils.assertPropertiesMatch;
import static org.testng.Assert.assertNotNull;
import static org.testng.AssertJUnit.assertEquals;

import java.util.List;

import com.google.code.morphia.Datastore;
import com.google.code.morphia.Morphia;
import com.google.code.morphia.query.Query;
import com.mongodb.Mongo;

import org.testng.annotations.BeforeClass;
import org.testng.annotations.BeforeMethod;
import org.testng.annotations.Test;

import org.rhq.core.domain.criteria.GenericDriftCriteria;
import org.rhq.core.domain.drift.DriftChangeSetCategory;
import org.rhq.enterprise.server.plugins.drift.mongodb.entities.MongoDBChangeSet;
import org.rhq.enterprise.server.plugins.drift.mongodb.entities.MongoDBChangeSetEntry;
import org.rhq.enterprise.server.plugins.drift.mongodb.entities.MongoDBFile;

<<<<<<< HEAD
import static java.util.Arrays.asList;
import static org.rhq.core.domain.drift.DriftCategory.FILE_ADDED;
import static org.rhq.core.domain.drift.DriftCategory.FILE_CHANGED;
import static org.rhq.core.domain.drift.DriftCategory.FILE_REMOVED;
import static org.rhq.core.domain.drift.DriftChangeSetCategory.COVERAGE;
import static org.rhq.core.domain.drift.DriftChangeSetCategory.DRIFT;
import static org.rhq.core.domain.drift.DriftConfigurationDefinition.DriftHandlingMode.normal;
import static org.rhq.test.AssertUtils.assertCollectionMatchesNoOrder;
import static org.rhq.test.AssertUtils.assertPropertiesMatch;
import static org.testng.Assert.assertNotNull;
import static org.testng.Assert.assertEquals;

=======
>>>>>>> 63539a28
public class ChangeSetDAOTest {

    // Tests need to be disabled when committed/pushed to the remote repo until we get
    // mongodb installed on the hudson slave
    static final boolean ENABLED = true;

    Mongo connection;

    Morphia morphia;

    Datastore ds;

    ChangeSetDAO dao;

    @BeforeClass
    public void initDB() throws Exception {
        connection = new Mongo("127.0.0.1");

        morphia = new Morphia().map(MongoDBChangeSet.class).map(MongoDBChangeSetEntry.class).map(MongoDBFile.class);

        ds = morphia.createDatastore(connection, "rhqtest");
    }

    @BeforeMethod
    public void clearCollections() throws Exception {
        Query deleteAll = ds.createQuery(MongoDBChangeSet.class);
        ds.delete(deleteAll);

        dao = new ChangeSetDAO(morphia, connection, "rhqtest");
    }

    @Test(enabled = ENABLED)
    public void saveAndLoadEmptyChangeSet() throws Exception {
        MongoDBChangeSet expected = new MongoDBChangeSet();
        expected.setCategory(COVERAGE);
        expected.setVersion(1);
        expected.setDriftDefinitionId(1);
        expected.setResourceId(1);
        expected.setDriftHandlingMode(normal);

        dao.save(expected);
        MongoDBChangeSet actual = dao.get(expected.getObjectId());

        assertChangeSetMatches("Failed to save/load change set with no entries", expected, actual);
    }

    @Test(enabled = ENABLED)
    public void saveAndLoadChangeSetWithAddedFileEntry() throws Exception {
        MongoDBChangeSet expected = new MongoDBChangeSet();
        expected.setCategory(DRIFT);
        expected.setResourceId(1);
        expected.setDriftDefinitionId(1);
        expected.setVersion(1);

        MongoDBChangeSetEntry entry = new MongoDBChangeSetEntry();
        entry.setCategory(FILE_ADDED);
        entry.setPath("foo");

        // Adding the file to the change set entry causes the test to fail because the
        // custom assert uses the equals method when comparing the MongoDBFile objects and
        // MongoDBFile does not implement equals/hashCode...yet.

        //        MongoDBFile file = new MongoDBFile();
        //        file.setDataSize(1024L);
        //        file.setHashId("a1b2c3d4");
        //        file.setStatus(EMPTY);
        //
        //        entry.setNewDriftFile(file);
        expected.add(entry);

        dao.save(expected);

        MongoDBChangeSet actual = dao.get(expected.getObjectId());

        assertChangeSetMatches("Failed to save/load change set with one entry", expected, actual);
    }

    @Test(enabled = ENABLED)
    public void saveAndLoadChangeSetWithMultipleEntries() throws Exception {
        MongoDBChangeSet expected = new MongoDBChangeSet();
        expected.setCategory(DRIFT);
        expected.setVersion(1);
        expected.setResourceId(1);
        expected.setDriftDefinitionId(1);
        expected.add(new MongoDBChangeSetEntry("foo", FILE_ADDED)).add(new MongoDBChangeSetEntry("bar", FILE_ADDED));

        dao.save(expected);

        MongoDBChangeSet actual = dao.get(expected.getObjectId());

        assertChangeSetMatches("Failed to save/load change set with multiple entries", expected, actual);
    }

    @Test(enabled = ENABLED)
    public void findByDriftCriteriaWithResourceIdFilter() throws Exception {
        MongoDBChangeSet c1 = new MongoDBChangeSet();
        c1.setCategory(DRIFT);
        c1.setVersion(1);
        c1.setResourceId(1);
        c1.setDriftDefinitionId(1);
        dao.save(c1);

        MongoDBChangeSet c2 = new MongoDBChangeSet();
        c2.setCategory(DRIFT);
        c2.setVersion(1);
        c2.setResourceId(2);
        c2.setDriftDefinitionId(2);

        GenericDriftCriteria criteria = new GenericDriftCriteria();
        criteria.addFilterResourceIds(1);

        List<MongoDBChangeSet> actual = dao.findByDriftCriteria(criteria);
        List<MongoDBChangeSet> expected = asList(c1);

        String ignore = "drifts";
        assertCollectionMatchesNoOrder("Failed to find change sets by drift criteria with resource id filter.",
            expected, actual, ignore);
    }

    @Test(enabled = ENABLED)
    public void findByDriftCriteriaWithResourceIdsFilter() throws Exception {
        MongoDBChangeSet c1 = createChangeSet(COVERAGE, 1, 1, 1);
        dao.save(c1);

        MongoDBChangeSet c2 = createChangeSet(COVERAGE, 1, 2, 2);
        dao.save(c2);

        MongoDBChangeSet c3 = createChangeSet(COVERAGE, 1, 3, 3);
        dao.save(c3);

        GenericDriftCriteria criteria = new GenericDriftCriteria();
        criteria.addFilterResourceIds(1, 2);

        List<MongoDBChangeSet> actual = dao.findByDriftCriteria(criteria);
        List<MongoDBChangeSet> expected = asList(c1, c2);

        String ignore = "drifts";
        assertCollectionMatchesNoOrder("Failed to find change sets by drift criteria with resource ids filter.",
            expected, actual, ignore);
    }

    @Test(enabled = ENABLED)
    public void findByDriftCriteriaWithCategoryFilter() throws Exception {
        MongoDBChangeSet c1 = createChangeSet(COVERAGE, 1, 1, 1).add(new MongoDBChangeSetEntry("c1-1.txt", FILE_ADDED));
        dao.save(c1);

        MongoDBChangeSet c2 = createChangeSet(DRIFT, 2, 1, 1).add(new MongoDBChangeSetEntry("c2-1.txt", FILE_ADDED))
            .add(new MongoDBChangeSetEntry("c1-1.txt", FILE_CHANGED));
        dao.save(c2);

        MongoDBChangeSet c3 = createChangeSet(DRIFT, 3, 1, 1).add(new MongoDBChangeSetEntry("c1-1.txt", FILE_REMOVED));
        dao.save(c3);

        GenericDriftCriteria criteria = new GenericDriftCriteria();
        criteria.addFilterCategories(FILE_ADDED);

        List<MongoDBChangeSet> actual = dao.findByDriftCriteria(criteria);
        List<MongoDBChangeSet> expected = asList(c1, c2);

        String ignore = "drifts";
        assertCollectionMatchesNoOrder("Failed to find change sets by drift criteria with category filter.", expected,
            actual, ignore);
    }

    @Test(enabled = ENABLED)
    public void findByDriftCriteriaWithCategoriesFilter() throws Exception {
        MongoDBChangeSet c1 = createChangeSet(COVERAGE, 1, 1, 1).add(new MongoDBChangeSetEntry("c1-1.txt", FILE_ADDED));
        dao.save(c1);

        MongoDBChangeSet c2 = createChangeSet(DRIFT, 2, 1, 1).add(new MongoDBChangeSetEntry("c2-1.txt", FILE_ADDED))
            .add(new MongoDBChangeSetEntry("c1-1.txt", FILE_CHANGED));
        dao.save(c2);

        MongoDBChangeSet c3 = createChangeSet(DRIFT, 3, 1, 1).add(new MongoDBChangeSetEntry("c1-1.txt", FILE_REMOVED));
        dao.save(c3);

        GenericDriftCriteria criteria = new GenericDriftCriteria();
        criteria.addFilterCategories(FILE_CHANGED, FILE_REMOVED);

        List<MongoDBChangeSet> actual = dao.findByDriftCriteria(criteria);
        List<MongoDBChangeSet> expected = asList(c2, c3);

        String ignore = "drifts";
        assertCollectionMatchesNoOrder("Failed to find change sets by drift criteria with categories filter.",
            expected, actual, ignore);
    }

    @Test(enabled = ENABLED)
    public void findEntriesWithIdFilter() throws Exception {
        MongoDBChangeSet c1 = createChangeSet(COVERAGE, 1, 1, 1);
        MongoDBChangeSetEntry e1 = new MongoDBChangeSetEntry("c1-1.txt", FILE_ADDED);
        MongoDBChangeSetEntry e2 = new MongoDBChangeSetEntry("c2-1.txt", FILE_ADDED);
        c1.add(e1);
        c1.add(e2);
        dao.save(c1);

        GenericDriftCriteria criteria = new GenericDriftCriteria();
        criteria.addFilterId(e2.getId());

        List<MongoDBChangeSetEntry> entries = dao.findEntries(criteria);
        assertEquals(entries.size(), 1, "Expected to get back one change set entry");
        assertPropertiesMatch(e2, entries.get(0), "Failed to find change set entry with id filter");
    }

    @Test(enabled = ENABLED)
    public void findByDriftCriteriaWithIdFilter() throws Exception {
        MongoDBChangeSet c1 = createChangeSet(COVERAGE, 1, 1, 1);
        MongoDBChangeSetEntry entry = new MongoDBChangeSetEntry("c1-1.txt", FILE_ADDED);
        c1.add(entry);

        dao.save(c1);

        MongoDBChangeSet c2 = createChangeSet(COVERAGE, 2, 1, 1);
        c2.add(new MongoDBChangeSetEntry("c1-1.txt", FILE_CHANGED));

        dao.save(c2);

        GenericDriftCriteria criteria = new GenericDriftCriteria();
        criteria.addFilterId(entry.getId());

        List<MongoDBChangeSet> actual = dao.findByDriftCriteria(criteria);

<<<<<<< HEAD
        assertEquals(actual.size(), 1, "Expected to get back only one change set when searching by drift criteria " +
            "with id filter.");
=======
        assertEquals("Expected to get back only one change set when searching by drift criteria with id filter.", 1,
            actual.size());
>>>>>>> 63539a28
        assertChangeSetMatches("Failed to find change set by drift criteria with id filter.", c1, actual.get(0));
    }

    @Test(enabled = ENABLED)
    public void findByDriftCriteriaWithStartTimeFilter() throws Exception {
        int resourceId = 1;

        MongoDBChangeSet c1 = createChangeSet(COVERAGE, 1, resourceId, 1);
        MongoDBChangeSetEntry e1 = new MongoDBChangeSetEntry("c1-1.txt", FILE_ADDED);
        c1.add(e1);

        dao.save(c1);

        long startTime = System.currentTimeMillis();
        Thread.sleep(10);

        MongoDBChangeSet c2 = createChangeSet(DRIFT, 2, resourceId, 1);
        MongoDBChangeSetEntry e2 = new MongoDBChangeSetEntry("c1-1.txt", FILE_CHANGED);
        c2.add(e2);

        dao.save(c2);

        GenericDriftCriteria criteria = new GenericDriftCriteria();
        criteria.addFilterResourceIds(resourceId);
        criteria.addFilterStartTime(startTime);

        List<MongoDBChangeSet> actual = dao.findByDriftCriteria(criteria);

        assertEquals(actual.size(), 1, "Expected to get back one change set");
        MongoDBChangeSet actualChangeSet = actual.get(0);

        assertChangeSetMatches("Failed to find drift entries by drift criteria with start time filter", c2,
            actualChangeSet);
    }

    @Test(enabled = ENABLED)
    public void findByDriftCriteriaWithEndTimeFilter() throws Exception {
        int resourceId = 1;

        MongoDBChangeSet c1 = createChangeSet(COVERAGE, 1, resourceId, 1);
        MongoDBChangeSetEntry e1 = new MongoDBChangeSetEntry("c1-1.txt", FILE_ADDED);
        c1.add(e1);

        dao.save(c1);

        long endTime = System.currentTimeMillis();
        Thread.sleep(10);

        MongoDBChangeSet c2 = createChangeSet(DRIFT, 2, resourceId, 1);
        MongoDBChangeSetEntry e2 = new MongoDBChangeSetEntry("c1-1.txt", FILE_CHANGED);
        c2.add(e2);

        dao.save(c2);

        GenericDriftCriteria criteria = new GenericDriftCriteria();
        criteria.addFilterEndTime(endTime);
        criteria.addFilterResourceIds(resourceId);

        List<MongoDBChangeSet> actual = dao.findByDriftCriteria(criteria);

        assertEquals(actual.size(), 1, "Expected to get back one change set");
        MongoDBChangeSet actualChangeSet = actual.get(0);

        assertChangeSetMatches("Failed to find drift entries with end time filter", c1, actualChangeSet);
    }

    @Test(enabled = ENABLED)
    public void findByDriftCriteriaWithPathFilter() throws Exception {
        MongoDBChangeSet c1 = createChangeSet(COVERAGE, 1, 1, 1);
        c1.add(new MongoDBChangeSetEntry("c1-1.txt", FILE_ADDED));

        dao.save(c1);

        MongoDBChangeSet c2 = createChangeSet(DRIFT, 2, 1, 1);
        c2.add(new MongoDBChangeSetEntry("c1-1.txt", FILE_CHANGED));

        dao.save(c2);

        MongoDBChangeSet c3 = createChangeSet(DRIFT, 3, 1, 1);
        c3.add(new MongoDBChangeSetEntry("c2-1.txt", FILE_ADDED));

        dao.save(c3);

        GenericDriftCriteria criteria = new GenericDriftCriteria();
        criteria.addFilterPath("c1-1.txt");

        List<MongoDBChangeSet> actual = dao.findByDriftCriteria(criteria);

        assertChangeSetsMatch("Failed to find change sets with drift path filter", asList(c1, c2), actual);
    }

    @Test(enabled = ENABLED)
    public void findByDriftCriteriaWithChangeSetIdFilter() throws Exception {
        MongoDBChangeSet c1 = createChangeSet(COVERAGE, 1, 1, 1);
        c1.add(new MongoDBChangeSetEntry("c1-1.txt", FILE_ADDED));

        dao.save(c1);

        MongoDBChangeSet c2 = createChangeSet(DRIFT, 2, 1, 1);
        c2.add(new MongoDBChangeSetEntry("c1-1.txt", FILE_CHANGED));

        dao.save(c2);

        GenericDriftCriteria criteria = new GenericDriftCriteria();
        criteria.addFilterChangeSetId(c2.getId());

        List<MongoDBChangeSet> actual = dao.findByDriftCriteria(criteria);

        assertChangeSetsMatch("Failed to find change sets by drift criteria with change set id filter", asList(c2),
            actual);
    }

    private void assertChangeSetsMatch(String msg, List<MongoDBChangeSet> expected, List<MongoDBChangeSet> actual) {
        org.testng.Assert.assertEquals(actual.size(), expected.size(), "The number of change sets differ: " + msg);
        for (MongoDBChangeSet expectedChangeSet : expected) {
            MongoDBChangeSet actualChangeSet = null;
            for (MongoDBChangeSet changeSet : actual) {
                if (expectedChangeSet.getObjectId().equals(changeSet.getObjectId())) {
                    actualChangeSet = changeSet;
                    break;
                }
            }
            assertNotNull(actualChangeSet, msg + ": expected to find change set " + expectedChangeSet);
            assertChangeSetMatches(msg, expectedChangeSet, actualChangeSet);
        }
    }

    /**
     * This method first checks that the actual change set is not null. It then performs a
     * property-wise comparison against the expected change set using
     * {@link org.rhq.test.AssertUtils#assertPropertiesMatch(String, Object, Object, String...) assertPropertiesMatch}.
     * The {@link org.rhq.enterprise.server.plugins.drift.mongodb.entities.MongoDBChangeSet#getDrifts() drifts}
     * property is then tested separately using
     * {@link org.rhq.test.AssertUtils#assertCollectionMatchesNoOrder(String, java.util.Collection, java.util.Collection, String...) assertCollectionMatches}.
     *
     * @param msg An error message
     * @param expected The expected change set to test against
     * @param actual The actual change set under test
     */
    void assertChangeSetMatches(String msg, MongoDBChangeSet expected, MongoDBChangeSet actual) {
        assertNotNull(actual, msg + ": change set is null");

        String ignore = "drifts";
        assertPropertiesMatch(msg, expected, actual, ignore);

        ignore = "changeSet";
        assertCollectionMatchesNoOrder(msg + ": " + "change set entries do not match expected entries.", expected
            .getDrifts(), actual.getDrifts(), ignore);
    }

    /**
     * A convenience factory method for creating a change set.
     *
     * @param category A {@link DriftChangeSetCategory}
     * @param version The change set version
     * @param resourceId The owning resource id
     * @param driftDefId The drift definition id
     * @return A {@link MongoDBChangeSet}
     */
    MongoDBChangeSet createChangeSet(DriftChangeSetCategory category, int version, int resourceId, int driftDefId) {
        MongoDBChangeSet changeSet = new MongoDBChangeSet();
        changeSet.setCategory(category);
        changeSet.setVersion(version);
        changeSet.setResourceId(resourceId);
        changeSet.setDriftDefinitionId(driftDefId);

        return changeSet;
    }

}<|MERGE_RESOLUTION|>--- conflicted
+++ resolved
@@ -48,7 +48,6 @@
 import org.rhq.enterprise.server.plugins.drift.mongodb.entities.MongoDBChangeSetEntry;
 import org.rhq.enterprise.server.plugins.drift.mongodb.entities.MongoDBFile;
 
-<<<<<<< HEAD
 import static java.util.Arrays.asList;
 import static org.rhq.core.domain.drift.DriftCategory.FILE_ADDED;
 import static org.rhq.core.domain.drift.DriftCategory.FILE_CHANGED;
@@ -61,8 +60,6 @@
 import static org.testng.Assert.assertNotNull;
 import static org.testng.Assert.assertEquals;
 
-=======
->>>>>>> 63539a28
 public class ChangeSetDAOTest {
 
     // Tests need to be disabled when committed/pushed to the remote repo until we get
@@ -285,13 +282,8 @@
 
         List<MongoDBChangeSet> actual = dao.findByDriftCriteria(criteria);
 
-<<<<<<< HEAD
         assertEquals(actual.size(), 1, "Expected to get back only one change set when searching by drift criteria " +
             "with id filter.");
-=======
-        assertEquals("Expected to get back only one change set when searching by drift criteria with id filter.", 1,
-            actual.size());
->>>>>>> 63539a28
         assertChangeSetMatches("Failed to find change set by drift criteria with id filter.", c1, actual.get(0));
     }
 
