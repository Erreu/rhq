--- conflicted
+++ resolved
@@ -39,16 +39,13 @@
     <module>yum</module>
     <module>url</module>
     <module>rhnhosted</module>
-<<<<<<< HEAD
     <module>jboss-software</module>
-=======
     <module>alert-email</module>
     <module>alert-mobicents</module>
     <module>alert-microblog</module>
     <module>alert-roles</module>
     <module>alert-snmp</module>
     <module>validate-all-serverplugins</module>
->>>>>>> 865f0401
   </modules>
 
 </project>