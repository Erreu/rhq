<project
   xmlns="http://maven.apache.org/POM/4.0.0"
   xmlns:xsi="http://www.w3.org/2001/XMLSchema-instance"
   xsi:schemaLocation="http://maven.apache.org/POM/4.0.0 http://maven.apache.org/maven-v4_0_0.xsd">

   <modelVersion>4.0.0</modelVersion>

   <parent>
      <groupId>org.rhq</groupId>
      <artifactId>rhq-parent</artifactId>
      <version>1.4.0-SNAPSHOT</version>
   </parent>

   <groupId>org.rhq</groupId>
   <artifactId>rhq-enterprise-server-plugins-parent</artifactId>
   <packaging>pom</packaging>

   <name>RHQ Enterprise Server Plugins</name>
   <description>RHQ enterprise server plugins parent POM</description>

   <scm>
      <connection>scm:git:ssh://git.fedorahosted.org/git/rhq.git/modules/enterprise/server/plugins</connection>
      <developerConnection>scm:git:ssh://git.fedorahosted.org/git/rhq.git/modules/enterprise/server/plugins/</developerConnection>
   </scm>

   <properties>
      <scm.module.path>modules/enterprise/server/plugins/</scm.module.path>
   </properties>

   <!-- all server-side plugins have access to some of the server-side APIs, therefore, we need this dependency -->
   <dependencies>
      <dependency>
         <groupId>org.rhq</groupId>
         <artifactId>rhq-enterprise-server</artifactId>
         <version>${project.version}</version>
         <type>ejb</type>
      </dependency>
   </dependencies>
  <modules>
    <module>disk</module>
    <module>yum</module>
    <module>url</module>
    <module>rhnhosted</module>
    <module>jboss-software</module>
    <module>perspectives/core</module>
    <module>alert-email</module>
    <module>alert-irc</module>
    <module>alert-mobicents</module>
    <module>alert-microblog</module>
    <module>alert-roles</module>
    <module>alert-snmp</module>
<<<<<<< HEAD
    <module>alert-subject</module>
=======
    <module>cobbler</module>
>>>>>>> 043cc86a
    <module>validate-all-serverplugins</module>
  </modules>

</project><|MERGE_RESOLUTION|>--- conflicted
+++ resolved
@@ -49,11 +49,8 @@
     <module>alert-microblog</module>
     <module>alert-roles</module>
     <module>alert-snmp</module>
-<<<<<<< HEAD
     <module>alert-subject</module>
-=======
     <module>cobbler</module>
->>>>>>> 043cc86a
     <module>validate-all-serverplugins</module>
   </modules>
 
