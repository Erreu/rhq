<project
   xmlns="http://maven.apache.org/POM/4.0.0"
   xmlns:xsi="http://www.w3.org/2001/XMLSchema-instance"
   xsi:schemaLocation="http://maven.apache.org/POM/4.0.0 http://maven.apache.org/maven-v4_0_0.xsd">

   <modelVersion>4.0.0</modelVersion>

   <parent>
      <groupId>org.rhq</groupId>
      <artifactId>rhq-parent</artifactId>
      <version>3.0.0-SNAPSHOT</version>
   </parent>

   <groupId>org.rhq</groupId>
   <artifactId>rhq-enterprise-server-plugins-parent</artifactId>
   <packaging>pom</packaging>

   <name>RHQ Enterprise Server Plugins</name>
   <description>RHQ enterprise server plugins parent POM</description>

   <scm>
      <connection>scm:git:ssh://git.fedorahosted.org/git/rhq.git/modules/enterprise/server/plugins</connection>
      <developerConnection>scm:git:ssh://git.fedorahosted.org/git/rhq.git/modules/enterprise/server/plugins/</developerConnection>
   </scm>

   <properties>
      <scm.module.path>modules/enterprise/server/plugins/</scm.module.path>
   </properties>

   <dependencies>
      <!-- all server-side plugins have access to some of the server-side APIs, therefore, we need this dependency -->
      <dependency>
         <groupId>org.rhq</groupId>
         <artifactId>rhq-enterprise-server</artifactId>
         <version>${project.version}</version>
         <type>ejb</type>
      </dependency>

      <!-- nearly all server-side plugins access some of the domain classes. therefore, pull up this dependency -->
      <dependency>
         <groupId>org.rhq</groupId>
         <artifactId>rhq-core-domain</artifactId>
         <version>${project.version}</version>
         <type>ejb</type>
      </dependency>

      <!--
         TODO: This is a fix for the Javac bug requiring annotations to be available when compiling dependent classes.
         It is fixed in JDK 6
      -->
      <dependency>
         <groupId>javax.persistence</groupId>
         <artifactId>persistence-api</artifactId>
         <version>1.0</version>
         <scope>provided</scope>
      </dependency>

      <dependency>
         <groupId>jboss.jboss-embeddable-ejb3</groupId>
         <artifactId>hibernate-all</artifactId>
         <version>1.0.0.Alpha9</version>
         <scope>provided</scope>
         <!-- needed for referenced domain entities that use Hibernate annotations -->
      </dependency>
   </dependencies>
<<<<<<< HEAD

=======
>>>>>>> d882f208
  <modules>
    <module>disk</module>
    <module>yum</module>
    <module>url</module>
    <module>rhnhosted</module>
    <module>jboss-software</module>
    <module>perspectives/core</module>
<<<<<<< HEAD
    <module>perspectives/policy</module>
=======
>>>>>>> d882f208
    <module>alert-email</module>
    <module>alert-irc</module>
    <module>alert-mobicents</module>
    <module>alert-microblog</module>
<<<<<<< HEAD
    <module>alert-roles</module>
=======
    <module>alert-operations</module>
    <module>alert-roles</module>
    <module>alert-scriptlang</module>
    <!-- Seeing strange issues with corrupt jar dependencies...
    <module>alert-sms</module>
    -->
>>>>>>> d882f208
    <module>alert-snmp</module>
    <module>alert-subject</module>
    <module>cobbler</module>
    <module>filetemplate-bundle</module>
    <module>validate-all-serverplugins</module>
  </modules>

</project><|MERGE_RESOLUTION|>--- conflicted
+++ resolved
@@ -63,10 +63,6 @@
          <!-- needed for referenced domain entities that use Hibernate annotations -->
       </dependency>
    </dependencies>
-<<<<<<< HEAD
-
-=======
->>>>>>> d882f208
   <modules>
     <module>disk</module>
     <module>yum</module>
@@ -74,24 +70,16 @@
     <module>rhnhosted</module>
     <module>jboss-software</module>
     <module>perspectives/core</module>
-<<<<<<< HEAD
-    <module>perspectives/policy</module>
-=======
->>>>>>> d882f208
     <module>alert-email</module>
     <module>alert-irc</module>
     <module>alert-mobicents</module>
     <module>alert-microblog</module>
-<<<<<<< HEAD
-    <module>alert-roles</module>
-=======
     <module>alert-operations</module>
     <module>alert-roles</module>
     <module>alert-scriptlang</module>
     <!-- Seeing strange issues with corrupt jar dependencies...
     <module>alert-sms</module>
     -->
->>>>>>> d882f208
     <module>alert-snmp</module>
     <module>alert-subject</module>
     <module>cobbler</module>
