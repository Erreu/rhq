<project
   xmlns="http://maven.apache.org/POM/4.0.0"
   xmlns:xsi="http://www.w3.org/2001/XMLSchema-instance"
   xsi:schemaLocation="http://maven.apache.org/POM/4.0.0 http://maven.apache.org/maven-v4_0_0.xsd">

   <modelVersion>4.0.0</modelVersion>

   <parent>
      <groupId>org.rhq</groupId>
      <artifactId>rhq-parent</artifactId>
      <version>3.0.0-SNAPSHOT</version>
   </parent>

   <groupId>org.rhq</groupId>
   <artifactId>rhq-enterprise-server-plugins-parent</artifactId>
   <packaging>pom</packaging>

   <name>RHQ Enterprise Server Plugins</name>
   <description>RHQ enterprise server plugins parent POM</description>

   <scm>
      <connection>scm:git:ssh://git.fedorahosted.org/git/rhq.git/modules/enterprise/server/plugins</connection>
      <developerConnection>scm:git:ssh://git.fedorahosted.org/git/rhq.git/modules/enterprise/server/plugins/</developerConnection>
   </scm>

   <properties>
      <scm.module.path>modules/enterprise/server/plugins/</scm.module.path>
   </properties>

   <dependencies>
      <!-- all server-side plugins have access to some of the server-side APIs, therefore, we need this dependency -->
      <dependency>
         <groupId>org.rhq</groupId>
         <artifactId>rhq-enterprise-server</artifactId>
         <version>${project.version}</version>
         <type>ejb</type>
      </dependency>

      <!-- nearly all server-side plugins access some of the domain classes. therefore, pull up this dependency -->
      <dependency>
         <groupId>org.rhq</groupId>
         <artifactId>rhq-core-domain</artifactId>
         <version>${project.version}</version>
         <type>ejb</type>
      </dependency>

      <!--
         TODO: This is a fix for the Javac bug requiring annotations to be available when compiling dependent classes.
         It is fixed in JDK 6
      -->
      <dependency>
         <groupId>javax.persistence</groupId>
         <artifactId>persistence-api</artifactId>
         <version>1.0</version>
         <scope>provided</scope>
      </dependency>

      <dependency>
         <groupId>jboss.jboss-embeddable-ejb3</groupId>
         <artifactId>hibernate-all</artifactId>
         <version>1.0.0.Alpha9</version>
         <scope>provided</scope>
         <!-- needed for referenced domain entities that use Hibernate annotations -->
      </dependency>
   </dependencies>
<<<<<<< HEAD
  <modules>
    <module>disk</module>
    <module>yum</module>
    <module>url</module>
    <module>rhnhosted</module>
    <module>jboss-software</module>
    <module>perspectives/core</module>
    <module>alert-email</module>
    <module>alert-irc</module>
    <module>alert-mobicents</module>
    <module>alert-microblog</module>
    <module>alert-operations</module>
    <module>alert-roles</module>
    <module>alert-scriptlang</module>
    <!-- Seeing strange issues with corrupt jar dependencies...
    <module>alert-sms</module>
    -->
    <module>alert-snmp</module>
    <module>alert-subject</module>
    <module>cobbler</module>
    <module>validate-all-serverplugins</module>
  </modules>
=======

   <modules>
      <module>disk</module>
      <module>yum</module>
      <module>url</module>
      <module>rhnhosted</module>
      <module>jboss-software</module>
      <module>perspectives/core</module>
      <module>alert-email</module>
      <module>alert-irc</module>
      <module>alert-mobicents</module>
      <module>alert-microblog</module>
      <module>alert-roles</module>
      <module>alert-snmp</module>
      <module>alert-subject</module>
      <module>cobbler</module>
      <module>filetemplate-bundle</module>
      <module>validate-all-serverplugins</module>
   </modules>
>>>>>>> 5f217ae0

</project><|MERGE_RESOLUTION|>--- conflicted
+++ resolved
@@ -63,7 +63,6 @@
          <!-- needed for referenced domain entities that use Hibernate annotations -->
       </dependency>
    </dependencies>
-<<<<<<< HEAD
   <modules>
     <module>disk</module>
     <module>yum</module>
@@ -84,28 +83,8 @@
     <module>alert-snmp</module>
     <module>alert-subject</module>
     <module>cobbler</module>
+    <module>filetemplate-bundle</module>
     <module>validate-all-serverplugins</module>
   </modules>
-=======
-
-   <modules>
-      <module>disk</module>
-      <module>yum</module>
-      <module>url</module>
-      <module>rhnhosted</module>
-      <module>jboss-software</module>
-      <module>perspectives/core</module>
-      <module>alert-email</module>
-      <module>alert-irc</module>
-      <module>alert-mobicents</module>
-      <module>alert-microblog</module>
-      <module>alert-roles</module>
-      <module>alert-snmp</module>
-      <module>alert-subject</module>
-      <module>cobbler</module>
-      <module>filetemplate-bundle</module>
-      <module>validate-all-serverplugins</module>
-   </modules>
->>>>>>> 5f217ae0
 
 </project>