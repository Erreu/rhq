--- conflicted
+++ resolved
@@ -7,7 +7,6 @@
 
    <parent>
       <groupId>org.rhq</groupId>
-<<<<<<< HEAD
       <artifactId>rhq-parent</artifactId>
       <version>1.4.0-SNAPSHOT</version>
    </parent>
@@ -37,26 +36,12 @@
          <type>ejb</type>
       </dependency>
    </dependencies>
-
-   <modules>
-      <module>disk</module>
-      <module>yum</module>
-      <module>url</module>
-      <module>rhnhosted</module>
-      <module>perspectives/core</module>
-   </modules>
-=======
-      <artifactId>rhq-enterprise-server</artifactId>
-      <version>${project.version}</version>
-      <type>ejb</type>
-    </dependency>
-  </dependencies>
-
   <modules>
     <module>disk</module>
     <module>yum</module>
     <module>url</module>
     <module>rhnhosted</module>
+    <module>perspectives/core</module>    
     <module>alert-email</module>
     <module>alert-mobicents</module>
     <module>alert-microblog</module>
@@ -64,6 +49,5 @@
     <module>alert-snmp</module>
     <module>validate-all-serverplugins</module>
   </modules>
->>>>>>> 62d82ea0
 
 </project>