--- conflicted
+++ resolved
@@ -13,19 +13,6 @@
 
     <serverplugin:plugin-component class="generic.plugin.component" />
 
-<<<<<<< HEAD
-    <serverplugin:scheduled-job jobId="generic-job-1" class="generic.scheduled.job1" concurrent="false">
-        <serverplugin:period>123</serverplugin:period>
-    </serverplugin:scheduled-job>
-
-    <serverplugin:scheduled-job jobId="generic-job-2" class="generic.scheduled.job2" concurrent="true">
-        <!-- Fire at 11:30am every wed-thru-fri -->
-        <serverplugin:cron>0 30 11 ? * WED-FRI</serverplugin:cron>
-    </serverplugin:scheduled-job>
-
-    <serverplugin:plugin-configuration>
-       <c:simple-property name="prop1" />
-=======
     <serverplugin:scheduled-jobs>
         <c:map-property name="myFirstJob" >
             <c:simple-property name="methodName" type="string" required="true" default="methodNameFoo" summary="true" description="The method to invoke"/>
@@ -73,6 +60,5 @@
     <serverplugin:plugin-configuration>        
         <!-- custom global config - unrelated to schedules  -->
         <c:simple-property name="prop1" type="string" required="true" default="prop1value" />
->>>>>>> 8d448156
     </serverplugin:plugin-configuration>
 </generic-plugin>