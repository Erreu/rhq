--- conflicted
+++ resolved
@@ -531,26 +531,22 @@
 
         @Override
         public File getJBossServerHomeDir() {
-<<<<<<< HEAD
-            return null;
-=======
-            return getTempDir();
->>>>>>> b12f68cf
+            return new File(getTempDir(), "CoreServerServiceImplTest");
         }
 
         @Override
         public File getJBossServerDataDir() {
-            return new File(System.getProperty("java.io.tmpdir"), "CoreServerServiceImplTest");
+            return new File(getTempDir(), "CoreServerServiceImplTest");
         }
 
         @Override
         public File getJBossServerTempDir() {
-            return null;
+            return new File(getTempDir(), "CoreServerServiceImplTest");
         }
 
         @Override
         public File getEarDeploymentDir() {
-            return new File(System.getProperty("java.io.tmpdir"), "CoreServerServiceImplTest");
+            return new File(getTempDir(), "CoreServerServiceImplTest");
         }
 
         @Override
