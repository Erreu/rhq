/*
 * RHQ Management Platform
 * Copyright (C) 2005-2008 Red Hat, Inc.
 * All rights reserved.
 *
 * This program is free software; you can redistribute it and/or modify
 * it under the terms of the GNU General Public License as published by
 * the Free Software Foundation version 2 of the License.
 *
 * This program is distributed in the hope that it will be useful,
 * but WITHOUT ANY WARRANTY; without even the implied warranty of
 * MERCHANTABILITY or FITNESS FOR A PARTICULAR PURPOSE. See the
 * GNU General Public License for more details.
 *
 * You should have received a copy of the GNU General Public License
 * along with this program; if not, write to the Free Software
 * Foundation, Inc., 675 Mass Ave, Cambridge, MA 02139, USA.
 */
package org.rhq.enterprise.server.test;

import java.io.InputStream;
import java.util.List;
import java.util.Map;
import java.util.Set;

import org.jetbrains.annotations.NotNull;

import org.rhq.common.drift.Headers;
import org.rhq.core.clientapi.agent.PluginContainerException;
import org.rhq.core.clientapi.agent.bundle.BundleAgentService;
import org.rhq.core.clientapi.agent.bundle.BundlePurgeRequest;
import org.rhq.core.clientapi.agent.bundle.BundlePurgeResponse;
import org.rhq.core.clientapi.agent.bundle.BundleScheduleRequest;
import org.rhq.core.clientapi.agent.bundle.BundleScheduleResponse;
import org.rhq.core.clientapi.agent.configuration.ConfigurationAgentService;
import org.rhq.core.clientapi.agent.configuration.ConfigurationUpdateRequest;
import org.rhq.core.clientapi.agent.content.ContentAgentService;
import org.rhq.core.clientapi.agent.discovery.DiscoveryAgentService;
import org.rhq.core.clientapi.agent.discovery.InvalidPluginConfigurationClientException;
import org.rhq.core.clientapi.agent.drift.DriftAgentService;
import org.rhq.core.clientapi.agent.inventory.CreateResourceRequest;
import org.rhq.core.clientapi.agent.inventory.CreateResourceResponse;
import org.rhq.core.clientapi.agent.inventory.DeleteResourceRequest;
import org.rhq.core.clientapi.agent.inventory.DeleteResourceResponse;
import org.rhq.core.clientapi.agent.inventory.ResourceFactoryAgentService;
import org.rhq.core.clientapi.agent.measurement.MeasurementAgentService;
import org.rhq.core.clientapi.agent.operation.CancelResults;
import org.rhq.core.clientapi.agent.operation.OperationAgentService;
import org.rhq.core.clientapi.agent.support.SupportAgentService;
import org.rhq.core.clientapi.server.configuration.ConfigurationUpdateResponse;
import org.rhq.core.clientapi.server.content.ContentDiscoveryReport;
import org.rhq.core.clientapi.server.content.DeletePackagesRequest;
import org.rhq.core.clientapi.server.content.DeployPackagesRequest;
import org.rhq.core.clientapi.server.content.RetrievePackageBitsRequest;
import org.rhq.core.clientapi.server.discovery.InventoryReport;
import org.rhq.core.communications.command.annotation.Asynchronous;
import org.rhq.core.domain.configuration.Configuration;
import org.rhq.core.domain.content.transfer.DeployPackageStep;
import org.rhq.core.domain.content.transfer.ResourcePackageDetails;
import org.rhq.core.domain.discovery.AvailabilityReport;
import org.rhq.core.domain.discovery.MergeResourceResponse;
import org.rhq.core.domain.discovery.ResourceSyncInfo;
import org.rhq.core.domain.drift.DriftDefinition;
import org.rhq.core.domain.drift.DriftFile;
import org.rhq.core.domain.drift.DriftSnapshot;
import org.rhq.core.domain.measurement.Availability;
import org.rhq.core.domain.measurement.MeasurementData;
import org.rhq.core.domain.measurement.MeasurementScheduleRequest;
import org.rhq.core.domain.measurement.ResourceMeasurementScheduleRequest;
import org.rhq.core.domain.resource.Agent;
import org.rhq.core.domain.resource.Resource;
import org.rhq.core.domain.resource.ResourceType;
import org.rhq.enterprise.server.agentclient.AgentClient;

public class TestAgentClient implements AgentClient, BundleAgentService, DriftAgentService, ContentAgentService,
    ResourceFactoryAgentService, ConfigurationAgentService, DiscoveryAgentService, MeasurementAgentService,
    OperationAgentService, SupportAgentService {
    private final Agent agent;
    private final TestServerCommunicationsService commService;

    public TestAgentClient(Agent agent, TestServerCommunicationsService commService) {
        this.agent = agent;
        this.commService = commService;
    }

    @Override
    public Agent getAgent() {
        return this.agent;
    }

    @Override
    public BundleAgentService getBundleAgentService() {
        return (commService.bundleService != null) ? commService.bundleService : this;
    }

    @Override
<<<<<<< HEAD
    public BundleAgentService getBundleAgentService(long timeout) {
=======
    public BundleAgentService getBundleAgentService(Long timeout) {
>>>>>>> c923c9a9
        return getBundleAgentService();
    }

    @Override
    public ContentAgentService getContentAgentService() {
        return (commService.contentService != null) ? commService.contentService : this;
    }

    @Override
<<<<<<< HEAD
    public ContentAgentService getContentAgentService(long timeout) {
=======
    public ContentAgentService getContentAgentService(Long timeout) {
>>>>>>> c923c9a9
        return getContentAgentService();
    }

    @Override
    public ResourceFactoryAgentService getResourceFactoryAgentService() {
        return (commService.resourceFactoryService != null) ? commService.resourceFactoryService : this;
    }

    @Override
<<<<<<< HEAD
    public ResourceFactoryAgentService getResourceFactoryAgentService(long timeout) {
=======
    public ResourceFactoryAgentService getResourceFactoryAgentService(Long timeout) {
>>>>>>> c923c9a9
        return getResourceFactoryAgentService();
    }

    @Override
    public ConfigurationAgentService getConfigurationAgentService() {
        return (commService.configurationService != null) ? commService.configurationService : this;
    }

    @Override
<<<<<<< HEAD
    public ConfigurationAgentService getConfigurationAgentService(long timeout) {
=======
    public ConfigurationAgentService getConfigurationAgentService(Long timeout) {
>>>>>>> c923c9a9
        return getConfigurationAgentService();
    }

    @Override
    public DiscoveryAgentService getDiscoveryAgentService() {
        return (commService.discoveryService != null) ? commService.discoveryService : this;
    }

    @Override
<<<<<<< HEAD
    public DiscoveryAgentService getDiscoveryAgentService(long timeout) {
=======
    public DiscoveryAgentService getDiscoveryAgentService(Long timeout) {
>>>>>>> c923c9a9
        return getDiscoveryAgentService();
    }

    @Override
    public MeasurementAgentService getMeasurementAgentService() {
        return (commService.measurementService != null) ? commService.measurementService : this;
    }

    @Override
<<<<<<< HEAD
    public MeasurementAgentService getMeasurementAgentService(long timeout) {
=======
    public MeasurementAgentService getMeasurementAgentService(Long timeout) {
>>>>>>> c923c9a9
        return getMeasurementAgentService();
    }

    @Override
    public OperationAgentService getOperationAgentService() {
        return (commService.operationService != null) ? commService.operationService : this;
    }

    @Override
<<<<<<< HEAD
    public OperationAgentService getOperationAgentService(long timeout) {
=======
    public OperationAgentService getOperationAgentService(Long timeout) {
>>>>>>> c923c9a9
        return getOperationAgentService();
    }

    @Override
    public SupportAgentService getSupportAgentService() {
        return (commService.supportService != null) ? commService.supportService : this;
    }

    @Override
<<<<<<< HEAD
    public SupportAgentService getSupportAgentService(long timeout) {
=======
    public SupportAgentService getSupportAgentService(Long timeout) {
>>>>>>> c923c9a9
        return getSupportAgentService();
    }

    @Override
    public DriftAgentService getDriftAgentService() {
        return (commService.driftService != null) ? commService.driftService : this;
    }

    @Override
<<<<<<< HEAD
    public DriftAgentService getDriftAgentService(long timeout) {
=======
    public DriftAgentService getDriftAgentService(Long timeout) {
>>>>>>> c923c9a9
        return getDriftAgentService();
    }

    @Override
    public void startSending() {
        return; // no-op
    }

    @Override
    public void stopSending() {
        return; // no-op
    }

    @Override
    public boolean ping(long timeoutMillis) {
        return true;
    }

    // provide no-ops for all agent services

    @Override
    public Set<MeasurementData> getRealTimeMeasurementValue(int resourceId, Set<MeasurementScheduleRequest> requests) {
        return null;
    }

    @Override
    public void scheduleCollection(Set<ResourceMeasurementScheduleRequest> resourceSchedules) {
    }

    @Override
    public void unscheduleCollection(Set<Integer> resourceIds) {
    }

    @Override
    public void updateCollection(Set<ResourceMeasurementScheduleRequest> resourceSchedules) {
    }

    @Override
    public Map<String, Object> getMeasurementScheduleInfoForResource(int resourceId) {
        return null;
    }

    @Override
    public ConfigurationUpdateResponse executeUpdateResourceConfigurationImmediately(ConfigurationUpdateRequest request)
        throws PluginContainerException {
        return null;
    }

    @Override
    public Configuration loadResourceConfiguration(int resourceId) throws PluginContainerException {
        return null;
    }

    @Override
    public Configuration merge(Configuration configuration, int resourceId, boolean fromStructured)
        throws PluginContainerException {
        return null;
    }

    @Override
    public void updateResourceConfiguration(ConfigurationUpdateRequest request) {
    }

    @Override
    public CancelResults cancelOperation(String jobId) {
        return null;
    }

    @Override
    public void invokeOperation(String jobId, int resourceId, String operationName, Configuration parameters)
        throws PluginContainerException {
    }

    @Override
    public void deletePackages(DeletePackagesRequest request) {
    }

    @Override
    public void deployPackages(DeployPackagesRequest request) {
    }

    @Override
    public ContentDiscoveryReport executeResourcePackageDiscoveryImmediately(int resourceId, String packageTypeName)
        throws PluginContainerException {
        return null;
    }

    @Override
    public Set<ResourcePackageDetails> getLastDiscoveredResourcePackages(int resourceId) {
        return null;
    }

    @Override
    public void retrievePackageBits(RetrievePackageBitsRequest request) {
    }

    @Override
    public List<DeployPackageStep> translateInstallationSteps(int resourceId, ResourcePackageDetails packageDetails)
        throws PluginContainerException {
        return null;
    }

    @Override
    public void disableServiceScans(int serverResourceId) {
    }

    @Override
    public void enableServiceScans(int serverResourceId, Configuration config) {
    }

    @Override
    public AvailabilityReport executeAvailabilityScanImmediately(boolean changedOnlyReport) {
        return null;
    }

    @NotNull
    @Override
    public InventoryReport executeServerScanImmediately() throws PluginContainerException {
        return null;
    }

    @NotNull
    @Override
    public InventoryReport executeServiceScanImmediately() throws PluginContainerException {
        return null;
    }

    @Override
    public void executeServiceScanDeferred() {
        return;
    }

    @Override
    public Availability getCurrentAvailability(Resource resource) {
        return null;
    }

    @Override
    public Resource getPlatform() {
        return null;
    }

    @Override
    public MergeResourceResponse manuallyAddResource(ResourceType resourceType, int parentResourceId,
        Configuration pluginConfiguration, int creatorSubjectId) throws InvalidPluginConfigurationClientException,
        PluginContainerException {
        return null;
    }

    @Override
    public void uninventoryResource(int resourceId) {
    }

    @Override
    public void updatePluginConfiguration(int resourceId, Configuration newPluginConfiguration)
        throws InvalidPluginConfigurationClientException, PluginContainerException {
    }

    @Asynchronous(guaranteedDelivery = true)
    @Override
    public void synchronizeInventory(ResourceSyncInfo syncInfo) {
        return;
    }

    @Override
    public void createResource(CreateResourceRequest request) throws PluginContainerException {
    }

    @Override
    public void deleteResource(DeleteResourceRequest request) throws PluginContainerException {
    }

    @Override
    public CreateResourceResponse executeCreateResourceImmediately(CreateResourceRequest request)
        throws PluginContainerException {
        return null;
    }

    @Override
    public DeleteResourceResponse executeDeleteResourceImmediately(DeleteResourceRequest request)
        throws PluginContainerException {
        return null;
    }

    @Override
    public InputStream getSnapshotReport(int resourceId, String name, String description) throws Exception {
        return null;
    }

    @Override
    public Configuration validate(Configuration configuration, int resourceId, boolean isStructured)
        throws PluginContainerException {
        return null;
    }

    @Override
    public BundleScheduleResponse schedule(BundleScheduleRequest request) {
        return new BundleScheduleResponse();
    }

    @Override
    public BundlePurgeResponse purge(BundlePurgeRequest request) {
        return new BundlePurgeResponse();
    }

    @Override
    public boolean requestDriftFiles(int resourceId, Headers headers, List<? extends DriftFile> driftFiles) {
        return false;
    }

    @Override
    public void scheduleDriftDetection(int resourceId, DriftDefinition driftDefinition) {
    }

    @Override
    public void detectDrift(int resourceId, DriftDefinition driftDefinition) {
    }

    @Override
    public void unscheduleDriftDetection(int resourceId, DriftDefinition driftDefinition) {
    }

    @Override
    public void updateDriftDetection(int resourceId, DriftDefinition driftDefinition) {
    }

    @Override
    public void updateDriftDetection(int resourceId, DriftDefinition driftDef, DriftSnapshot driftSnapshot) {
    }

    @Override
    public void ackChangeSet(int resourceId, String driftDefName) {
    }

    @Override
    public void ackChangeSetContent(int resourceId, String driftDefName, String token) {
    }

    @Override
    public void pinSnapshot(int resourceId, String configName, DriftSnapshot snapshot) {
    }

    @Override
    public void requestFullAvailabilityReport() {
        return;
    }
}<|MERGE_RESOLUTION|>--- conflicted
+++ resolved
@@ -94,11 +94,7 @@
     }
 
     @Override
-<<<<<<< HEAD
-    public BundleAgentService getBundleAgentService(long timeout) {
-=======
     public BundleAgentService getBundleAgentService(Long timeout) {
->>>>>>> c923c9a9
         return getBundleAgentService();
     }
 
@@ -108,11 +104,7 @@
     }
 
     @Override
-<<<<<<< HEAD
-    public ContentAgentService getContentAgentService(long timeout) {
-=======
     public ContentAgentService getContentAgentService(Long timeout) {
->>>>>>> c923c9a9
         return getContentAgentService();
     }
 
@@ -122,11 +114,7 @@
     }
 
     @Override
-<<<<<<< HEAD
-    public ResourceFactoryAgentService getResourceFactoryAgentService(long timeout) {
-=======
     public ResourceFactoryAgentService getResourceFactoryAgentService(Long timeout) {
->>>>>>> c923c9a9
         return getResourceFactoryAgentService();
     }
 
@@ -136,11 +124,7 @@
     }
 
     @Override
-<<<<<<< HEAD
-    public ConfigurationAgentService getConfigurationAgentService(long timeout) {
-=======
     public ConfigurationAgentService getConfigurationAgentService(Long timeout) {
->>>>>>> c923c9a9
         return getConfigurationAgentService();
     }
 
@@ -150,11 +134,7 @@
     }
 
     @Override
-<<<<<<< HEAD
-    public DiscoveryAgentService getDiscoveryAgentService(long timeout) {
-=======
     public DiscoveryAgentService getDiscoveryAgentService(Long timeout) {
->>>>>>> c923c9a9
         return getDiscoveryAgentService();
     }
 
@@ -164,11 +144,7 @@
     }
 
     @Override
-<<<<<<< HEAD
-    public MeasurementAgentService getMeasurementAgentService(long timeout) {
-=======
     public MeasurementAgentService getMeasurementAgentService(Long timeout) {
->>>>>>> c923c9a9
         return getMeasurementAgentService();
     }
 
@@ -178,11 +154,7 @@
     }
 
     @Override
-<<<<<<< HEAD
-    public OperationAgentService getOperationAgentService(long timeout) {
-=======
     public OperationAgentService getOperationAgentService(Long timeout) {
->>>>>>> c923c9a9
         return getOperationAgentService();
     }
 
@@ -192,11 +164,7 @@
     }
 
     @Override
-<<<<<<< HEAD
-    public SupportAgentService getSupportAgentService(long timeout) {
-=======
     public SupportAgentService getSupportAgentService(Long timeout) {
->>>>>>> c923c9a9
         return getSupportAgentService();
     }
 
@@ -206,11 +174,7 @@
     }
 
     @Override
-<<<<<<< HEAD
-    public DriftAgentService getDriftAgentService(long timeout) {
-=======
     public DriftAgentService getDriftAgentService(Long timeout) {
->>>>>>> c923c9a9
         return getDriftAgentService();
     }
 
