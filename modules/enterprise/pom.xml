--- conflicted
+++ resolved
@@ -28,11 +28,6 @@
             <module>comm</module>
             <module>agent</module>
             <module>agentupdate</module>
-<<<<<<< HEAD
-            <module>server/server-metrics</module>
-            <module>server/container-lib</module>
-=======
->>>>>>> 681e5d63
             <module>server/xml-schemas</module>
             <module>server/jar</module>
             <module>server/safe-invoker</module>
@@ -61,11 +56,7 @@
             <module>comm</module>
             <module>agent</module>
             <module>agentupdate</module>
-<<<<<<< HEAD
             <module>server/server-metrics</module>
-            <module>server/container-lib</module>
-=======
->>>>>>> 681e5d63
             <module>server/xml-schemas</module>
             <module>server/jar</module>
             <module>server/safe-invoker</module>
