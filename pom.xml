--- conflicted
+++ resolved
@@ -140,7 +140,6 @@
     <powermock.version>1.4.12</powermock.version>
     <arquillian.version>1.0.2.Final</arquillian.version>
     <xercesImpl.version>2.9.1-jbossas-2</xercesImpl.version> <!-- see BZ-820629 and CVE-2009-2625 -->
-<<<<<<< HEAD
     <opencsv.version>1.8</opencsv.version>
 
     <!-- cassandra dependency versions -->
@@ -160,10 +159,6 @@
       -->
     <cassandra.jdbc.jsr305.version>1.3.9</cassandra.jdbc.jsr305.version>
 
-=======
-    <opencsv.version>1.8</opencsv.version>    
-    
->>>>>>> 88571559
     <rhq.db.admin.username>rhqadmin</rhq.db.admin.username>
     <rhq.db.admin.password>rhqadmin</rhq.db.admin.password>
 
