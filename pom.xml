<?xml version="1.0"?>

<project xmlns="http://maven.apache.org/POM/4.0.0" xmlns:xsi="http://www.w3.org/2001/XMLSchema-instance" xsi:schemaLocation="http://maven.apache.org/POM/4.0.0 http://maven.apache.org/maven-v4_0_0.xsd">

  <modelVersion>4.0.0</modelVersion>

  <groupId>org.rhq</groupId>
  <artifactId>rhq-parent</artifactId>
  <version>4.6.0-SNAPSHOT</version>
  <packaging>pom</packaging>

  <name>RHQ</name>
  <description>RHQ is a server management and monitoring suite primarily targeted at JBoss software.</description>
  <url>http://www.jboss.org/rhq/</url>
  <inceptionYear>2008</inceptionYear>

  <organization>
    <name>Red Hat, Inc.</name>
    <url>http://redhat.com/</url>
  </organization>

  <scm>
    <connection>scm:git:git://git.fedorahosted.org/rhq/rhq.git</connection>
    <developerConnection>scm:git:ssh://git.fedorahosted.org/git/rhq/rhq.git</developerConnection>
    <url>http://git.fedorahosted.org/git/rhq/rhq.git</url>
  </scm>

  <issueManagement>
    <system>bugzilla</system>
    <url>https://bugzilla.redhat.com/browse.cgi?product=RHQ%20Project</url>
  </issueManagement>

  <properties>
    <!-- explicitly specify a default encoding to avoid relying on the LANG env var being set correctly -->
    <project.build.sourceEncoding>ISO-8859-1</project.build.sourceEncoding>
    <project.reporting.outputEncoding>ISO-8859-1</project.reporting.outputEncoding>

    <rhq.groupId>org.rhq</rhq.groupId>
    <rhq.product.name>RHQ</rhq.product.name>
    <rhq.earName>rhq.ear</rhq.earName>
    <!-- the below path is relative to {rhq-trunk} -->
    <rhq.defaultDevContainerPath>dev-container</rhq.defaultDevContainerPath>
    <!-- set the below prop to true to enable misc extra build output -->
    <rhq.debug>false</rhq.debug>

    <!-- product info -->
    <product.shortName>RHQ</product.shortName>
    <product.name>RHQ</product.name>
    <product.fullName>RHQ</product.fullName>
    <product.url>http://www.jboss.org/rhq</product.url>
    <product.urlDomain>jboss.org</product.urlDomain>
    <product.salesEmail>rhq-users@lists.fedorahosted.org</product.salesEmail>
    <product.supportEmail>rhq-users@lists.fedorahosted.org</product.supportEmail>
    <product.version>${project.version}</product.version>
    <product.helpDocRoot>https://docs.jboss.org/author/display/RHQ/User+Documentation</product.helpDocRoot>
    <product.buildPropertiesFile>target/build.properties</product.buildPropertiesFile>

    <doUpdate>false</doUpdate>

    <!-- dependency versions -->

    <!-- Start: JBoss AS Dependency Versions
         The dependency versions below are declared together as the versions of each are dependent on the
         overall JBoss AS Server version.  Meaning, the AS provides these libs. When the Server
         version is changed the versions of each of these should be validated and updated as needed. 
    
    <jboss-javassist.version>3.9.0.GA</jboss-javassist.version>
    -->
    <jboss.version>7.1.1.Final</jboss.version>
    <jboss.javaee6.spec.version>3.0.0.Final</jboss.javaee6.spec.version>

    <!-- Provided -->
    <antlr.version>2.7.7</antlr.version>
    <hibernate.version>4.0.1.Final</hibernate.version>
    <hibernate-annotations.version>3.5.6-Final</hibernate-annotations.version>
    <hibernate-jpa-2.0-api.version>1.0.1.Final</hibernate-jpa-2.0-api.version>    
    <infinispan.version>5.1.2.FINAL</infinispan.version>
    <javax.annotation.api.version>1.0.1.Final</javax.annotation.api.version>
    <javax.ejb.api.version>1.0.2.Final</javax.ejb.api.version>
    <javax.jms.api.version>1.0.0.Final</javax.jms.api.version>
    <javax.mail.api.version>1.4.4</javax.mail.api.version>
    <javassist.version>3.15.0-GA</javassist.version>
    <jaxb-api.version>1.0.4.Final</jaxb-api.version>
    <jaxb-impl.version>2.2.4</jaxb-impl.version>
    <jboss-common-core.version>2.2.17.GA</jboss-common-core.version>
    <jboss-ejb3-ext-api.version>2.0.0</jboss-ejb3-ext-api.version>
    <jboss-interceptors-api.version>1.0.0.Final</jboss-interceptors-api.version>
    <jboss-jts.version>4.16.2.Final</jboss-jts.version>
    <jboss-logging.version>3.1.0.GA</jboss-logging.version>
    <jboss-remotingjmx.version>1.0.2.Final</jboss-remotingjmx.version>
    <jboss-transaction-api.version>1.0.0.Final</jboss-transaction-api.version>
    <picketbox.version>4.0.7.Final</picketbox.version>
    <resteasy.version>2.3.2.Final</resteasy.version>    
    <jboss-staxmapper.version>1.1.0.Final</jboss-staxmapper.version>
    <jboss-modules.version>1.1.1.GA</jboss-modules.version>
    <jboss-dmr.version>1.1.1.Final</jboss-dmr.version>
    <jboss-msc.version>1.0.2.GA</jboss-msc.version>

    <!-- Not Provided - some of these are needed by the agent -->
    <jboss-annotations.version>4.2.3.GA</jboss-annotations.version>    
    <jboss-cache.version>1.4.1.SP9</jboss-cache.version>
    <jboss-jmx.version>4.2.3.GA</jboss-jmx.version>        
    <jboss-common.version>1.2.1.GA</jboss-common.version> <!-- note this is the old commons we used, not the newer commons-core -->        
    <jboss-remoting.version>2.2.2.SP8</jboss-remoting.version>
    <jboss-serialization.version>1.0.3.GA</jboss-serialization.version>
    <jboss-system.version>4.2.3.GA</jboss-system.version>    
    <jbosssx.version>4.2.3.GA</jbosssx.version>
    
        
    <!-- End: JBoss AS Dependency Versions -->

    <commons-logging.version>1.1.0.jboss</commons-logging.version>
    <concurrent.version>1.3.4-jboss-update1</concurrent.version> <!-- oswego-concurrent compatible with 4.2.3.GA -->
    <findbugs.version>2.3.2</findbugs.version>
    <getopt.version>1.0.13</getopt.version>
    <i18nlog.version>1.0.10</i18nlog.version>
    <jsf-api.version>1.2_14</jsf-api.version>
    <jsf-impl.version>1.2_14</jsf-impl.version>
    <log4j.version>1.2.16</log4j.version>
    <ojdbc6.version>11.2.0.3.0</ojdbc6.version>
    <ems.version>1.3</ems.version>
    <postgresql.version>9.1-902.jdbc4</postgresql.version>
    <h2.version>1.2.139</h2.version>
    <jtds.version>1.2.2</jtds.version>
    <richfaces.version>3.3.3.Final</richfaces.version>
    <jline.version>0.9.94</jline.version>
    <sigar.version>1.6.5.132-3</sigar.version>
    <sigar.zip.version>1.6.5</sigar.zip.version>
    <quartz.version>1.6.5</quartz.version>
    <jna.version>3.2.5</jna.version>
    <twitter4j.version>2.2.4</twitter4j.version>
    <commons-codec.version>1.4</commons-codec.version>
    <testng.version>6.5.2</testng.version>
    <cobertura.version>1.9.4.1</cobertura.version>
    <augeas.version>0.9.0</augeas.version>
    <augeas.classifier>el5</augeas.classifier>
    <augeas.zip.version>0.9.0</augeas.zip.version>
    <augeas.zip.location>${settings.localRepository}/net/augeas/augeas-native/${augeas.version}</augeas.zip.location>
    <augeas.zip.mask>*-${augeas.classifier}.zip</augeas.zip.mask>
    <ant.contrib.version>1.0b3</ant.contrib.version>
    <freemarker.version>2.3.18</freemarker.version>
<<<<<<< HEAD
    <powermock.version>1.4.11</powermock.version>
    <arquillian.version>1.0.2.Final</arquillian.version>
=======
    <powermock.version>1.4.12</powermock.version>
    <arquillian.version>1.0.1.Final</arquillian.version>
>>>>>>> 2ae8bc11
    <xercesImpl.version>2.9.1-jbossas-2</xercesImpl.version> <!-- see BZ-820629 and CVE-2009-2625 -->
    <opencsv.version>1.8</opencsv.version>    
    

    <!-- Note that this is DIFFERENT from the jboss-javassist defined above.
    This version is used for org.javassist:javassist artifact that is used in
    Arquillian integration, and works with jacoco (as opposed to javassist 3.9.0,
       which doesn't in some cases.) -->
    <javassist.version>3.16.1-GA</javassist.version>

    <rhq.db.admin.username>rhqadmin</rhq.db.admin.username>
    <rhq.db.admin.password>rhqadmin</rhq.db.admin.password>

    <!--
       defaults for datasource used by integration tests -
       these may be overridden in ~/.m2/settings.xml
    -->
    <rhq.test.ds.db-name>rhq</rhq.test.ds.db-name>
    <rhq.test.ds.connection-url>jdbc:postgresql://127.0.0.1:5432/${rhq.test.ds.db-name}</rhq.test.ds.connection-url>
    <rhq.test.ds.driver-class>org.postgresql.Driver</rhq.test.ds.driver-class>
    <rhq.test.ds.xa-datasource-class>org.postgresql.xa.PGXADataSource</rhq.test.ds.xa-datasource-class>
    <rhq.test.ds.user-name>rhqadmin</rhq.test.ds.user-name>
    <rhq.test.ds.password>rhqadmin</rhq.test.ds.password>
    <rhq.test.ds.type-mapping>PostgreSQL</rhq.test.ds.type-mapping>
    <rhq.test.ds.server-name>127.0.0.1</rhq.test.ds.server-name>
    <rhq.test.ds.port>5432</rhq.test.ds.port>
    <rhq.test.ds.hibernate-dialect>org.hibernate.dialect.PostgreSQLDialect</rhq.test.ds.hibernate-dialect>
    <rhq.test.quartz.driverDelegateClass>org.quartz.impl.jdbcjobstore.PostgreSQLDelegate</rhq.test.quartz.driverDelegateClass>
    <rhq.test.quartz.selectWithLockSQL>
       SELECT * FROM {0}LOCKS ROWLOCK WHERE LOCK_NAME = ? FOR UPDATE
    </rhq.test.quartz.selectWithLockSQL>
    <rhq.test.quartz.lockHandlerClass>org.quartz.impl.jdbcjobstore.StdRowLockSemaphore</rhq.test.quartz.lockHandlerClass>

    <!--
       defaults for datasource used by the dev container build (see dev docs on the 'dev' profile) -
       these may be overridden in ~/.m2/settings.xml
    -->
    <rhq.dev.ds.db-name>rhqdev</rhq.dev.ds.db-name>
    <rhq.dev.ds.connection-url>jdbc:postgresql://127.0.0.1:5432/${rhq.dev.ds.db-name}</rhq.dev.ds.connection-url>
    <rhq.dev.ds.driver-class>org.postgresql.Driver</rhq.dev.ds.driver-class>
    <rhq.dev.ds.xa-datasource-class>org.postgresql.xa.PGXADataSource</rhq.dev.ds.xa-datasource-class>
    <rhq.dev.ds.user-name>rhqadmin</rhq.dev.ds.user-name>
    <rhq.dev.ds.password>rhqadmin</rhq.dev.ds.password>
    <rhq.dev.ds.password.encrypted>1eeb2f255e832171df8592078de921bc</rhq.dev.ds.password.encrypted>
    <rhq.dev.ds.type-mapping>PostgreSQL</rhq.dev.ds.type-mapping>
    <rhq.dev.ds.server-name>127.0.0.1</rhq.dev.ds.server-name>
    <rhq.dev.ds.port>5432</rhq.dev.ds.port>
    <rhq.dev.ds.hibernate-dialect>org.hibernate.dialect.PostgreSQLDialect</rhq.dev.ds.hibernate-dialect>
    <rhq.dev.quartz.driverDelegateClass>org.quartz.impl.jdbcjobstore.PostgreSQLDelegate</rhq.dev.quartz.driverDelegateClass>
    <rhq.dev.quartz.selectWithLockSQL>
       SELECT * FROM {0}LOCKS ROWLOCK WHERE LOCK_NAME = ? FOR UPDATE
    </rhq.dev.quartz.selectWithLockSQL>
    <rhq.dev.quartz.lockHandlerClass>org.quartz.impl.jdbcjobstore.StdRowLockSemaphore</rhq.dev.quartz.lockHandlerClass>

     <!-- default port numbers for RHQ server -->
    <rhq.server.http.port>7080</rhq.server.http.port>
    <rhq.server.https.port>7443</rhq.server.https.port>

    <rhq.server.enable.ws>false</rhq.server.enable.ws>

    <!--
      When this property is set to true will compare its endpoint address
      that is stored in the database against the actual host name/IP address
      returned by the host system. If they differ, the address stored in the
      database will be updated to the value found on the host machine. While
      host name changes are/should be uncommon in a typical deployment, they
      are more common in a cloud deployment such as EC2. And in a cloud
      deployment like EC2, we want to turn this behavior on to ensure that
      the server endpoint accurately reflects the current machine address.
    -->
    <rhq.sync.endpoint-address>false</rhq.sync.endpoint-address>

    <!-- NOTE: The below line is a workaround for a Maven bug, where it does not expand settings.* properties
               used in the distributionManagement section of the POM. -->
    <localRepository>${user.home}/.m2/repository</localRepository>

    <project.json.version>20080701</project.json.version>

    <!-- Java API checking -->
    <animal.sniffer.version>1.8</animal.sniffer.version>
    <animal.sniffer.java.signature.groupId>org.codehaus.mojo.signature</animal.sniffer.java.signature.groupId>
    <animal.sniffer.java.signature.artifactId>java16</animal.sniffer.java.signature.artifactId>
    <animal.sniffer.java.signature.version>1.0</animal.sniffer.java.signature.version>
    <!-- API checks -->
    <clirr.version>2.5</clirr.version>
    <!-- a default value for the child modules indicating that the module is not
         part of our public API and is therefore not API-checked. -->
    <rhq.internal>true</rhq.internal>

    <!-- The name of the file in the module's root dir that contains the intentional
         api changes to be ignored by Clirr api checks -->
    <intentional-api-changes-file>intentional-api-changes-since-${signature-check-base-version}.xml</intentional-api-changes-file>

    <jacoco.version>0.6.0.201210061924</jacoco.version>
  </properties>


  <dependencyManagement>

    <dependencies>

      <!-- Start: JBoss AS Dependencies
           The dependencies below are declared together as the versions of each are dependent on the
           overall JBoss AS Server version.  Meaning, the AS provides these libs. When the Server
           version is changed the versions of each of these should be validated and updated as needed. -->
      
      <dependency>
        <groupId>org.jboss.as</groupId>
        <artifactId>jboss-as-dist</artifactId>
        <version>${jboss.version}</version>
        <type>zip</type>
      </dependency>

      <dependency>
        <groupId>jboss</groupId>
        <artifactId>jboss-cache</artifactId>
        <version>${jboss-cache.version}</version>
      </dependency>

      <dependency>
        <groupId>jboss</groupId>
        <artifactId>jboss-annotations-ejb3</artifactId>
        <version>${jboss-annotations.version}</version>
      </dependency>

      <dependency>
        <groupId>org.jboss</groupId>
        <artifactId>jboss-common-core</artifactId>
        <version>${jboss-common-core.version}</version>
      </dependency>

      <dependency>
        <groupId>org.jboss.spec.javax.annotation</groupId>
        <artifactId>jboss-annotations-api_1.1_spec</artifactId>
        <version>${javax.annotation.api.version}</version>
      </dependency>

      <dependency>     
        <groupId>org.jboss.spec.javax.ejb</groupId>
        <artifactId>jboss-ejb-api_3.1_spec</artifactId>
        <version>${javax.ejb.api.version}</version>
      </dependency>

      <dependency>     
        <groupId>org.jboss.spec.javax.jms</groupId>
        <artifactId>jboss-jms-api_1.1_spec</artifactId>
        <version>${javax.jms.api.version}</version>
      </dependency>
       
      <dependency>
        <groupId>org.javassist</groupId>
        <artifactId>javassist</artifactId>
        <version>${javassist.version}</version>
      </dependency>

      <dependency>
        <groupId>jboss</groupId>
        <artifactId>jboss-jmx</artifactId>
        <version>${jboss-jmx.version}</version>
      </dependency>

      <dependency>
        <groupId>jboss</groupId>
        <artifactId>jboss-remoting</artifactId>
        <version>${jboss-remoting.version}</version>
      </dependency>

      <dependency>
        <groupId>jboss</groupId>
        <artifactId>jboss-serialization</artifactId>
        <version>${jboss-serialization.version}</version>
      </dependency>

      <dependency>
        <groupId>jboss</groupId>
        <artifactId>jbosssx</artifactId>
        <version>${jbosssx.version}</version>
      </dependency>

      <dependency>
        <groupId>jboss</groupId>
        <artifactId>jboss-system</artifactId>
        <version>${jboss-system.version}</version>
      </dependency>

      <dependency>
        <groupId>org.jboss.jbossts</groupId>
        <artifactId>jbossjts</artifactId>
        <version>${jboss-jts.version}</version>
      </dependency>

      <dependency>
        <groupId>org.jboss.transaction</groupId>
        <artifactId>jboss-jta</artifactId>
        <version>${jboss-jts.version}</version>
      </dependency>

      <dependency>
        <groupId>org.jboss.modules</groupId>
        <artifactId>jboss-modules</artifactId>
        <version>${jboss-modules.version}</version>
      </dependency>
      <dependency>
        <groupId>org.jboss</groupId>
        <artifactId>jboss-dmr</artifactId>
        <version>${jboss-dmr.version}</version>
      </dependency>
      <dependency>
        <groupId>org.jboss.as</groupId>
        <artifactId>jboss-as-controller</artifactId>
        <version>${jboss.version}</version>
      </dependency>
      <dependency>
        <groupId>org.jboss.as</groupId>
        <artifactId>jboss-as-server</artifactId>
        <version>${jboss.version}</version>
      </dependency>
      <dependency>
        <groupId>org.jboss.as</groupId>
        <artifactId>jboss-as-ee</artifactId>
        <version>${jboss.version}</version>
      </dependency>
      <dependency>
        <groupId>org.jboss.as</groupId>
        <artifactId>jboss-as-naming</artifactId>
        <version>${jboss.version}</version>
      </dependency>
      <dependency>
        <groupId>org.jboss.msc</groupId>
        <artifactId>jboss-msc</artifactId>
        <version>${jboss-msc.version}</version>
      </dependency>

      <!-- see BZ-820629 and CVE-2009-2625 for why this is needed -->
      <dependency>
        <groupId>xerces</groupId>
        <artifactId>xercesImpl</artifactId>
        <version>${xercesImpl.version}</version>
      </dependency>

      <!-- End: JBoss AS Dependencies -->

      <dependency>
        <groupId>commons-logging</groupId>
        <artifactId>commons-logging</artifactId>
        <version>${commons-logging.version}</version>
      </dependency>

      <!-- GNU GetOpt (any modules that need to do command-line argument parsing should use this) -->
      <dependency>
        <groupId>gnu-getopt</groupId>
        <artifactId>getopt</artifactId>
        <version>${getopt.version}</version>
      </dependency>

      <dependency>
        <groupId>i18nlog</groupId>
        <artifactId>i18nlog</artifactId>
        <version>${i18nlog.version}</version>
      </dependency>

      <dependency>
         <groupId>org.jboss.spec.javax.xml.bind</groupId>
         <artifactId>jboss-jaxb-api_2.2_spec</artifactId>
         <version>${jaxb-api.version}</version>
      </dependency>

      <dependency>
         <groupId>javax.faces</groupId>
         <artifactId>jsf-api</artifactId>
         <version>${jsf-api.version}</version>
         <scope>provided</scope> <!-- by JBossAS -->
      </dependency>

      <dependency>
         <groupId>javax.faces</groupId>
         <artifactId>jsf-impl</artifactId>
         <version>${jsf-impl.version}</version>
         <scope>provided</scope> <!-- by JBossAS -->
      </dependency>

      <dependency>
         <groupId>com.sun.xml.bind</groupId>
         <artifactId>jaxb-impl</artifactId>
         <version>${jaxb-impl.version}</version>
      </dependency>

      <dependency>
        <groupId>mc4j</groupId>
        <artifactId>org-mc4j-ems</artifactId>
        <version>${ems.version}</version>
      </dependency>

      <dependency>
         <groupId>org.hibernate</groupId>
         <artifactId>hibernate-annotations</artifactId>
         <version>${hibernate-annotations.version}</version>
      </dependency>

      <dependency>
        <groupId>org.hibernate</groupId>
        <artifactId>hibernate-core</artifactId>
        <version>${hibernate.version}</version>
      </dependency>

      <dependency>
         <groupId>org.hibernate</groupId>
         <artifactId>hibernate-entitymanager</artifactId>
         <version>${hibernate.version}</version>
      </dependency>

      <dependency>
         <groupId>org.hibernate.javax.persistence</groupId>
         <artifactId>hibernate-jpa-2.0-api</artifactId>
         <version>${hibernate-jpa-2.0-api.version}</version>
      </dependency>

      <dependency>
         <groupId>antlr</groupId>
         <artifactId>antlr</artifactId>
         <version>${antlr.version}</version>
      </dependency>

      <dependency>
         <groupId>org.infinispan</groupId>
         <artifactId>infinispan-core</artifactId>
         <version>${infinispan.version}</version>
      </dependency>

      <dependency>
        <groupId>net.sf.opencsv</groupId>
        <artifactId>opencsv</artifactId>
        <version>${opencsv.version}</version>
      </dependency>

      <dependency>
        <groupId>org.hyperic</groupId>
        <artifactId>sigar</artifactId>
        <version>${sigar.version}</version>
      </dependency>

      <dependency>
        <groupId>org.hyperic</groupId>
        <artifactId>sigar-dist</artifactId>
        <version>${sigar.version}</version>
        <type>zip</type>
      </dependency>

      <dependency>
        <groupId>org.richfaces.framework</groupId>
        <artifactId>richfaces-api</artifactId>
        <version>${richfaces.version}</version>
      </dependency>

      <dependency>
        <groupId>org.richfaces.framework</groupId>
        <artifactId>richfaces-impl</artifactId>
        <version>${richfaces.version}</version>
      </dependency>

      <dependency>
        <groupId>org.richfaces.ui</groupId>
        <artifactId>richfaces-ui</artifactId>
        <version>${richfaces.version}</version>
      </dependency>

      <dependency>
        <groupId>oswego-concurrent</groupId>
        <artifactId>concurrent</artifactId>
        <version>${concurrent.version}</version>
      </dependency>

      <dependency>
        <groupId>org.opensymphony.quartz</groupId>
        <artifactId>quartz</artifactId>
        <version>${quartz.version}</version>
      </dependency>

      <dependency>
        <groupId>org.opensymphony.quartz</groupId>
        <artifactId>quartz-oracle</artifactId>
        <version>${quartz.version}</version>
      </dependency>

      <!-- Postgres JDBC driver -->
      <dependency>
        <groupId>postgresql</groupId>
        <artifactId>postgresql</artifactId>
        <version>${postgresql.version}</version>
      </dependency>

      <dependency>
        <groupId>com.h2database</groupId>
        <artifactId>h2</artifactId>
        <version>${h2.version}</version>
      </dependency>

      <dependency>
        <groupId>net.sourceforge.jtds</groupId>
        <artifactId>jtds</artifactId>
        <version>${jtds.version}</version>
      </dependency>

      <dependency>
        <groupId>org.codehaus.groovy</groupId>
        <artifactId>groovy-all</artifactId>
        <version>1.7.5</version>
      </dependency>

      <dependency>
         <groupId>net.java.dev.jna</groupId>
         <artifactId>jna</artifactId>
         <version>${jna.version}</version>
      </dependency>

      <dependency>
         <groupId>ant-contrib</groupId>
         <artifactId>ant-contrib</artifactId>
         <version>${ant.contrib.version}</version>
         <scope>provided</scope>
      </dependency>

      <dependency>
         <groupId>org.jboss.resteasy</groupId>
         <artifactId>resteasy-jaxrs-all</artifactId>
         <version>${resteasy.version}</version>
      </dependency>
      <dependency>
         <groupId>org.jboss.resteasy</groupId>
         <artifactId>resteasy-jettison-provider</artifactId>
         <version>${resteasy.version}</version>
      </dependency>

      <dependency>
         <groupId>org.jboss.spec.javax.interceptor</groupId>
         <artifactId>jboss-interceptors-api_1.1_spec</artifactId>
         <version>${jboss-interceptors-api.version}</version>
      </dependency>

      <dependency>
         <groupId>org.jboss.spec.javax.transaction</groupId>
         <artifactId>jboss-transaction-api_1.1_spec</artifactId>
         <version>${jboss-transaction-api.version}</version>
      </dependency>

      <dependency>
         <groupId>org.jboss.ejb3</groupId>
         <artifactId>jboss-ejb3-ext-api</artifactId>
         <version>${jboss-ejb3-ext-api.version}</version>
      </dependency>

      <dependency>
         <groupId>org.jboss</groupId>
         <artifactId>staxmapper</artifactId>
         <version>${jboss-staxmapper.version}</version>
      </dependency>

      <dependency>
         <groupId>org.picketbox</groupId>
         <artifactId>picketbox</artifactId>
         <version>${picketbox.version}</version>
      </dependency>

      <dependency>
         <groupId>org.jboss.spec</groupId>
         <artifactId>jboss-javaee-6.0</artifactId>
         <version>${jboss.javaee6.spec.version}</version>
         <type>pom</type>
         <scope>import</scope>
      </dependency>

      <!-- This will pull in the compatible versions of the shrinkwrap and shrinkwrap-resolver deps too. -->
      <dependency>
         <groupId>org.jboss.arquillian</groupId>
         <artifactId>arquillian-bom</artifactId>
         <version>${arquillian.version}</version>
         <type>pom</type>
         <scope>import</scope>
      </dependency>

      <dependency>
         <groupId>org.javassist</groupId>
         <artifactId>javassist</artifactId>
         <version>${javassist.version}</version>
      </dependency>
    </dependencies>

  </dependencyManagement>


  <dependencies>

    <dependency>
      <groupId>commons-logging</groupId>
      <artifactId>commons-logging</artifactId>
      <scope>provided</scope>
    </dependency>

    <dependency>
      <groupId>log4j</groupId>
      <artifactId>log4j</artifactId>
      <version>${log4j.version}</version>
      <scope>provided</scope>
    </dependency>

    <dependency>
      <groupId>org.testng</groupId>
      <artifactId>testng</artifactId>
      <version>${testng.version}</version>
      <scope>test</scope>
    </dependency>

    <!-- for the Nullable/NotNull annotations -->
    <dependency>
      <groupId>org.jetbrains</groupId>
      <artifactId>annotations</artifactId>
      <version>7.0.2</version>
      <scope>provided</scope>
    </dependency>

    <dependency>
      <groupId>net.sourceforge.cobertura</groupId>
      <artifactId>cobertura</artifactId>
      <version>${cobertura.version}</version>
      <scope>test</scope>
    </dependency>

  </dependencies>


  <build>

     <defaultGoal>install</defaultGoal>

     <pluginManagement>
       <plugins>

         <plugin>
           <artifactId>maven-antrun-plugin</artifactId>
           <version>1.7</version>
           <dependencies>
             <!-- This includes all the "optional" tasks. -->
             <dependency>
                <groupId>org.apache.ant</groupId>
                <artifactId>ant-nodeps</artifactId>
                <version>1.8.1</version>
             </dependency>

             <!-- This includes the <if> task, and a bunch of other handy tasks. -->
             <dependency>
               <groupId>ant-contrib</groupId>
               <artifactId>ant-contrib</artifactId>
               <version>1.0b3</version>
               <exclusions>
                 <exclusion>
                   <groupId>ant</groupId>
                   <artifactId>ant</artifactId>
                 </exclusion>
               </exclusions>
             </dependency>
           </dependencies>

           <executions>
              <execution>
                 <id>pre-create target/classes</id>
                 <phase>process-resources</phase>
                 <goals>
                    <goal>run</goal>
                 </goals>
                 <configuration>
                    <target>
                       <echo>Pre-creating target/classes so that Jacoco can see it even if there are no source files in the module.</echo>
                       <mkdir dir="${project.build.directory}/classes" />
                    </target>
                 </configuration>
              </execution>
           </executions>
        </plugin>

         <plugin>
           <artifactId>maven-assembly-plugin</artifactId>
           <version>2.2</version>
         </plugin>
         <plugin>
           <artifactId>maven-clean-plugin</artifactId>
           <version>2.4.1</version>
         </plugin>
         <plugin>
           <artifactId>maven-compiler-plugin</artifactId>
           <version>2.3.2</version>
         </plugin>
         <plugin>
           <artifactId>maven-dependency-plugin</artifactId>
           <version>2.4</version>
         </plugin>
         <plugin>
           <artifactId>maven-deploy-plugin</artifactId>
           <version>2.5</version>
         </plugin>
         <plugin>
           <artifactId>maven-ear-plugin</artifactId>
           <version>2.4.2</version>
         </plugin>
         <plugin>
           <artifactId>maven-enforcer-plugin</artifactId>
           <version>1.1</version>
         </plugin>
         <plugin>
           <artifactId>maven-ejb-plugin</artifactId>
           <version>2.3</version>
         </plugin>
         <plugin>
           <artifactId>maven-failsafe-plugin</artifactId>
           <version>2.12.4</version>
           <configuration>
              <argLine>${jacoco.integration-test.args} -Xms32M -Xmx512M</argLine>
           </configuration>
         </plugin>
         <plugin>
           <artifactId>maven-idea-plugin</artifactId>
           <version>2.2</version>
         </plugin>
         <plugin>
           <artifactId>maven-install-plugin</artifactId>
           <version>2.3.1</version>
         </plugin>
         <plugin>
           <artifactId>maven-jar-plugin</artifactId>
           <version>2.4</version>
         </plugin>
         <plugin>
           <artifactId>maven-javadoc-plugin</artifactId>
           <version>2.8</version>
         </plugin>
         <plugin>
           <artifactId>maven-plugin-plugin</artifactId>
           <version>2.6</version>
         </plugin>
         <plugin>
           <artifactId>maven-rar-plugin</artifactId>
           <version>2.2</version>
         </plugin>
         <plugin>
           <artifactId>maven-release-plugin</artifactId>
           <version>2.1</version>
         </plugin>
         <plugin>
           <artifactId>maven-resources-plugin</artifactId>
           <version>2.4.3</version>
         </plugin>
         <plugin>
           <artifactId>maven-site-plugin</artifactId>
           <version>3.0</version>
         </plugin>
         <plugin>
           <artifactId>maven-source-plugin</artifactId>
           <version>2.1.2</version>
         </plugin>
         <plugin>
           <artifactId>maven-surefire-plugin</artifactId>
           <version>2.12.4</version>
           <configuration>
              <argLine>${jacoco.unit-test.args} -Xms32M -Xmx512M</argLine>
           </configuration>
         </plugin>
         <plugin>
           <artifactId>maven-war-plugin</artifactId>
           <version>2.1</version>
         </plugin>

         <!-- === Codehaus Mojo Plugins === -->
         <plugin>
           <groupId>org.codehaus.mojo</groupId>
           <artifactId>build-helper-maven-plugin</artifactId>
           <version>1.5</version>
         </plugin>
         <plugin>
           <groupId>org.codehaus.mojo</groupId>
           <artifactId>buildnumber-maven-plugin</artifactId>
           <version>1.0</version>
         </plugin>
         <plugin>
           <groupId>org.codehaus.mojo</groupId>
           <artifactId>exec-maven-plugin</artifactId>
           <!-- NOTE: Version 1.2 of this plugin appears to be broken, so do not
                      upgrade to that version. -->
           <version>1.1</version>
         </plugin>
         <plugin>
           <groupId>org.codehaus.mojo</groupId>
           <artifactId>properties-maven-plugin</artifactId>
           <version>1.0-alpha-2</version>
         </plugin>
         <plugin>
           <groupId>org.codehaus.mojo</groupId>
           <artifactId>findbugs-maven-plugin</artifactId>
           <version>${findbugs.version}</version>
         </plugin>
         <plugin>
            <groupId>org.codehaus.mojo</groupId>
            <artifactId>animal-sniffer-maven-plugin</artifactId>
            <version>${animal.sniffer.version}</version>
         </plugin>
      	 <plugin>
            <groupId>com.googlecode.maven-overview-plugin</groupId>
            <artifactId>maven-overview-plugin</artifactId>
            <version>RELEASE</version>
            <configuration>
               <width>4096</width>
               <height>4096</height>
               <maxDepth>0</maxDepth>
               <suppressedScopes>provided, test</suppressedScopes>
               <includes>${rhq.groupId}</includes>
               <exclusions>
                  <exclusion>
                     <scope>test</scope>
                  </exclusion>
                  <!--<exclusion>
                     <scope>provided</scope>
                  </exclusion>-->
               </exclusions>
            </configuration>
         </plugin>

         <plugin>
            <groupId>org.codehaus.mojo</groupId>
            <artifactId>clirr-maven-plugin</artifactId>
            <version>${clirr.version}</version>
         </plugin>

         <plugin>
            <groupId>org.jacoco</groupId>
            <artifactId>jacoco-maven-plugin</artifactId>
            <version>${jacoco.version}</version>
         </plugin>
       </plugins>
     </pluginManagement>


    <plugins>

      <!-- Set the 'maven.version' property to the version of Maven being used,
           so we can include the Maven version in the MANIFEST.MF files of all
           build artifacts. -->
      <plugin>
         <groupId>org.codehaus.mojo</groupId>
         <artifactId>build-helper-maven-plugin</artifactId>
         <executions>
           <execution>
             <phase>initialize</phase>
             <goals>
               <goal>maven-version</goal>
             </goals>
           </execution>
         </executions>
      </plugin>

      <plugin>
        <artifactId>maven-resources-plugin</artifactId>
        <configuration>
            <!-- As of v2.4 of this plugin, the default delimiters are @*@ -
                 we want the old default of ${*} instead. -->
            <useDefaultDelimiters>false</useDefaultDelimiters>
            <delimiters>
                <delimiter>${*}</delimiter>
            </delimiters>
        </configuration>
      </plugin>

      <!-- Ensure all code compiles and runs on Java 6 or later. -->
      <!-- In addition to this, we also perform the API checks to make sure that
           not only the syntax of the language conforms to Java 6 and the bytecode
           has the correct magic numbers but also that only APIs that are available
           in Java 6 are used in the codebase.
           See the animal-sniffer-maven-plugin build instructions further below. -->
      <plugin>
        <artifactId>maven-compiler-plugin</artifactId>
        <configuration>
          <source>1.6</source>
          <target>1.6</target>
          <verbose>true</verbose>
          <proc>none</proc> <!-- disable annotation processing -->
          <showWarnings>true</showWarnings>
        </configuration>
      </plugin>

      <plugin>
        <artifactId>maven-jar-plugin</artifactId>
        <configuration>
          <archive>
            <manifest>
               <addDefaultSpecificationEntries>true</addDefaultSpecificationEntries>
               <addDefaultImplementationEntries>true</addDefaultImplementationEntries>
            </manifest>
            <manifestEntries>
               <Maven-Version>${maven.version}</Maven-Version>
               <Java-Version>${java.version}</Java-Version>
               <Java-Vendor>${java.vendor}</Java-Vendor>
               <Os-Name>${os.name}</Os-Name>
               <Os-Arch>${os.arch}</Os-Arch>
               <Os-Version>${os.version}</Os-Version>
               <Build-Number>${buildNumber}</Build-Number>
               <Build-Time>${buildTime}</Build-Time>
            </manifestEntries>
          </archive>
        </configuration>
      </plugin>

      <plugin>
        <artifactId>maven-ejb-plugin</artifactId>
        <configuration>
          <ejbVersion>3.0</ejbVersion>
          <archive>
            <manifest>
               <addDefaultSpecificationEntries>true</addDefaultSpecificationEntries>
               <addDefaultImplementationEntries>true</addDefaultImplementationEntries>
               <addClasspath>true</addClasspath>
               <classpathPrefix>lib/</classpathPrefix>
            </manifest>
            <manifestEntries>
               <Maven-Version>${maven.version}</Maven-Version>
               <Java-Version>${java.version}</Java-Version>
               <Java-Vendor>${java.vendor}</Java-Vendor>
               <Os-Name>${os.name}</Os-Name>
               <Os-Arch>${os.arch}</Os-Arch>
               <Os-Version>${os.version}</Os-Version>
               <Build-Number>${buildNumber}</Build-Number>
               <Build-Time>${buildTime}</Build-Time>
            </manifestEntries>
          </archive>
        </configuration>
      </plugin>

      <plugin>
        <artifactId>maven-war-plugin</artifactId>
        <configuration>
          <archive>
            <manifest>
               <addDefaultSpecificationEntries>true</addDefaultSpecificationEntries>
               <addDefaultImplementationEntries>true</addDefaultImplementationEntries>
            </manifest>
            <manifestEntries>
               <Maven-Version>${maven.version}</Maven-Version>
               <Java-Version>${java.version}</Java-Version>
               <Java-Vendor>${java.vendor}</Java-Vendor>
               <Os-Name>${os.name}</Os-Name>
               <Os-Arch>${os.arch}</Os-Arch>
               <Os-Version>${os.version}</Os-Version>
               <Build-Number>${buildNumber}</Build-Number>
               <Build-Time>${buildTime}</Build-Time>
            </manifestEntries>
          </archive>
        </configuration>
      </plugin>

      <plugin>
        <artifactId>maven-ear-plugin</artifactId>
        <configuration>
          <version>1.4</version>  <!-- JEE version -->
          <archive>
            <manifest>
               <addDefaultSpecificationEntries>true</addDefaultSpecificationEntries>
               <addDefaultImplementationEntries>true</addDefaultImplementationEntries>
            </manifest>
            <manifestEntries>
               <Maven-Version>${maven.version}</Maven-Version>
               <Java-Version>${java.version}</Java-Version>
               <Java-Vendor>${java.vendor}</Java-Vendor>
               <Os-Name>${os.name}</Os-Name>
               <Os-Arch>${os.arch}</Os-Arch>
               <Os-Version>${os.version}</Os-Version>
               <Build-Number>${buildNumber}</Build-Number>
               <Build-Time>${buildTime}</Build-Time>
            </manifestEntries>
          </archive>
        </configuration>
      </plugin>

      <plugin>
        <artifactId>maven-enforcer-plugin</artifactId>
        <executions>
          <execution>
            <id>enforce-versions</id>
            <goals>
              <goal>enforce</goal>
            </goals>
            <configuration>
              <rules>
                <requireMavenVersion>
                  <version>2.1.0</version>
                </requireMavenVersion>
                <requireJavaVersion>
                  <version>[1.6,1.8)</version> <!-- 1.6.x, 1.7.x -->
                </requireJavaVersion>
              </rules>
            </configuration>
          </execution>
        </executions>
      </plugin>

      <plugin>
        <artifactId>maven-surefire-plugin</artifactId>
        <configuration>
          <trimStackTrace>false</trimStackTrace>
          <systemPropertyVariables>
            <java.util.prefs.userRoot>${java.io.tmpdir}/${user.name}</java.util.prefs.userRoot>
          </systemPropertyVariables>
        </configuration>
      </plugin>

      <plugin>
        <artifactId>maven-failsafe-plugin</artifactId>
        <configuration>
          <trimStackTrace>false</trimStackTrace>
          <systemPropertyVariables>
            <java.util.prefs.userRoot>${java.io.tmpdir}/${user.name}</java.util.prefs.userRoot>
          </systemPropertyVariables>
          <testFailureIgnore>true</testFailureIgnore>
        </configuration>
      </plugin>

      <plugin>
        <artifactId>maven-idea-plugin</artifactId>
        <configuration>
          <ideaVersion>6.x</ideaVersion>
          <downloadJavadocs>true</downloadJavadocs>
          <downloadSources>true</downloadSources>
        </configuration>
      </plugin>

      <plugin>
        <artifactId>maven-assembly-plugin</artifactId>
        <configuration>
          <appendAssemblyId>false</appendAssemblyId>
        </configuration>
      </plugin>

       <!-- As of v1.0 of the buildnumber plugin, the create goal doesn't work,
            and the create-timestamp goal doesn't provide a way to specify
            a locale or a timezone, so comment this out for now and instead use
            our own homemade mix of antrun and properties-file plugin executions
            (just below this commented out block). (ips, 06/28/11)
       -->
       <!--
       <plugin>
          <groupId>org.codehaus.mojo</groupId>
          <artifactId>buildnumber-maven-plugin</artifactId>
          <executions>

             <execution>
                <id>setBuildNumber</id>
                <phase>validate</phase>
                <goals>
                   <goal>create</goal>
                </goals>
                <configuration>
                   <useLastCommittedRevision>true</useLastCommittedRevision>
                   <getRevisionOnlyOnce>true</getRevisionOnlyOnce>
                   <revisionOnScmFailure></revisionOnScmFailure>
                   <doCheck>false</doCheck>
                   <doUpdate>false</doUpdate>
                </configuration>
             </execution>

             <execution>
                <id>setBuildTime</id>
                <phase>validate</phase>
                <goals>
                   <goal>create-timestamp</goal>
                </goals>
                <configuration>
                   <timestampFormat>MM/dd/yy hh:mm aa z</timestampFormat>
                   <timestampPropertyName>buildTime</timestampPropertyName>
                </configuration>
             </execution>

          </executions>
       </plugin>
       -->

        <plugin>
          <artifactId>maven-antrun-plugin</artifactId>
          <executions>
              <execution>
                  <id>write-build-properties-file</id>
                  <goals>
                      <goal>run</goal>
                  </goals>
                  <phase>generate-sources</phase>
                  <configuration>
                      <target>
                          <mkdir dir="target" />

                          <tstamp>
                              <format property="buildTime" pattern="MM/dd/yy hh:mm aa z" locale="en,US" timezone="GMT" />
                          </tstamp>
                          <echo file="target/build.properties">buildTime = ${buildTime}${line.separator}</echo>

                          <exec executable="git" outputproperty="buildNumber" failonerror="false" failifexecutionfails="false">
                             <arg value="log"/>
                             <arg value="--pretty=format:%h"/>
                             <arg value="-n1"/>
                          </exec>
                          <echo file="target/build.properties" append="true">buildNumber = ${buildNumber}${line.separator}</echo>
                      </target>
                  </configuration>
              </execution>

              <execution>
                  <id>echo-build-properties</id>
                  <phase>compile</phase>
                  <goals>
                      <goal>run</goal>
                  </goals>
                  <configuration>
                      <target>
                          <echo level="debug">buildTime = ${buildTime}</echo>
                          <echo level="debug">buildNumber = ${buildNumber}</echo>
                      </target>
                  </configuration>
              </execution>

              <execution>
                <id>javadoc-dist</id>
                <phase>site</phase>
                <inherited>false</inherited>
                <configuration>
                   <target>
                      <property name="apidocs.dir" value="target/apidocs" />

                      <copy todir="${apidocs.dir}/domain">
                         <fileset dir="modules/core/domain/target/site/apidocs" erroronmissingdir="false"/>
                      </copy>
                   </target>
                </configuration>
                <goals>
                   <goal>run</goal>
                </goals>
             </execution>
          </executions>
      </plugin>

      <plugin>
          <groupId>org.codehaus.mojo</groupId>
          <artifactId>properties-maven-plugin</artifactId>
          <executions>
              <execution>
                  <id>read-build-properties-file</id>
                  <phase>process-sources</phase>
                  <goals>
                      <goal>read-project-properties</goal>
                  </goals>
                  <configuration>
                      <files>
                          <file>${project.build.directory}/build.properties</file>
                      </files>
                      <quiet>true</quiet>
                  </configuration>
              </execution>
          </executions>
      </plugin>

      <plugin>
          <groupId>org.codehaus.mojo</groupId>
          <artifactId>animal-sniffer-maven-plugin</artifactId>
          <executions>
              <execution>
                  <id>java-api-check</id>
                  <configuration>
                      <signature>
                         <groupId>${animal.sniffer.java.signature.groupId}</groupId>
                         <artifactId>${animal.sniffer.java.signature.artifactId}</artifactId>
                         <version>${animal.sniffer.java.signature.version}</version>
                      </signature>
                  </configuration>
                  <phase>process-classes</phase>
                  <goals>
                      <goal>check</goal>
                  </goals>
              </execution>
          </executions>
      </plugin>
    </plugins>

  </build>

  <repositories>

<!--
    <repository>
       <id>jboss-deprecated-repository</id>
       <name>JBoss Deprecated</name>
       <url>https://repository.jboss.org/maven2/</url>
       <releases>
         <enabled>true</enabled>
         <updatePolicy>never</updatePolicy>
       </releases>
       <snapshots>
         <enabled>false</enabled>
       </snapshots>
    </repository>
-->
    <repository>
       <id>jboss-public-repo-group</id>
       <name>JBoss Public Repository Group</name>
       <url>http://repository.jboss.org/nexus/content/groups/public/</url>
       <!-- Explicitly disable snapshots, so Maven won't try to
            check for updates for snapshot internal (rhq-*) deps. -->
       <snapshots>
         <enabled>false</enabled>
       </snapshots>
    </repository>

      <!-- jboss-deprecated-repo above is only available inside Red Hat, so we need this as fallback: -->
      <repository>
          <id>jboss-deprecated-items-group</id>
          <name>JBoss Public Repository Group</name>
          <url>https://repository.jboss.org/nexus/content/repositories/deprecated/</url>
          <snapshots>
              <enabled>false</enabled>
          </snapshots>
      </repository>


  </repositories>

  <pluginRepositories>

    <pluginRepository>
       <id>jboss-public-repo-group</id>
       <name>JBoss Public Repository Group</name>
       <url>http://repository.jboss.org/nexus/content/groups/public/</url>
    </pluginRepository>

    <pluginRepository>
       <id>jboss-central-mirror-repo-group</id>
       <name>JBoss Public Repository Group</name>
       <url>https://repository.jboss.org/nexus/content/groups/developer/</url>
    </pluginRepository>

  </pluginRepositories>

  <distributionManagement>

    <snapshotRepository>
      <id>jboss-snapshots-repository</id>
      <name>JBoss Snapshots Repository</name>
      <url>https://repository.jboss.org/nexus/content/repositories/snapshots/</url>
    </snapshotRepository>

    <repository>
      <id>jboss-releases-repository</id>
      <name>JBoss Releases Repository</name>
      <url>https://repository.jboss.org/nexus/service/local/staging/deploy/maven2/</url>
    </repository>

  </distributionManagement>


  <modules>
    <module>modules</module>
    <module>code-coverage</module>
  </modules>


  <profiles>

    <!-- This profile is the "opposite" of the code coverage profile and provides
       default values for properties that are set in the code-coverage profile
          to kick of jacoco java agent. -->
    <profile>
       <id>no-code-coverage</id>
       <activation>
          <property>
             <name>!code-coverage</name>
          </property>
       </activation>

       <properties>
          <jacoco.unit-test.args></jacoco.unit-test.args>
          <jacoco.integration-test.args></jacoco.integration-test.args>
       </properties>
    </profile>

    <profile>
       <id>code-coverage</id>
       <activation>
          <property>
             <name>code-coverage</name>
          </property>
       </activation>
       <build>
          <plugins>
             <!-- This definition creates the 2 independent coverage reports -
                separately for unit tests and integration tests -->
             <plugin>
                <groupId>org.jacoco</groupId>
                <artifactId>jacoco-maven-plugin</artifactId>
                <executions>
                   <execution>
                      <id>prepare-agent-for-unit-tests</id>
                      <phase>process-resources</phase>
                      <goals>
                         <goal>prepare-agent</goal>
                      </goals>
                      <configuration>
                         <destFile>${project.build.directory}/jacoco-unit-test.exec</destFile>
                         <propertyName>jacoco.unit-test.args</propertyName>
                         <includes>
                            <include>org.rhq.*</include>
                         </includes>
                      </configuration>
                   </execution>
                   <execution>
                      <id>prepare-agent-for-integration-tests</id>
                      <phase>pre-integration-test</phase>
                      <goals>
                         <goal>prepare-agent</goal>
                      </goals>
                      <configuration>
                         <destFile>${project.build.directory}/jacoco-integration-test.exec</destFile>
                         <propertyName>jacoco.integration-test.args</propertyName>
                      </configuration>
                   </execution>
                   <execution>
                      <id>report-unit-tests</id>
                      <phase>prepare-package</phase>
                      <goals>
                         <goal>report</goal>
                      </goals>
                      <configuration>
                         <dataFile>${project.build.directory}/jacoco-unit-test.exec</dataFile>
                         <outputDirectory>${project.reporting.outputDirectory}/coverage-report/unit-tests</outputDirectory>
                         <includes>
                            <include>org/rhq/**</include>
                         </includes>
                      </configuration>
                   </execution>
                   <execution>
                      <id>report-integration-tests</id>
                      <!-- Run this very late so that test, integration-test
                         have already been completed -->
                      <phase>verify</phase>
                      <goals>
                         <goal>report</goal>
                      </goals>
                      <configuration>
                         <dataFile>${project.build.directory}/jacoco-integration-test.exec</dataFile>
                         <outputDirectory>${project.reporting.outputDirectory}/coverage-report/integration-tests</outputDirectory>
                         <includes>
                            <include>org/rhq/**</include>
                         </includes>
                      </configuration>
                   </execution>
                </executions>
             </plugin>

             <!-- The following insanity merges the two separate coverage reports
                and produces an overall report - the total test coverage including
                both unit and integration tests (defined in the same module).
                If the integration test resides in a separate module, it is only
                possible to deduce the coverage from report generated by the
                top-level code-coverage module that merges all the coverage
                reports in the whole build. -->
            <plugin>
               <groupId>org.apache.maven.plugins</groupId>
               <artifactId>maven-dependency-plugin</artifactId>
               <executions>
                  <!-- Copy the ant tasks jar. Needed for org.jacoco.ant.ReportTask . -->
                  <execution>
                     <id>jacoco-dependency-ant</id>
                     <goals>
                        <goal>copy</goal>
                     </goals>
                     <phase>process-test-resources</phase>
                     <inherited>false</inherited>
                     <configuration>
                        <artifactItems>
                           <artifactItem>
                              <groupId>org.jacoco</groupId>
                              <artifactId>org.jacoco.ant</artifactId>
                              <version>${jacoco.version}</version>
                           </artifactItem>
                        </artifactItems>
                        <stripVersion>true</stripVersion>
                        <outputDirectory>${project.build.directory}/jacoco-jars</outputDirectory>
                     </configuration>
                  </execution>
               </executions>
            </plugin>
            <plugin>
               <groupId>org.apache.maven.plugins</groupId>
               <artifactId>maven-antrun-plugin</artifactId>
               <executions>
                  <execution>
                     <id>overall-chart-creation</id>
                     <phase>verify</phase>
                     <goals>
                        <goal>run</goal>
                     </goals>
                     <configuration>
                        <target>
                           <!-- Execute an ant task within maven -->
                           <echo message="Generating Overall JaCoCo Report" />
                           <taskdef name="report" classname="org.jacoco.ant.ReportTask">
                              <classpath path="${project.build.directory}/jacoco-jars/org.jacoco.ant.jar" />
                           </taskdef>
                           <mkdir dir="${project.reporting.outputDirectory}/coverage-report/overall" />
                           <report>
                              <executiondata>
                                 <fileset dir="${project.build.directory}">
                                    <include name="jacoco-unit-test.exec" />
                                    <include name="jacoco-integration-test.exec" />
                                 </fileset>
                              </executiondata>
                              <structure name="Overall Code Coverage Report (including unit and integration tests)">
                                 <classfiles>
                                    <fileset dir="${project.build.directory}">
                                       <include name="classes/org/rhq/**" />
                                       <include name="generated-classes/*/org/rhq/**" />
                                    </fileset>
                                 </classfiles>
                                 <sourcefiles>
                                    <dirset dir="${basedir}">
                                       <include name="src/main/java" />
                                       <include name="target/generated-sources/*" />
                                    </dirset>
                                 </sourcefiles>
                              </structure>
                              <html destdir="${project.reporting.outputDirectory}/coverage-report/overall" />
                              <xml destfile="${project.reporting.outputDirectory}/coverage-report/overall/jacoco.xml" />
                              <csv destfile="${project.reporting.outputDirectory}/coverage-report/overall/jacoco.csv" />
                           </report>
                        </target>
                     </configuration>
                  </execution>
               </executions>
               <dependencies>
                  <dependency>
                     <groupId>org.jacoco</groupId>
                     <artifactId>org.jacoco.ant</artifactId>
                     <version>${jacoco.version}</version>
                  </dependency>
               </dependencies>
            </plugin>
          </plugins>
       </build>
    </profile>

    <!-- NOTE: This profile is extended upon in several other submodules.
         If you need to change its activation policy, make sure to do that in
         *ALL* the modules that define this profile. -->
    <profile>
        <id>bundle-additional-script-languages</id>
        <activation>
           <property>
              <!-- we want this always active but activeByDefault doesn't work -->
              <!-- see http://maven.apache.org/guides/introduction/introduction-to-profiles.html -->
              <name>java.home</name>
           </property>
        </activation>

        <!-- Can be used to pass a flag down to deployment composing ANT scripts and somesuch -->
        <properties>
           <rhq.bundle-additional-script-languages>true</rhq.bundle-additional-script-languages>
        </properties>
    </profile>

    <profile>
        <id>ojdbc-driver</id>
        <activation>
            <property>
                <name>rhq.m2.repo.url.oracle</name>
            </property>
        </activation>

        <dependencies>
            <!-- Oracle JDBC driver - required only if you want to run the tests, or dbsetup, against Oracle.
                 Add a top level dependency if this profile is active to allow for db-required tests in any module.
                 The driver can not be packaged for OpenSource distributions due to licensing issues, and as such,
                 this profile should not be active by default. -->
            <dependency>
                <groupId>com.oracle</groupId>
                <artifactId>ojdbc6</artifactId>
                <version>${ojdbc6.version}</version>
                <scope>provided</scope>
            </dependency>
        </dependencies>
    </profile>

    <profile>
     <id>dev</id>

     <properties>
        <!-- The below prop can be used by antrun scripts to check if the dev profile is enabled. -->
        <dev.profile.active>true</dev.profile.active>
        <!-- This tells dbsetup (in the dbutils module) to use the dev DB conn props
             (rhq.dev.ds.*), rather than the test DB conn props (rhq.test.ds.*). -->
        <db>dev</db>
     </properties>

     <build>
      <plugins>

       <plugin>
        <artifactId>maven-antrun-plugin</artifactId>
        <executions>
          <execution>
            <phase>validate</phase>
            <inherited>false</inherited>
            <configuration>
              <target>
                <echo>.                            !!!!!!! dev profile is active !!!!!!!</echo>
              </target>
            </configuration>
            <goals>
              <goal>run</goal>
            </goals>
          </execution>
        </executions>
       </plugin>

       <plugin>
        <artifactId>maven-surefire-plugin</artifactId>
        <configuration>
          <useFile>false</useFile>
        </configuration>
       </plugin>

       <plugin>
        <artifactId>maven-failsafe-plugin</artifactId>
        <configuration>
          <useFile>false</useFile>
        </configuration>
       </plugin>

      </plugins>
     </build>

    </profile>

      <profile>
         <id>test.debug</id>
         <activation>
            <property>
               <name>test.debug</name>
            </property>
         </activation>

         <properties>
            <!-- See: http://maven.apache.org/plugins/maven-surefire-plugin/test-mojo.html#debugForkedProcess -->
            <maven.surefire.debug>-Xdebug -Xnoagent -Djava.compiler=NONE -Xrunjdwp:transport=dt_socket,address=8797,server=y,suspend=y</maven.surefire.debug>
         </properties>
      </profile>

      <profile>
         <id>itest.debug</id>
         <activation>
            <property>
               <name>itest.debug</name>
            </property>
         </activation>

         <properties>
            <!-- See: http://maven.apache.org/plugins/maven-failsafe-plugin/integration-test-mojo.html#debugForkedProcess -->
            <maven.failsafe.debug>-Xdebug -Xnoagent -Djava.compiler=NONE -Xrunjdwp:transport=dt_socket,address=8797,server=y,suspend=y</maven.failsafe.debug>
         </properties>
      </profile>

      <!-- This profile should be enabled when a release is being published.
           It will ensure that sources and javadoc jars are built and published
           for each source module. -->
      <profile>
         <id>publish</id>

         <build>
            <plugins>

                <plugin>
                  <artifactId>maven-source-plugin</artifactId>
                  <executions>
                    <execution>
                      <id>attach-sources</id>
                      <goals>
                        <goal>jar</goal>
                      </goals>
                    </execution>
                  </executions>
                </plugin>

                <plugin>
                  <artifactId>maven-javadoc-plugin</artifactId>
                  <executions>
                    <execution>
                      <id>attach-javadocs</id>
                      <goals>
                        <goal>jar</goal>
                      </goals>
                    </execution>
                  </executions>
                </plugin>

            </plugins>
         </build>
      </profile>

  <profile>
     <id>signature-check</id>
     <activation>
        <property>
           <name>signature-check-base-version</name>
        </property>
     </activation>
     <build>
        <plugins>
           <plugin>
              <groupId>org.codehaus.mojo</groupId>
              <artifactId>clirr-maven-plugin</artifactId>
              <executions>
                 <execution>
                    <id>signature-check</id>
                    <goals>
                       <goal>check</goal>
                    </goals>
                    <configuration>
                       <comparisonArtifacts>
                          <comparisonArtifact>
                             <groupId>${project.groupId}</groupId>
                             <artifactId>${project.artifactId}</artifactId>
                             <version>${signature-check-base-version}</version>
                          </comparisonArtifact>
                       </comparisonArtifacts>
                       <logResults>true</logResults>
                       <xmlOutputFile>${project.build.directory}/${project.build.finalName}.signature-check.xml</xmlOutputFile>
                       <failOnError>true</failOnError>
                       <failOnWarning>true</failOnWarning>
                       <skip>${rhq.internal}</skip>
                       <!-- note that this is only available in clirr maven plugin 2.5, but internally we use a patched version for our CI builds.
                            Once new Clirr maven plugin is released, this will work for you, too. -->
                       <ignoredDifferencesFile>${intentional-api-changes-file}</ignoredDifferencesFile>
                    </configuration>
                 </execution>
              </executions>
           </plugin>
        </plugins>
     </build>

     <reporting>
        <plugins>
           <plugin>
              <groupId>org.codehaus.mojo</groupId>
              <artifactId>clirr-maven-plugin</artifactId>
              <configuration>
                 <comparisonVersion>${signature-check-base-version}</comparisonVersion>
                 <comparisonArtifacts>
                    <comparisonArtifact>
                       <groupId>${project.groupId}</groupId>
                       <artifactId>${project.artifactId}</artifactId>
                       <version>${signature-check-base-version}</version>
                    </comparisonArtifact>
                 </comparisonArtifacts>
                 <skip>${rhq.internal}</skip>
                 <minSeverity>info</minSeverity>
              </configuration>
           </plugin>
        </plugins>
     </reporting>
  </profile>

  <profile>
     <activation>
        <property>
           <name>generate-dependency-graph</name>
           <value>true</value>
        </property>
     </activation>

     <reporting>
        <plugins>
           <plugin>
              <groupId>com.googlecode.maven-overview-plugin</groupId>
              <artifactId>maven-overview-plugin</artifactId>
              <configuration>
                 <skip>${skip.overview}</skip>
              </configuration>
           </plugin>
        </plugins>
     </reporting>
   </profile>
</profiles>


    <reporting>
        <plugins>
           <plugin>
              <artifactId>maven-project-info-reports-plugin</artifactId>
              <version>2.0.1</version>
              <reportSets>
              <reportSet>
              </reportSet>
           </reportSets>
      </plugin>

<!--
            <plugin>
                <artifactId>maven-javadoc-plugin</artifactId>

                <configuration>
                   <author>false</author>
                   <breakiterator>true</breakiterator>
                   <verbose>true</verbose>
                </configuration>

                <reportSets>

                  <reportSet>
                    <id>agent-plugin</id>
                    <configuration>
                      <doctitle>RHQ ${project.version} Agent Plugin API</doctitle>
                      <destDir>agentPlugin-apidocs</destDir>
                      <subpackages>org.rhq.core.domain:org.rhq.core.util:org.rhq.core.system:org.rhq.core.pluginapi</subpackages>
                    </configuration>
                    <reports>
                      <report>aggregate</report>
                    </reports>
                  </reportSet>

                  <reportSet>
                    <id>remote</id>
                    <configuration>
                      <doctitle>RHQ ${project.version} Remote API</doctitle>
                      <windowtitle>RHQ ${project.version} Remote API</windowtitle>
                      <destDir>remote-apidocs</destDir>
                      <subpackages>org.rhq.core.domain:org.rhq.enterprise.server:org.rhq.enterprise.client</subpackages>
                      <links>
                         <link>http://java.sun.com/javaee/5/docs/api/</link>
                      </links>
                    </configuration>
                    <reports>
                      <report>aggregate</report>
                    </reports>
                  </reportSet>

                </reportSets>
            </plugin>
-->
<!--
            <plugin>
                <groupId>org.apache.maven.plugins</groupId>
                <artifactId>maven-jxr-plugin</artifactId>
                <version>2.3</version>
                <inherited>true</inherited>
            </plugin>
-->
<!--
            <plugin>
                <groupId>org.codehaus.mojo</groupId>
                <artifactId>findbugs-maven-plugin</artifactId>
                <version>2.3.2</version>
                <configuration>
                    <xmlOutput>true</xmlOutput>
                    <effort>Max</effort>
                    <threshold>Default</threshold>
                </configuration>
                <inherited>true</inherited>
            </plugin>
-->
<!--
            <plugin>
                <groupId>org.codehaus.mojo</groupId>
                <artifactId>jdepend-maven-plugin</artifactId>
                <version>2.0-beta-2</version>
            </plugin>
-->
<!--
            <plugin>
                <groupId>org.apache.maven.plugins</groupId>
                <artifactId>maven-surefire-report-plugin</artifactId>
                <version>2.9</version>
            </plugin>
-->
<!--
            <plugin>
                <groupId>org.codehaus.mojo</groupId>
                <artifactId>emma-maven-plugin</artifactId>
                <version>1.0-alpha-2</version>
                <inherited>true</inherited>
            </plugin>
-->
<!--
            <plugin>
                <!- - must be last plugin in the list - ->
                <groupId>org.codehaus.mojo</groupId>
                <artifactId>dashboard-maven-plugin</artifactId>
                <version>1.0.0-beta-1</version>
            </plugin>
-->
        </plugins>
    </reporting>

    <!-- more properties related to mvn site -->
    <licenses>
        <license>
            <name>GPL</name>
            <url>http://www.gnu.org/licenses/gpl.html</url>
        </license>
    </licenses>

    <developers>
        <developer>
            <name>Robert Buck</name>
            <timezone>-5</timezone>
            <roles>
               <role>retired</role>
            </roles>
        </developer>
        <developer>
            <name>Charles Crouch</name>
            <timezone>-6</timezone>
        </developer>
        <developer>
            <name>Jason Dobies</name>
            <timezone>-5</timezone>
            <roles>
                <role>retired</role>
            </roles>
        </developer>
        <developer>
            <name>Filip Drabek</name>
            <timezone>+1</timezone>
            <roles>
                <role>retired</role>
            </roles>
        </developer>
        <developer>
            <name>Greg Hinkle</name>
            <timezone>-5</timezone>
            <url>http://www.jroller.com/ghinkle/</url>
            <roles>
                <role>retired</role>
            </roles>
        </developer>
        <developer>
            <name>Lukas Krejci</name>
            <timezone>+1</timezone>
        </developer>
        <developer>
            <name>Jirka Kremser</name>
            <email>jkremser@redhat.com</email>
            <timezone>+1</timezone>
            <url>http://serviceasaservice.wordpress.com/</url>
        </developer>
        <developer>
            <name>Joseph Marques</name>
            <url>http://josephmarques.wordpress.com/</url>
            <timezone>-5</timezone>
            <roles>
                <role>retired</role>
            </roles>
        </developer>
        <developer>
            <name>Fady Matar</name>
            <timezone>+2</timezone>
            <roles>
                <role>retired</role>
            </roles>
        </developer>
        <developer>
            <name>John 'Mazz' Mazzitelli</name>
            <timezone>-5</timezone>
            <url>http://management-platform.blogspot.com/</url>
        </developer>
        <developer>
            <name>Stefan Negrea</name>
            <timezone>-6</timezone>
        </developer>
        <developer>
            <name>Simeon Pinder</name>
            <timezone>-5</timezone>
        </developer>
        <developer>
            <name>Heiko W. Rupp</name>
            <email>hrupp@redhat.com</email>
            <url>http://pilhuhn.blogspot.com/</url>
            <timezone>+1</timezone>
        </developer>
        <developer>
            <name>John Sanda</name>
            <url>http://johnsanda.blogspot.com/</url>
            <timezone>-5</timezone>
        </developer>
        <developer>
            <name>Jessica Sant</name>
            <timezone>-5</timezone>
            <roles>
                <role>retired</role>
            </roles>
        </developer>
        <developer>
            <name>Thomas Segismont</name>
            <timezone>+1</timezone>
        </developer>
        <developer>
            <name>Jay Shaughnessy</name>
            <timezone>-5</timezone>
        </developer>
        <developer>
            <name>Ian Springer</name>
            <timezone>-5</timezone>
            <url>http://freshjava.blogspot.com/</url>
          <roles>
              <role>retired</role>
          </roles>
        </developer>
        <developer>
            <name>Mike Thompson</name>
            <timezone>-8</timezone>
        </developer>
    </developers>

    <contributors>
        <contributor>
            <name>Steve Millidge</name>
            <timezone>0</timezone>
        </contributor>
        <contributor>
            <name>Alex Kiefer</name>
            <timezone>+1</timezone>
            <roles>
                <role>retired</role>
            </roles>
        </contributor>
        <contributor>
            <name>Rafael Torres Coelho Soares</name>
            <timezone>-7</timezone>
        </contributor>
        <contributor>
            <name>Elias Ross</name>
            <timezone>-8</timezone>
        </contributor>
        <contributor>
            <name>Fusayuki Minamoto</name>
            <timezone>+6</timezone>
        </contributor>
        <contributor>
            <name>Liju Jijun</name>
            <timezone>+6</timezone>
        </contributor>
        <contributor>
            <name>Zhongqianglee</name>
            <timezone>+6</timezone>
        </contributor>
        <contributor>
            <name>Frank Brüseke</name>
            <timezone>+1</timezone>
        </contributor>
        <contributor>
            <name>Torben Jäger</name>
            <timezone>+1</timezone>
        </contributor>
        <contributor>
            <name>Richard Hensman</name>
            <timezone>0</timezone>
        </contributor>
        <contributor>
            <name>Rafael Chies</name>
            <timezone>-7</timezone>
            <url>http://blogdorafaelchies.wordpress.com/</url>
        </contributor>
    </contributors>

    <mailingLists>
        <mailingList>
            <name>User List</name>
            <subscribe>https://fedorahosted.org/mailman/listinfo/rhq-users</subscribe>
            <unsubscribe>https://fedorahosted.org/mailman/listinfo/rhq-users</unsubscribe>
            <post>rhq-users@lists.fedorahosted.org</post>
            <archive>https://fedorahosted.org/pipermail/rhq-users/</archive>
        </mailingList>
        <mailingList>
            <name>Developer List</name>
            <subscribe>https://fedorahosted.org/mailman/listinfo/rhq-devel</subscribe>
            <unsubscribe>https://fedorahosted.org/mailman/listinfo/rhq-devel</unsubscribe>
            <post>rhq-devel@lists.fedorahosted.org</post>
            <archive>https://fedorahosted.org/pipermail/rhq-devel/</archive>
        </mailingList>
    </mailingLists>

</project><|MERGE_RESOLUTION|>--- conflicted
+++ resolved
@@ -90,7 +90,7 @@
     <jboss-remotingjmx.version>1.0.2.Final</jboss-remotingjmx.version>
     <jboss-transaction-api.version>1.0.0.Final</jboss-transaction-api.version>
     <picketbox.version>4.0.7.Final</picketbox.version>
-    <resteasy.version>2.3.2.Final</resteasy.version>    
+    <resteasy.version>2.3.4.Final</resteasy.version>    
     <jboss-staxmapper.version>1.1.0.Final</jboss-staxmapper.version>
     <jboss-modules.version>1.1.1.GA</jboss-modules.version>
     <jboss-dmr.version>1.1.1.Final</jboss-dmr.version>
@@ -139,13 +139,8 @@
     <augeas.zip.mask>*-${augeas.classifier}.zip</augeas.zip.mask>
     <ant.contrib.version>1.0b3</ant.contrib.version>
     <freemarker.version>2.3.18</freemarker.version>
-<<<<<<< HEAD
-    <powermock.version>1.4.11</powermock.version>
+    <powermock.version>1.4.12</powermock.version>
     <arquillian.version>1.0.2.Final</arquillian.version>
-=======
-    <powermock.version>1.4.12</powermock.version>
-    <arquillian.version>1.0.1.Final</arquillian.version>
->>>>>>> 2ae8bc11
     <xercesImpl.version>2.9.1-jbossas-2</xercesImpl.version> <!-- see BZ-820629 and CVE-2009-2625 -->
     <opencsv.version>1.8</opencsv.version>    
     
